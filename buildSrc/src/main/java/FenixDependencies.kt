/* This Source Code Form is subject to the terms of the Mozilla Public
 * License, v. 2.0. If a copy of the MPL was not distributed with this
 * file, You can obtain one at http://mozilla.org/MPL/2.0/. */

// If you ever need to force a toolchain rebuild (taskcluster) then edit the following comment.
// FORCE REBUILD 2022-12-11

object FenixVersions {
    const val kotlin = "1.8.10"
    const val coroutines = "1.6.4"

    // These versions are linked: lint should be X+23.Y.Z of gradle_plugin version, according to:
    // https://github.com/alexjlockwood/android-lint-checks-demo/blob/0245fc027463137b1b4afb97c5295d60dce998b6/dependencies.gradle#L3
    const val android_gradle_plugin = "7.4.1"
    const val android_lint_api = "30.4.1"

    const val sentry = "6.17.0"
    const val leakcanary = "2.10"
    const val osslicenses_plugin = "0.10.4"
    const val detekt = "1.19.0"

    const val androidx_activity = "1.6.1"
    const val androidx_compose = "1.3.1"
    const val androidx_compose_compiler = "1.4.3"
    const val androidx_appcompat = "1.3.0"
    const val androidx_benchmark = "1.1.1"
    const val androidx_biometric = "1.1.0"
    const val androidx_coordinator_layout = "1.1.0"
    const val androidx_constraint_layout = "2.0.4"
    const val androidx_preference = "1.1.1"
    const val androidx_profileinstaller = "1.2.2"
    const val androidx_legacy = "1.0.0"
    const val androidx_annotation = "1.5.0"
    const val androidx_lifecycle = "2.5.1"
    const val androidx_fragment = "1.5.1"
    const val androidx_navigation = "2.5.1"
    const val androidx_recyclerview = "1.2.1"
    const val androidx_core = "1.9.0"
    const val androidx_paging = "3.1.1"
    const val androidx_transition = "1.4.0"
    const val androidx_work = "2.7.1"
    const val androidx_datastore = "1.0.0"
    const val google_material = "1.2.1"
    const val google_accompanist = "0.28.0"

    const val adjust = "4.33.0"
    const val installreferrer = "2.2"

    const val junit = "5.5.2"
    const val mockk = "1.12.0"

    const val mockwebserver = "4.10.0"
    const val uiautomator = "2.2.0"
    const val robolectric = "4.9.2"

    const val google_ads_id_version = "16.0.0"

    const val google_play_review_version = "2.0.0"

    const val protobuf = "3.21.10" // keep in sync with the version used in AS.
}

@Suppress("unused")
object FenixDependencies {
    const val tools_androidgradle = "com.android.tools.build:gradle:${FenixVersions.android_gradle_plugin}"
    const val tools_kotlingradle = "org.jetbrains.kotlin:kotlin-gradle-plugin:${FenixVersions.kotlin}"
    const val tools_benchmarkgradle = "androidx.benchmark:benchmark-gradle-plugin:${FenixVersions.androidx_benchmark}"
    const val kotlin_reflect = "org.jetbrains.kotlin:kotlin-reflect:${FenixVersions.kotlin}"
    const val kotlin_coroutines = "org.jetbrains.kotlinx:kotlinx-coroutines-core:${FenixVersions.coroutines}"
    const val kotlin_coroutines_test = "org.jetbrains.kotlinx:kotlinx-coroutines-test:${FenixVersions.coroutines}"
    const val kotlin_coroutines_android = "org.jetbrains.kotlinx:kotlinx-coroutines-android:${FenixVersions.coroutines}"

    const val osslicenses_plugin = "com.google.android.gms:oss-licenses-plugin:${FenixVersions.osslicenses_plugin}"

    const val sentry = "io.sentry:sentry-android:${FenixVersions.sentry}"
    const val leakcanary = "com.squareup.leakcanary:leakcanary-android-core:${FenixVersions.leakcanary}"

    const val androidx_compose_ui = "androidx.compose.ui:ui:${FenixVersions.androidx_compose}"
    const val androidx_compose_ui_test = "androidx.compose.ui:ui-test-junit4:${FenixVersions.androidx_compose}"
    const val androidx_compose_ui_test_manifest = "androidx.compose.ui:ui-test-manifest:${FenixVersions.androidx_compose}"
    const val androidx_compose_ui_tooling = "androidx.compose.ui:ui-tooling:${FenixVersions.androidx_compose}"
    const val androidx_compose_foundation = "androidx.compose.foundation:foundation:${FenixVersions.androidx_compose}"
    const val androidx_compose_material = "androidx.compose.material:material:${FenixVersions.androidx_compose}"
    const val androidx_annotation = "androidx.annotation:annotation:${FenixVersions.androidx_annotation}"
    const val androidx_benchmark_junit4 = "androidx.benchmark:benchmark-junit4:${FenixVersions.androidx_benchmark}"
    const val androidx_benchmark_macro_junit4 = "androidx.benchmark:benchmark-macro-junit4:${FenixVersions.androidx_benchmark}"
    const val androidx_profileinstaller = "androidx.profileinstaller:profileinstaller:${FenixVersions.androidx_profileinstaller}"
    const val androidx_biometric = "androidx.biometric:biometric:${FenixVersions.androidx_biometric}"
    const val androidx_fragment = "androidx.fragment:fragment-ktx:${FenixVersions.androidx_fragment}"
    const val androidx_activity_compose = "androidx.activity:activity-compose:${FenixVersions.androidx_activity}"
    const val androidx_activity_ktx = "androidx.activity:activity-ktx:${FenixVersions.androidx_activity}"
    const val androidx_appcompat = "androidx.appcompat:appcompat:${FenixVersions.androidx_appcompat}"
    const val androidx_coordinatorlayout = "androidx.coordinatorlayout:coordinatorlayout:${FenixVersions.androidx_coordinator_layout}"
    const val androidx_constraintlayout = "androidx.constraintlayout:constraintlayout:${FenixVersions.androidx_constraint_layout}"
    const val androidx_legacy = "androidx.legacy:legacy-support-v4:${FenixVersions.androidx_legacy}"
    const val androidx_lifecycle_common = "androidx.lifecycle:lifecycle-common:${FenixVersions.androidx_lifecycle}"
    const val androidx_lifecycle_livedata = "androidx.lifecycle:lifecycle-livedata-ktx:${FenixVersions.androidx_lifecycle}"
    const val androidx_lifecycle_process = "androidx.lifecycle:lifecycle-process:${FenixVersions.androidx_lifecycle}"
    const val androidx_lifecycle_viewmodel = "androidx.lifecycle:lifecycle-viewmodel-ktx:${FenixVersions.androidx_lifecycle}"
    const val androidx_lifecycle_runtime = "androidx.lifecycle:lifecycle-runtime-ktx:${FenixVersions.androidx_lifecycle}"
    const val androidx_paging = "androidx.paging:paging-runtime-ktx:${FenixVersions.androidx_paging}"
    const val androidx_preference = "androidx.preference:preference-ktx:${FenixVersions.androidx_preference}"
    const val androidx_safeargs = "androidx.navigation:navigation-safe-args-gradle-plugin:${FenixVersions.androidx_navigation}"
    const val androidx_navigation_fragment = "androidx.navigation:navigation-fragment-ktx:${FenixVersions.androidx_navigation}"
    const val androidx_navigation_ui = "androidx.navigation:navigation-ui:${FenixVersions.androidx_navigation}"
    const val androidx_recyclerview = "androidx.recyclerview:recyclerview:${FenixVersions.androidx_recyclerview}"
    const val androidx_core = "androidx.core:core:${FenixVersions.androidx_core}"
    const val androidx_core_ktx = "androidx.core:core-ktx:${FenixVersions.androidx_core}"
    const val androidx_transition = "androidx.transition:transition:${FenixVersions.androidx_transition}"
    const val androidx_work_ktx = "androidx.work:work-runtime-ktx:${FenixVersions.androidx_work}"
    const val androidx_work_testing = "androidx.work:work-testing:${FenixVersions.androidx_work}"
    const val androidx_datastore = "androidx.datastore:datastore:${FenixVersions.androidx_datastore}"
    const val google_material = "com.google.android.material:material:${FenixVersions.google_material}"
    const val google_accompanist_drawablepainter = "com.google.accompanist:accompanist-drawablepainter:${FenixVersions.google_accompanist}"
    const val google_accompanist_pager = "com.google.accompanist:accompanist-pager:${FenixVersions.google_accompanist}"

    const val protobuf_javalite = "com.google.protobuf:protobuf-javalite:${FenixVersions.protobuf}"
    const val protobuf_compiler = "com.google.protobuf:protoc:${FenixVersions.protobuf}"

<<<<<<< HEAD
    const val jna = "net.java.dev.jna:jna:${FenixVersions.jna}@jar"
=======
    const val adjust = "com.adjust.sdk:adjust-android:${FenixVersions.adjust}"
    const val installreferrer = "com.android.installreferrer:installreferrer:${FenixVersions.installreferrer}"
>>>>>>> daf88cc5

    const val junit = "junit:junit:${FenixVersions.junit}"
    const val mockk = "io.mockk:mockk:${FenixVersions.mockk}"
    const val mockk_android = "io.mockk:mockk-android:${FenixVersions.mockk}"

    // --- START AndroidX test dependencies --- //
    // N.B.: the versions of these dependencies appear to be pinned together. To avoid bugs, they
    // should always be updated together based on the latest version from the Android test releases page:
    //   https://developer.android.com/jetpack/androidx/releases/test
    // For the full IDs of these test dependencies, see:
    //   https://developer.android.com/training/testing/set-up-project#android-test-dependencies
    private const val androidx_test_shared_version = "1.5.0"
    private const val androidx_test_junit = "1.1.5"
    private const val androidx_test_orchestrator = "1.4.2"
    private const val androidx_test_runner = "1.5.2"
    const val androidx_test_core = "androidx.test:core:$androidx_test_shared_version"
    private const val androidx_espresso_version = "3.5.1"
    const val espresso_core = "androidx.test.espresso:espresso-core:$androidx_espresso_version"
    const val espresso_contrib = "androidx.test.espresso:espresso-contrib:$androidx_espresso_version"
    const val espresso_idling_resources = "androidx.test.espresso:espresso-idling-resource:$androidx_espresso_version"
    const val espresso_intents = "androidx.test.espresso:espresso-intents:$androidx_espresso_version"
    const val androidx_junit = "androidx.test.ext:junit:$androidx_test_junit"
    const val androidx_test_extensions = "androidx.test.ext:junit-ktx:$androidx_test_junit"
    // Monitor is unused
    const val orchestrator = "androidx.test:orchestrator:$androidx_test_orchestrator"
    const val tools_test_runner = "androidx.test:runner:$androidx_test_runner"
    const val tools_test_rules = "androidx.test:rules:$androidx_test_shared_version"
    // Truth is unused
    // Test services is unused
    // --- END AndroidX test dependencies --- //

    const val mockwebserver = "com.squareup.okhttp3:mockwebserver:${FenixVersions.mockwebserver}"
    const val uiautomator = "androidx.test.uiautomator:uiautomator:${FenixVersions.uiautomator}"
    const val robolectric = "org.robolectric:robolectric:${FenixVersions.robolectric}"

    const val detektApi = "io.gitlab.arturbosch.detekt:detekt-api:${FenixVersions.detekt}"
    const val detektTest = "io.gitlab.arturbosch.detekt:detekt-test:${FenixVersions.detekt}"
    const val junitApi = "org.junit.jupiter:junit-jupiter-api:${FenixVersions.junit}"
    const val junitParams = "org.junit.jupiter:junit-jupiter-params:${FenixVersions.junit}"
    const val junitEngine = "org.junit.jupiter:junit-jupiter-engine:${FenixVersions.junit}"
}

/**
 * Functionality to limit specific dependencies to specific repositories. These are typically expected to be used by
 * dependency group name (i.e. with `include/excludeGroup`). For additional info, see:
 * https://docs.gradle.org/current/userguide/declaring_repositories.html#sec::matching_repositories_to_dependencies
 *
 * Note: I wanted to nest this in Deps but for some reason gradle can't find it so it's top-level now. :|
 */
object RepoMatching {
    const val mozilla = "org\\.mozilla\\..*"
    const val androidx = "androidx\\..*"
    const val comAndroid = "com\\.android.*"
    const val comGoogle = "com\\.google\\..*"
}<|MERGE_RESOLUTION|>--- conflicted
+++ resolved
@@ -117,12 +117,7 @@
     const val protobuf_javalite = "com.google.protobuf:protobuf-javalite:${FenixVersions.protobuf}"
     const val protobuf_compiler = "com.google.protobuf:protoc:${FenixVersions.protobuf}"
 
-<<<<<<< HEAD
     const val jna = "net.java.dev.jna:jna:${FenixVersions.jna}@jar"
-=======
-    const val adjust = "com.adjust.sdk:adjust-android:${FenixVersions.adjust}"
-    const val installreferrer = "com.android.installreferrer:installreferrer:${FenixVersions.installreferrer}"
->>>>>>> daf88cc5
 
     const val junit = "junit:junit:${FenixVersions.junit}"
     const val mockk = "io.mockk:mockk:${FenixVersions.mockk}"
