/* This Source Code Form is subject to the terms of the Mozilla Public
 * License, v. 2.0. If a copy of the MPL was not distributed with this
 * file, You can obtain one at http://mozilla.org/MPL/2.0/. */

package org.mozilla.fenix.shopping

import org.mozilla.fenix.nimbus.FxNimbus

/**
 * An abstraction for shopping experience feature flag.
 */
interface ShoppingExperienceFeature {

    /**
     * Returns true if the shopping experience feature is enabled.
     */
    val isEnabled: Boolean

    /**
     * Returns true if product recommendations exposure nimbus flag is enabled.
     */
    val isProductRecommendationsExposureEnabled: Boolean
}

/**
 * The default implementation of [ShoppingExperienceFeature].
 */
class DefaultShoppingExperienceFeature : ShoppingExperienceFeature {

    override val isEnabled
        get() = FxNimbus.features.shoppingExperience.value().enabled
<<<<<<< HEAD
=======

    override val isProductRecommendationsExposureEnabled: Boolean
        get() = FxNimbus.features.shoppingExperience.value().productRecommendationsExposure
>>>>>>> d602c86b
}<|MERGE_RESOLUTION|>--- conflicted
+++ resolved
@@ -29,10 +29,7 @@
 
     override val isEnabled
         get() = FxNimbus.features.shoppingExperience.value().enabled
-<<<<<<< HEAD
-=======
 
     override val isProductRecommendationsExposureEnabled: Boolean
         get() = FxNimbus.features.shoppingExperience.value().productRecommendationsExposure
->>>>>>> d602c86b
 }