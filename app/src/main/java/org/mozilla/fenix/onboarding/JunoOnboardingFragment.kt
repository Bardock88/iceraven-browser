/* This Source Code Form is subject to the terms of the Mozilla Public
 * License, v. 2.0. If a copy of the MPL was not distributed with this
 * file, You can obtain one at http://mozilla.org/MPL/2.0/. */

package org.mozilla.fenix.onboarding

import android.annotation.SuppressLint
import android.content.Context
import android.content.pm.ActivityInfo
import android.os.Build
import android.os.Bundle
import android.view.LayoutInflater
import android.view.View
import android.view.ViewGroup
import androidx.annotation.RequiresApi
import androidx.compose.runtime.Composable
import androidx.compose.ui.platform.ComposeView
import androidx.compose.ui.platform.LocalContext
import androidx.compose.ui.platform.ViewCompositionStrategy
import androidx.core.app.NotificationManagerCompat
import androidx.fragment.app.Fragment
import androidx.navigation.fragment.findNavController
import org.mozilla.fenix.R
import org.mozilla.fenix.ext.areNotificationsEnabledSafe
import org.mozilla.fenix.ext.hideToolbar
import org.mozilla.fenix.ext.nav
import org.mozilla.fenix.ext.openSetDefaultBrowserOption
import org.mozilla.fenix.ext.requireComponents
<<<<<<< HEAD
import org.mozilla.fenix.onboarding.view.JunoOnboardingPageType
=======
import org.mozilla.fenix.nimbus.FxNimbus
>>>>>>> fa51e99d
import org.mozilla.fenix.onboarding.view.JunoOnboardingScreen
import org.mozilla.fenix.onboarding.view.OnboardingPageUiData
import org.mozilla.fenix.onboarding.view.sequencePosition
import org.mozilla.fenix.onboarding.view.telemetrySequenceId
import org.mozilla.fenix.onboarding.view.toPageUiData
import org.mozilla.fenix.settings.SupportUtils
import org.mozilla.fenix.theme.FirefoxTheme

/**
 * Fragment displaying the juno onboarding flow.
 */
class JunoOnboardingFragment : Fragment() {

    private val pagesToDisplay by lazy { pagesToDisplay(shouldShowNotificationPage(requireContext())) }
    private val telemetryRecorder by lazy { JunoOnboardingTelemetryRecorder() }

    @SuppressLint("SourceLockedOrientationActivity")
    override fun onCreate(savedInstanceState: Bundle?) {
        super.onCreate(savedInstanceState)
        if (isNotATablet()) {
            activity?.requestedOrientation = ActivityInfo.SCREEN_ORIENTATION_PORTRAIT
        }
    }

    @RequiresApi(Build.VERSION_CODES.TIRAMISU)
    override fun onCreateView(
        inflater: LayoutInflater,
        container: ViewGroup?,
        savedInstanceState: Bundle?,
    ): View = ComposeView(requireContext()).apply {
        setViewCompositionStrategy(ViewCompositionStrategy.DisposeOnViewTreeLifecycleDestroyed)
        setContent {
            FirefoxTheme {
                ScreenContent()
            }
        }
    }

    override fun onResume() {
        super.onResume()
        hideToolbar()
    }

    override fun onDestroy() {
        super.onDestroy()
        if (isNotATablet()) {
            activity?.requestedOrientation = ActivityInfo.SCREEN_ORIENTATION_UNSPECIFIED
        }
    }

    @RequiresApi(Build.VERSION_CODES.TIRAMISU)
    @Composable
    @Suppress("LongMethod")
    private fun ScreenContent() {
        val context = LocalContext.current
        JunoOnboardingScreen(
            pagesToDisplay = pagesToDisplay,
            onMakeFirefoxDefaultClick = {
                activity?.openSetDefaultBrowserOption(useCustomTab = true)
                telemetryRecorder.onSetToDefaultClick(
                    sequenceId = pagesToDisplay.telemetrySequenceId(),
                    sequencePosition = pagesToDisplay.sequencePosition(OnboardingPageUiData.Type.DEFAULT_BROWSER),
                )
            },
            onSkipDefaultClick = {
                telemetryRecorder.onSkipSetToDefaultClick(
                    pagesToDisplay.telemetrySequenceId(),
                    pagesToDisplay.sequencePosition(OnboardingPageUiData.Type.DEFAULT_BROWSER),
                )
            },
            onPrivacyPolicyClick = { url ->
                startActivity(
                    SupportUtils.createSandboxCustomTabIntent(
                        context = context,
                        url = url,
                    ),
                )
                telemetryRecorder.onPrivacyPolicyClick(
                    pagesToDisplay.telemetrySequenceId(),
                    pagesToDisplay.sequencePosition(OnboardingPageUiData.Type.DEFAULT_BROWSER),
                )
            },
            onSignInButtonClick = {
                findNavController().nav(
                    id = R.id.junoOnboardingFragment,
                    directions = JunoOnboardingFragmentDirections.actionGlobalTurnOnSync(),
                )
                telemetryRecorder.onSyncSignInClick(
                    sequenceId = pagesToDisplay.telemetrySequenceId(),
                    sequencePosition = pagesToDisplay.sequencePosition(OnboardingPageUiData.Type.SYNC_SIGN_IN),
                )
            },
            onSkipSignInClick = {
                telemetryRecorder.onSkipSignInClick(
                    pagesToDisplay.telemetrySequenceId(),
                    pagesToDisplay.sequencePosition(OnboardingPageUiData.Type.SYNC_SIGN_IN),
                )
            },
            onNotificationPermissionButtonClick = {
                requireComponents.notificationsDelegate.requestNotificationPermission()
                telemetryRecorder.onNotificationPermissionClick(
                    sequenceId = pagesToDisplay.telemetrySequenceId(),
                    sequencePosition =
                    pagesToDisplay.sequencePosition(OnboardingPageUiData.Type.NOTIFICATION_PERMISSION),
                )
            },
            onSkipNotificationClick = {
                telemetryRecorder.onSkipTurnOnNotificationsClick(
                    sequenceId = pagesToDisplay.telemetrySequenceId(),
                    sequencePosition =
                    pagesToDisplay.sequencePosition(OnboardingPageUiData.Type.NOTIFICATION_PERMISSION),
                )
            },
            onFinish = {
                onFinish(
                    sequenceId = pagesToDisplay.telemetrySequenceId(),
                    sequencePosition = pagesToDisplay.sequencePosition(it.type),
                )
            },
            onImpression = {
                telemetryRecorder.onImpression(
                    sequenceId = pagesToDisplay.telemetrySequenceId(),
                    pageType = it.type,
                    sequencePosition = pagesToDisplay.sequencePosition(it.type),
                )
            },
        )
    }

<<<<<<< HEAD
    private fun onFinish(sequenceId: String, pageType: JunoOnboardingPageType) {
        fenixOnboarding.finish()
=======
    private fun onFinish(sequenceId: String, sequencePosition: String) {
        requireComponents.fenixOnboarding.finish()
>>>>>>> fa51e99d
        findNavController().nav(
            id = R.id.junoOnboardingFragment,
            directions = JunoOnboardingFragmentDirections.actionOnboardingHome(),
        )
        telemetryRecorder.onOnboardingComplete(
            sequenceId = sequenceId,
            sequencePosition = sequencePosition,
        )
    }

    private fun shouldShowNotificationPage(context: Context) =
<<<<<<< HEAD
        !NotificationManagerCompat.from(context.applicationContext).areNotificationsEnabledSafe() &&
            Build.VERSION.SDK_INT >= Build.VERSION_CODES.TIRAMISU

    private fun isNotATablet() =
        !resources.getBoolean(R.bool.tablet)
=======
        !NotificationManagerCompat.from(context.applicationContext)
            .areNotificationsEnabledSafe() && Build.VERSION.SDK_INT >= Build.VERSION_CODES.TIRAMISU

    private fun isNotATablet() = !resources.getBoolean(R.bool.tablet)

    private fun pagesToDisplay(showNotificationPage: Boolean): List<OnboardingPageUiData> =
        FxNimbus.features.junoOnboarding.value().cards.values.toPageUiData(showNotificationPage)
>>>>>>> fa51e99d
}<|MERGE_RESOLUTION|>--- conflicted
+++ resolved
@@ -26,11 +26,7 @@
 import org.mozilla.fenix.ext.nav
 import org.mozilla.fenix.ext.openSetDefaultBrowserOption
 import org.mozilla.fenix.ext.requireComponents
-<<<<<<< HEAD
-import org.mozilla.fenix.onboarding.view.JunoOnboardingPageType
-=======
 import org.mozilla.fenix.nimbus.FxNimbus
->>>>>>> fa51e99d
 import org.mozilla.fenix.onboarding.view.JunoOnboardingScreen
 import org.mozilla.fenix.onboarding.view.OnboardingPageUiData
 import org.mozilla.fenix.onboarding.view.sequencePosition
@@ -160,13 +156,8 @@
         )
     }
 
-<<<<<<< HEAD
-    private fun onFinish(sequenceId: String, pageType: JunoOnboardingPageType) {
-        fenixOnboarding.finish()
-=======
     private fun onFinish(sequenceId: String, sequencePosition: String) {
         requireComponents.fenixOnboarding.finish()
->>>>>>> fa51e99d
         findNavController().nav(
             id = R.id.junoOnboardingFragment,
             directions = JunoOnboardingFragmentDirections.actionOnboardingHome(),
@@ -178,13 +169,6 @@
     }
 
     private fun shouldShowNotificationPage(context: Context) =
-<<<<<<< HEAD
-        !NotificationManagerCompat.from(context.applicationContext).areNotificationsEnabledSafe() &&
-            Build.VERSION.SDK_INT >= Build.VERSION_CODES.TIRAMISU
-
-    private fun isNotATablet() =
-        !resources.getBoolean(R.bool.tablet)
-=======
         !NotificationManagerCompat.from(context.applicationContext)
             .areNotificationsEnabledSafe() && Build.VERSION.SDK_INT >= Build.VERSION_CODES.TIRAMISU
 
@@ -192,5 +176,4 @@
 
     private fun pagesToDisplay(showNotificationPage: Boolean): List<OnboardingPageUiData> =
         FxNimbus.features.junoOnboarding.value().cards.values.toPageUiData(showNotificationPage)
->>>>>>> fa51e99d
 }