/* This Source Code Form is subject to the terms of the Mozilla Public
 * License, v. 2.0. If a copy of the MPL was not distributed with this
 * file, You can obtain one at http://mozilla.org/MPL/2.0/. */

package org.mozilla.fenix

import android.app.assist.AssistContent
import android.content.Context
import android.content.Intent
import android.content.Intent.ACTION_MAIN
import android.content.Intent.FLAG_ACTIVITY_REORDER_TO_FRONT
import android.content.res.Configuration
import android.net.Uri
import android.os.Build
import android.os.Bundle
import android.os.StrictMode
import android.os.SystemClock
import android.text.TextUtils
import android.text.format.DateUtils
import android.util.AttributeSet
import android.view.ActionMode
import android.view.KeyEvent
import android.view.LayoutInflater
import android.view.MotionEvent
import android.view.View
import android.view.ViewConfiguration
import android.view.WindowManager.LayoutParams.FLAG_SECURE
import androidx.annotation.CallSuper
import androidx.annotation.IdRes
import androidx.annotation.RequiresApi
import androidx.annotation.VisibleForTesting
import androidx.annotation.VisibleForTesting.Companion.PROTECTED
import androidx.appcompat.app.ActionBar
import androidx.appcompat.widget.Toolbar
import androidx.core.app.NotificationManagerCompat
import androidx.core.splashscreen.SplashScreen.Companion.installSplashScreen
import androidx.lifecycle.lifecycleScope
import androidx.navigation.NavDestination
import androidx.navigation.NavDirections
import androidx.navigation.fragment.NavHostFragment
import androidx.navigation.ui.AppBarConfiguration
import androidx.navigation.ui.NavigationUI
import kotlinx.coroutines.CoroutineScope
import kotlinx.coroutines.Dispatchers.IO
import kotlinx.coroutines.Dispatchers.Main
import kotlinx.coroutines.Job
import kotlinx.coroutines.MainScope
import kotlinx.coroutines.delay
import kotlinx.coroutines.launch
import mozilla.appservices.places.BookmarkRoot
import mozilla.components.browser.state.action.ContentAction
import mozilla.components.browser.state.action.MediaSessionAction
import mozilla.components.browser.state.action.SearchAction
import mozilla.components.browser.state.search.SearchEngine
import mozilla.components.browser.state.selector.getNormalOrPrivateTabs
import mozilla.components.browser.state.selector.selectedTab
import mozilla.components.browser.state.state.SessionState
import mozilla.components.browser.state.state.WebExtensionState
import mozilla.components.concept.engine.EngineSession
import mozilla.components.concept.engine.EngineView
import mozilla.components.concept.storage.HistoryMetadataKey
import mozilla.components.feature.contextmenu.DefaultSelectionActionDelegate
import mozilla.components.feature.media.ext.findActiveMediaTab
import mozilla.components.feature.privatemode.notification.PrivateNotificationFeature
import mozilla.components.feature.search.BrowserStoreSearchAdapter
import mozilla.components.service.fxa.sync.SyncReason
import mozilla.components.support.base.ext.areNotificationsEnabledSafe
import mozilla.components.support.base.feature.ActivityResultHandler
import mozilla.components.support.base.feature.UserInteractionHandler
import mozilla.components.support.base.log.logger.Logger
import mozilla.components.support.ktx.android.arch.lifecycle.addObservers
import mozilla.components.support.ktx.android.content.call
import mozilla.components.support.ktx.android.content.email
import mozilla.components.support.ktx.android.content.share
import mozilla.components.support.ktx.kotlin.isUrl
import mozilla.components.support.ktx.kotlin.toNormalizedUrl
import mozilla.components.support.locale.LocaleAwareAppCompatActivity
import mozilla.components.support.utils.BootUtils
import mozilla.components.support.utils.BrowsersCache
import mozilla.components.support.utils.ManufacturerCodes
import mozilla.components.support.utils.SafeIntent
import mozilla.components.support.utils.toSafeIntent
import mozilla.components.support.webextensions.WebExtensionPopupObserver
import mozilla.telemetry.glean.private.NoExtras
import org.mozilla.experiments.nimbus.initializeTooling
import org.mozilla.fenix.GleanMetrics.AppIcon
import org.mozilla.fenix.GleanMetrics.Events
import org.mozilla.fenix.GleanMetrics.Metrics
import org.mozilla.fenix.GleanMetrics.PlayStoreAttribution
import org.mozilla.fenix.GleanMetrics.SplashScreen
import org.mozilla.fenix.GleanMetrics.StartOnHome
import org.mozilla.fenix.addons.AddonDetailsFragmentDirections
import org.mozilla.fenix.addons.AddonPermissionsDetailsFragmentDirections
import org.mozilla.fenix.addons.ExtensionProcessDisabledController
import org.mozilla.fenix.browser.browsingmode.BrowsingMode
import org.mozilla.fenix.browser.browsingmode.BrowsingModeManager
import org.mozilla.fenix.browser.browsingmode.DefaultBrowsingModeManager
import org.mozilla.fenix.components.appstate.AppAction
import org.mozilla.fenix.components.metrics.BreadcrumbsRecorder
import org.mozilla.fenix.components.metrics.GrowthDataWorker
import org.mozilla.fenix.databinding.ActivityHomeBinding
import org.mozilla.fenix.exceptions.trackingprotection.TrackingProtectionExceptionsFragmentDirections
import org.mozilla.fenix.experiments.ResearchSurfaceDialogFragment
import org.mozilla.fenix.ext.alreadyOnDestination
import org.mozilla.fenix.ext.breadcrumb
import org.mozilla.fenix.ext.components
import org.mozilla.fenix.ext.hasTopDestination
import org.mozilla.fenix.ext.nav
import org.mozilla.fenix.ext.setNavigationIcon
import org.mozilla.fenix.ext.settings
import org.mozilla.fenix.home.HomeFragmentDirections
import org.mozilla.fenix.home.intent.AssistIntentProcessor
import org.mozilla.fenix.home.intent.CrashReporterIntentProcessor
import org.mozilla.fenix.home.intent.HomeDeepLinkIntentProcessor
import org.mozilla.fenix.home.intent.OpenBrowserIntentProcessor
import org.mozilla.fenix.home.intent.OpenPasswordManagerIntentProcessor
import org.mozilla.fenix.home.intent.OpenSpecificTabIntentProcessor
import org.mozilla.fenix.home.intent.ReEngagementIntentProcessor
import org.mozilla.fenix.home.intent.SpeechProcessingIntentProcessor
import org.mozilla.fenix.home.intent.StartSearchIntentProcessor
import org.mozilla.fenix.library.bookmarks.BookmarkFragmentDirections
import org.mozilla.fenix.library.bookmarks.DesktopFolders
import org.mozilla.fenix.library.history.HistoryFragmentDirections
import org.mozilla.fenix.library.historymetadata.HistoryMetadataGroupFragmentDirections
import org.mozilla.fenix.library.recentlyclosed.RecentlyClosedFragmentDirections
import org.mozilla.fenix.messaging.FenixMessageSurfaceId
import org.mozilla.fenix.messaging.FenixNimbusMessagingController
import org.mozilla.fenix.messaging.MessageNotificationWorker
import org.mozilla.fenix.nimbus.FxNimbus
import org.mozilla.fenix.onboarding.ReEngagementNotificationWorker
import org.mozilla.fenix.onboarding.ensureMarketingChannelExists
import org.mozilla.fenix.perf.MarkersActivityLifecycleCallbacks
import org.mozilla.fenix.perf.MarkersFragmentLifecycleCallbacks
import org.mozilla.fenix.perf.Performance
import org.mozilla.fenix.perf.PerformanceInflater
import org.mozilla.fenix.perf.ProfilerMarkers
import org.mozilla.fenix.perf.StartupPathProvider
import org.mozilla.fenix.perf.StartupTimeline
import org.mozilla.fenix.perf.StartupTypeTelemetry
import org.mozilla.fenix.search.SearchDialogFragmentDirections
import org.mozilla.fenix.session.PrivateNotificationService
import org.mozilla.fenix.settings.CookieBannersFragmentDirections
import org.mozilla.fenix.settings.HttpsOnlyFragmentDirections
import org.mozilla.fenix.settings.SettingsFragmentDirections
import org.mozilla.fenix.settings.TrackingProtectionFragmentDirections
import org.mozilla.fenix.settings.about.AboutFragmentDirections
import org.mozilla.fenix.settings.logins.fragment.LoginDetailFragmentDirections
import org.mozilla.fenix.settings.logins.fragment.SavedLoginsAuthFragmentDirections
import org.mozilla.fenix.settings.quicksettings.protections.cookiebanners.dialog.CookieBannerReEngagementDialogUtils
import org.mozilla.fenix.settings.search.AddSearchEngineFragmentDirections
import org.mozilla.fenix.settings.search.EditCustomSearchEngineFragmentDirections
import org.mozilla.fenix.settings.search.SaveSearchEngineFragmentDirections
import org.mozilla.fenix.settings.studies.StudiesFragmentDirections
import org.mozilla.fenix.settings.wallpaper.WallpaperSettingsFragmentDirections
import org.mozilla.fenix.share.AddNewDeviceFragmentDirections
import org.mozilla.fenix.shopping.ReviewQualityCheckFragmentDirections
import org.mozilla.fenix.shortcut.NewTabShortcutIntentProcessor.Companion.ACTION_OPEN_PRIVATE_TAB
import org.mozilla.fenix.tabhistory.TabHistoryDialogFragment
import org.mozilla.fenix.tabstray.TabsTrayFragment
import org.mozilla.fenix.tabstray.TabsTrayFragmentDirections
import org.mozilla.fenix.theme.DefaultThemeManager
import org.mozilla.fenix.theme.ThemeManager
import org.mozilla.fenix.trackingprotection.TrackingProtectionPanelDialogFragmentDirections
import org.mozilla.fenix.utils.Settings
import java.lang.ref.WeakReference
import java.util.Locale

/**
 * The main activity of the application. The application is primarily a single Activity (this one)
 * with fragments switching out to display different views. The most important views shown here are the:
 * - home screen
 * - browser screen
 */
@SuppressWarnings("TooManyFunctions", "LargeClass", "LongParameterList", "LongMethod")
open class HomeActivity : LocaleAwareAppCompatActivity(), NavHostActivity {
    // DO NOT MOVE ANYTHING ABOVE THIS, GETTING INIT TIME IS CRITICAL
    // we need to store startup timestamp for warm startup. we cant directly store
    // inside AppStartupTelemetry since that class lives inside components and
    // components requires context to access.
    protected val homeActivityInitTimeStampNanoSeconds = SystemClock.elapsedRealtimeNanos()

    private lateinit var binding: ActivityHomeBinding
    lateinit var themeManager: ThemeManager
    lateinit var browsingModeManager: BrowsingModeManager

    private var isVisuallyComplete = false

    private var privateNotificationObserver: PrivateNotificationFeature<PrivateNotificationService>? =
        null

    private var isToolbarInflated = false

    private val webExtensionPopupObserver by lazy {
        WebExtensionPopupObserver(components.core.store, ::openPopup)
    }

    private val extensionProcessDisabledPopupObserver by lazy {
        ExtensionProcessDisabledController(this@HomeActivity, components.core.store)
    }

    private val extensionProcessDisabledPopupFeature by lazy {
        ExtensionProcessDisabledController(this@HomeActivity, components.core.store)
    }

    private val serviceWorkerSupport by lazy {
        ServiceWorkerSupportFeature(this)
    }

    private var inflater: LayoutInflater? = null

    private val navHost by lazy {
        supportFragmentManager.findFragmentById(R.id.container) as NavHostFragment
    }

    private val externalSourceIntentProcessors by lazy {
        listOf(
            HomeDeepLinkIntentProcessor(this),
            SpeechProcessingIntentProcessor(this, components.core.store),
            AssistIntentProcessor(),
            StartSearchIntentProcessor(),
            OpenBrowserIntentProcessor(this, ::getIntentSessionId),
            OpenSpecificTabIntentProcessor(this),
            OpenPasswordManagerIntentProcessor(),
            ReEngagementIntentProcessor(this, settings()),
        )
    }

    // See onKeyDown for why this is necessary
    private var backLongPressJob: Job? = null

    private lateinit var navigationToolbar: Toolbar

    // Tracker for contextual menu (Copy|Search|Select all|etc...)
    private var actionMode: ActionMode? = null

    private val startupPathProvider = StartupPathProvider()
    private lateinit var startupTypeTelemetry: StartupTypeTelemetry

    @Suppress("ComplexMethod")
    final override fun onCreate(savedInstanceState: Bundle?) {
        // DO NOT MOVE ANYTHING ABOVE THIS getProfilerTime CALL.
        val startTimeProfiler = components.core.engine.profiler?.getProfilerTime()

        // Setup nimbus-cli tooling. This is a NOOP when launching normally.
        components.analytics.experiments.initializeTooling(applicationContext, intent)
        components.strictMode.attachListenerToDisablePenaltyDeath(supportFragmentManager)
        MarkersFragmentLifecycleCallbacks.register(supportFragmentManager, components.core.engine)

        PlayStoreAttribution.deferredDeeplinkTime.start()
        maybeShowSplashScreen()

        // There is disk read violations on some devices such as samsung and pixel for android 9/10
        components.strictMode.resetAfter(StrictMode.allowThreadDiskReads()) {
            // Theme setup should always be called before super.onCreate
            setupThemeAndBrowsingMode(getModeFromIntentOrLastKnown(intent))
            super.onCreate(savedInstanceState)
        }

        // Checks if Activity is currently in PiP mode if launched from external intents, then exits it
        checkAndExitPiP()

        // Diagnostic breadcrumb for "Display already aquired" crash:
        // https://github.com/mozilla-mobile/android-components/issues/7960
        breadcrumb(
            message = "onCreate()",
            data = mapOf(
                "recreated" to (savedInstanceState != null).toString(),
                "intent" to (intent?.action ?: "null"),
            ),
        )

        components.publicSuffixList.prefetch()

        // Changing a language on the Language screen restarts the activity, but the activity keeps
        // the old layout direction. We have to update the direction manually.
        window.decorView.layoutDirection = TextUtils.getLayoutDirectionFromLocale(Locale.getDefault())

        binding = ActivityHomeBinding.inflate(layoutInflater)
        setContentView(binding.root)
        ProfilerMarkers.addListenerForOnGlobalLayout(components.core.engine, this, binding.root)

        // Must be after we set the content view
        if (isVisuallyComplete) {
            components.performance.visualCompletenessQueue
                .attachViewToRunVisualCompletenessQueueLater(WeakReference(binding.rootContainer))
        }

        privateNotificationObserver = PrivateNotificationFeature(
            applicationContext,
            components.core.store,
            PrivateNotificationService::class,
        ).also {
            it.start()
        }

        if (settings().shouldShowJunoOnboarding(
                hasUserBeenOnboarded = components.fenixOnboarding.userHasBeenOnboarded(),
                isLauncherIntent = intent.toSafeIntent().isLauncherIntent,
            )
        ) {
            // Unless activity is recreated due to config change, navigate to onboarding
            if (savedInstanceState == null) {
                navHost.navController.navigate(NavGraphDirections.actionGlobalJunoOnboarding())
            }
        } else {
            lifecycleScope.launch(IO) {
                showFullscreenMessageIfNeeded(applicationContext)
            }

            // Unless the activity is recreated, navigate to home first (without rendering it)
            // to add it to the back stack.
            if (savedInstanceState == null) {
                navigateToHome()
            }

            if (!shouldStartOnHome() && shouldNavigateToBrowserOnColdStart(savedInstanceState)) {
                navigateToBrowserOnColdStart()
            } else {
                StartOnHome.enterHomeScreen.record(NoExtras())
            }

            if (settings().showHomeOnboardingDialog && components.fenixOnboarding.userHasBeenOnboarded()) {
                navHost.navController.navigate(NavGraphDirections.actionGlobalHomeOnboardingDialog())
            }

            showNotificationPermissionPromptIfRequired()
        }

        Performance.processIntentIfPerformanceTest(intent, this)

        if (settings().isTelemetryEnabled) {
            lifecycle.addObserver(
                BreadcrumbsRecorder(
                    components.analytics.crashReporter,
                    navHost.navController,
                    ::getBreadcrumbMessage,
                ),
            )

            val safeIntent = intent?.toSafeIntent()
            safeIntent
                ?.let(::getIntentSource)
                ?.also {
                    Events.appOpened.record(Events.AppOpenedExtra(it))
                    // This will record an event in Nimbus' internal event store. Used for behavioral targeting
                    components.analytics.experiments.recordEvent("app_opened")

                    if (safeIntent.action.equals(ACTION_OPEN_PRIVATE_TAB) && it == APP_ICON) {
                        AppIcon.newPrivateTabTapped.record(NoExtras())
                    }
                }
        }
        supportActionBar?.hide()

<<<<<<< HEAD
        lifecycle.addObservers(webExtensionPopupFeature, extensionProcessDisabledPopupFeature, serviceWorkerSupport)
=======
        lifecycle.addObservers(webExtensionPopupObserver, extensionProcessDisabledPopupObserver, serviceWorkerSupport)
>>>>>>> 52cb89cf

        if (shouldAddToRecentsScreen(intent)) {
            intent.removeExtra(START_IN_RECENTS_SCREEN)
            moveTaskToBack(true)
        }

        captureSnapshotTelemetryMetrics()

        startupTelemetryOnCreateCalled(intent.toSafeIntent())
        startupPathProvider.attachOnActivityOnCreate(lifecycle, intent)
        startupTypeTelemetry = StartupTypeTelemetry(components.startupStateProvider, startupPathProvider).apply {
            attachOnHomeActivityOnCreate(lifecycle)
        }

        components.core.requestInterceptor.setNavigationController(navHost.navController)

        if (settings().showContileFeature) {
            components.core.contileTopSitesUpdater.startPeriodicWork()
        }

        if (settings().enableUnifiedSearchSettingsUI && !settings().hiddenEnginesRestored) {
            settings().hiddenEnginesRestored = true
            components.useCases.searchUseCases.restoreHiddenSearchEngines.invoke()
        }

        // To assess whether the Pocket stories are to be downloaded or not multiple SharedPreferences
        // are read possibly needing to load them on the current thread. Move that to a background thread.
        lifecycleScope.launch(IO) {
            if (settings().showPocketRecommendationsFeature) {
                components.core.pocketStoriesService.startPeriodicStoriesRefresh()
            }
            if (settings().showPocketSponsoredStories) {
                components.core.pocketStoriesService.startPeriodicSponsoredStoriesRefresh()
                // If the secret setting for sponsored stories parameters is set,
                // force refresh the sponsored Pocket stories.
                if (settings().useCustomConfigurationForSponsoredStories) {
                    components.core.pocketStoriesService.refreshSponsoredStories()
                }
            }
        }

        components.backgroundServices.accountManagerAvailableQueue.runIfReadyOrQueue {
            lifecycleScope.launch(IO) {
                // If we're authenticated, kick-off a sync and a device state refresh.
                components.backgroundServices.accountManager.authenticatedAccount()?.let {
                    components.backgroundServices.accountManager.syncNow(reason = SyncReason.Startup)
                }
            }
        }

        components.core.engine.profiler?.addMarker(
            MarkersActivityLifecycleCallbacks.MARKER_NAME,
            startTimeProfiler,
            "HomeActivity.onCreate",
        )

        components.notificationsDelegate.bindToActivity(this)

        StartupTimeline.onActivityCreateEndHome(this) // DO NOT MOVE ANYTHING BELOW HERE.
    }

    /**
     * On Android 13 or above, prompt the user for notification permission at the start.
     * Show the pre permission dialog to the user once if the notification are not enabled.
     */
    private fun showNotificationPermissionPromptIfRequired() {
        if (Build.VERSION.SDK_INT >= Build.VERSION_CODES.TIRAMISU &&
            !NotificationManagerCompat.from(applicationContext).areNotificationsEnabledSafe() &&
            settings().numberOfAppLaunches <= 1
        ) {
            // Recording the exposure event here to capture all users who met all criteria to receive
            // the pre permission notification prompt
            FxNimbus.features.prePermissionNotificationPrompt.recordExposure()

            if (settings().notificationPrePermissionPromptEnabled) {
                if (!settings().isNotificationPrePermissionShown) {
                    navHost.navController.navigate(NavGraphDirections.actionGlobalHomeNotificationPermissionDialog())
                }
            } else {
                // This will trigger the notification permission system dialog as app targets sdk 32.
                ensureMarketingChannelExists(applicationContext)
            }
        }
    }

    private fun maybeShowSplashScreen() {
        if (components.settings.isFirstSplashScreenShown) {
            return
        } else {
            components.settings.isFirstSplashScreenShown = true
            // Splash screen compat fails to draw icons on earlier versions.
            if (Build.VERSION.SDK_INT <= Build.VERSION_CODES.M) {
                return
            }
        }

        if (FxNimbus.features.splashScreen.value().enabled) {
            val splashScreen = installSplashScreen()
            var maxDurationReached = false
            val delay = FxNimbus.features.splashScreen.value().maximumDurationMs.toLong()
            splashScreen.setKeepOnScreenCondition {
                val dataFetched = components.settings.utmParamsKnown &&
                    components.settings.nimbusExperimentsFetched
                val keepOnScreen = !maxDurationReached && !dataFetched
                if (!keepOnScreen) {
                    SplashScreen.firstLaunchExtended.record(
                        SplashScreen.FirstLaunchExtendedExtra(dataFetched = dataFetched),
                    )
                }
                keepOnScreen
            }
            MainScope().launch {
                delay(timeMillis = delay)
                maxDurationReached = true
            }
        }
    }

    private fun checkAndExitPiP() {
        if (Build.VERSION.SDK_INT >= Build.VERSION_CODES.N && isInPictureInPictureMode && intent != null) {
            // Exit PiP mode
            moveTaskToBack(false)
            startActivity(Intent(this, this::class.java).setFlags(FLAG_ACTIVITY_REORDER_TO_FRONT))
        }
    }

    private fun startupTelemetryOnCreateCalled(safeIntent: SafeIntent) {
        // We intentionally only record this in HomeActivity and not ExternalBrowserActivity (e.g.
        // PWAs) so we don't include more unpredictable code paths in the results.
        components.performance.coldStartupDurationTelemetry.onHomeActivityOnCreate(
            components.performance.visualCompletenessQueue,
            components.startupStateProvider,
            safeIntent,
            binding.rootContainer,
        )
    }

    @CallSuper
    @Suppress("TooGenericExceptionCaught")
    override fun onResume() {
        super.onResume()

        // Diagnostic breadcrumb for "Display already aquired" crash:
        // https://github.com/mozilla-mobile/android-components/issues/7960
        breadcrumb(
            message = "onResume()",
        )

        lifecycleScope.launch(IO) {
            try {
                if (settings().showContileFeature) {
                    components.core.contileTopSitesProvider.refreshTopSitesIfCacheExpired()
                }
            } catch (e: Exception) {
                Logger.error("Failed to refresh contile top sites", e)
            }

            if (settings().checkIfFenixIsDefaultBrowserOnAppResume()) {
                Events.defaultBrowserChanged.record(NoExtras())
            }

            GrowthDataWorker.sendActivatedSignalIfNeeded(applicationContext)
            ReEngagementNotificationWorker.setReEngagementNotificationIfNeeded(applicationContext)
            MessageNotificationWorker.setMessageNotificationWorker(applicationContext)
        }

        // This was done in order to refresh search engines when app is running in background
        // and the user changes the system language
        // More details here: https://github.com/mozilla-mobile/fenix/pull/27793#discussion_r1029892536
        components.core.store.dispatch(SearchAction.RefreshSearchEnginesAction)
        CookieBannerReEngagementDialogUtils.tryToEnableDetectOnlyModeIfNeeded(
            components.settings,
            components.core.engine.settings,
        )
    }

    override fun onStart() {
        // DO NOT MOVE ANYTHING ABOVE THIS getProfilerTime CALL.
        val startProfilerTime = components.core.engine.profiler?.getProfilerTime()

        super.onStart()

        // Diagnostic breadcrumb for "Display already aquired" crash:
        // https://github.com/mozilla-mobile/android-components/issues/7960
        breadcrumb(
            message = "onStart()",
        )

        ProfilerMarkers.homeActivityOnStart(binding.rootContainer, components.core.engine.profiler)
        components.core.engine.profiler?.addMarker(
            MarkersActivityLifecycleCallbacks.MARKER_NAME,
            startProfilerTime,
            "HomeActivity.onStart",
        ) // DO NOT MOVE ANYTHING BELOW THIS addMarker CALL.
    }

    override fun onStop() {
        super.onStop()

        // Diagnostic breadcrumb for "Display already aquired" crash:
        // https://github.com/mozilla-mobile/android-components/issues/7960
        breadcrumb(
            message = "onStop()",
            data = mapOf(
                "finishing" to isFinishing.toString(),
            ),
        )

        PlayStoreAttribution.deferredDeeplinkTime.cancel()
    }

    final override fun onPause() {
        // We should return to the browser if there were normal tabs when we left the app
        settings().shouldReturnToBrowser =
            components.core.store.state.getNormalOrPrivateTabs(private = false).isNotEmpty()

        lifecycleScope.launch(IO) {
            components.core.bookmarksStorage.getTree(BookmarkRoot.Root.id, true)?.let {
                val desktopRootNode = DesktopFolders(
                    applicationContext,
                    showMobileRoot = false,
                ).withOptionalDesktopFolders(it)
                settings().desktopBookmarksSize = desktopRootNode.count()
            }

            components.core.bookmarksStorage.getTree(BookmarkRoot.Mobile.id, true)?.let {
                settings().mobileBookmarksSize = it.count()
            }
        }

        super.onPause()

        // Diagnostic breadcrumb for "Display already aquired" crash:
        // https://github.com/mozilla-mobile/android-components/issues/7960
        breadcrumb(
            message = "onPause()",
            data = mapOf(
                "finishing" to isFinishing.toString(),
            ),
        )

        // Every time the application goes into the background, it is possible that the user
        // is about to change the browsers installed on their system. Therefore, we reset the cache of
        // all the installed browsers.
        //
        // NB: There are ways for the user to install new products without leaving the browser.
        BrowsersCache.resetAll()
    }

    @RequiresApi(Build.VERSION_CODES.M)
    override fun onProvideAssistContent(outContent: AssistContent?) {
        super.onProvideAssistContent(outContent)
        val currentTabUrl = components.core.store.state.selectedTab?.content?.url
        outContent?.webUri = currentTabUrl?.let { Uri.parse(it) }
    }

    override fun onDestroy() {
        super.onDestroy()

        // Diagnostic breadcrumb for "Display already aquired" crash:
        // https://github.com/mozilla-mobile/android-components/issues/7960
        breadcrumb(
            message = "onDestroy()",
            data = mapOf(
                "finishing" to isFinishing.toString(),
            ),
        )

        components.core.contileTopSitesUpdater.stopPeriodicWork()
        components.core.pocketStoriesService.stopPeriodicStoriesRefresh()
        components.core.pocketStoriesService.stopPeriodicSponsoredStoriesRefresh()
        privateNotificationObserver?.stop()
        components.notificationsDelegate.unBindActivity(this)
        stopMediaSession()
    }

    override fun onConfigurationChanged(newConfig: Configuration) {
        super.onConfigurationChanged(newConfig)

        // Diagnostic breadcrumb for "Display already aquired" crash:
        // https://github.com/mozilla-mobile/android-components/issues/7960
        breadcrumb(
            message = "onConfigurationChanged()",
        )
    }

    override fun recreate() {
        // Diagnostic breadcrumb for "Display already aquired" crash:
        // https://github.com/mozilla-mobile/android-components/issues/7960
        breadcrumb(
            message = "recreate()",
        )

        super.recreate()
    }

    /**
     * Handles intents received when the activity is open.
     */
    final override fun onNewIntent(intent: Intent?) {
        super.onNewIntent(intent)
        intent?.let {
            handleNewIntent(it)
        }
        startupPathProvider.onIntentReceived(intent)
    }

    open fun handleNewIntent(intent: Intent) {
        // Diagnostic breadcrumb for "Display already aquired" crash:
        // https://github.com/mozilla-mobile/android-components/issues/7960
        breadcrumb(
            message = "onNewIntent()",
            data = mapOf(
                "intent" to intent.action.toString(),
            ),
        )

        val tab = components.core.store.state.findActiveMediaTab()
        if (tab != null) {
            components.useCases.sessionUseCases.exitFullscreen(tab.id)
        }

        val intentProcessors =
            listOf(
                CrashReporterIntentProcessor(components.appStore),
            ) + externalSourceIntentProcessors
        val intentHandled =
            intentProcessors.any { it.process(intent, navHost.navController, this.intent) }
        browsingModeManager.mode = getModeFromIntentOrLastKnown(intent)

        if (intentHandled) {
            supportFragmentManager
                .primaryNavigationFragment
                ?.childFragmentManager
                ?.fragments
                ?.lastOrNull()
                ?.let { it as? TabsTrayFragment }
                ?.also { it.dismissAllowingStateLoss() }
        }
    }

    /**
     * Overrides view inflation to inject a custom [EngineView] from [components].
     */
    final override fun onCreateView(
        parent: View?,
        name: String,
        context: Context,
        attrs: AttributeSet,
    ): View? = when (name) {
        EngineView::class.java.name -> components.core.engine.createView(context, attrs).apply {
            selectionActionDelegate = DefaultSelectionActionDelegate(
                BrowserStoreSearchAdapter(
                    components.core.store,
                    tabId = getIntentSessionId(intent.toSafeIntent()),
                ),
                resources = context.resources,
                shareTextClicked = { share(it) },
                emailTextClicked = { email(it) },
                callTextClicked = { call(it) },
                actionSorter = ::actionSorter,
            )
        }.asView()
        else -> super.onCreateView(parent, name, context, attrs)
    }

    override fun onActionModeStarted(mode: ActionMode?) {
        actionMode = mode
        super.onActionModeStarted(mode)
    }

    override fun onActionModeFinished(mode: ActionMode?) {
        actionMode = null
        super.onActionModeFinished(mode)
    }

    fun finishActionMode() {
        actionMode?.finish().also { actionMode = null }
    }

    @Suppress("MagicNumber")
    // Defining the positions as constants doesn't seem super useful here.
    private fun actionSorter(actions: Array<String>): Array<String> {
        val order = hashMapOf<String, Int>()

        order["CUSTOM_CONTEXT_MENU_EMAIL"] = 0
        order["CUSTOM_CONTEXT_MENU_CALL"] = 1
        order["org.mozilla.geckoview.COPY"] = 2
        order["CUSTOM_CONTEXT_MENU_SEARCH"] = 3
        order["CUSTOM_CONTEXT_MENU_SEARCH_PRIVATELY"] = 4
        order["org.mozilla.geckoview.PASTE"] = 5
        order["org.mozilla.geckoview.SELECT_ALL"] = 6
        order["CUSTOM_CONTEXT_MENU_SHARE"] = 7

        return actions.sortedBy { actionName ->
            // Sort the actions in our preferred order, putting "other" actions unsorted at the end
            order[actionName] ?: actions.size
        }.toTypedArray()
    }

    final override fun onBackPressed() {
        supportFragmentManager.primaryNavigationFragment?.childFragmentManager?.fragments?.forEach {
            if (it is UserInteractionHandler && it.onBackPressed()) {
                return
            }
        }
        onBackPressedDispatcher.onBackPressed()
    }

    @Deprecated("Deprecated in Java")
    // https://github.com/mozilla-mobile/fenix/issues/19919
    final override fun onActivityResult(requestCode: Int, resultCode: Int, data: Intent?) {
        supportFragmentManager.primaryNavigationFragment?.childFragmentManager?.fragments?.forEach {
            if (it is ActivityResultHandler && it.onActivityResult(requestCode, data, resultCode)) {
                return
            }
        }
        @Suppress("DEPRECATION")
        super.onActivityResult(requestCode, resultCode, data)
    }

    private fun shouldUseCustomBackLongPress(): Boolean {
        val isAndroidN =
            Build.VERSION.SDK_INT == Build.VERSION_CODES.N || Build.VERSION.SDK_INT == Build.VERSION_CODES.N_MR1
        // Huawei devices seem to have problems with onKeyLongPress
        // See https://github.com/mozilla-mobile/fenix/issues/13498
        return isAndroidN || ManufacturerCodes.isHuawei
    }

    private fun handleBackLongPress(): Boolean {
        supportFragmentManager.primaryNavigationFragment?.childFragmentManager?.fragments?.forEach {
            if (it is OnBackLongPressedListener && it.onBackLongPressed()) {
                return true
            }
        }
        return false
    }

    override fun dispatchTouchEvent(ev: MotionEvent?): Boolean {
        ProfilerMarkers.addForDispatchTouchEvent(components.core.engine.profiler, ev)
        return super.dispatchTouchEvent(ev)
    }

    final override fun onKeyDown(keyCode: Int, event: KeyEvent?): Boolean {
        // Inspired by https://searchfox.org/mozilla-esr68/source/mobile/android/base/java/org/mozilla/gecko/BrowserApp.java#584-613
        // Android N and Huawei devices have broken onKeyLongPress events for the back button, so we
        // instead implement the long press behavior ourselves
        // - For short presses, we cancel the callback in onKeyUp
        // - For long presses, the normal keypress is marked as cancelled, hence won't be handled elsewhere
        //   (but Android still provides the haptic feedback), and the long press action is run
        if (shouldUseCustomBackLongPress() && keyCode == KeyEvent.KEYCODE_BACK) {
            backLongPressJob = lifecycleScope.launch {
                delay(ViewConfiguration.getLongPressTimeout().toLong())
                handleBackLongPress()
            }
        }
        return super.onKeyDown(keyCode, event)
    }

    final override fun onKeyUp(keyCode: Int, event: KeyEvent): Boolean {
        if (shouldUseCustomBackLongPress() && keyCode == KeyEvent.KEYCODE_BACK) {
            backLongPressJob?.cancel()

            // check if the key has been pressed for longer than the time needed for a press to turn into a long press
            // and if tab history is already visible we do not want to dismiss it.
            if (event.eventTime - event.downTime >= ViewConfiguration.getLongPressTimeout() &&
                navHost.navController.hasTopDestination(TabHistoryDialogFragment.NAME)
            ) {
                // returning true avoids further processing of the KeyUp event and avoids dismissing tab history.
                return true
            }
        }
        return super.onKeyUp(keyCode, event)
    }

    final override fun onKeyLongPress(keyCode: Int, event: KeyEvent?): Boolean {
        // onKeyLongPress is broken in Android N so we don't handle back button long presses here
        // for N. The version check ensures we don't handle back button long presses twice.
        if (!shouldUseCustomBackLongPress() && keyCode == KeyEvent.KEYCODE_BACK) {
            return handleBackLongPress()
        }
        return super.onKeyLongPress(keyCode, event)
    }

    final override fun onUserLeaveHint() {
        supportFragmentManager.primaryNavigationFragment?.childFragmentManager?.fragments?.forEach {
            if (it is UserInteractionHandler && it.onHomePressed()) {
                return
            }
        }

        super.onUserLeaveHint()
    }

    protected open fun getBreadcrumbMessage(destination: NavDestination): String {
        val fragmentName = resources.getResourceEntryName(destination.id)
        return "Changing to fragment $fragmentName, isCustomTab: false"
    }

    @VisibleForTesting(otherwise = PROTECTED)
    internal open fun getIntentSource(intent: SafeIntent): String? {
        return when {
            intent.isLauncherIntent -> APP_ICON
            intent.action == Intent.ACTION_VIEW -> "LINK"
            else -> null
        }
    }

    /**
     * External sources such as 3rd party links and shortcuts use this function to enter
     * private mode directly before the content view is created. Returns the mode set by the intent
     * otherwise falls back to the last known mode.
     */
    internal fun getModeFromIntentOrLastKnown(intent: Intent?): BrowsingMode {
        intent?.toSafeIntent()?.let {
            if (it.hasExtra(PRIVATE_BROWSING_MODE)) {
                val startPrivateMode = it.getBooleanExtra(PRIVATE_BROWSING_MODE, false)
                return BrowsingMode.fromBoolean(isPrivate = startPrivateMode)
            }
        }
        return settings().lastKnownMode
    }

    /**
     * Determines whether the activity should be pushed to be backstack (i.e., 'minimized' to the recents
     * screen) upon starting.
     * @param intent - The intent that started this activity. Is checked for having the 'START_IN_RECENTS_SCREEN'-extra.
     * @return true if the activity should be started and pushed to the recents screen, false otherwise.
     */
    private fun shouldAddToRecentsScreen(intent: Intent?): Boolean {
        intent?.toSafeIntent()?.let {
            return it.getBooleanExtra(START_IN_RECENTS_SCREEN, false)
        }
        return false
    }

    private fun setupThemeAndBrowsingMode(mode: BrowsingMode) {
        settings().lastKnownMode = mode
        browsingModeManager = createBrowsingModeManager(mode)
        themeManager = createThemeManager()
        themeManager.setActivityTheme(this)
        themeManager.applyStatusBarTheme(this)
    }

    // Stop active media when activity is destroyed.
    private fun stopMediaSession() {
        if (isFinishing) {
            components.core.store.state.tabs.forEach {
                it.mediaSessionState?.controller?.stop()
            }

            components.core.store.state.findActiveMediaTab()?.let {
                components.core.store.dispatch(
                    MediaSessionAction.DeactivatedMediaSessionAction(
                        it.id,
                    ),
                )
            }
        }
    }

    /**
     * Returns the [supportActionBar], inflating it if necessary.
     * Everyone should call this instead of supportActionBar.
     */
    override fun getSupportActionBarAndInflateIfNecessary(): ActionBar {
        if (!isToolbarInflated) {
            navigationToolbar = binding.navigationToolbarStub.inflate() as Toolbar

            setSupportActionBar(navigationToolbar)
            // Add ids to this that we don't want to have a toolbar back button
            setupNavigationToolbar()
            setNavigationIcon(R.drawable.ic_back_button)

            isToolbarInflated = true
        }
        return supportActionBar!!
    }

    @Suppress("SpreadOperator")
    fun setupNavigationToolbar(vararg topLevelDestinationIds: Int) {
        NavigationUI.setupWithNavController(
            navigationToolbar,
            navHost.navController,
            AppBarConfiguration.Builder(*topLevelDestinationIds).build(),
        )

        navigationToolbar.setNavigationOnClickListener {
            onBackPressed()
        }
    }

    protected open fun getIntentSessionId(intent: SafeIntent): String? = null

    /**
     * Navigates to the browser fragment and loads a URL or performs a search (depending on the
     * value of [searchTermOrURL]).
     *
     * @param flags Flags that will be used when loading the URL (not applied to searches).
     * @param additionalHeaders The extra headers to use when loading the URL.
     */
    @Suppress("LongParameterList")
    fun openToBrowserAndLoad(
        searchTermOrURL: String,
        newTab: Boolean,
        from: BrowserDirection,
        customTabSessionId: String? = null,
        engine: SearchEngine? = null,
        forceSearch: Boolean = false,
        flags: EngineSession.LoadUrlFlags = EngineSession.LoadUrlFlags.none(),
        requestDesktopMode: Boolean = false,
        historyMetadata: HistoryMetadataKey? = null,
        additionalHeaders: Map<String, String>? = null,
    ) {
        openToBrowser(from, customTabSessionId)
        load(
            searchTermOrURL = searchTermOrURL,
            newTab = newTab,
            engine = engine,
            forceSearch = forceSearch,
            flags = flags,
            requestDesktopMode = requestDesktopMode,
            historyMetadata = historyMetadata,
            additionalHeaders = additionalHeaders,
        )
    }

    fun openToBrowser(from: BrowserDirection, customTabSessionId: String? = null) {
        if (navHost.navController.alreadyOnDestination(R.id.browserFragment)) return
        @IdRes val fragmentId = if (from.fragmentId != 0) from.fragmentId else null
        val directions = getNavDirections(from, customTabSessionId)
        if (directions != null) {
            navHost.navController.nav(fragmentId, directions)
        }
    }

    protected open fun getNavDirections(
        from: BrowserDirection,
        customTabSessionId: String?,
    ): NavDirections? = when (from) {
        BrowserDirection.FromGlobal ->
            NavGraphDirections.actionGlobalBrowser(customTabSessionId)
        BrowserDirection.FromHome ->
            HomeFragmentDirections.actionGlobalBrowser(customTabSessionId)
        BrowserDirection.FromWallpaper ->
            WallpaperSettingsFragmentDirections.actionGlobalBrowser(customTabSessionId)
        BrowserDirection.FromSearchDialog ->
            SearchDialogFragmentDirections.actionGlobalBrowser(customTabSessionId)
        BrowserDirection.FromSettings ->
            SettingsFragmentDirections.actionGlobalBrowser(customTabSessionId)
        BrowserDirection.FromBookmarks ->
            BookmarkFragmentDirections.actionGlobalBrowser(customTabSessionId)
        BrowserDirection.FromBookmarkSearchDialog ->
            SearchDialogFragmentDirections.actionGlobalBrowser(customTabSessionId)
        BrowserDirection.FromHistory ->
            HistoryFragmentDirections.actionGlobalBrowser(customTabSessionId)
        BrowserDirection.FromHistorySearchDialog ->
            SearchDialogFragmentDirections.actionGlobalBrowser(customTabSessionId)
        BrowserDirection.FromHistoryMetadataGroup ->
            HistoryMetadataGroupFragmentDirections.actionGlobalBrowser(customTabSessionId)
        BrowserDirection.FromTrackingProtectionExceptions ->
            TrackingProtectionExceptionsFragmentDirections.actionGlobalBrowser(customTabSessionId)
        BrowserDirection.FromCookieBanner ->
            CookieBannersFragmentDirections.actionGlobalBrowser(customTabSessionId)
        BrowserDirection.FromHttpsOnlyMode ->
            HttpsOnlyFragmentDirections.actionGlobalBrowser(customTabSessionId)
        BrowserDirection.FromAbout ->
            AboutFragmentDirections.actionGlobalBrowser(customTabSessionId)
        BrowserDirection.FromTrackingProtection ->
            TrackingProtectionFragmentDirections.actionGlobalBrowser(customTabSessionId)
        BrowserDirection.FromTrackingProtectionDialog ->
            TrackingProtectionPanelDialogFragmentDirections.actionGlobalBrowser(customTabSessionId)
        BrowserDirection.FromSavedLoginsFragment ->
            SavedLoginsAuthFragmentDirections.actionGlobalBrowser(customTabSessionId)
        BrowserDirection.FromAddNewDeviceFragment ->
            AddNewDeviceFragmentDirections.actionGlobalBrowser(customTabSessionId)
        BrowserDirection.FromAddSearchEngineFragment ->
            AddSearchEngineFragmentDirections.actionGlobalBrowser(customTabSessionId)
        BrowserDirection.FromEditCustomSearchEngineFragment ->
            EditCustomSearchEngineFragmentDirections.actionGlobalBrowser(customTabSessionId)
        BrowserDirection.FromSaveSearchEngineFragment ->
            SaveSearchEngineFragmentDirections.actionGlobalBrowser(customTabSessionId)
        BrowserDirection.FromAddonDetailsFragment ->
            AddonDetailsFragmentDirections.actionGlobalBrowser(customTabSessionId)
        BrowserDirection.FromAddonPermissionsDetailsFragment ->
            AddonPermissionsDetailsFragmentDirections.actionGlobalBrowser(customTabSessionId)
        BrowserDirection.FromLoginDetailFragment ->
            LoginDetailFragmentDirections.actionGlobalBrowser(customTabSessionId)
        BrowserDirection.FromTabsTray ->
            TabsTrayFragmentDirections.actionGlobalBrowser(customTabSessionId)
        BrowserDirection.FromRecentlyClosed ->
            RecentlyClosedFragmentDirections.actionGlobalBrowser(customTabSessionId)
        BrowserDirection.FromStudiesFragment -> StudiesFragmentDirections.actionGlobalBrowser(
            customTabSessionId,
        )
        BrowserDirection.FromReviewQualityCheck -> ReviewQualityCheckFragmentDirections.actionGlobalBrowser(
            customTabSessionId,
        )
    }

    /**
     * Loads a URL or performs a search (depending on the value of [searchTermOrURL]).
     *
     * @param flags Flags that will be used when loading the URL (not applied to searches).
     * @param historyMetadata The [HistoryMetadataKey] of the new tab in case this tab
     * was opened from history.
     * @param additionalHeaders The extra headers to use when loading the URL.
     */
    private fun load(
        searchTermOrURL: String,
        newTab: Boolean,
        engine: SearchEngine?,
        forceSearch: Boolean,
        flags: EngineSession.LoadUrlFlags = EngineSession.LoadUrlFlags.none(),
        requestDesktopMode: Boolean = false,
        historyMetadata: HistoryMetadataKey? = null,
        additionalHeaders: Map<String, String>? = null,
    ) {
        val startTime = components.core.engine.profiler?.getProfilerTime()
        val mode = browsingModeManager.mode

        val private = when (mode) {
            BrowsingMode.Private -> true
            BrowsingMode.Normal -> false
        }

        // In situations where we want to perform a search but have no search engine (e.g. the user
        // has removed all of them, or we couldn't load any) we will pass searchTermOrURL to Gecko
        // and let it try to load whatever was entered.
        if ((!forceSearch && searchTermOrURL.isUrl()) || engine == null) {
            val tabId = if (newTab) {
                components.useCases.tabsUseCases.addTab(
                    url = searchTermOrURL.toNormalizedUrl(),
                    flags = flags,
                    private = private,
                    historyMetadata = historyMetadata,
                )
            } else {
                components.useCases.sessionUseCases.loadUrl(
                    url = searchTermOrURL.toNormalizedUrl(),
                    flags = flags,
                )
                components.core.store.state.selectedTabId
            }

            if (requestDesktopMode && tabId != null) {
                handleRequestDesktopMode(tabId)
            }
        } else {
            if (newTab) {
                val searchUseCase = if (mode.isPrivate) {
                    components.useCases.searchUseCases.newPrivateTabSearch
                } else {
                    components.useCases.searchUseCases.newTabSearch
                }
                searchUseCase.invoke(
                    searchTerms = searchTermOrURL,
                    source = SessionState.Source.Internal.UserEntered,
                    selected = true,
                    searchEngine = engine,
                    flags = flags,
                    additionalHeaders = additionalHeaders,
                )
            } else {
                components.useCases.searchUseCases.defaultSearch.invoke(
                    searchTerms = searchTermOrURL,
                    searchEngine = engine,
                    flags = flags,
                    additionalHeaders = additionalHeaders,
                )
            }
        }

        if (components.core.engine.profiler?.isProfilerActive() == true) {
            // Wrapping the `addMarker` method with `isProfilerActive` even though it's no-op when
            // profiler is not active. That way, `text` argument will not create a string builder all the time.
            components.core.engine.profiler?.addMarker(
                "HomeActivity.load",
                startTime,
                "newTab: $newTab",
            )
        }
    }

    internal fun handleRequestDesktopMode(tabId: String) {
        components.useCases.sessionUseCases.requestDesktopSite(true, tabId)
        components.core.store.dispatch(ContentAction.UpdateDesktopModeAction(tabId, true))

        // Reset preference value after opening the tab in desktop mode
        settings().openNextTabInDesktopMode = false
    }

    open fun navigateToBrowserOnColdStart() {
        // Normal tabs + cold start -> Should go back to browser if we had any tabs open when we left last
        // except for PBM + Cold Start there won't be any tabs since they're evicted so we never will navigate
        if (settings().shouldReturnToBrowser && !browsingModeManager.mode.isPrivate) {
            // Navigate to home first (without rendering it) to add it to the back stack.
            openToBrowser(BrowserDirection.FromGlobal, null)
        }
    }

    open fun navigateToHome() {
        navHost.navController.navigate(NavGraphDirections.actionStartupHome())
    }

    override fun attachBaseContext(base: Context) {
        base.components.strictMode.resetAfter(StrictMode.allowThreadDiskReads()) {
            super.attachBaseContext(base)
        }
    }

    override fun getSystemService(name: String): Any? {
        // Issue #17759 had a crash with the PerformanceInflater.kt on Android 5.0 and 5.1
        // when using the TimePicker. Since the inflater was created for performance monitoring
        // purposes and that we test on new android versions, this means that any difference in
        // inflation will be caught on those devices.
        if (LAYOUT_INFLATER_SERVICE == name && Build.VERSION.SDK_INT > Build.VERSION_CODES.LOLLIPOP_MR1) {
            if (inflater == null) {
                inflater = PerformanceInflater(LayoutInflater.from(baseContext), this)
            }
            return inflater
        }
        return super.getSystemService(name)
    }

    protected open fun createBrowsingModeManager(initialMode: BrowsingMode): BrowsingModeManager {
        return DefaultBrowsingModeManager(initialMode, components.settings) { newMode ->
            updateSecureWindowFlags(newMode)
            themeManager.currentTheme = newMode
        }.also {
            updateSecureWindowFlags(initialMode)
        }
    }

    private fun updateSecureWindowFlags(mode: BrowsingMode = browsingModeManager.mode) {
        if (mode == BrowsingMode.Private && !settings().allowScreenshotsInPrivateMode) {
            window.addFlags(FLAG_SECURE)
        } else {
            window.clearFlags(FLAG_SECURE)
        }
    }

    protected open fun createThemeManager(): ThemeManager {
        return DefaultThemeManager(browsingModeManager.mode, this)
    }

    private fun openPopup(webExtensionState: WebExtensionState) {
        val action = NavGraphDirections.actionGlobalWebExtensionActionPopupFragment(
            webExtensionId = webExtensionState.id,
            webExtensionTitle = webExtensionState.name,
        )
        navHost.navController.navigate(action)
    }

    /**
     * The root container is null at this point, so let the HomeActivity know that
     * we are visually complete.
     */
    fun setVisualCompletenessQueueReady() {
        isVisuallyComplete = true
    }

    private fun captureSnapshotTelemetryMetrics() = CoroutineScope(IO).launch {
        // PWA
        val recentlyUsedPwaCount = components.core.webAppShortcutManager.recentlyUsedWebAppsCount(
            activeThresholdMs = PWA_RECENTLY_USED_THRESHOLD,
        )
        if (recentlyUsedPwaCount == 0) {
            Metrics.hasRecentPwas.set(false)
        } else {
            Metrics.hasRecentPwas.set(true)
            // This metric's lifecycle is set to 'application', meaning that it gets reset upon
            // application restart. Combined with the behaviour of the metric type itself (a growing counter),
            // it's important that this metric is only set once per application's lifetime.
            // Otherwise, we're going to over-count.
            Metrics.recentlyUsedPwaCount.add(recentlyUsedPwaCount)
        }
    }

    @VisibleForTesting
    internal fun isActivityColdStarted(startingIntent: Intent, activityIcicle: Bundle?): Boolean {
        // First time opening this activity in the task.
        // Cold start / start from Recents after back press.
        return activityIcicle == null &&
            // Activity was restarted from Recents after it was destroyed by Android while in background
            // in cases of memory pressure / "Don't keep activities".
            startingIntent.flags and Intent.FLAG_ACTIVITY_LAUNCHED_FROM_HISTORY == 0
    }

    /**
     *  Indicates if the user should be redirected to the [BrowserFragment] or to the [HomeFragment],
     *  links from an external apps should always opened in the [BrowserFragment].
     */
    fun shouldStartOnHome(intent: Intent? = this.intent): Boolean {
        return components.strictMode.resetAfter(StrictMode.allowThreadDiskReads()) {
            // We only want to open on home when users tap the app,
            // we want to ignore other cases when the app gets open by users clicking on links.
            getSettings().shouldStartOnHome() && intent?.action == ACTION_MAIN
        }
    }

    fun processIntent(intent: Intent): Boolean {
        return externalSourceIntentProcessors.any {
            it.process(
                intent,
                navHost.navController,
                this.intent,
            )
        }
    }

    @VisibleForTesting
    internal fun getSettings(): Settings = settings()

    private fun shouldNavigateToBrowserOnColdStart(savedInstanceState: Bundle?): Boolean {
        return isActivityColdStarted(intent, savedInstanceState) &&
            !processIntent(intent)
    }

    private suspend fun showFullscreenMessageIfNeeded(context: Context) {
        val messagingStorage = context.components.analytics.messagingStorage
        val messages = messagingStorage.getMessages()
        val nextMessage =
            messagingStorage.getNextMessage(FenixMessageSurfaceId.SURVEY, messages)
                ?: return

        val fenixNimbusMessagingController = FenixNimbusMessagingController(messagingStorage)
        val researchSurfaceDialogFragment = ResearchSurfaceDialogFragment.newInstance(
            keyMessageText = nextMessage.data.text,
            keyAcceptButtonText = nextMessage.data.buttonLabel,
            keyDismissButtonText = null,
        )

        researchSurfaceDialogFragment.onAccept = {
            processIntent(fenixNimbusMessagingController.getIntentForMessage(nextMessage))
            components.appStore.dispatch(AppAction.MessagingAction.MessageClicked(nextMessage))
        }

        researchSurfaceDialogFragment.onDismiss = {
            components.appStore.dispatch(AppAction.MessagingAction.MessageDismissed(nextMessage))
        }

        lifecycleScope.launch(Main) {
            researchSurfaceDialogFragment.showNow(
                supportFragmentManager,
                ResearchSurfaceDialogFragment.FRAGMENT_TAG,
            )
        }

        // Update message as displayed.
        val currentBootUniqueIdentifier = BootUtils.getBootIdentifier(context)
        val updatedMessage =
            fenixNimbusMessagingController.updateMessageAsDisplayed(
                nextMessage,
                currentBootUniqueIdentifier,
            )

        fenixNimbusMessagingController.onMessageDisplayed(updatedMessage)

        return
    }

    companion object {
        const val OPEN_TO_BROWSER = "open_to_browser"
        const val OPEN_TO_BROWSER_AND_LOAD = "open_to_browser_and_load"
        const val OPEN_TO_SEARCH = "open_to_search"
        const val PRIVATE_BROWSING_MODE = "private_browsing_mode"
        const val START_IN_RECENTS_SCREEN = "start_in_recents_screen"
        const val OPEN_PASSWORD_MANAGER = "open_password_manager"
        const val APP_ICON = "APP_ICON"

        // PWA must have been used within last 30 days to be considered "recently used" for the
        // telemetry purposes.
        const val PWA_RECENTLY_USED_THRESHOLD = DateUtils.DAY_IN_MILLIS * 30L
    }
}<|MERGE_RESOLUTION|>--- conflicted
+++ resolved
@@ -352,11 +352,7 @@
         }
         supportActionBar?.hide()
 
-<<<<<<< HEAD
-        lifecycle.addObservers(webExtensionPopupFeature, extensionProcessDisabledPopupFeature, serviceWorkerSupport)
-=======
         lifecycle.addObservers(webExtensionPopupObserver, extensionProcessDisabledPopupObserver, serviceWorkerSupport)
->>>>>>> 52cb89cf
 
         if (shouldAddToRecentsScreen(intent)) {
             intent.removeExtra(START_IN_RECENTS_SCREEN)
