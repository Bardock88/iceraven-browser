/* This Source Code Form is subject to the terms of the Mozilla Public
 * License, v. 2.0. If a copy of the MPL was not distributed with this
 * file, You can obtain one at http://mozilla.org/MPL/2.0/. */

package org.mozilla.fenix

import android.app.assist.AssistContent
import android.content.Context
import android.content.Intent
import android.content.Intent.ACTION_MAIN
import android.content.Intent.FLAG_ACTIVITY_REORDER_TO_FRONT
import android.content.res.Configuration
import android.net.Uri
import android.os.Build
import android.os.Bundle
import android.os.StrictMode
import android.os.SystemClock
import android.text.TextUtils
import android.text.format.DateUtils
import android.util.AttributeSet
import android.view.ActionMode
import android.view.KeyEvent
import android.view.LayoutInflater
import android.view.MotionEvent
import android.view.View
import android.view.ViewConfiguration
import android.view.WindowManager.LayoutParams.FLAG_SECURE
import androidx.annotation.CallSuper
import androidx.annotation.IdRes
import androidx.annotation.RequiresApi
import androidx.annotation.VisibleForTesting
import androidx.annotation.VisibleForTesting.Companion.PROTECTED
import androidx.appcompat.app.ActionBar
import androidx.appcompat.widget.Toolbar
import androidx.core.app.NotificationManagerCompat
import androidx.lifecycle.lifecycleScope
import androidx.navigation.NavDestination
import androidx.navigation.NavDirections
import androidx.navigation.fragment.NavHostFragment
import androidx.navigation.ui.AppBarConfiguration
import androidx.navigation.ui.NavigationUI
import kotlinx.coroutines.CoroutineScope
import kotlinx.coroutines.Dispatchers.IO
import kotlinx.coroutines.Dispatchers.Main
import kotlinx.coroutines.Job
import kotlinx.coroutines.delay
import kotlinx.coroutines.launch
import mozilla.appservices.places.BookmarkRoot
import mozilla.components.browser.state.action.ContentAction
import mozilla.components.browser.state.action.SearchAction
import mozilla.components.browser.state.search.SearchEngine
import mozilla.components.browser.state.selector.getNormalOrPrivateTabs
import mozilla.components.browser.state.selector.selectedTab
import mozilla.components.browser.state.state.SessionState
import mozilla.components.browser.state.state.WebExtensionState
import mozilla.components.concept.engine.EngineSession
import mozilla.components.concept.engine.EngineView
import mozilla.components.concept.storage.BookmarkNode
import mozilla.components.concept.storage.BookmarkNodeType
import mozilla.components.concept.storage.HistoryMetadataKey
import mozilla.components.feature.contextmenu.DefaultSelectionActionDelegate
import mozilla.components.feature.media.ext.findActiveMediaTab
import mozilla.components.feature.privatemode.notification.PrivateNotificationFeature
import mozilla.components.feature.search.BrowserStoreSearchAdapter
import mozilla.components.service.fxa.sync.SyncReason
import mozilla.components.support.base.feature.ActivityResultHandler
import mozilla.components.support.base.feature.UserInteractionHandler
import mozilla.components.support.base.log.logger.Logger
import mozilla.components.support.ktx.android.arch.lifecycle.addObservers
import mozilla.components.support.ktx.android.content.call
import mozilla.components.support.ktx.android.content.email
import mozilla.components.support.ktx.android.content.share
import mozilla.components.support.ktx.kotlin.isUrl
import mozilla.components.support.ktx.kotlin.toNormalizedUrl
import mozilla.components.support.locale.LocaleAwareAppCompatActivity
import mozilla.components.support.utils.BootUtils
import mozilla.components.support.utils.ManufacturerCodes
import mozilla.components.support.utils.SafeIntent
import mozilla.components.support.utils.toSafeIntent
import mozilla.components.support.webextensions.WebExtensionPopupFeature
import mozilla.telemetry.glean.private.NoExtras
import org.mozilla.experiments.nimbus.initializeTooling
import org.mozilla.fenix.GleanMetrics.Events
import org.mozilla.fenix.GleanMetrics.Metrics
import org.mozilla.fenix.GleanMetrics.StartOnHome
import org.mozilla.fenix.addons.AddonDetailsFragmentDirections
import org.mozilla.fenix.addons.AddonPermissionsDetailsFragmentDirections
import org.mozilla.fenix.browser.browsingmode.BrowsingMode
import org.mozilla.fenix.browser.browsingmode.BrowsingModeManager
import org.mozilla.fenix.browser.browsingmode.DefaultBrowsingModeManager
import org.mozilla.fenix.components.appstate.AppAction
import org.mozilla.fenix.components.metrics.BreadcrumbsRecorder
import org.mozilla.fenix.components.metrics.GrowthDataWorker
import org.mozilla.fenix.databinding.ActivityHomeBinding
import org.mozilla.fenix.exceptions.trackingprotection.TrackingProtectionExceptionsFragmentDirections
import org.mozilla.fenix.experiments.ResearchSurfaceDialogFragment
import org.mozilla.fenix.ext.alreadyOnDestination
import org.mozilla.fenix.ext.areNotificationsEnabledSafe
import org.mozilla.fenix.ext.breadcrumb
import org.mozilla.fenix.ext.components
import org.mozilla.fenix.ext.hasTopDestination
import org.mozilla.fenix.ext.nav
import org.mozilla.fenix.ext.setNavigationIcon
import org.mozilla.fenix.ext.settings
import org.mozilla.fenix.home.HomeFragmentDirections
import org.mozilla.fenix.home.intent.AssistIntentProcessor
import org.mozilla.fenix.home.intent.CrashReporterIntentProcessor
import org.mozilla.fenix.home.intent.HomeDeepLinkIntentProcessor
import org.mozilla.fenix.home.intent.OpenBrowserIntentProcessor
import org.mozilla.fenix.home.intent.OpenSpecificTabIntentProcessor
import org.mozilla.fenix.home.intent.ReEngagementIntentProcessor
import org.mozilla.fenix.home.intent.SpeechProcessingIntentProcessor
import org.mozilla.fenix.home.intent.StartSearchIntentProcessor
import org.mozilla.fenix.library.bookmarks.BookmarkFragmentDirections
import org.mozilla.fenix.library.bookmarks.DesktopFolders
import org.mozilla.fenix.library.history.HistoryFragmentDirections
import org.mozilla.fenix.library.historymetadata.HistoryMetadataGroupFragmentDirections
import org.mozilla.fenix.library.recentlyclosed.RecentlyClosedFragmentDirections
import org.mozilla.fenix.messaging.FenixMessageSurfaceId
import org.mozilla.fenix.messaging.FenixNimbusMessagingController
import org.mozilla.fenix.messaging.MessageNotificationWorker
import org.mozilla.fenix.nimbus.FxNimbus
import org.mozilla.fenix.onboarding.ReEngagementNotificationWorker
import org.mozilla.fenix.onboarding.ensureMarketingChannelExists
import org.mozilla.fenix.perf.MarkersActivityLifecycleCallbacks
import org.mozilla.fenix.perf.MarkersFragmentLifecycleCallbacks
import org.mozilla.fenix.perf.Performance
import org.mozilla.fenix.perf.PerformanceInflater
import org.mozilla.fenix.perf.ProfilerMarkers
import org.mozilla.fenix.perf.StartupPathProvider
import org.mozilla.fenix.perf.StartupTimeline
import org.mozilla.fenix.perf.StartupTypeTelemetry
import org.mozilla.fenix.search.SearchDialogFragmentDirections
import org.mozilla.fenix.session.PrivateNotificationService
import org.mozilla.fenix.settings.CookieBannersFragmentDirections
import org.mozilla.fenix.settings.HttpsOnlyFragmentDirections
import org.mozilla.fenix.settings.SettingsFragmentDirections
import org.mozilla.fenix.settings.TrackingProtectionFragmentDirections
import org.mozilla.fenix.settings.about.AboutFragmentDirections
import org.mozilla.fenix.settings.logins.fragment.LoginDetailFragmentDirections
import org.mozilla.fenix.settings.logins.fragment.SavedLoginsAuthFragmentDirections
import org.mozilla.fenix.settings.quicksettings.protections.cookiebanners.dialog.CookieBannerReEngagementDialogUtils
import org.mozilla.fenix.settings.search.AddSearchEngineFragmentDirections
import org.mozilla.fenix.settings.search.EditCustomSearchEngineFragmentDirections
import org.mozilla.fenix.settings.studies.StudiesFragmentDirections
import org.mozilla.fenix.settings.wallpaper.WallpaperSettingsFragmentDirections
import org.mozilla.fenix.share.AddNewDeviceFragmentDirections
import org.mozilla.fenix.tabhistory.TabHistoryDialogFragment
import org.mozilla.fenix.tabstray.TabsTrayFragment
import org.mozilla.fenix.tabstray.TabsTrayFragmentDirections
import org.mozilla.fenix.theme.DefaultThemeManager
import org.mozilla.fenix.theme.ThemeManager
import org.mozilla.fenix.trackingprotection.TrackingProtectionPanelDialogFragmentDirections
import org.mozilla.fenix.utils.BrowsersCache
import org.mozilla.fenix.utils.Settings
import java.lang.ref.WeakReference
import java.util.Locale

/**
 * The main activity of the application. The application is primarily a single Activity (this one)
 * with fragments switching out to display different views. The most important views shown here are the:
 * - home screen
 * - browser screen
 */
@SuppressWarnings("TooManyFunctions", "LargeClass", "LongParameterList", "LongMethod")
open class HomeActivity : LocaleAwareAppCompatActivity(), NavHostActivity {
    // DO NOT MOVE ANYTHING ABOVE THIS, GETTING INIT TIME IS CRITICAL
    // we need to store startup timestamp for warm startup. we cant directly store
    // inside AppStartupTelemetry since that class lives inside components and
    // components requires context to access.
    protected val homeActivityInitTimeStampNanoSeconds = SystemClock.elapsedRealtimeNanos()

    private lateinit var binding: ActivityHomeBinding
    lateinit var themeManager: ThemeManager
    lateinit var browsingModeManager: BrowsingModeManager

    private var isVisuallyComplete = false

    private var privateNotificationObserver: PrivateNotificationFeature<PrivateNotificationService>? =
        null

    private var isToolbarInflated = false

    private val webExtensionPopupFeature by lazy {
        WebExtensionPopupFeature(components.core.store, ::openPopup)
    }

    private val serviceWorkerSupport by lazy {
        ServiceWorkerSupportFeature(this)
    }

    private var inflater: LayoutInflater? = null

    private val navHost by lazy {
        supportFragmentManager.findFragmentById(R.id.container) as NavHostFragment
    }

    private val externalSourceIntentProcessors by lazy {
        listOf(
            HomeDeepLinkIntentProcessor(this),
            SpeechProcessingIntentProcessor(this, components.core.store),
            AssistIntentProcessor(),
            StartSearchIntentProcessor(),
            OpenBrowserIntentProcessor(this, ::getIntentSessionId),
            OpenSpecificTabIntentProcessor(this),
            ReEngagementIntentProcessor(this, settings()),
        )
    }

    // See onKeyDown for why this is necessary
    private var backLongPressJob: Job? = null

    private lateinit var navigationToolbar: Toolbar

    // Tracker for contextual menu (Copy|Search|Select all|etc...)
    private var actionMode: ActionMode? = null

    private val startupPathProvider = StartupPathProvider()
    private lateinit var startupTypeTelemetry: StartupTypeTelemetry

    @Suppress("ComplexMethod")
    final override fun onCreate(savedInstanceState: Bundle?) {
        // DO NOT MOVE ANYTHING ABOVE THIS getProfilerTime CALL.
        val startTimeProfiler = components.core.engine.profiler?.getProfilerTime()

        // Setup nimbus-cli tooling. This is a NOOP when launching normally.
        components.analytics.experiments.initializeTooling(applicationContext, intent)
        components.strictMode.attachListenerToDisablePenaltyDeath(supportFragmentManager)
        MarkersFragmentLifecycleCallbacks.register(supportFragmentManager, components.core.engine)

        // There is disk read violations on some devices such as samsung and pixel for android 9/10
        components.strictMode.resetAfter(StrictMode.allowThreadDiskReads()) {
            // Theme setup should always be called before super.onCreate
            setupThemeAndBrowsingMode(getModeFromIntentOrLastKnown(intent))
            super.onCreate(savedInstanceState)
        }

        // Checks if Activity is currently in PiP mode if launched from external intents, then exits it
        checkAndExitPiP()

        // Diagnostic breadcrumb for "Display already aquired" crash:
        // https://github.com/mozilla-mobile/android-components/issues/7960
        breadcrumb(
            message = "onCreate()",
            data = mapOf(
                "recreated" to (savedInstanceState != null).toString(),
                "intent" to (intent?.action ?: "null"),
            ),
        )

        components.publicSuffixList.prefetch()

        // Changing a language on the Language screen restarts the activity, but the activity keeps
        // the old layout direction. We have to update the direction manually.
        window.decorView.layoutDirection = TextUtils.getLayoutDirectionFromLocale(Locale.getDefault())

        binding = ActivityHomeBinding.inflate(layoutInflater)
        setContentView(binding.root)
        ProfilerMarkers.addListenerForOnGlobalLayout(components.core.engine, this, binding.root)

        // Must be after we set the content view
        if (isVisuallyComplete) {
            components.performance.visualCompletenessQueue
                .attachViewToRunVisualCompletenessQueueLater(WeakReference(binding.rootContainer))
        }

        privateNotificationObserver = PrivateNotificationFeature(
            applicationContext,
            components.core.store,
            PrivateNotificationService::class,
        ).also {
            it.start()
        }

        if (settings().shouldShowJunoOnboarding(
<<<<<<< HEAD
                hasUserBeenOnboarded = onboarding.userHasBeenOnboarded(),
=======
                hasUserBeenOnboarded = components.fenixOnboarding.userHasBeenOnboarded(),
>>>>>>> fa51e99d
                isLauncherIntent = intent.toSafeIntent().isLauncherIntent,
            )
        ) {
            // Unless activity is recreated due to config change, navigate to onboarding
            if (savedInstanceState == null) {
                navHost.navController.navigate(NavGraphDirections.actionGlobalHomeJunoOnboarding())
            }
        } else {
            lifecycleScope.launch(IO) {
                showFullscreenMessageIfNeeded(applicationContext)
            }

            // Unless the activity is recreated, navigate to home first (without rendering it)
            // to add it to the back stack.
            if (savedInstanceState == null) {
                navigateToHome()
            }
            if (!shouldStartOnHome() && shouldNavigateToBrowserOnColdStart(savedInstanceState)) {
                navigateToBrowserOnColdStart()
            } else {
                StartOnHome.enterHomeScreen.record(NoExtras())
            }

            if (settings().showHomeOnboardingDialog && components.fenixOnboarding.userHasBeenOnboarded()) {
                navHost.navController.navigate(NavGraphDirections.actionGlobalHomeOnboardingDialog())
            }
            showNotificationPermissionPromptIfRequired()
        }

        Performance.processIntentIfPerformanceTest(intent, this)

        if (settings().isTelemetryEnabled) {
            lifecycle.addObserver(
                BreadcrumbsRecorder(
                    components.analytics.crashReporter,
                    navHost.navController,
                    ::getBreadcrumbMessage,
                ),
            )

            val safeIntent = intent?.toSafeIntent()
            safeIntent
                ?.let(::getIntentSource)
                ?.also {
                    Events.appOpened.record(Events.AppOpenedExtra(it))
                    // This will record an event in Nimbus' internal event store. Used for behavioral targeting
                    components.analytics.experiments.recordEvent("app_opened")
                }
        }
        supportActionBar?.hide()

        lifecycle.addObservers(webExtensionPopupFeature, serviceWorkerSupport)

        if (shouldAddToRecentsScreen(intent)) {
            intent.removeExtra(START_IN_RECENTS_SCREEN)
            moveTaskToBack(true)
        }

        captureSnapshotTelemetryMetrics()

        startupTelemetryOnCreateCalled(intent.toSafeIntent())
        startupPathProvider.attachOnActivityOnCreate(lifecycle, intent)
        startupTypeTelemetry = StartupTypeTelemetry(components.startupStateProvider, startupPathProvider).apply {
            attachOnHomeActivityOnCreate(lifecycle)
        }

        components.core.requestInterceptor.setNavigationController(navHost.navController)

        if (settings().showContileFeature) {
            components.core.contileTopSitesUpdater.startPeriodicWork()
        }

        // To assess whether the Pocket stories are to be downloaded or not multiple SharedPreferences
        // are read possibly needing to load them on the current thread. Move that to a background thread.
        lifecycleScope.launch(IO) {
            if (settings().showPocketRecommendationsFeature) {
                components.core.pocketStoriesService.startPeriodicStoriesRefresh()
            }
            if (settings().showPocketSponsoredStories) {
                components.core.pocketStoriesService.startPeriodicSponsoredStoriesRefresh()
                // If the secret setting for sponsored stories parameters is set,
                // force refresh the sponsored Pocket stories.
                if (settings().useCustomConfigurationForSponsoredStories) {
                    components.core.pocketStoriesService.refreshSponsoredStories()
                }
            }
        }

        components.backgroundServices.accountManagerAvailableQueue.runIfReadyOrQueue {
            lifecycleScope.launch(IO) {
                // If we're authenticated, kick-off a sync and a device state refresh.
                components.backgroundServices.accountManager.authenticatedAccount()?.let {
                    components.backgroundServices.accountManager.syncNow(reason = SyncReason.Startup)
                }
            }
        }

        components.core.engine.profiler?.addMarker(
            MarkersActivityLifecycleCallbacks.MARKER_NAME,
            startTimeProfiler,
            "HomeActivity.onCreate",
        )

        components.notificationsDelegate.bindToActivity(this)

        StartupTimeline.onActivityCreateEndHome(this) // DO NOT MOVE ANYTHING BELOW HERE.
    }

    /**
     * On Android 13 or above, prompt the user for notification permission at the start.
     * Show the pre permission dialog to the user once if the notification are not enabled.
     */
    private fun showNotificationPermissionPromptIfRequired() {
        if (settings().junoOnboardingEnabled) {
            return
        }

        if (Build.VERSION.SDK_INT >= Build.VERSION_CODES.TIRAMISU &&
            !NotificationManagerCompat.from(applicationContext).areNotificationsEnabledSafe() &&
            settings().numberOfAppLaunches <= 1
        ) {
            // Recording the exposure event here to capture all users who met all criteria to receive
            // the pre permission notification prompt
            FxNimbus.features.prePermissionNotificationPrompt.recordExposure()

            if (settings().notificationPrePermissionPromptEnabled) {
                if (!settings().isNotificationPrePermissionShown) {
                    navHost.navController.navigate(NavGraphDirections.actionGlobalHomeNotificationPermissionDialog())
                }
            } else {
                // This will trigger the notification permission system dialog as app targets sdk 32.
                ensureMarketingChannelExists(applicationContext)
            }
        }
    }

    private fun checkAndExitPiP() {
        if (Build.VERSION.SDK_INT >= Build.VERSION_CODES.N && isInPictureInPictureMode && intent != null) {
            // Exit PiP mode
            moveTaskToBack(false)
            startActivity(Intent(this, this::class.java).setFlags(FLAG_ACTIVITY_REORDER_TO_FRONT))
        }
    }

    private fun startupTelemetryOnCreateCalled(safeIntent: SafeIntent) {
        // We intentionally only record this in HomeActivity and not ExternalBrowserActivity (e.g.
        // PWAs) so we don't include more unpredictable code paths in the results.
        components.performance.coldStartupDurationTelemetry.onHomeActivityOnCreate(
            components.performance.visualCompletenessQueue,
            components.startupStateProvider,
            safeIntent,
            binding.rootContainer,
        )
    }

    @CallSuper
    @Suppress("TooGenericExceptionCaught")
    override fun onResume() {
        super.onResume()

        // Diagnostic breadcrumb for "Display already aquired" crash:
        // https://github.com/mozilla-mobile/android-components/issues/7960
        breadcrumb(
            message = "onResume()",
        )

        lifecycleScope.launch(IO) {
            try {
                if (settings().showContileFeature) {
                    components.core.contileTopSitesProvider.refreshTopSitesIfCacheExpired()
                }
            } catch (e: Exception) {
                Logger.error("Failed to refresh contile top sites", e)
            }

            if (settings().checkIfFenixIsDefaultBrowserOnAppResume()) {
                Events.defaultBrowserChanged.record(NoExtras())
            }

            GrowthDataWorker.sendActivatedSignalIfNeeded(applicationContext)
            ReEngagementNotificationWorker.setReEngagementNotificationIfNeeded(applicationContext)
            MessageNotificationWorker.setMessageNotificationWorker(applicationContext)
        }

        // This was done in order to refresh search engines when app is running in background
        // and the user changes the system language
        // More details here: https://github.com/mozilla-mobile/fenix/pull/27793#discussion_r1029892536
        components.core.store.dispatch(SearchAction.RefreshSearchEnginesAction)
        CookieBannerReEngagementDialogUtils.tryToEnableDetectOnlyModeIfNeeded(
            components.settings,
            components.core.engine.settings,
        )
    }

    override fun onStart() {
        // DO NOT MOVE ANYTHING ABOVE THIS getProfilerTime CALL.
        val startProfilerTime = components.core.engine.profiler?.getProfilerTime()

        super.onStart()

        // Diagnostic breadcrumb for "Display already aquired" crash:
        // https://github.com/mozilla-mobile/android-components/issues/7960
        breadcrumb(
            message = "onStart()",
        )

        ProfilerMarkers.homeActivityOnStart(binding.rootContainer, components.core.engine.profiler)
        components.core.engine.profiler?.addMarker(
            MarkersActivityLifecycleCallbacks.MARKER_NAME,
            startProfilerTime,
            "HomeActivity.onStart",
        ) // DO NOT MOVE ANYTHING BELOW THIS addMarker CALL.
    }

    override fun onStop() {
        super.onStop()

        // Diagnostic breadcrumb for "Display already aquired" crash:
        // https://github.com/mozilla-mobile/android-components/issues/7960
        breadcrumb(
            message = "onStop()",
            data = mapOf(
                "finishing" to isFinishing.toString(),
            ),
        )
    }

    final override fun onPause() {
        // We should return to the browser if there were normal tabs when we left the app
        settings().shouldReturnToBrowser =
            components.core.store.state.getNormalOrPrivateTabs(private = false).isNotEmpty()

        lifecycleScope.launch(IO) {
            components.core.bookmarksStorage.getTree(BookmarkRoot.Root.id, true)?.let {
                val desktopRootNode = DesktopFolders(
                    applicationContext,
                    showMobileRoot = false,
                ).withOptionalDesktopFolders(it)
                settings().desktopBookmarksSize = getBookmarkCount(desktopRootNode)
            }

            components.core.bookmarksStorage.getTree(BookmarkRoot.Mobile.id, true)?.let {
                settings().mobileBookmarksSize = getBookmarkCount(it)
            }
        }

        super.onPause()

        // Diagnostic breadcrumb for "Display already aquired" crash:
        // https://github.com/mozilla-mobile/android-components/issues/7960
        breadcrumb(
            message = "onPause()",
            data = mapOf(
                "finishing" to isFinishing.toString(),
            ),
        )

        // Every time the application goes into the background, it is possible that the user
        // is about to change the browsers installed on their system. Therefore, we reset the cache of
        // all the installed browsers.
        //
        // NB: There are ways for the user to install new products without leaving the browser.
        BrowsersCache.resetAll()
    }

    @RequiresApi(Build.VERSION_CODES.M)
    override fun onProvideAssistContent(outContent: AssistContent?) {
        super.onProvideAssistContent(outContent)
        val currentTabUrl = components.core.store.state.selectedTab?.content?.url
        outContent?.webUri = currentTabUrl?.let { Uri.parse(it) }
    }

    private fun getBookmarkCount(node: BookmarkNode): Int {
        val children = node.children
        return if (children == null) {
            0
        } else {
            var count = 0

            for (child in children) {
                if (child.type == BookmarkNodeType.FOLDER) {
                    count += getBookmarkCount(child)
                } else if (child.type == BookmarkNodeType.ITEM) {
                    count++
                }
            }

            count
        }
    }

    override fun onDestroy() {
        super.onDestroy()

        // Diagnostic breadcrumb for "Display already aquired" crash:
        // https://github.com/mozilla-mobile/android-components/issues/7960
        breadcrumb(
            message = "onDestroy()",
            data = mapOf(
                "finishing" to isFinishing.toString(),
            ),
        )

        components.core.contileTopSitesUpdater.stopPeriodicWork()
        components.core.pocketStoriesService.stopPeriodicStoriesRefresh()
        components.core.pocketStoriesService.stopPeriodicSponsoredStoriesRefresh()
        privateNotificationObserver?.stop()
        components.notificationsDelegate.unBindActivity(this)
    }

    override fun onConfigurationChanged(newConfig: Configuration) {
        super.onConfigurationChanged(newConfig)

        // Diagnostic breadcrumb for "Display already aquired" crash:
        // https://github.com/mozilla-mobile/android-components/issues/7960
        breadcrumb(
            message = "onConfigurationChanged()",
        )
    }

    override fun recreate() {
        // Diagnostic breadcrumb for "Display already aquired" crash:
        // https://github.com/mozilla-mobile/android-components/issues/7960
        breadcrumb(
            message = "recreate()",
        )

        super.recreate()
    }

    /**
     * Handles intents received when the activity is open.
     */
    final override fun onNewIntent(intent: Intent?) {
        super.onNewIntent(intent)
        intent?.let {
            handleNewIntent(it)
        }
        startupPathProvider.onIntentReceived(intent)
    }

    open fun handleNewIntent(intent: Intent) {
        // Diagnostic breadcrumb for "Display already aquired" crash:
        // https://github.com/mozilla-mobile/android-components/issues/7960
        breadcrumb(
            message = "onNewIntent()",
            data = mapOf(
                "intent" to intent.action.toString(),
            ),
        )

        val tab = components.core.store.state.findActiveMediaTab()
        if (tab != null) {
            components.useCases.sessionUseCases.exitFullscreen(tab.id)
        }

        val intentProcessors =
            listOf(
                CrashReporterIntentProcessor(components.appStore),
            ) + externalSourceIntentProcessors
        val intentHandled =
            intentProcessors.any { it.process(intent, navHost.navController, this.intent) }
        browsingModeManager.mode = getModeFromIntentOrLastKnown(intent)

        if (intentHandled) {
            supportFragmentManager
                .primaryNavigationFragment
                ?.childFragmentManager
                ?.fragments
                ?.lastOrNull()
                ?.let { it as? TabsTrayFragment }
                ?.also { it.dismissAllowingStateLoss() }
        }
    }

    /**
     * Overrides view inflation to inject a custom [EngineView] from [components].
     */
    final override fun onCreateView(
        parent: View?,
        name: String,
        context: Context,
        attrs: AttributeSet,
    ): View? = when (name) {
        EngineView::class.java.name -> components.core.engine.createView(context, attrs).apply {
            selectionActionDelegate = DefaultSelectionActionDelegate(
                BrowserStoreSearchAdapter(
                    components.core.store,
                    tabId = getIntentSessionId(intent.toSafeIntent()),
                ),
                resources = context.resources,
                shareTextClicked = { share(it) },
                emailTextClicked = { email(it) },
                callTextClicked = { call(it) },
                actionSorter = ::actionSorter,
            )
        }.asView()
        else -> super.onCreateView(parent, name, context, attrs)
    }

    override fun onActionModeStarted(mode: ActionMode?) {
        actionMode = mode
        super.onActionModeStarted(mode)
    }

    override fun onActionModeFinished(mode: ActionMode?) {
        actionMode = null
        super.onActionModeFinished(mode)
    }

    fun finishActionMode() {
        actionMode?.finish().also { actionMode = null }
    }

    @Suppress("MagicNumber")
    // Defining the positions as constants doesn't seem super useful here.
    private fun actionSorter(actions: Array<String>): Array<String> {
        val order = hashMapOf<String, Int>()

        order["CUSTOM_CONTEXT_MENU_EMAIL"] = 0
        order["CUSTOM_CONTEXT_MENU_CALL"] = 1
        order["org.mozilla.geckoview.COPY"] = 2
        order["CUSTOM_CONTEXT_MENU_SEARCH"] = 3
        order["CUSTOM_CONTEXT_MENU_SEARCH_PRIVATELY"] = 4
        order["org.mozilla.geckoview.PASTE"] = 5
        order["org.mozilla.geckoview.SELECT_ALL"] = 6
        order["CUSTOM_CONTEXT_MENU_SHARE"] = 7

        return actions.sortedBy { actionName ->
            // Sort the actions in our preferred order, putting "other" actions unsorted at the end
            order[actionName] ?: actions.size
        }.toTypedArray()
    }

    final override fun onBackPressed() {
        supportFragmentManager.primaryNavigationFragment?.childFragmentManager?.fragments?.forEach {
            if (it is UserInteractionHandler && it.onBackPressed()) {
                return
            }
        }
        onBackPressedDispatcher.onBackPressed()
    }

    @Deprecated("Deprecated in Java")
    // https://github.com/mozilla-mobile/fenix/issues/19919
    final override fun onActivityResult(requestCode: Int, resultCode: Int, data: Intent?) {
        supportFragmentManager.primaryNavigationFragment?.childFragmentManager?.fragments?.forEach {
            if (it is ActivityResultHandler && it.onActivityResult(requestCode, data, resultCode)) {
                return
            }
        }
        @Suppress("DEPRECATION")
        super.onActivityResult(requestCode, resultCode, data)
    }

    private fun shouldUseCustomBackLongPress(): Boolean {
        val isAndroidN =
            Build.VERSION.SDK_INT == Build.VERSION_CODES.N || Build.VERSION.SDK_INT == Build.VERSION_CODES.N_MR1
        // Huawei devices seem to have problems with onKeyLongPress
        // See https://github.com/mozilla-mobile/fenix/issues/13498
        return isAndroidN || ManufacturerCodes.isHuawei
    }

    private fun handleBackLongPress(): Boolean {
        supportFragmentManager.primaryNavigationFragment?.childFragmentManager?.fragments?.forEach {
            if (it is OnBackLongPressedListener && it.onBackLongPressed()) {
                return true
            }
        }
        return false
    }

    override fun dispatchTouchEvent(ev: MotionEvent?): Boolean {
        ProfilerMarkers.addForDispatchTouchEvent(components.core.engine.profiler, ev)
        return super.dispatchTouchEvent(ev)
    }

    final override fun onKeyDown(keyCode: Int, event: KeyEvent?): Boolean {
        // Inspired by https://searchfox.org/mozilla-esr68/source/mobile/android/base/java/org/mozilla/gecko/BrowserApp.java#584-613
        // Android N and Huawei devices have broken onKeyLongPress events for the back button, so we
        // instead implement the long press behavior ourselves
        // - For short presses, we cancel the callback in onKeyUp
        // - For long presses, the normal keypress is marked as cancelled, hence won't be handled elsewhere
        //   (but Android still provides the haptic feedback), and the long press action is run
        if (shouldUseCustomBackLongPress() && keyCode == KeyEvent.KEYCODE_BACK) {
            backLongPressJob = lifecycleScope.launch {
                delay(ViewConfiguration.getLongPressTimeout().toLong())
                handleBackLongPress()
            }
        }
        return super.onKeyDown(keyCode, event)
    }

    final override fun onKeyUp(keyCode: Int, event: KeyEvent): Boolean {
        if (shouldUseCustomBackLongPress() && keyCode == KeyEvent.KEYCODE_BACK) {
            backLongPressJob?.cancel()

            // check if the key has been pressed for longer than the time needed for a press to turn into a long press
            // and if tab history is already visible we do not want to dismiss it.
            if (event.eventTime - event.downTime >= ViewConfiguration.getLongPressTimeout() &&
                navHost.navController.hasTopDestination(TabHistoryDialogFragment.NAME)
            ) {
                // returning true avoids further processing of the KeyUp event and avoids dismissing tab history.
                return true
            }
        }
        return super.onKeyUp(keyCode, event)
    }

    final override fun onKeyLongPress(keyCode: Int, event: KeyEvent?): Boolean {
        // onKeyLongPress is broken in Android N so we don't handle back button long presses here
        // for N. The version check ensures we don't handle back button long presses twice.
        if (!shouldUseCustomBackLongPress() && keyCode == KeyEvent.KEYCODE_BACK) {
            return handleBackLongPress()
        }
        return super.onKeyLongPress(keyCode, event)
    }

    final override fun onUserLeaveHint() {
        supportFragmentManager.primaryNavigationFragment?.childFragmentManager?.fragments?.forEach {
            if (it is UserInteractionHandler && it.onHomePressed()) {
                return
            }
        }

        super.onUserLeaveHint()
    }

    protected open fun getBreadcrumbMessage(destination: NavDestination): String {
        val fragmentName = resources.getResourceEntryName(destination.id)
        return "Changing to fragment $fragmentName, isCustomTab: false"
    }

    @VisibleForTesting(otherwise = PROTECTED)
    internal open fun getIntentSource(intent: SafeIntent): String? {
        return when {
            intent.isLauncherIntent -> "APP_ICON"
            intent.action == Intent.ACTION_VIEW -> "LINK"
            else -> null
        }
    }

    /**
     * External sources such as 3rd party links and shortcuts use this function to enter
     * private mode directly before the content view is created. Returns the mode set by the intent
     * otherwise falls back to the last known mode.
     */
    internal fun getModeFromIntentOrLastKnown(intent: Intent?): BrowsingMode {
        intent?.toSafeIntent()?.let {
            if (it.hasExtra(PRIVATE_BROWSING_MODE)) {
                val startPrivateMode = it.getBooleanExtra(PRIVATE_BROWSING_MODE, false)
                return BrowsingMode.fromBoolean(isPrivate = startPrivateMode)
            }
        }
        return settings().lastKnownMode
    }

    /**
     * Determines whether the activity should be pushed to be backstack (i.e., 'minimized' to the recents
     * screen) upon starting.
     * @param intent - The intent that started this activity. Is checked for having the 'START_IN_RECENTS_SCREEN'-extra.
     * @return true if the activity should be started and pushed to the recents screen, false otherwise.
     */
    private fun shouldAddToRecentsScreen(intent: Intent?): Boolean {
        intent?.toSafeIntent()?.let {
            return it.getBooleanExtra(START_IN_RECENTS_SCREEN, false)
        }
        return false
    }

    private fun setupThemeAndBrowsingMode(mode: BrowsingMode) {
        settings().lastKnownMode = mode
        browsingModeManager = createBrowsingModeManager(mode)
        themeManager = createThemeManager()
        themeManager.setActivityTheme(this)
        themeManager.applyStatusBarTheme(this)
    }

    /**
     * Returns the [supportActionBar], inflating it if necessary.
     * Everyone should call this instead of supportActionBar.
     */
    override fun getSupportActionBarAndInflateIfNecessary(): ActionBar {
        if (!isToolbarInflated) {
            navigationToolbar = binding.navigationToolbarStub.inflate() as Toolbar

            setSupportActionBar(navigationToolbar)
            // Add ids to this that we don't want to have a toolbar back button
            setupNavigationToolbar()
            setNavigationIcon(R.drawable.ic_back_button)

            isToolbarInflated = true
        }
        return supportActionBar!!
    }

    @Suppress("SpreadOperator")
    fun setupNavigationToolbar(vararg topLevelDestinationIds: Int) {
        NavigationUI.setupWithNavController(
            navigationToolbar,
            navHost.navController,
            AppBarConfiguration.Builder(*topLevelDestinationIds).build(),
        )

        navigationToolbar.setNavigationOnClickListener {
            onBackPressed()
        }
    }

    protected open fun getIntentSessionId(intent: SafeIntent): String? = null

    /**
     * Navigates to the browser fragment and loads a URL or performs a search (depending on the
     * value of [searchTermOrURL]).
     *
     * @param flags Flags that will be used when loading the URL (not applied to searches).
     */
    @Suppress("LongParameterList")
    fun openToBrowserAndLoad(
        searchTermOrURL: String,
        newTab: Boolean,
        from: BrowserDirection,
        customTabSessionId: String? = null,
        engine: SearchEngine? = null,
        forceSearch: Boolean = false,
        flags: EngineSession.LoadUrlFlags = EngineSession.LoadUrlFlags.none(),
        requestDesktopMode: Boolean = false,
        historyMetadata: HistoryMetadataKey? = null,
    ) {
        openToBrowser(from, customTabSessionId)
        load(searchTermOrURL, newTab, engine, forceSearch, flags, requestDesktopMode, historyMetadata)
    }

    fun openToBrowser(from: BrowserDirection, customTabSessionId: String? = null) {
        if (navHost.navController.alreadyOnDestination(R.id.browserFragment)) return
        @IdRes val fragmentId = if (from.fragmentId != 0) from.fragmentId else null
        val directions = getNavDirections(from, customTabSessionId)
        if (directions != null) {
            navHost.navController.nav(fragmentId, directions)
        }
    }

    protected open fun getNavDirections(
        from: BrowserDirection,
        customTabSessionId: String?,
    ): NavDirections? = when (from) {
        BrowserDirection.FromGlobal ->
            NavGraphDirections.actionGlobalBrowser(customTabSessionId)
        BrowserDirection.FromHome ->
            HomeFragmentDirections.actionGlobalBrowser(customTabSessionId)
        BrowserDirection.FromWallpaper ->
            WallpaperSettingsFragmentDirections.actionGlobalBrowser(customTabSessionId)
        BrowserDirection.FromSearchDialog ->
            SearchDialogFragmentDirections.actionGlobalBrowser(customTabSessionId)
        BrowserDirection.FromSettings ->
            SettingsFragmentDirections.actionGlobalBrowser(customTabSessionId)
        BrowserDirection.FromBookmarks ->
            BookmarkFragmentDirections.actionGlobalBrowser(customTabSessionId)
        BrowserDirection.FromBookmarkSearchDialog ->
            SearchDialogFragmentDirections.actionGlobalBrowser(customTabSessionId)
        BrowserDirection.FromHistory ->
            HistoryFragmentDirections.actionGlobalBrowser(customTabSessionId)
        BrowserDirection.FromHistorySearchDialog ->
            SearchDialogFragmentDirections.actionGlobalBrowser(customTabSessionId)
        BrowserDirection.FromHistoryMetadataGroup ->
            HistoryMetadataGroupFragmentDirections.actionGlobalBrowser(customTabSessionId)
        BrowserDirection.FromTrackingProtectionExceptions ->
            TrackingProtectionExceptionsFragmentDirections.actionGlobalBrowser(customTabSessionId)
        BrowserDirection.FromCookieBanner ->
            CookieBannersFragmentDirections.actionGlobalBrowser(customTabSessionId)
        BrowserDirection.FromHttpsOnlyMode ->
            HttpsOnlyFragmentDirections.actionGlobalBrowser(customTabSessionId)
        BrowserDirection.FromAbout ->
            AboutFragmentDirections.actionGlobalBrowser(customTabSessionId)
        BrowserDirection.FromTrackingProtection ->
            TrackingProtectionFragmentDirections.actionGlobalBrowser(customTabSessionId)
        BrowserDirection.FromTrackingProtectionDialog ->
            TrackingProtectionPanelDialogFragmentDirections.actionGlobalBrowser(customTabSessionId)
        BrowserDirection.FromSavedLoginsFragment ->
            SavedLoginsAuthFragmentDirections.actionGlobalBrowser(customTabSessionId)
        BrowserDirection.FromAddNewDeviceFragment ->
            AddNewDeviceFragmentDirections.actionGlobalBrowser(customTabSessionId)
        BrowserDirection.FromAddSearchEngineFragment ->
            AddSearchEngineFragmentDirections.actionGlobalBrowser(customTabSessionId)
        BrowserDirection.FromEditCustomSearchEngineFragment ->
            EditCustomSearchEngineFragmentDirections.actionGlobalBrowser(customTabSessionId)
        BrowserDirection.FromAddonDetailsFragment ->
            AddonDetailsFragmentDirections.actionGlobalBrowser(customTabSessionId)
        BrowserDirection.FromAddonPermissionsDetailsFragment ->
            AddonPermissionsDetailsFragmentDirections.actionGlobalBrowser(customTabSessionId)
        BrowserDirection.FromLoginDetailFragment ->
            LoginDetailFragmentDirections.actionGlobalBrowser(customTabSessionId)
        BrowserDirection.FromTabsTray ->
            TabsTrayFragmentDirections.actionGlobalBrowser(customTabSessionId)
        BrowserDirection.FromRecentlyClosed ->
            RecentlyClosedFragmentDirections.actionGlobalBrowser(customTabSessionId)
        BrowserDirection.FromStudiesFragment -> StudiesFragmentDirections.actionGlobalBrowser(
            customTabSessionId,
        )
    }

    /**
     * Loads a URL or performs a search (depending on the value of [searchTermOrURL]).
     *
     * @param flags Flags that will be used when loading the URL (not applied to searches).
     * @param historyMetadata The [HistoryMetadataKey] of the new tab in case this tab
     * was opened from history.
     */
    private fun load(
        searchTermOrURL: String,
        newTab: Boolean,
        engine: SearchEngine?,
        forceSearch: Boolean,
        flags: EngineSession.LoadUrlFlags = EngineSession.LoadUrlFlags.none(),
        requestDesktopMode: Boolean = false,
        historyMetadata: HistoryMetadataKey? = null,
    ) {
        val startTime = components.core.engine.profiler?.getProfilerTime()
        val mode = browsingModeManager.mode

        val private = when (mode) {
            BrowsingMode.Private -> true
            BrowsingMode.Normal -> false
        }

        // In situations where we want to perform a search but have no search engine (e.g. the user
        // has removed all of them, or we couldn't load any) we will pass searchTermOrURL to Gecko
        // and let it try to load whatever was entered.
        if ((!forceSearch && searchTermOrURL.isUrl()) || engine == null) {
            val tabId = if (newTab) {
                components.useCases.tabsUseCases.addTab(
                    url = searchTermOrURL.toNormalizedUrl(),
                    flags = flags,
                    private = private,
                    historyMetadata = historyMetadata,
                )
            } else {
                components.useCases.sessionUseCases.loadUrl(
                    url = searchTermOrURL.toNormalizedUrl(),
                    flags = flags,
                )
                components.core.store.state.selectedTabId
            }

            if (requestDesktopMode && tabId != null) {
                handleRequestDesktopMode(tabId)
            }
        } else {
            if (newTab) {
                val searchUseCase = if (mode.isPrivate) {
                    components.useCases.searchUseCases.newPrivateTabSearch
                } else {
                    components.useCases.searchUseCases.newTabSearch
                }
                searchUseCase.invoke(
                    searchTermOrURL,
                    SessionState.Source.Internal.UserEntered,
                    true,
                    searchEngine = engine,
                )
            } else {
                components.useCases.searchUseCases.defaultSearch.invoke(searchTermOrURL, engine)
            }
        }

        if (components.core.engine.profiler?.isProfilerActive() == true) {
            // Wrapping the `addMarker` method with `isProfilerActive` even though it's no-op when
            // profiler is not active. That way, `text` argument will not create a string builder all the time.
            components.core.engine.profiler?.addMarker(
                "HomeActivity.load",
                startTime,
                "newTab: $newTab",
            )
        }
    }

    internal fun handleRequestDesktopMode(tabId: String) {
        components.useCases.sessionUseCases.requestDesktopSite(true, tabId)
        components.core.store.dispatch(ContentAction.UpdateDesktopModeAction(tabId, true))

        // Reset preference value after opening the tab in desktop mode
        settings().openNextTabInDesktopMode = false
    }

    open fun navigateToBrowserOnColdStart() {
        // Normal tabs + cold start -> Should go back to browser if we had any tabs open when we left last
        // except for PBM + Cold Start there won't be any tabs since they're evicted so we never will navigate
        if (settings().shouldReturnToBrowser && !browsingModeManager.mode.isPrivate) {
            // Navigate to home first (without rendering it) to add it to the back stack.
            openToBrowser(BrowserDirection.FromGlobal, null)
        }
    }

    open fun navigateToHome() {
        navHost.navController.navigate(NavGraphDirections.actionStartupHome())
    }

    override fun attachBaseContext(base: Context) {
        base.components.strictMode.resetAfter(StrictMode.allowThreadDiskReads()) {
            super.attachBaseContext(base)
        }
    }

    override fun getSystemService(name: String): Any? {
        // Issue #17759 had a crash with the PerformanceInflater.kt on Android 5.0 and 5.1
        // when using the TimePicker. Since the inflater was created for performance monitoring
        // purposes and that we test on new android versions, this means that any difference in
        // inflation will be caught on those devices.
        if (LAYOUT_INFLATER_SERVICE == name && Build.VERSION.SDK_INT > Build.VERSION_CODES.LOLLIPOP_MR1) {
            if (inflater == null) {
                inflater = PerformanceInflater(LayoutInflater.from(baseContext), this)
            }
            return inflater
        }
        return super.getSystemService(name)
    }

    protected open fun createBrowsingModeManager(initialMode: BrowsingMode): BrowsingModeManager {
        return DefaultBrowsingModeManager(initialMode, components.settings) { newMode ->
            updateSecureWindowFlags(newMode)
            themeManager.currentTheme = newMode
        }.also {
            updateSecureWindowFlags(initialMode)
        }
    }

    private fun updateSecureWindowFlags(mode: BrowsingMode = browsingModeManager.mode) {
        if (mode == BrowsingMode.Private && !settings().allowScreenshotsInPrivateMode) {
            window.addFlags(FLAG_SECURE)
        } else {
            window.clearFlags(FLAG_SECURE)
        }
    }

    protected open fun createThemeManager(): ThemeManager {
        return DefaultThemeManager(browsingModeManager.mode, this)
    }

    private fun openPopup(webExtensionState: WebExtensionState) {
        val action = NavGraphDirections.actionGlobalWebExtensionActionPopupFragment(
            webExtensionId = webExtensionState.id,
            webExtensionTitle = webExtensionState.name,
        )
        navHost.navController.navigate(action)
    }

    /**
     * The root container is null at this point, so let the HomeActivity know that
     * we are visually complete.
     */
    fun setVisualCompletenessQueueReady() {
        isVisuallyComplete = true
    }

    private fun captureSnapshotTelemetryMetrics() = CoroutineScope(IO).launch {
        // PWA
        val recentlyUsedPwaCount = components.core.webAppShortcutManager.recentlyUsedWebAppsCount(
            activeThresholdMs = PWA_RECENTLY_USED_THRESHOLD,
        )
        if (recentlyUsedPwaCount == 0) {
            Metrics.hasRecentPwas.set(false)
        } else {
            Metrics.hasRecentPwas.set(true)
            // This metric's lifecycle is set to 'application', meaning that it gets reset upon
            // application restart. Combined with the behaviour of the metric type itself (a growing counter),
            // it's important that this metric is only set once per application's lifetime.
            // Otherwise, we're going to over-count.
            Metrics.recentlyUsedPwaCount.add(recentlyUsedPwaCount)
        }
    }

    @VisibleForTesting
    internal fun isActivityColdStarted(startingIntent: Intent, activityIcicle: Bundle?): Boolean {
        // First time opening this activity in the task.
        // Cold start / start from Recents after back press.
        return activityIcicle == null &&
            // Activity was restarted from Recents after it was destroyed by Android while in background
            // in cases of memory pressure / "Don't keep activities".
            startingIntent.flags and Intent.FLAG_ACTIVITY_LAUNCHED_FROM_HISTORY == 0
    }

    /**
     *  Indicates if the user should be redirected to the [BrowserFragment] or to the [HomeFragment],
     *  links from an external apps should always opened in the [BrowserFragment].
     */
    fun shouldStartOnHome(intent: Intent? = this.intent): Boolean {
        return components.strictMode.resetAfter(StrictMode.allowThreadDiskReads()) {
            // We only want to open on home when users tap the app,
            // we want to ignore other cases when the app gets open by users clicking on links.
            getSettings().shouldStartOnHome() && intent?.action == ACTION_MAIN
        }
    }

    fun processIntent(intent: Intent): Boolean {
        return externalSourceIntentProcessors.any {
            it.process(
                intent,
                navHost.navController,
                this.intent,
            )
        }
    }

    @VisibleForTesting
    internal fun getSettings(): Settings = settings()

    private fun shouldNavigateToBrowserOnColdStart(savedInstanceState: Bundle?): Boolean {
        return isActivityColdStarted(intent, savedInstanceState) &&
            !processIntent(intent)
    }

    private suspend fun showFullscreenMessageIfNeeded(context: Context) {
        val messagingStorage = context.components.analytics.messagingStorage
        val messages = messagingStorage.getMessages()
        val nextMessage =
            messagingStorage.getNextMessage(FenixMessageSurfaceId.SURVEY, messages)
                ?: return

        val fenixNimbusMessagingController = FenixNimbusMessagingController(messagingStorage)
        val researchSurfaceDialogFragment = ResearchSurfaceDialogFragment.newInstance(
            keyMessageText = nextMessage.data.text,
            keyAcceptButtonText = nextMessage.data.buttonLabel,
            keyDismissButtonText = null,
        )

        researchSurfaceDialogFragment.onAccept = {
            processIntent(fenixNimbusMessagingController.getIntentForMessage(nextMessage))
            components.appStore.dispatch(AppAction.MessagingAction.MessageClicked(nextMessage))
        }

        researchSurfaceDialogFragment.onDismiss = {
            components.appStore.dispatch(AppAction.MessagingAction.MessageDismissed(nextMessage))
        }

        lifecycleScope.launch(Main) {
            researchSurfaceDialogFragment.showNow(
                supportFragmentManager,
                ResearchSurfaceDialogFragment.FRAGMENT_TAG,
            )
        }

        // Update message as displayed.
        val currentBootUniqueIdentifier = BootUtils.getBootIdentifier(context)
        val updatedMessage =
            fenixNimbusMessagingController.updateMessageAsDisplayed(
                nextMessage,
                currentBootUniqueIdentifier,
            )

        fenixNimbusMessagingController.onMessageDisplayed(updatedMessage)

        return
    }

    companion object {
        const val OPEN_TO_BROWSER = "open_to_browser"
        const val OPEN_TO_BROWSER_AND_LOAD = "open_to_browser_and_load"
        const val OPEN_TO_SEARCH = "open_to_search"
        const val PRIVATE_BROWSING_MODE = "private_browsing_mode"
        const val START_IN_RECENTS_SCREEN = "start_in_recents_screen"

        // PWA must have been used within last 30 days to be considered "recently used" for the
        // telemetry purposes.
        const val PWA_RECENTLY_USED_THRESHOLD = DateUtils.DAY_IN_MILLIS * 30L
    }
}<|MERGE_RESOLUTION|>--- conflicted
+++ resolved
@@ -273,11 +273,7 @@
         }
 
         if (settings().shouldShowJunoOnboarding(
-<<<<<<< HEAD
-                hasUserBeenOnboarded = onboarding.userHasBeenOnboarded(),
-=======
                 hasUserBeenOnboarded = components.fenixOnboarding.userHasBeenOnboarded(),
->>>>>>> fa51e99d
                 isLauncherIntent = intent.toSafeIntent().isLauncherIntent,
             )
         ) {
