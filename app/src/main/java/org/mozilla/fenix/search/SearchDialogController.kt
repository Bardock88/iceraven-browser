/* This Source Code Form is subject to the terms of the Mozilla Public
 * License, v. 2.0. If a copy of the MPL was not distributed with this
 * file, You can obtain one at http://mozilla.org/MPL/2.0/. */

package org.mozilla.fenix.search

import android.content.DialogInterface
import android.content.Intent
import android.net.Uri
import android.os.Build
import android.text.SpannableString
import androidx.annotation.VisibleForTesting
import androidx.appcompat.app.AlertDialog
import androidx.navigation.NavController
import mozilla.components.browser.state.search.SearchEngine
import mozilla.components.browser.state.state.selectedOrDefaultSearchEngine
import mozilla.components.browser.state.store.BrowserStore
import mozilla.components.concept.engine.EngineSession.LoadUrlFlags
import mozilla.components.feature.tabs.TabsUseCases
import mozilla.components.support.ktx.kotlin.isUrl
import mozilla.components.ui.widgets.withCenterAlignedButtons
import org.mozilla.fenix.BrowserDirection
import org.mozilla.fenix.GleanMetrics.Events
import org.mozilla.fenix.GleanMetrics.SearchShortcuts
import org.mozilla.fenix.GleanMetrics.UnifiedSearch
import org.mozilla.fenix.HomeActivity
import org.mozilla.fenix.R
import org.mozilla.fenix.components.Core
import org.mozilla.fenix.components.metrics.MetricsUtils
import org.mozilla.fenix.crashes.CrashListActivity
import org.mozilla.fenix.ext.application
import org.mozilla.fenix.ext.navigateSafe
import org.mozilla.fenix.ext.settings
import org.mozilla.fenix.ext.telemetryName
import org.mozilla.fenix.search.awesomebar.AwesomeBarView.Companion.GOOGLE_SEARCH_ENGINE_NAME
import org.mozilla.fenix.search.toolbar.SearchSelectorInteractor
import org.mozilla.fenix.search.toolbar.SearchSelectorMenu
import org.mozilla.fenix.settings.SupportUtils
import org.mozilla.fenix.utils.Settings

/**
 * An interface that handles the view manipulation of the Search, triggered by the Interactor
 */
@Suppress("TooManyFunctions")
interface SearchController {
    fun handleUrlCommitted(url: String, fromHomeScreen: Boolean = false)
    fun handleEditingCancelled()
    fun handleTextChanged(text: String)
    fun handleUrlTapped(url: String, flags: LoadUrlFlags = LoadUrlFlags.none())
    fun handleSearchTermsTapped(searchTerms: String)
    fun handleSearchShortcutEngineSelected(searchEngine: SearchEngine)
    fun handleClickSearchEngineSettings()
    fun handleExistingSessionSelected(tabId: String)
    fun handleSearchShortcutsButtonClicked()
    fun handleCameraPermissionsNeeded()
    fun handleSearchEngineSuggestionClicked(searchEngine: SearchEngine)

    /**
     * @see [SearchSelectorInteractor.onMenuItemTapped]
     */
    fun handleMenuItemTapped(item: SearchSelectorMenu.Item)
}

@Suppress("TooManyFunctions", "LongParameterList")
class SearchDialogController(
    private val activity: HomeActivity,
    private val store: BrowserStore,
    private val tabsUseCases: TabsUseCases,
    private val fragmentStore: SearchFragmentStore,
    private val navController: NavController,
    private val settings: Settings,
    private val dismissDialog: () -> Unit,
    private val clearToolbarFocus: () -> Unit,
    private val focusToolbar: () -> Unit,
    private val clearToolbar: () -> Unit,
    private val dismissDialogAndGoBack: () -> Unit,
) : SearchController {

    override fun handleUrlCommitted(url: String, fromHomeScreen: Boolean) {
        // Do not load URL if application search engine is selected.
        if (fragmentStore.state.searchEngineSource.searchEngine?.type == SearchEngine.Type.APPLICATION) {
            return
        }

        when (url) {
            "about:crashes" -> {
                // The list of past crashes can be accessed via "settings > about", but desktop and
                // fennec users may be used to navigating to "about:crashes". So we intercept this here
                // and open the crash list activity instead.
                activity.startActivity(Intent(activity, CrashListActivity::class.java))
            }
            "about:addons" -> {
                val directions =
                    SearchDialogFragmentDirections.actionGlobalAddonsManagementFragment()
                navController.navigateSafe(R.id.searchDialogFragment, directions)
            }
            "moz://a" -> openSearchOrUrl(
                SupportUtils.getMozillaPageUrl(SupportUtils.MozillaPage.MANIFESTO),
                fromHomeScreen,
            )
            else ->
                if (url.isNotBlank()) {
                    openSearchOrUrl(url, fromHomeScreen)
                }
        }
        dismissDialog()
    }

    private fun openSearchOrUrl(url: String, fromHomeScreen: Boolean) {
        clearToolbarFocus()

        val searchEngine = fragmentStore.state.searchEngineSource.searchEngine
        val isDefaultEngine = searchEngine == fragmentStore.state.defaultEngine
        val additionalHeaders = getAdditionalHeaders(searchEngine)
        val flags = if (additionalHeaders.isNullOrEmpty()) {
            LoadUrlFlags.none()
        } else {
            LoadUrlFlags.select(LoadUrlFlags.ALLOW_ADDITIONAL_HEADERS)
        }

        activity.openToBrowserAndLoad(
            searchTermOrURL = url,
            newTab = fragmentStore.state.tabId == null,
            from = BrowserDirection.FromSearchDialog,
            engine = searchEngine,
            forceSearch = !isDefaultEngine,
            flags = flags,
            requestDesktopMode = fromHomeScreen && activity.settings().openNextTabInDesktopMode,
            additionalHeaders = additionalHeaders,
        )

        if (url.isUrl() || searchEngine == null) {
            Events.enteredUrl.record(Events.EnteredUrlExtra(autocomplete = false))
        } else {
            val searchAccessPoint = when (fragmentStore.state.searchAccessPoint) {
                MetricsUtils.Source.NONE -> MetricsUtils.Source.ACTION
                else -> fragmentStore.state.searchAccessPoint
            }

            MetricsUtils.recordSearchMetrics(
                searchEngine,
                isDefaultEngine,
                searchAccessPoint,
            )
        }
    }

    override fun handleEditingCancelled() {
        clearToolbarFocus()
        dismissDialogAndGoBack()
    }

    override fun handleTextChanged(text: String) {
        // Display the search shortcuts on each entry of the search fragment (see #5308)
        val textMatchesCurrentUrl = fragmentStore.state.url == text
        val textMatchesCurrentSearch = fragmentStore.state.searchTerms == text

        fragmentStore.dispatch(SearchFragmentAction.UpdateQuery(text))
        fragmentStore.dispatch(
            SearchFragmentAction.ShowSearchShortcutEnginePicker(
                !settings.showUnifiedSearchFeature &&
                    (textMatchesCurrentUrl || textMatchesCurrentSearch || text.isEmpty()) &&
                    settings.shouldShowSearchShortcuts,
            ),
        )
<<<<<<< HEAD
        fragmentStore.dispatch(
            SearchFragmentAction.AllowSearchSuggestionsInPrivateModePrompt(
                text.isNotEmpty() &&
                    activity.browsingModeManager.mode.isPrivate &&
                    settings.shouldShowSearchSuggestions &&
                    !settings.shouldShowSearchSuggestionsInPrivate &&
                    !settings.showSearchSuggestionsInPrivateOnboardingFinished,
            ),
        )
=======

        // For felt private browsing mode we're no longer going to prompt the user to enable search
        // suggestions while using private browsing mode. The preference to enable them will still
        // remain in settings.
        val isFeltPrivacyEnabled = settings.feltPrivateBrowsingEnabled

        if (!isFeltPrivacyEnabled) {
            fragmentStore.dispatch(
                SearchFragmentAction.AllowSearchSuggestionsInPrivateModePrompt(
                    text.isNotEmpty() &&
                        activity.browsingModeManager.mode.isPrivate &&
                        settings.shouldShowSearchSuggestions &&
                        !settings.shouldShowSearchSuggestionsInPrivate &&
                        !settings.showSearchSuggestionsInPrivateOnboardingFinished,
                ),
            )
        }
>>>>>>> 52cb89cf
    }

    override fun handleUrlTapped(url: String, flags: LoadUrlFlags) {
        clearToolbarFocus()

        activity.openToBrowserAndLoad(
            searchTermOrURL = url,
            newTab = fragmentStore.state.tabId == null,
            from = BrowserDirection.FromSearchDialog,
            flags = flags,
        )

        Events.enteredUrl.record(Events.EnteredUrlExtra(autocomplete = false))
    }

    override fun handleSearchTermsTapped(searchTerms: String) {
        clearToolbarFocus()

        val searchEngine = fragmentStore.state.searchEngineSource.searchEngine
        val additionalHeaders = getAdditionalHeaders(searchEngine)
        val flags = if (additionalHeaders.isNullOrEmpty()) {
            LoadUrlFlags.none()
        } else {
            LoadUrlFlags.select(LoadUrlFlags.ALLOW_ADDITIONAL_HEADERS)
        }

        activity.openToBrowserAndLoad(
            searchTermOrURL = searchTerms,
            newTab = fragmentStore.state.tabId == null,
            from = BrowserDirection.FromSearchDialog,
            engine = searchEngine,
            forceSearch = true,
            flags = flags,
            additionalHeaders = additionalHeaders,
        )

        val searchAccessPoint = when (fragmentStore.state.searchAccessPoint) {
            MetricsUtils.Source.NONE -> MetricsUtils.Source.SUGGESTION
            else -> fragmentStore.state.searchAccessPoint
        }

        if (searchEngine != null) {
            MetricsUtils.recordSearchMetrics(
                searchEngine,
                searchEngine == store.state.search.selectedOrDefaultSearchEngine,
                searchAccessPoint,
            )
        }
    }

    override fun handleSearchShortcutEngineSelected(searchEngine: SearchEngine) {
        focusToolbar()

        when {
            searchEngine.type == SearchEngine.Type.APPLICATION && searchEngine.id == Core.HISTORY_SEARCH_ENGINE_ID -> {
                fragmentStore.dispatch(SearchFragmentAction.SearchHistoryEngineSelected(searchEngine))
            }
            searchEngine.type == SearchEngine.Type.APPLICATION &&
                searchEngine.id == Core.BOOKMARKS_SEARCH_ENGINE_ID -> {
                fragmentStore.dispatch(SearchFragmentAction.SearchBookmarksEngineSelected(searchEngine))
            }
            searchEngine.type == SearchEngine.Type.APPLICATION && searchEngine.id == Core.TABS_SEARCH_ENGINE_ID -> {
                fragmentStore.dispatch(SearchFragmentAction.SearchTabsEngineSelected(searchEngine))
            }
            searchEngine == store.state.search.selectedOrDefaultSearchEngine -> {
                fragmentStore.dispatch(
                    SearchFragmentAction.SearchDefaultEngineSelected(
                        engine = searchEngine,
                        browsingMode = activity.browsingModeManager.mode,
                        settings = settings,
                    ),
                )
            }
            else -> {
                fragmentStore.dispatch(
                    SearchFragmentAction.SearchShortcutEngineSelected(
                        engine = searchEngine,
                        browsingMode = activity.browsingModeManager.mode,
                        settings = settings,
                    ),
                )
            }
        }

        if (settings.showUnifiedSearchFeature) {
            UnifiedSearch.engineSelected.record(UnifiedSearch.EngineSelectedExtra(searchEngine.telemetryName()))
        } else {
            SearchShortcuts.selected.record(SearchShortcuts.SelectedExtra(searchEngine.telemetryName()))
        }
    }

    override fun handleSearchShortcutsButtonClicked() {
        val isOpen = fragmentStore.state.showSearchShortcuts
        fragmentStore.dispatch(SearchFragmentAction.ShowSearchShortcutEnginePicker(!isOpen))
    }

    override fun handleClickSearchEngineSettings() {
        clearToolbarFocus()
        val directions = SearchDialogFragmentDirections.actionGlobalSearchEngineFragment()
        navController.navigateSafe(R.id.searchDialogFragment, directions)
    }

    override fun handleExistingSessionSelected(tabId: String) {
        clearToolbarFocus()

        tabsUseCases.selectTab(tabId)

        activity.openToBrowser(
            from = BrowserDirection.FromSearchDialog,
        )
    }

    /**
     * Creates and shows an [AlertDialog] when camera permissions are needed.
     *
     * In versions above M, [AlertDialog.BUTTON_POSITIVE] takes the user to the app settings. This
     * intent only exists in M and above. Below M, [AlertDialog.BUTTON_POSITIVE] routes to a SUMO
     * help page to find the app settings.
     *
     * [AlertDialog.BUTTON_NEGATIVE] dismisses the dialog.
     */
    override fun handleCameraPermissionsNeeded() {
        val dialog = buildDialog()
        dialog.show()
    }

    override fun handleSearchEngineSuggestionClicked(searchEngine: SearchEngine) {
        clearToolbar()
        handleSearchShortcutEngineSelected(searchEngine)
    }

    override fun handleMenuItemTapped(item: SearchSelectorMenu.Item) {
        when (item) {
            SearchSelectorMenu.Item.SearchSettings -> handleClickSearchEngineSettings()
            is SearchSelectorMenu.Item.SearchEngine -> handleSearchShortcutEngineSelected(item.searchEngine)
        }
    }

    @VisibleForTesting(otherwise = VisibleForTesting.PRIVATE)
    fun buildDialog(): AlertDialog.Builder {
        return AlertDialog.Builder(activity).apply {
            val spannableText = SpannableString(
                activity.resources.getString(R.string.camera_permissions_needed_message),
            )
            setMessage(spannableText)
            setNegativeButton(R.string.camera_permissions_needed_negative_button_text) { _, _ ->
                dismissDialog()
            }
            setPositiveButton(R.string.camera_permissions_needed_positive_button_text) {
                    dialog: DialogInterface, _ ->
                val intent: Intent = if (Build.VERSION.SDK_INT >= Build.VERSION_CODES.M) {
                    Intent(android.provider.Settings.ACTION_APPLICATION_DETAILS_SETTINGS)
                } else {
                    SupportUtils.createCustomTabIntent(
                        activity,
                        SupportUtils.getSumoURLForTopic(
                            activity,
                            SupportUtils.SumoTopic.QR_CAMERA_ACCESS,
                        ),
                    )
                }
                val uri = Uri.fromParts("package", activity.packageName, null)
                intent.data = uri
                dialog.cancel()
                activity.startActivity(intent)
            }
            create().withCenterAlignedButtons()
        }
    }

    private fun getAdditionalHeaders(searchEngine: SearchEngine?): Map<String, String>? {
        if (searchEngine?.name != GOOGLE_SEARCH_ENGINE_NAME) {
            return null
        }

        val value = if (activity.applicationContext.application.isDeviceRamAboveThreshold) {
            "1"
        } else {
            "0"
        }

        return mapOf(
            "X-Search-Subdivision" to value,
        )
    }
}<|MERGE_RESOLUTION|>--- conflicted
+++ resolved
@@ -163,17 +163,6 @@
                     settings.shouldShowSearchShortcuts,
             ),
         )
-<<<<<<< HEAD
-        fragmentStore.dispatch(
-            SearchFragmentAction.AllowSearchSuggestionsInPrivateModePrompt(
-                text.isNotEmpty() &&
-                    activity.browsingModeManager.mode.isPrivate &&
-                    settings.shouldShowSearchSuggestions &&
-                    !settings.shouldShowSearchSuggestionsInPrivate &&
-                    !settings.showSearchSuggestionsInPrivateOnboardingFinished,
-            ),
-        )
-=======
 
         // For felt private browsing mode we're no longer going to prompt the user to enable search
         // suggestions while using private browsing mode. The preference to enable them will still
@@ -191,7 +180,6 @@
                 ),
             )
         }
->>>>>>> 52cb89cf
     }
 
     override fun handleUrlTapped(url: String, flags: LoadUrlFlags) {
