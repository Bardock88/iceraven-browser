/* This Source Code Form is subject to the terms of the Mozilla Public
 * License, v. 2.0. If a copy of the MPL was not distributed with this
 * file, You can obtain one at http://mozilla.org/MPL/2.0/. */

package org.mozilla.fenix.extension

import android.content.Context
import android.view.Gravity
import androidx.annotation.VisibleForTesting
import androidx.appcompat.app.AlertDialog
import androidx.fragment.app.FragmentManager
import kotlinx.coroutines.CoroutineScope
import kotlinx.coroutines.cancel
import kotlinx.coroutines.flow.distinctUntilChanged
import kotlinx.coroutines.flow.mapNotNull
import mozilla.components.browser.state.action.WebExtensionAction
import mozilla.components.browser.state.state.extension.WebExtensionPromptRequest
import mozilla.components.browser.state.store.BrowserStore
import mozilla.components.concept.engine.webextension.WebExtensionInstallException
import mozilla.components.feature.addons.Addon
import mozilla.components.feature.addons.toInstalledState
import io.github.forkmaintainers.iceraven.components.PagedAddonInstallationDialogFragment as AddonInstallationDialogFragment
import mozilla.components.feature.addons.ui.PermissionsDialogFragment
import mozilla.components.lib.state.ext.flowScoped
import mozilla.components.support.base.feature.LifecycleAwareFeature
import mozilla.components.support.ktx.android.content.appVersionName
import mozilla.components.ui.widgets.withCenterAlignedButtons
import org.mozilla.fenix.R
import org.mozilla.fenix.ext.components
import org.mozilla.fenix.theme.ThemeManager
import java.lang.ref.WeakReference

/**
 * Feature implementation for handling [WebExtensionPromptRequest] and showing the respective UI.
 */
class WebExtensionPromptFeature(
    private val store: BrowserStore,
<<<<<<< HEAD
    private val provideAddons: suspend () -> List<Addon>?,
=======
>>>>>>> 52cb89cf
    private val context: Context,
    private val fragmentManager: FragmentManager,
    private val onAddonChanged: (Addon) -> Unit = {},
) : LifecycleAwareFeature {

    /**
     * Whether or not an add-on installation is in progress.
     */
    private var isInstallationInProgress = false
    private var scope: CoroutineScope? = null

    /**
     * Starts observing the selected session to listen for window requests
     * and opens / closes tabs as needed.
     */
    override fun start() {
        scope = store.flowScoped { flow ->
            flow.mapNotNull { state ->
                state.webExtensionPromptRequest
            }.distinctUntilChanged().collect { promptRequest ->
<<<<<<< HEAD
                val addon = provideAddons()?.find { addon ->
                    addon.id == promptRequest.extension.id
                }
=======

>>>>>>> 52cb89cf
                when (promptRequest) {
                    is WebExtensionPromptRequest.AfterInstallation -> {
                        handleAfterInstallationRequest(promptRequest)
                    }

                    is WebExtensionPromptRequest.BeforeInstallation.InstallationFailed -> {
                        handleBeforeInstallationRequest(promptRequest)
                        consumePromptRequest()
                    }
                }
            }
        }
        tryToReAttachButtonHandlersToPreviousDialog()
    }

    private fun handleAfterInstallationRequest(promptRequest: WebExtensionPromptRequest.AfterInstallation) {
        // The install flow in Fenix relies on an [Addon] object so let's convert the (GeckoView)
        // extension into a minimal add-on. The missing metadata will be fetched when the user
        // opens the add-ons manager.
        val addon = Addon.newFromWebExtension(promptRequest.extension)
        when (promptRequest) {
            is WebExtensionPromptRequest.AfterInstallation.Permissions -> handlePermissionRequest(
                addon,
                promptRequest,
            )
            is WebExtensionPromptRequest.AfterInstallation.PostInstallation -> handlePostInstallationRequest(
                addon.copy(installedState = promptRequest.extension.toInstalledState()),
            )
        }
    }

    private fun handleBeforeInstallationRequest(promptRequest: WebExtensionPromptRequest.BeforeInstallation) {
        when (promptRequest) {
            is WebExtensionPromptRequest.BeforeInstallation.InstallationFailed -> {
                handleInstallationFailedRequest(
                    exception = promptRequest.exception,
                )
                consumePromptRequest()
            }
        }
    }

    private fun handlePostInstallationRequest(
        addon: Addon,
    ) {
        showPostInstallationDialog(addon)
    }

    private fun handlePermissionRequest(
        addon: Addon,
        promptRequest: WebExtensionPromptRequest.AfterInstallation.Permissions,
    ) {
        if (hasExistingPermissionDialogFragment()) return
        showPermissionDialog(
            addon,
            promptRequest,
        )
    }

    @VisibleForTesting
    internal fun handleInstallationFailedRequest(
        exception: WebExtensionInstallException,
    ) {
        val addonName = exception.extensionName ?: ""
        var title = context.getString(R.string.mozac_feature_addons_failed_to_install, "")
        val message = when (exception) {
            is WebExtensionInstallException.Blocklisted -> {
                context.getString(R.string.mozac_feature_addons_blocklisted_1, addonName)
            }

            is WebExtensionInstallException.UserCancelled -> {
                // We don't want to show an error message when users cancel installation.
                return
            }

            is WebExtensionInstallException.Unknown -> {
                // Making sure we don't have a
                // Title = Failed to install
                // Message = Failed to install $addonName
                title = ""
                if (addonName.isNotEmpty()) {
                    context.getString(R.string.mozac_feature_addons_failed_to_install, addonName)
                } else {
                    context.getString(R.string.mozac_feature_addons_failed_to_install_generic)
                }
            }

            is WebExtensionInstallException.NetworkFailure -> {
                context.getString(R.string.mozac_feature_addons_failed_to_install_network_error)
            }

            is WebExtensionInstallException.CorruptFile -> {
                context.getString(R.string.mozac_feature_addons_failed_to_install_corrupt_error)
            }

            is WebExtensionInstallException.NotSigned -> {
                context.getString(
                    R.string.mozac_feature_addons_failed_to_install_not_signed_error,
                )
            }

            is WebExtensionInstallException.Incompatible -> {
                val appName = context.getString(R.string.app_name)
                val version = context.appVersionName
                context.getString(
                    R.string.mozac_feature_addons_failed_to_install_incompatible_error,
                    addonName,
                    appName,
                    version,
                )
            }
        }

        showDialog(
            title = title,
            message = message,
        )
    }

    /**
     * Stops observing the selected session for incoming window requests.
     */
    override fun stop() {
        scope?.cancel()
    }

    @VisibleForTesting
    internal fun showPermissionDialog(
        addon: Addon,
        promptRequest: WebExtensionPromptRequest.AfterInstallation.Permissions,
    ) {
        if (!isInstallationInProgress && !hasExistingPermissionDialogFragment()) {
            val dialog = PermissionsDialogFragment.newInstance(
                addon = addon,
                promptsStyling = PermissionsDialogFragment.PromptsStyling(
                    gravity = Gravity.BOTTOM,
                    shouldWidthMatchParent = true,
                    positiveButtonBackgroundColor = ThemeManager.resolveAttribute(
                        R.attr.accent,
                        context,
                    ),
                    positiveButtonTextColor = ThemeManager.resolveAttribute(
                        R.attr.textOnColorPrimary,
                        context,
                    ),
                    positiveButtonRadius =
                    (context.resources.getDimensionPixelSize(R.dimen.tab_corner_radius)).toFloat(),
                ),
                onPositiveButtonClicked = {
                    handleApprovedPermissions(promptRequest)
                },
                onNegativeButtonClicked = {
                    handleDeniedPermissions(promptRequest)
                },
            )
            dialog.show(
                fragmentManager,
                PERMISSIONS_DIALOG_FRAGMENT_TAG,
            )
        }
    }

    private fun tryToReAttachButtonHandlersToPreviousDialog() {
        findPreviousPermissionDialogFragment()?.let { dialog ->
            dialog.onPositiveButtonClicked = { addon ->
                store.state.webExtensionPromptRequest?.let { promptRequest ->
                    if (promptRequest is WebExtensionPromptRequest.AfterInstallation.Permissions &&
                        addon.id == promptRequest.extension.id
                    ) {
                        handleApprovedPermissions(promptRequest)
                    }
                }
            }
            dialog.onNegativeButtonClicked = {
                store.state.webExtensionPromptRequest?.let { promptRequest ->
                    if (promptRequest is WebExtensionPromptRequest.AfterInstallation.Permissions) {
                        handleDeniedPermissions(promptRequest)
                    }
                }
            }
        }

        findPreviousPostInstallationDialogFragment()?.let { dialog ->
            dialog.onConfirmButtonClicked = { addon, allowInPrivateBrowsing ->
                store.state.webExtensionPromptRequest?.let { promptRequest ->
                    if (promptRequest is WebExtensionPromptRequest.AfterInstallation.PostInstallation &&
                        addon.id == promptRequest.extension.id
                    ) {
                        handlePostInstallationButtonClicked(
                            allowInPrivateBrowsing = allowInPrivateBrowsing,
                            context = WeakReference(context),
                            addon = addon,
                        )
                    }
                }
            }
            dialog.onDismissed = {
                store.state.webExtensionPromptRequest?.let { _ ->
                    consumePromptRequest()
                }
            }
        }
    }

    private fun handleDeniedPermissions(promptRequest: WebExtensionPromptRequest.AfterInstallation.Permissions) {
        promptRequest.onConfirm(false)
        consumePromptRequest()
    }

    private fun handleApprovedPermissions(promptRequest: WebExtensionPromptRequest.AfterInstallation.Permissions) {
        promptRequest.onConfirm(true)
        consumePromptRequest()
    }

    @VisibleForTesting
    internal fun consumePromptRequest() {
        store.dispatch(WebExtensionAction.ConsumePromptRequestWebExtensionAction)
    }

    private fun hasExistingPermissionDialogFragment(): Boolean {
        return findPreviousPermissionDialogFragment() != null
    }

    private fun hasExistingAddonPostInstallationDialogFragment(): Boolean {
        return fragmentManager.findFragmentByTag(POST_INSTALLATION_DIALOG_FRAGMENT_TAG)
            as? AddonInstallationDialogFragment != null
    }

    private fun findPreviousPermissionDialogFragment(): PermissionsDialogFragment? {
        return fragmentManager.findFragmentByTag(PERMISSIONS_DIALOG_FRAGMENT_TAG) as? PermissionsDialogFragment
    }

    private fun findPreviousPostInstallationDialogFragment(): AddonInstallationDialogFragment? {
        return fragmentManager.findFragmentByTag(
            POST_INSTALLATION_DIALOG_FRAGMENT_TAG,
        ) as? AddonInstallationDialogFragment
    }

    private fun showPostInstallationDialog(addon: Addon) {
        if (!isInstallationInProgress && !hasExistingAddonPostInstallationDialogFragment()) {
            val addonsProvider = context.components.addonsProvider

            // Fragment may not be attached to the context anymore during onConfirmButtonClicked handling,
            // but we still want to be able to process user selection of the 'allowInPrivateBrowsing' pref.
            // This is a best-effort attempt to do so - retain a weak reference to the application context
            // (to avoid a leak), which we attempt to use to access addonManager.
            // See https://github.com/mozilla-mobile/fenix/issues/15816
            val weakApplicationContext: WeakReference<Context> = WeakReference(context)

            val dialog = AddonInstallationDialogFragment.newInstance(
                addon = addon,
                addonsProvider = addonsProvider,
                promptsStyling = AddonInstallationDialogFragment.PromptsStyling(
                    gravity = Gravity.BOTTOM,
                    shouldWidthMatchParent = true,
                    confirmButtonBackgroundColor = ThemeManager.resolveAttribute(
                        R.attr.accent,
                        context,
                    ),
                    confirmButtonTextColor = ThemeManager.resolveAttribute(
                        R.attr.textOnColorPrimary,
                        context,
                    ),
                    confirmButtonRadius =
                    (context.resources.getDimensionPixelSize(R.dimen.tab_corner_radius)).toFloat(),
                ),
                onDismissed = {
                    consumePromptRequest()
                },
                onConfirmButtonClicked = { _, allowInPrivateBrowsing ->
                    handlePostInstallationButtonClicked(
                        addon = addon,
                        context = weakApplicationContext,
                        allowInPrivateBrowsing = allowInPrivateBrowsing,
                    )
                },
            )
            dialog.show(fragmentManager, POST_INSTALLATION_DIALOG_FRAGMENT_TAG)
        }
    }

    private fun handlePostInstallationButtonClicked(
        context: WeakReference<Context>,
        allowInPrivateBrowsing: Boolean,
        addon: Addon,
    ) {
        if (allowInPrivateBrowsing) {
            context.get()?.components?.addonManager?.setAddonAllowedInPrivateBrowsing(
                addon = addon,
                allowed = true,
                onSuccess = { updatedAddon ->
                    onAddonChanged(updatedAddon)
                },
            )
        }
        consumePromptRequest()
    }

    @VisibleForTesting
    internal fun showDialog(
        title: String,
        message: String,
    ) {
        context.let {
            AlertDialog.Builder(it)
                .setTitle(title)
                .setPositiveButton(android.R.string.ok) { _, _ -> }
                .setCancelable(false)
                .setMessage(
                    message,
                )
                .show()
                .withCenterAlignedButtons()
        }
    }

    companion object {
        private const val PERMISSIONS_DIALOG_FRAGMENT_TAG = "ADDONS_PERMISSIONS_DIALOG_FRAGMENT"
        private const val POST_INSTALLATION_DIALOG_FRAGMENT_TAG =
            "ADDONS_INSTALLATION_DIALOG_FRAGMENT"
    }
}<|MERGE_RESOLUTION|>--- conflicted
+++ resolved
@@ -35,10 +35,6 @@
  */
 class WebExtensionPromptFeature(
     private val store: BrowserStore,
-<<<<<<< HEAD
-    private val provideAddons: suspend () -> List<Addon>?,
-=======
->>>>>>> 52cb89cf
     private val context: Context,
     private val fragmentManager: FragmentManager,
     private val onAddonChanged: (Addon) -> Unit = {},
@@ -59,13 +55,7 @@
             flow.mapNotNull { state ->
                 state.webExtensionPromptRequest
             }.distinctUntilChanged().collect { promptRequest ->
-<<<<<<< HEAD
-                val addon = provideAddons()?.find { addon ->
-                    addon.id == promptRequest.extension.id
-                }
-=======
-
->>>>>>> 52cb89cf
+
                 when (promptRequest) {
                     is WebExtensionPromptRequest.AfterInstallation -> {
                         handleAfterInstallationRequest(promptRequest)
