<?xml version="1.0" encoding="utf-8"?>
<resources xmlns:tools="http://schemas.android.com/tools" xmlns:moz="http://mozac.org/tools">


    <!-- App name for private browsing mode. The first parameter is the name of the app defined in app_name (for example: Fenix)-->
    <string name="app_name_private_5">%s privat</string>
    <!-- App name for private browsing mode. The first parameter is the name of the app defined in app_name (for example: Fenix)-->
    <string name="app_name_private_4">%s (privat)</string>

    <!-- Home Fragment -->
    <!-- Content description (not visible, for screen readers etc.): "Three dot" menu button. -->
    <string name="content_description_menu">Weitere Optionen</string>
    <!-- Content description (not visible, for screen readers etc.): "Private Browsing" menu button. -->
    <string name="content_description_private_browsing_button">Privates Surfen aktivieren</string>
    <!-- Content description (not visible, for screen readers etc.): "Private Browsing" menu button. -->
    <string name="content_description_disable_private_browsing_button">Privates Surfen deaktivieren</string>
    <!-- Placeholder text shown in the search bar before a user enters text for the default engine -->
    <string name="search_hint">Suche oder Adresse</string>

    <!-- Placeholder text shown in the search bar before a user enters text for a general engine -->
    <string name="search_hint_general_engine">Das Web durchsuchen</string>
    <!-- Placeholder text shown in search bar when using history search -->
    <string name="history_search_hint">Chronik durchsuchen</string>
    <!-- Placeholder text shown in search bar when using bookmarks search -->
    <string name="bookmark_search_hint">Lesezeichen durchsuchen</string>
    <!-- Placeholder text shown in search bar when using tabs search -->
    <string name="tab_search_hint">Tabs durchsuchen</string>
    <!-- Placeholder text shown in the search bar when using application search engines -->
    <string name="application_search_hint">Suchbegriffe eingeben</string>
    <!-- No Open Tabs Message Description -->
    <string name="no_open_tabs_description">Offene Tabs werden hier angezeigt.</string>

    <!-- No Private Tabs Message Description -->
    <string name="no_private_tabs_description">Ihre privaten Tabs werden hier angezeigt.</string>

    <!-- Tab tray multi select title in app bar. The first parameter is the number of tabs selected -->
    <string name="tab_tray_multi_select_title">%1$d ausgewählt</string>
    <!-- Label of button in create collection dialog for creating a new collection  -->
    <string name="tab_tray_add_new_collection">Neue Sammlung hinzufügen</string>
    <!-- Label of editable text in create collection dialog for naming a new collection  -->
    <string name="tab_tray_add_new_collection_name">Name</string>
    <!-- Label of button in save to collection dialog for selecting a current collection  -->
    <string name="tab_tray_select_collection">Sammlung auswählen</string>
    <!-- Content description for close button while in multiselect mode in tab tray -->
    <string name="tab_tray_close_multiselect_content_description">Mehrfachauswahl-Modus beenden</string>
    <!-- Content description for save to collection button while in multiselect mode in tab tray -->
    <string name="tab_tray_collection_button_multiselect_content_description">Ausgewählte Tabs in Sammlung speichern</string>
    <!-- Content description on checkmark while tab is selected in multiselect mode in tab tray -->
    <string name="tab_tray_multiselect_selected_content_description">Ausgewählt</string>

    <!-- Home - Recently saved bookmarks -->
    <!-- Title for the home screen section with recently saved bookmarks. -->
    <string name="recently_saved_title">Kürzlich gespeichert</string>
    <!-- Content description for the button which navigates the user to show all of their saved bookmarks. -->
    <string name="recently_saved_show_all_content_description_2">Alle gespeicherten Lesezeichen anzeigen</string>

    <!-- Text for the menu button to remove a recently saved bookmark from the user's home screen -->
    <string name="recently_saved_menu_item_remove">Entfernen</string>

    <!-- About content. The first parameter is the name of the application. (For example: Fenix) -->
    <string name="about_content">%1$s wird von Mozilla hergestellt.</string>

    <!-- Private Browsing -->
    <!-- Explanation for private browsing displayed to users on home view when they first enable private mode
        The first parameter is the name of the app defined in app_name (for example: Fenix) -->
    <string name="private_browsing_placeholder_description_2">%1$s leert die eingegebenen Suchbegriffe und besuchten Webseiten aller privaten Tabs wenn Sie diese schließen oder die App beenden. Das macht Sie gegenüber Website-Betreibern und Internetanbietern nicht anonym, aber erleichtert es Ihnen, dass andere Nutzer dieses Geräts Ihre Aktivitäten nicht einsehen können.</string>
    <string name="private_browsing_common_myths">
       
       
    Häufige Missverständnisse über das Surfen im Privaten Modus</string>

    <!-- Private mode shortcut "contextual feature recommendation" (CFR) -->
    <!-- Text for the Private mode shortcut CFR message for adding a private mode shortcut to open private tabs from the Home screen -->
    <string name="private_mode_cfr_message_2">Starten Sie Ihren nächsten privaten Tab mit einem Fingertipp.</string>
    <!-- Text for the positive button to accept adding a Private Browsing shortcut to the Home screen -->
    <string name="private_mode_cfr_pos_button_text">Zum Startbildschirm hinzufügen</string>
    <!-- Text for the negative button to decline adding a Private Browsing shortcut to the Home screen -->
    <string name="cfr_neg_button_text">Nein, danke</string>

    <!-- Open in App "contextual feature recommendation" (CFR) -->
    <!-- Text for the info message. The first parameter is the name of the application.-->
    <string name="open_in_app_cfr_info_message_2">Sie können %1$s so einstellen, dass Links automatisch in Apps geöffnet werden.</string>
    <!-- Text for the positive action button -->
    <string name="open_in_app_cfr_positive_button_text">Einstellungen öffnen</string>
    <!-- Text for the negative action button -->
    <string name="open_in_app_cfr_negative_button_text">Schließen</string>

    <!-- Total cookie protection "contextual feature recommendation" (CFR) -->
    <!-- Text for the message displayed in the contextual feature recommendation popup promoting the total cookie protection feature. -->
    <string name="tcp_cfr_message">Unsere bisher leistungsstärkste Datenschutzfunktion isoliert seitenübergreifende Tracker.</string>
    <!-- Text displayed that links to website containing documentation about the "Total cookie protection" feature. -->
    <string name="tcp_cfr_learn_more">Weitere Informationen über den vollständigen Cookie-Schutz</string>

    <!-- Text for the info dialog when camera permissions have been denied but user tries to access a camera feature. -->
    <string name="camera_permissions_needed_message">Kamerazugriff erforderlich. Öffnen Sie die Android-Einstellungen, tippen Sie auf Berechtigungen und tippen Sie auf Erlauben.</string>
    <!-- Text for the positive action button to go to Android Settings to grant permissions. -->
    <string name="camera_permissions_needed_positive_button_text">Einstellungen öffnen</string>
    <!-- Text for the negative action button to dismiss the dialog. -->
    <string name="camera_permissions_needed_negative_button_text">Schließen</string>

    <!-- Text for the banner message to tell users about our auto close feature. -->
    <string name="tab_tray_close_tabs_banner_message">Stellen Sie geöffnete Tabs so ein, dass sie automatisch geschlossen werden, die am letzten Tag, in der letzten Woche oder im letzten Monat nicht angesehen wurden.</string>
    <!-- Text for the positive action button to go to Settings for auto close tabs. -->
    <string name="tab_tray_close_tabs_banner_positive_button_text">Optionen anzeigen</string>
    <!-- Text for the negative action button to dismiss the Close Tabs Banner. -->
    <string name="tab_tray_close_tabs_banner_negative_button_text">Schließen</string>

    <!-- Text for the banner message to tell users about our inactive tabs feature. -->
    <string name="tab_tray_inactive_onboarding_message">Tabs, die Sie zwei Wochen lang nicht angesehen haben, werden hierher verschoben.</string>
    <!-- Text for the action link to go to Settings for inactive tabs. -->
    <string name="tab_tray_inactive_onboarding_button_text">In den Einstellungen deaktivieren</string>

    <!-- Text for title for the auto-close dialog of the inactive tabs. -->
    <string name="tab_tray_inactive_auto_close_title">Nach einem Monat automatisch schließen?</string>
    <!-- Text for the body for the auto-close dialog of the inactive tabs.
        The first parameter is the name of the application.-->
    <string name="tab_tray_inactive_auto_close_body_2">%1$s kann Tabs schließen, die Sie im letzten Monat nicht angesehen haben.</string>
    <!-- Content description for close button in the auto-close dialog of the inactive tabs. -->
    <string name="tab_tray_inactive_auto_close_button_content_description">Schließen</string>

    <!-- Text for turn on auto close tabs button in the auto-close dialog of the inactive tabs. -->
    <string name="tab_tray_inactive_turn_on_auto_close_button_2">Automatisches Schließen aktivieren</string>


    <!-- Home screen icons - Long press shortcuts -->
    <!-- Shortcut action to open new tab -->
    <string name="home_screen_shortcut_open_new_tab_2">Neuer Tab</string>
    <!-- Shortcut action to open new private tab -->
    <string name="home_screen_shortcut_open_new_private_tab_2">Neuer privater Tab</string>

    <!-- Recent Tabs -->
    <!-- Header text for jumping back into the recent tab in the home screen -->
    <string name="recent_tabs_header">Zurückspringen</string>
    <!-- Button text for showing all the tabs in the tabs tray -->
    <string name="recent_tabs_show_all">Alle anzeigen</string>

    <!-- Content description for the button which navigates the user to show all recent tabs in the tabs tray. -->
    <string name="recent_tabs_show_all_content_description_2">Schaltfläche „Alle zuletzt geöffneten Tabs“ anzeigen</string>

    <!-- Text for button in synced tab card that opens synced tabs tray -->
    <string name="recent_tabs_see_all_synced_tabs_button_text">Alle synchronisierten Tabs anzeigen</string>
    <!-- Accessibility description for device icon used for recent synced tab -->
    <string name="recent_tabs_synced_device_icon_content_description">Synchronisiertes Gerät</string>
    <!-- Text for the dropdown menu to remove a recent synced tab from the homescreen -->
    <string name="recent_synced_tab_menu_item_remove">Entfernen</string>
    <!-- Text for the menu button to remove a grouped highlight from the user's browsing history
         in the Recently visited section -->
    <string name="recent_tab_menu_item_remove">Entfernen</string>

    <!-- History Metadata -->
    <!-- Header text for a section on the home screen that displays grouped highlights from the
         user's browsing history, such as topics they have researched or explored on the web -->
    <string name="history_metadata_header_2">Kürzlich besucht</string>
    <!-- Text for the menu button to remove a grouped highlight from the user's browsing history
         in the Recently visited section -->
    <string name="recently_visited_menu_item_remove">Entfernen</string>

    <!-- Content description for the button which navigates the user to show all of their history. -->
    <string name="past_explorations_show_all_content_description_2">Alle vergangenen Erkundungen anzeigen</string>

    <!-- Browser Fragment -->
    <!-- Content description (not visible, for screen readers etc.): Navigate backward (browsing history) -->
    <string name="browser_menu_back">Zurück</string>
    <!-- Content description (not visible, for screen readers etc.): Navigate forward (browsing history) -->
    <string name="browser_menu_forward">Vor</string>
    <!-- Content description (not visible, for screen readers etc.): Refresh current website -->
    <string name="browser_menu_refresh">Aktualisieren</string>
    <!-- Content description (not visible, for screen readers etc.): Stop loading current website -->
    <string name="browser_menu_stop">Anhalten</string>
    <!-- Browser menu button that opens the addon manager -->
    <string name="browser_menu_add_ons">Add-ons</string>
    <!-- Browser menu button that opens account settings -->
    <string name="browser_menu_account_settings">Kontoinformationen</string>
    <!-- Text displayed when there are no add-ons to be shown -->
    <string name="no_add_ons">Hier sind keine Add-ons</string>
    <!-- Browser menu button that sends a user to help articles -->
    <string name="browser_menu_help">Hilfe</string>
    <!-- Browser menu button that sends a to a the what's new article -->
    <string name="browser_menu_whats_new">Was ist neu</string>
    <!-- Browser menu button that opens the settings menu -->
    <string name="browser_menu_settings">Einstellungen</string>
    <!-- Browser menu button that opens a user's library -->
    <string name="browser_menu_library">Bibliothek</string>
    <!-- Browser menu toggle that requests a desktop site -->
    <string name="browser_menu_desktop_site">Desktop-Website</string>
    <!-- Browser menu toggle that adds a shortcut to the site on the device home screen. -->
    <string name="browser_menu_add_to_homescreen">Zum Startbildschirm hinzufügen</string>
    <!-- Browser menu toggle that installs a Progressive Web App shortcut to the site on the device home screen. -->
    <string name="browser_menu_install_on_homescreen">Installieren</string>
    <!-- Content description (not visible, for screen readers etc.) for the Resync tabs button -->
    <string name="resync_button_content_description">Neu synchronisieren</string>
    <!-- Browser menu button that opens the find in page menu -->
    <string name="browser_menu_find_in_page">In Seite suchen</string>
    <!-- Browser menu button that saves the current tab to a collection -->
    <string name="browser_menu_save_to_collection_2">In Sammlung speichern</string>
    <!-- Browser menu button that open a share menu to share the current site -->
    <string name="browser_menu_share">Teilen</string>
    <!-- Browser menu button shown in custom tabs that opens the current tab in Fenix
        The first parameter is the name of the app defined in app_name (for example: Fenix) -->
    <string name="browser_menu_open_in_fenix">In %1$s öffnen</string>
    <!-- Browser menu text shown in custom tabs to indicate this is a Fenix tab
        The first parameter is the name of the app defined in app_name (for example: Fenix) -->
    <string name="browser_menu_powered_by">BEREITGESTELLT VON %1$s</string>

    <!-- Browser menu text shown in custom tabs to indicate this is a Fenix tab
        The first parameter is the name of the app defined in app_name (for example: Fenix) -->
    <string name="browser_menu_powered_by2">Bereitgestellt von %1$s</string>

    <!-- Browser menu button to put the current page in reader mode -->
    <string name="browser_menu_read">Leseansicht</string>
    <!-- Browser menu button content description to close reader mode and return the user to the regular browser -->
    <string name="browser_menu_read_close">Leseansicht schließen</string>
    <!-- Browser menu button to open the current page in an external app -->
    <string name="browser_menu_open_app_link">Mit App öffnen</string>

    <!-- Browser menu button to show reader view appearance controls e.g. the used font type and size -->
    <string name="browser_menu_customize_reader_view">Leseansicht anpassen</string>
    <!-- Browser menu label for adding a bookmark -->
    <string name="browser_menu_add">Hinzufügen</string>
    <!-- Browser menu label for editing a bookmark -->
    <string name="browser_menu_edit">Bearbeiten</string>

    <!-- Button shown on the home page that opens the Customize home settings -->
    <string name="browser_menu_customize_home_1">Startbildschirm anpassen</string>
    <!-- Browser Toolbar -->
    <!-- Content description for the Home screen button on the browser toolbar -->
    <string name="browser_toolbar_home">Startbildschirm</string>

    <!-- Locale Settings Fragment -->
    <!-- Content description for tick mark on selected language -->
    <string name="a11y_selected_locale_content_description">Gewählte Sprache</string>
    <!-- Text for default locale item -->
    <string name="default_locale_text">Gerätesprache beachten</string>
    <!-- Placeholder text shown in the search bar before a user enters text -->
    <string name="locale_search_hint">Sprache suchen</string>

    <!-- Search Fragment -->
    <!-- Button in the search view that lets a user search by scanning a QR code -->
    <string name="search_scan_button">Scannen</string>
    <!-- Button in the search view that lets a user change their search engine -->
    <string name="search_engine_button">Suchmaschine</string>
    <!-- Button in the search view when shortcuts are displayed that takes a user to the search engine settings -->
    <string name="search_shortcuts_engine_settings">Suchmaschinen-Einstellungen</string>
    <!-- Button in the search view that lets a user navigate to the site in their clipboard -->
    <string name="awesomebar_clipboard_title">Link aus Zwischenablage einfügen</string>

    <!-- Button in the search suggestions onboarding that allows search suggestions in private sessions -->
    <string name="search_suggestions_onboarding_allow_button">Erlauben</string>
    <!-- Button in the search suggestions onboarding that does not allow search suggestions in private sessions -->
    <string name="search_suggestions_onboarding_do_not_allow_button">Nicht erlauben</string>
    <!-- Search suggestion onboarding hint title text -->
    <string name="search_suggestions_onboarding_title">Suchvorschläge in privaten Sitzungen erlauben?</string>
    <!-- Search suggestion onboarding hint description text, first parameter is the name of the app defined in app_name (for example: Fenix)-->
    <string name="search_suggestions_onboarding_text">%s übermittelt Ihre Eingaben in die Adressleiste an Ihre Standard-Suchmaschine.</string>

    <!-- Search engine suggestion title text. The first parameter is the name of teh suggested engine-->
    <string name="search_engine_suggestions_title">Suchen mit %s</string>
    <!-- Search engine suggestion description text -->
    <string name="search_engine_suggestions_description">Direkt aus der Adressleiste suchen</string>

    <!-- Menu option in the search selector menu to open the search settings -->
    <string name="search_settings_menu_item">Sucheinstellungen</string>

    <!-- Header text for the search selector menu -->
    <string name="search_header_menu_item_2">Dieses Mal suchen in:</string>

    <!-- Home onboarding -->
    <!-- Onboarding home screen popup dialog, shown on top of the Jump back in section. -->
    <string name="onboarding_home_screen_jump_back_contextual_hint_2">Lernen Sie Ihre personalisierte Startseite kennen. Hier werden zuletzt verwendete Tabs, Lesezeichen und Suchergebnisse angezeigt.</string>
    <!-- Home onboarding dialog welcome screen title text. -->
    <string name="onboarding_home_welcome_title_2">Willkommen in einem persönlicheren Internet</string>
    <!-- Home onboarding dialog welcome screen description text. -->
    <string name="onboarding_home_welcome_description">Mehr Farben. Bessere Privatsphäre. Gleiches Engagement für Menschen über Gewinne.</string>
    <!-- Home onboarding dialog sign into sync screen title text. -->
    <string name="onboarding_home_sync_title_3">Das Wechseln zwischen Bildschirmen ist einfacher als je zuvor</string>
    <!-- Home onboarding dialog sign into sync screen description text. -->
    <string name="onboarding_home_sync_description">Machen Sie da weiter, wo Sie aufgehört haben – ab sofort finden Sie Tabs von anderen Geräten auf Ihrer Startseite.</string>
    <!-- Text for the button to continue the onboarding on the home onboarding dialog. -->
    <string name="onboarding_home_get_started_button">Erste Schritte</string>
    <!-- Text for the button to navigate to the sync sign in screen on the home onboarding dialog. -->
    <string name="onboarding_home_sign_in_button">Anmelden</string>
    <!-- Text for the button to skip the onboarding on the home onboarding dialog. -->
    <string name="onboarding_home_skip_button">Überspringen</string>

    <!-- Onboarding home screen sync popup dialog message, shown on top of Recent Synced Tabs in the Jump back in section. -->
    <string name="sync_cfr_message">Ihre Tabs werden synchronisiert! Machen Sie dort weiter, wo Sie auf Ihrem anderen Gerät aufgehört haben.</string>

    <!-- Content description (not visible, for screen readers etc.): Close button for the home onboarding dialog -->
    <string name="onboarding_home_content_description_close_button">Schließen</string>

    <!-- Notification pre-permission dialog -->
    <!-- Enable notification pre permission dialog title
        The first parameter is the name of the app defined in app_name (for example: Fenix) -->
    <string name="onboarding_home_enable_notifications_title">Benachrichtigungen helfen Ihnen, mehr aus %s zu machen</string>
    <!-- Enable notification pre permission dialog description with rationale
        The first parameter is the name of the app defined in app_name (for example: Fenix) -->
    <string name="onboarding_home_enable_notifications_description">Synchronisieren Sie Ihre Tabs zwischen Geräten, verwalten Sie Downloads, erhalten Sie Tipps, wie Sie den Datenschutz von %s am besten nutzen können, und mehr.</string>
    <!-- Text for the button to request notification permission on the device -->
    <string name="onboarding_home_enable_notifications_positive_button">Fortsetzen</string>
    <!-- Text for the button to not request notification permission on the device and dismiss the dialog -->
    <string name="onboarding_home_enable_notifications_negative_button">Nicht jetzt</string>

    <!-- Juno first user onboarding flow experiment -->
    <!-- Title for set firefox as default browser screen.
        The first parameter is the name of the app defined in app_name (for example: Fenix) -->
<<<<<<< HEAD
    <string name="juno_onboarding_default_browser_title" tools:ignore="UnusedResources">Machen Sie %s zu Ihrem Browser Nr. 1.</string>
    <!-- Description for set firefox as default browser screen.
        The first parameter is the Firefox brand name.
        The second parameter is the string with key "juno_onboarding_default_browser_description_link_text". -->
    <string name="juno_onboarding_default_browser_description" tools:ignore="UnusedResources">%1$s stellt Menschen über Gewinne und schützt Ihre Privatsphäre, indem er websiteübergreifende Tracker blockiert.\n\nErfahren Sie mehr in unserem %2$s.</string>
    <!-- Text for the link to the privacy notice webpage for set as firefox default browser screen.
    This is part of the string with the key "juno_onboarding_default_browser_description". -->
    <string name="juno_onboarding_default_browser_description_link_text" tools:ignore="UnusedResources">Datenschutzhinweis</string>
    <!-- Text for the button to set firefox as default browser on the device -->
    <string name="juno_onboarding_default_browser_positive_button" tools:ignore="UnusedResources">Als Standardbrowser festlegen</string>
    <!-- Text for the button dismiss the screen and move on with the flow -->
    <string name="juno_onboarding_default_browser_negative_button" tools:ignore="UnusedResources">Nicht jetzt</string>
    <!-- Title for sign in to sync screen. -->
    <string name="juno_onboarding_sign_in_title" tools:ignore="UnusedResources">Wechseln Sie vom Handy zum Laptop und zurück</string>
    <!-- Description for sign in to sync screen. -->
    <string name="juno_onboarding_sign_in_description" tools:ignore="UnusedResources">Holen Sie sich die Tabs und Passwörter von Ihren anderen Geräten, um dort weiterzumachen, wo Sie aufgehört haben.</string>
    <!-- Text for the button to sign in to sync on the device -->
    <string name="juno_onboarding_sign_in_positive_button" tools:ignore="UnusedResources">Anmelden</string>
    <!-- Text for the button dismiss the screen and move on with the flow -->
    <string name="juno_onboarding_sign_in_negative_button" tools:ignore="UnusedResources">Nicht jetzt</string>
    <!-- Title for enable notification permission screen.
        The first parameter is the name of the app defined in app_name (for example: Fenix) -->
    <string name="juno_onboarding_enable_notifications_title" tools:ignore="UnusedResources">Benachrichtigungen helfen Ihnen, mehr aus %s zu machen</string>
    <!-- Description for enable notification permission screen.
        The first parameter is the name of the app defined in app_name (for example: Fenix) -->
    <string name="juno_onboarding_enable_notifications_description" tools:ignore="UnusedResources">Versenden Sie Tabs zwischen Geräten, verwalten Sie Downloads und erhalten Sie Tipps zur optimalen Nutzung von %s.</string>
    <!-- Text for the button to request notification permission on the device -->
    <string name="juno_onboarding_enable_notifications_positive_button" tools:ignore="UnusedResources">Benachrichtigungen aktivieren</string>
    <!-- Text for the button dismiss the screen and move on with the flow -->
    <string name="juno_onboarding_enable_notifications_negative_button" tools:ignore="UnusedResources">Nicht jetzt</string>
=======
    <string name="juno_onboarding_default_browser_title">Machen Sie %s zu Ihrem Browser Nr. 1.</string>
    <!-- Title for set firefox as default browser screen used by Nimbus experiments. Nimbus experiments do not support string placeholders.
        Note: The word "Firefox" should NOT be translated -->
    <string name="juno_onboarding_default_browser_title_nimbus" tools:ignore="UnusedResources">Machen Sie Firefox zu Ihrem Browser Nr. 1.</string>
    <!-- Description for set firefox as default browser screen.
        The first parameter is the Firefox brand name.
        The second parameter is the string with key "juno_onboarding_default_browser_description_link_text". -->
    <string name="juno_onboarding_default_browser_description">%1$s stellt Menschen über Gewinne und schützt Ihre Privatsphäre, indem er websiteübergreifende Tracker blockiert.\n\nErfahren Sie mehr in unserem %2$s.</string>
    <!-- Description for set firefox as default browser screen used by Nimbus experiments. Nimbus experiments do not support string placeholders.
        Note: The word "Firefox" should NOT be translated -->
    <string name="juno_onboarding_default_browser_description_nimbus" tools:ignore="UnusedResources">Firefox stellt Menschen über Gewinne und schützt Ihre Privatsphäre, indem er websiteübergreifende Tracker blockiert.\n\nErfahren Sie mehr in unserem Datenschutzhinweis.</string>
    <!-- Text for the link to the privacy notice webpage for set as firefox default browser screen.
    This is part of the string with the key "juno_onboarding_default_browser_description". -->
    <string name="juno_onboarding_default_browser_description_link_text">Datenschutzhinweis</string>
    <!-- Text for the button to set firefox as default browser on the device -->
    <string name="juno_onboarding_default_browser_positive_button">Als Standardbrowser festlegen</string>
    <!-- Text for the button dismiss the screen and move on with the flow -->
    <string name="juno_onboarding_default_browser_negative_button">Nicht jetzt</string>
    <!-- Title for sign in to sync screen. -->
    <string name="juno_onboarding_sign_in_title">Wechseln Sie vom Handy zum Laptop und zurück</string>
    <!-- Description for sign in to sync screen. -->
    <string name="juno_onboarding_sign_in_description">Holen Sie sich die Tabs und Passwörter von Ihren anderen Geräten, um dort weiterzumachen, wo Sie aufgehört haben.</string>
    <!-- Text for the button to sign in to sync on the device -->
    <string name="juno_onboarding_sign_in_positive_button">Anmelden</string>
    <!-- Text for the button dismiss the screen and move on with the flow -->
    <string name="juno_onboarding_sign_in_negative_button">Nicht jetzt</string>
    <!-- Title for enable notification permission screen.
        The first parameter is the name of the app defined in app_name (for example: Fenix) -->
    <string name="juno_onboarding_enable_notifications_title">Benachrichtigungen helfen Ihnen, mehr aus %s zu machen</string>
    <!-- Title for enable notification permission screen used by Nimbus experiments. Nimbus experiments do not support string placeholders.
        Note: The word "Firefox" should NOT be translated -->
    <string name="juno_onboarding_enable_notifications_title_nimbus" tools:ignore="UnusedResources">Benachrichtigungen helfen Ihnen, mehr aus Firefox zu machen</string>
    <!-- Description for enable notification permission screen.
        The first parameter is the name of the app defined in app_name (for example: Fenix) -->
    <string name="juno_onboarding_enable_notifications_description">Versenden Sie Tabs zwischen Geräten, verwalten Sie Downloads und erhalten Sie Tipps zur optimalen Nutzung von %s.</string>
    <!-- Description for enable notification permission screen used by Nimbus experiments. Nimbus experiments do not support string placeholders.
       Note: The word "Firefox" should NOT be translated   -->
    <string name="juno_onboarding_enable_notifications_description_nimbus" tools:ignore="UnusedResources">Versenden Sie Tabs zwischen Geräten, verwalten Sie Downloads und erhalten Sie Tipps zur optimalen Nutzung von Firefox.</string>
    <!-- Text for the button to request notification permission on the device -->
    <string name="juno_onboarding_enable_notifications_positive_button">Benachrichtigungen aktivieren</string>
    <!-- Text for the button dismiss the screen and move on with the flow -->
    <string name="juno_onboarding_enable_notifications_negative_button">Nicht jetzt</string>
>>>>>>> daf88cc5

    <!-- Search Widget -->
    <!-- Content description for searching with a widget. The first parameter is the name of the application.-->
    <string name="search_widget_content_description_2">Neuen %1$s-Tab öffnen</string>
    <!-- Text preview for smaller sized widgets -->
    <string name="search_widget_text_short">Suchen</string>
    <!-- Text preview for larger sized widgets -->
    <string name="search_widget_text_long">Das Web durchsuchen</string>

    <!-- Content description (not visible, for screen readers etc.): Voice search -->
    <string name="search_widget_voice">Sprachsuche</string>

    <!-- Preferences -->
    <!-- Title for the settings page-->
    <string name="settings">Einstellungen</string>

    <!-- Preference category for general settings -->
    <string name="preferences_category_general">Allgemein</string>
    <!-- Preference category for all links about Fenix -->
    <string name="preferences_category_about">Über</string>
    <!-- Preference for settings related to changing the default search engine -->
    <string name="preferences_default_search_engine">Standardsuchmaschine</string>
    <!-- Preference for settings related to Search -->
    <string name="preferences_search">Suchen</string>
    <!-- Preference for settings related to Search address bar -->
    <string name="preferences_search_address_bar">Adressleiste</string>
    <!-- Preference link to rating Fenix on the Play Store -->
    <string name="preferences_rate">Bei Google Play bewerten</string>
    <!-- Preference linking to about page for Fenix
        The first parameter is the name of the app defined in app_name (for example: Fenix) -->
    <string name="preferences_about">Über %1$s</string>
    <!-- Preference for settings related to changing the default browser -->
    <string name="preferences_set_as_default_browser">Als Standardbrowser festlegen</string>
    <!-- Preference category for advanced settings -->
    <string name="preferences_category_advanced">Erweitert</string>
    <!-- Preference category for privacy and security settings -->
    <string name="preferences_category_privacy_security">Datenschutz und Sicherheit</string>
    <!-- Preference for advanced site permissions -->
    <string name="preferences_site_permissions">Website-Berechtigungen</string>
    <!-- Preference for private browsing options -->
    <string name="preferences_private_browsing_options">Privater Modus</string>
    <!-- Preference for opening links in a private tab-->
    <string name="preferences_open_links_in_a_private_tab">Links in privatem Tab öffnen</string>
    <!-- Preference for allowing screenshots to be taken while in a private tab-->
    <string name="preferences_allow_screenshots_in_private_mode">Bildschirmfotos im privaten Modus zulassen</string>
    <!-- Will inform the user of the risk of activating Allow screenshots in private browsing option -->
    <string name="preferences_screenshots_in_private_mode_disclaimer">Wenn erlaubt, sind auch private Tabs sichtbar, wenn mehrere Apps geöffnet sind</string>
    <!-- Preference for adding private browsing shortcut -->
    <string name="preferences_add_private_browsing_shortcut">Verknüpfung zum privaten Modus hinzufügen</string>
    <!-- Preference for enabling "HTTPS-Only" mode -->
    <string name="preferences_https_only_title">Nur-HTTPS-Modus</string>

    <!-- Preference for removing cookie/consent banners from sites automatically. See reduce_cookie_banner_summary for additional context. -->
    <string name="preferences_cookie_banner_reduction">Reduzierung von Cookie-Bannern</string>
    <!-- Preference for rejecting or removing as many cookie/consent banners as possible on sites. See reduce_cookie_banner_summary for additional context. -->
    <string name="reduce_cookie_banner_option">Cookie-Banner reduzieren</string>
    <!-- Summary of cookie banner handling preference if the setting disabled is set to off -->
    <string name="reduce_cookie_banner_option_off">Aus</string>
    <!-- Summary of cookie banner handling preference if the setting enabled is set to on -->
    <string name="reduce_cookie_banner_option_on">Ein</string>

    <!-- Summary for the preference for rejecting all cookies whenever possible. The first parameter is the application name -->
    <string name="reduce_cookie_banner_summary_1">%1$s versucht automatisch, Cookie-Anforderungen auf Cookie-Bannern abzulehnen.</string>
    <!-- Text for indicating cookie banner handling is off this site, this is shown as part of the protections panel with the tracking protection toggle -->
    <string name="reduce_cookie_banner_off_for_site">Für diese Website deaktiviert</string>
    <!-- Text for cancel button indicating that cookie banner reduction is not supported for the current site, this is shown as part of the cookie banner details view. -->
    <string name="cookie_banner_handling_details_site_is_not_supported_cancel_button">Abbrechen</string>
    <!-- Text for request support button indicating that cookie banner reduction is not supported for the current site, this is shown as part of the cookie banner details view. -->
    <string name="cookie_banner_handling_details_site_is_not_supported_request_support_button">Unterstützung anfordern</string>
    <!-- Text for title indicating that cookie banner reduction is not supported for the current site, this is shown as part of the cookie banner details view. -->
    <string name="cookie_banner_handling_details_site_is_not_supported_title">Reduzierung von Cookie-Bannern</string>
    <!-- Label for the snackBar, after the user reports with success a website where cookie banner reducer did not work -->
    <string name="cookie_banner_handling_report_site_snack_bar_text">Anfrage an Hilfe-Website übermittelt.</string>
    <!-- Text for indicating cookie banner handling is on this site, this is shown as part of the protections panel with the tracking protection toggle -->
    <string name="reduce_cookie_banner_on_for_site">Für diese Website aktiviert</string>
    <!-- Text for indicating that a request for unsupported site was sent to Nimbus (it's a Mozilla library for experiments), this is shown as part of the protections panel with the tracking protection toggle -->
    <string name="reduce_cookie_banner_unsupported_site_request_submitted">Anfrage an Hilfe-Website übermittelt</string>
    <!-- Text for indicating cookie banner handling is currently not supported for this site, this is shown as part of the protections panel with the tracking protection toggle -->
    <string name="reduce_cookie_banner_unsupported_site">Website derzeit nicht unterstützt</string>
    <!-- Title text for a detail explanation indicating cookie banner handling is on this site, this is shown as part of the cookie banner panel in the toolbar. The first parameter is a shortened URL of the current site-->
    <string name="reduce_cookie_banner_details_panel_title_on_for_site">Cookie-Banner-Reduzierung für %1$s aktivieren?</string>
    <!-- Title text for a detail explanation indicating cookie banner handling is off this site, this is shown as part of the cookie banner panel in the toolbar. The first parameter is a shortened URL of the current site-->
    <string name="reduce_cookie_banner_details_panel_title_off_for_site">Cookie-Banner-Reduzierung für %1$s deaktivieren?</string>
    <!-- Title text for a detail explanation indicating cookie banner reducer didn't work for the current site, this is shown as part of the cookie banner panel in the toolbar.-->
    <string name="reduce_cookie_banner_details_panel_title_unsupported_site_request">Diese Website wird derzeit nicht von der Cookie-Banner-Reduktion unterstützt. Soll unser Team diese Website zu überprüfen und in Zukunft Unterstützung hinzuzufügen?</string>
    <!-- Long text for a detail explanation indicating what will happen if cookie banner handling is off for a site, this is shown as part of the cookie banner panel in the toolbar. The first parameter is the application name -->
    <string name="reduce_cookie_banner_details_panel_description_off_for_site">%1$s löscht die Cookies dieser Webseite und aktualisiert die Seite. Das Löschen aller Cookies kann Sie abmelden oder Warenkörbe leeren.</string>

    <!-- Long text for a detail explanation indicating what will happen if cookie banner handling is on for a site, this is shown as part of the cookie banner panel in the toolbar. The first parameter is the application name -->
    <string name="reduce_cookie_banner_details_panel_description_on_for_site_2">%1$s versucht, alle Cookie-Anfragen auf unterstützten Websites automatisch abzulehnen.</string>
    <!-- Title text for the dialog use on the control branch of the experiment to determine which context users engaged the most -->
    <string name="reduce_cookie_banner_control_experiment_dialog_title" moz:RemovedIn="112" tools:ignore="UnusedResources">Weg mit Cookie-Bannern!</string>
    <!-- Title text for the cookie banner re-engagement dialog. The first parameter is the application name. -->
    <string name="reduce_cookie_banner_dialog_title">%1$s erlauben, Cookie-Banner abzulehnen?</string>
<<<<<<< HEAD
    <!-- Body text for the dialog use on the control branch of the experiment to determine which context users engaged the most -->
    <string name="reduce_cookie_banner_control_experiment_dialog_body_1" moz:RemovedIn="111" tools:ignore="UnusedResources">Cookie-Anfragen nach Möglichkeit automatisch ablehnen.</string>
=======
>>>>>>> daf88cc5
    <!-- Body text for the dialog use on the control branch of the experiment to determine which context users engaged the most.The first parameter is the application name -->
    <string name="reduce_cookie_banner_control_experiment_dialog_body_2" moz:RemovedIn="112" tools:ignore="UnusedResources">%1$s erlauben, Cookie-Anfragen nach Möglichkeit automatisch abzulehnen?</string>
    <!-- Body text for the cookie banner re-engagement dialog use. The first parameter is the application name. -->
    <string name="reduce_cookie_banner_dialog_body">%1$s kann viele Cookie-Banner-Anfragen automatisch ablehnen.</string>
    <!-- Remind me later text button for the onboarding dialog -->
    <string name="reduce_cookie_banner_dialog_not_now_button">Nicht jetzt</string>
    <!-- Change setting text button, for the dialog use on the control branch of the experiment to determine which context users engaged the most -->
    <string name="reduce_cookie_banner_control_experiment_dialog_change_setting_button" moz:RemovedIn="112" tools:ignore="UnusedResources">Banner schließen</string>
    <!-- Snack text for the cookie banner dialog, after user hit the dismiss banner button -->
    <string name="reduce_cookie_banner_dialog_snackbar_text">Sie sehen weniger Cookie-Anfragen</string>
    <!-- Title text for the dialog use on the variant 1 branch of the experiment to determine which context users engaged the most -->
    <string name="reduce_cookie_banner_variant_1_experiment_dialog_title" moz:RemovedIn="112" tools:ignore="UnusedResources">Weniger Cookie-Pop-ups sehen</string>
    <!-- Body text for the dialog use on the variant 1 branch of the experiment to determine which context users engaged the most. The first parameter is the application name. -->
    <string name="reduce_cookie_banner_variant_1_experiment_dialog_body_1" moz:RemovedIn="112" tools:ignore="UnusedResources">Beantworten Sie automatisch Cookie-Popups, um ablenkungsfrei zu Surfen. %1$s wird nach Möglichkeit alle Anfragen ablehnen.</string>
    <!-- Change setting text button, for the onboarding dialog use on the variant 1 branch of the experiment to determine which context users engaged the most -->
    <string name="reduce_cookie_banner_variant_1_experiment_dialog_change_setting_button" moz:RemovedIn="112" tools:ignore="UnusedResources">Pop-ups schließen</string>
    <!-- Title text for the dialog use on the variant 2 branch of the experiment to determine which context users engaged the most -->
    <string name="reduce_cookie_banner_variant_2_experiment_dialog_title" moz:RemovedIn="112" tools:ignore="UnusedResources">Reduzierung von Cookie-Bannern</string>
    <!-- Body text for the dialog use on the variant 2 branch of the experiment to determine which context users engaged the most. The first parameter is the application name. -->
    <string name="reduce_cookie_banner_variant_2_experiment_dialog_body_1" moz:RemovedIn="112" tools:ignore="UnusedResources">%1$s erlauben, die Cookie-Zustimmungsanfrage einer Website nach Möglichkeit abzulehnen?</string>
    <!-- Change setting text button, for the dialog use on the variant 2 branch of the experiment to determine which context users engaged the most -->
    <string name="reduce_cookie_banner_variant_2_experiment_dialog_change_setting_button" moz:RemovedIn="112" tools:ignore="UnusedResources">Erlauben</string>

    <!-- Change setting text button, for the cookie banner re-engagement dialog -->
    <string name="reduce_cookie_banner_dialog_change_setting_button">Erlauben</string>

    <!-- Description of the preference to enable "HTTPS-Only" mode. -->
    <string name="preferences_https_only_summary">Automatisch versuchen, eine Verbindung zu Websites herzustellen, die das HTTPS-Verschlüsselungsprotokoll verwenden, um die Sicherheit zu erhöhen.</string>
    <!-- Summary of https only preference if https only is set to off -->
    <string name="preferences_https_only_off">Aus</string>
    <!-- Summary of https only preference if https only is set to on in all tabs -->
    <string name="preferences_https_only_on_all">In allen Tabs aktiviert</string>
    <!-- Summary of https only preference if https only is set to on in private tabs only -->
    <string name="preferences_https_only_on_private">In privaten Tabs aktiviert</string>
    <!-- Text displayed that links to website containing documentation about "HTTPS-Only" mode -->
    <string name="preferences_http_only_learn_more">Weitere Informationen</string>
    <!-- Option for the https only setting -->
    <string name="preferences_https_only_in_all_tabs">In allen Tabs aktivieren</string>
    <!-- Option for the https only setting -->
    <string name="preferences_https_only_in_private_tabs">Nur in privaten Tabs aktivieren</string>
    <!-- Title shown in the error page for when trying to access a http website while https only mode is enabled. -->
    <string name="errorpage_httpsonly_title">Sichere Website nicht verfügbar</string>
    <!-- Message shown in the error page for when trying to access a http website while https only mode is enabled. The message has two paragraphs. This is the first. -->
    <string name="errorpage_httpsonly_message_title">Höchstwahrscheinlich unterstützt die Website HTTPS einfach nicht.</string>
    <!-- Message shown in the error page for when trying to access a http website while https only mode is enabled. The message has two paragraphs. This is the second. -->
    <string name="errorpage_httpsonly_message_summary">Möglicherweise handelt es sich aber auch um einen Angriff. Wenn Sie die Website trotzdem besuchen, sollten Sie keine sensiblen Informationen eingeben. Wenn Sie fortfahren, wird der Nur-HTTPS-Modus vorübergehend für die Webseite deaktiviert.</string>
    <!-- Preference for accessibility -->
    <string name="preferences_accessibility">Barrierefreiheit</string>
    <!-- Preference to override the Firefox Account server -->
    <string name="preferences_override_fxa_server">Benutzerdefinierter Firefox-Kontoserver</string>
    <!-- Preference to override the Sync token server -->
    <string name="preferences_override_sync_tokenserver">Benutzerdefinierter Sync-Server</string>
    <!-- Toast shown after updating the FxA/Sync server override preferences -->
    <string name="toast_override_fxa_sync_server_done">Server für Firefox-Konto/Sync geändert. Anwendung wird beendet, um Änderungen zu übernehmen…</string>
    <!-- Preference category for account information -->
    <string name="preferences_category_account">Konto</string>
    <!-- Preference for changing where the toolbar is positioned -->
    <string name="preferences_toolbar">Symbolleiste</string>
    <!-- Preference for changing default theme to dark or light mode -->
    <string name="preferences_theme">Theme</string>
    <!-- Preference for customizing the home screen -->
    <string name="preferences_home_2">Startseite</string>
    <!-- Preference for gestures based actions -->
    <string name="preferences_gestures">Gesten</string>
    <!-- Preference for settings related to visual options -->
    <string name="preferences_customize">Anpassen</string>
    <!-- Preference description for banner about signing in -->
    <string name="preferences_sign_in_description_2">Melden Sie sich an, um Tabs, Lesezeichen, Passwörter und mehr zu synchronisieren.</string>
    <!-- Preference shown instead of account display name while account profile information isn't available yet. -->
    <string name="preferences_account_default_name">Firefox-Konto</string>
    <!-- Preference text for account title when there was an error syncing FxA -->
    <string name="preferences_account_sync_error">Stellen Sie die Verbindung erneut her, um die Synchronisierung fortzusetzen</string>
    <!-- Preference for language -->
    <string name="preferences_language">Sprache</string>
    <!-- Preference for data choices -->
    <string name="preferences_data_choices">Datenübermittlung</string>
    <!-- Preference for data collection -->
    <string name="preferences_data_collection">Datenerhebung</string>
    <!-- Preference for developers -->
    <string name="preferences_remote_debugging">Externes Debugging über USB</string>
    <!-- Preference title for switch preference to show search engines -->
    <string name="preferences_show_search_engines">Suchmaschinen anzeigen</string>
    <!-- Preference title for switch preference to show search suggestions -->
    <string name="preferences_show_search_suggestions">Suchvorschläge anzeigen</string>
    <!-- Preference title for switch preference to show voice search button -->
    <string name="preferences_show_voice_search">Sprachsuche anzeigen</string>
    <!-- Preference title for switch preference to show search suggestions also in private mode -->
    <string name="preferences_show_search_suggestions_in_private">In privaten Sitzungen anzeigen</string>
    <!-- Preference title for switch preference to show a clipboard suggestion when searching -->
    <string name="preferences_show_clipboard_suggestions">Vorschläge aus der Zwischenablage anzeigen</string>
    <!-- Preference title for switch preference to suggest browsing history when searching -->
    <string name="preferences_search_browsing_history">Browser-Chronik durchsuchen</string>
    <!-- Preference title for switch preference to suggest bookmarks when searching -->
    <string name="preferences_search_bookmarks">Lesezeichen durchsuchen</string>
    <!-- Preference title for switch preference to suggest synced tabs when searching -->
    <string name="preferences_search_synced_tabs">Synchronisierte Tabs durchsuchen</string>
    <!-- Preference for account settings -->
    <string name="preferences_account_settings">Kontoeinstellungen</string>

    <!-- Preference for enabling url autocomplete-->
    <string name="preferences_enable_autocomplete_urls">Autovervollständigung von Adressen</string>
    <!-- Preference for open links in third party apps -->
    <string name="preferences_open_links_in_apps">Links in Apps öffnen</string>

    <!-- Preference for open links in third party apps always open in apps option -->
    <string name="preferences_open_links_in_apps_always">Immer</string>
    <!-- Preference for open links in third party apps ask before opening option -->
    <string name="preferences_open_links_in_apps_ask">Vor dem Öffnen fragen</string>
    <!-- Preference for open links in third party apps never open in apps option -->
    <string name="preferences_open_links_in_apps_never">Nie</string>
    <!-- Preference for open download with an external download manager app -->
    <string name="preferences_external_download_manager">Externer Download-Manager</string>
    <!-- Preference for add_ons -->
    <string name="preferences_addons">Add-ons</string>

    <!-- Preference for notifications -->
    <string name="preferences_notifications">Benachrichtigungen</string>

    <!-- Summary for notification preference indicating notifications are allowed -->
    <string name="notifications_allowed_summary">Erlaubt</string>
    <!-- Summary for notification preference indicating notifications are not allowed -->
    <string name="notifications_not_allowed_summary">Nicht erlaubt</string>

    <!-- Add-on Preferences -->
    <!-- Preference to customize the configured AMO (addons.mozilla.org) collection -->
    <string name="preferences_customize_amo_collection">Benutzerdefinierte Add-on-Sammlung</string>
    <!-- Button caption to confirm the add-on collection configuration -->
    <string name="customize_addon_collection_ok">OK</string>
    <!-- Button caption to abort the add-on collection configuration -->
    <string name="customize_addon_collection_cancel">Abbrechen</string>
    <!-- Hint displayed on input field for custom collection name -->
    <string name="customize_addon_collection_hint">Name der Sammlung</string>
    <!-- Hint displayed on input field for custom collection user ID-->
    <string name="customize_addon_collection_user_hint">Sammlungsbesitzer (Benutzer-ID)</string>
    <!-- Toast shown after confirming the custom add-on collection configuration -->
    <string name="toast_customize_addon_collection_done">Add-on-Sammlung geändert. Anwendung wird beendet, um Änderungen zu übernehmen…</string>

    <!-- Customize Home -->
    <!-- Header text for jumping back into the recent tab in customize the home screen -->
    <string name="customize_toggle_jump_back_in">Zurückspringen</string>
    <!-- Title for the customize home screen section with recently saved bookmarks. -->
    <string name="customize_toggle_recent_bookmarks">Neueste Lesezeichen</string>
    <!-- Title for the customize home screen section with recently visited. Recently visited is
    a section where users see a list of tabs that they have visited in the past few days -->
    <string name="customize_toggle_recently_visited">Kürzlich besucht</string>

    <!-- Title for the customize home screen section with Pocket. -->
    <string name="customize_toggle_pocket_2">Geschichten, die zum Nachdenken anregen</string>
    <!-- Summary for the customize home screen section with Pocket. The first parameter is product name Pocket -->
    <string name="customize_toggle_pocket_summary">Artikel unterstützt von %s</string>
    <!-- Title for the customize home screen section with sponsored Pocket stories. -->
    <string name="customize_toggle_pocket_sponsored">Gesponserte Geschichten</string>
    <!-- Title for the opening wallpaper settings screen -->
    <string name="customize_wallpapers">Hintergrundbilder</string>
    <!-- Title for the customize home screen section with sponsored shortcuts. -->
    <string name="customize_toggle_contile">Gesponserte Verknüpfungen</string>

    <!-- Wallpapers -->
    <!-- Content description for various wallpapers. The first parameter is the name of the wallpaper -->
    <string name="wallpapers_item_name_content_description">Hintergrundelement: %1$s</string>
    <!-- Snackbar message for when wallpaper is selected -->
    <string name="wallpaper_updated_snackbar_message">Hintergrundbild aktualisiert!</string>
    <!-- Snackbar label for action to view selected wallpaper -->
    <string name="wallpaper_updated_snackbar_action">Ansehen</string>
    <!-- Snackbar message for when wallpaper couldn't be downloaded -->
    <string name="wallpaper_download_error_snackbar_message">Hintergrundbild konnte nicht heruntergeladen werden</string>
    <!-- Snackbar label for action to retry downloading the wallpaper -->
    <string name="wallpaper_download_error_snackbar_action">Erneut versuchen</string>
    <!-- Snackbar message for when wallpaper couldn't be selected because of the disk error -->
    <string name="wallpaper_select_error_snackbar_message">Hintergrundbild konnte nicht geändert werden</string>
    <!-- Text displayed that links to website containing documentation about the "Limited Edition" wallpapers. -->
    <string name="wallpaper_learn_more">Weitere Informationen</string>

    <!-- Text for classic wallpapers title. The first parameter is the Firefox name. -->
    <string name="wallpaper_classic_title">%s klassisch</string>
    <!-- Text for limited edition wallpapers title. -->
    <string name="wallpaper_limited_edition_title">Limitierte Auflage</string>
    <!-- Description text for the limited edition wallpapers with learn more link. The first parameter is the learn more string defined in wallpaper_learn_more-->
    <string name="wallpaper_limited_edition_description_with_learn_more">Die neue Sammlung „Unabhängige Stimmen“. %s</string>
    <!-- Description text for the limited edition wallpapers. -->
    <string name="wallpaper_limited_edition_description">Die neue Sammlung „Unabhängige Stimmen“.</string>
    <!-- Wallpaper onboarding dialog header text. -->
    <string name="wallpapers_onboarding_dialog_title_text">Wie wäre es mit einem Farbtupfer?</string>
    <!-- Wallpaper onboarding dialog body text. -->
    <string name="wallpapers_onboarding_dialog_body_text">Wählen Sie ein Hintergrundbild, das Sie anspricht.</string>
    <!-- Wallpaper onboarding dialog learn more button text. The button navigates to the wallpaper settings screen. -->
    <string name="wallpapers_onboarding_dialog_explore_more_button_text">Entdecken Sie weitere Hintergrundbilder</string>

    <!-- Add-on Installation from AMO-->
    <!-- Error displayed when user attempts to install an add-on from AMO (addons.mozilla.org) that is not supported -->
    <string name="addon_not_supported_error">Add-on wird nicht unterstützt</string>
    <!-- Error displayed when user attempts to install an add-on from AMO (addons.mozilla.org) that is already installed -->
    <string name="addon_already_installed">Add-on ist bereits installiert</string>

    <!-- Account Preferences -->
    <!-- Preference for triggering sync -->
    <string name="preferences_sync_now">Jetzt synchronisieren</string>
    <!-- Preference category for sync -->
    <string name="preferences_sync_category">Auswählen, was synchronisiert werden soll</string>

    <!-- Preference for syncing history -->
    <string name="preferences_sync_history">Chronik</string>
    <!-- Preference for syncing bookmarks -->
    <string name="preferences_sync_bookmarks">Lesezeichen</string>
    <!-- Preference for syncing logins -->
    <string name="preferences_sync_logins">Zugangsdaten</string>
    <!-- Preference for syncing tabs -->
    <string name="preferences_sync_tabs_2">Offene Tabs</string>
    <!-- Preference for signing out -->
    <string name="preferences_sign_out">Abmelden</string>
    <!-- Preference displays and allows changing current FxA device name -->
    <string name="preferences_sync_device_name">Gerätename</string>
    <!-- Text shown when user enters empty device name -->
    <string name="empty_device_name_error">Der Gerätename darf nicht leer sein.</string>
    <!-- Label indicating that sync is in progress -->
    <string name="sync_syncing_in_progress">Synchronisation läuft…</string>
    <!-- Label summary indicating that sync failed. The first parameter is the date stamp showing last time it succeeded -->
    <string name="sync_failed_summary">Synchronisierung fehlgeschlagen. Letzte erfolgreiche Synchronisation: %s</string>
    <!-- Label summary showing never synced -->
    <string name="sync_failed_never_synced_summary">Synchronisierung fehlgeschlagen. Zuletzt synchronisiert: nie</string>
    <!-- Label summary the date we last synced. The first parameter is date stamp showing last time synced -->
    <string name="sync_last_synced_summary">Letzte Synchronisation: %s</string>
    <!-- Label summary showing never synced -->
    <string name="sync_never_synced_summary">Letzte Synchronisierung: nie</string>

    <!-- Text for displaying the default device name.
        The first parameter is the application name, the second is the device manufacturer name
        and the third is the device model. -->
    <string name="default_device_name_2">%1$s auf %2$s %3$s</string>

    <!-- Preference for syncing credit cards -->
    <string name="preferences_sync_credit_cards">Kreditkarten</string>
    <!-- Preference for syncing addresses -->
    <string name="preferences_sync_address">Adressen</string>

    <!-- Send Tab -->
    <!-- Name of the "receive tabs" notification channel. Displayed in the "App notifications" system settings for the app -->
    <string name="fxa_received_tab_channel_name">Empfangene Tabs</string>
    <!-- Description of the "receive tabs" notification channel. Displayed in the "App notifications" system settings for the app -->
    <string name="fxa_received_tab_channel_description">Benachrichtigungen für Tabs, die von anderen Firefox-Geräten empfangen wurden.</string>

    <!--  The body for these is the URL of the tab received  -->
    <string name="fxa_tab_received_notification_name">Tab empfangen</string>
    <!-- %s is the device name -->
    <string name="fxa_tab_received_from_notification_name">Tab von %s</string>

    <!-- Advanced Preferences -->
    <!-- Preference for tracking protection exceptions -->
    <string name="preferences_tracking_protection_exceptions">Ausnahmen</string>

    <!-- Button in Exceptions Preference to turn on tracking protection for all sites (remove all exceptions) -->
    <string name="preferences_tracking_protection_exceptions_turn_on_for_all">Für alle Websites aktivieren</string>

    <!-- Text displayed when there are no exceptions -->
    <string name="exceptions_empty_message_description">Mit Ausnahmen können Sie den Schutz vor Aktivitätenverfolgung für ausgewählte Websites deaktivieren.</string>
    <!-- Text displayed when there are no exceptions, with learn more link that brings users to a tracking protection SUMO page -->
    <string name="exceptions_empty_message_learn_more_link">Weitere Informationen</string>

    <!-- Preference switch for usage and technical data collection -->
    <string name="preference_usage_data">Nutzungs- und technische Daten</string>
    <!-- Preference description for usage and technical data collection -->
    <string name="preferences_usage_data_description">Übermittelt an Mozilla Browser-Daten wie Performanz, Nutzung, Hardware und Benutzeranpassungen des Browsers, um %1$s zu verbessern</string>
    <!-- Preference switch for marketing data collection -->
    <string name="preferences_marketing_data">Marketing-Daten</string>
    <!-- Preference description for marketing data collection -->
    <string name="preferences_marketing_data_description2">Teilt grundlegende Nutzungsdaten mit Adjust, unserem mobilen Marketing-Anbieter</string>
    <!-- Title for studies preferences -->
    <string name="preference_experiments_2">Studien</string>
    <!-- Summary for studies preferences -->
    <string name="preference_experiments_summary_2">Ermöglicht Mozilla die Installation und Durchführung von Studien</string>

    <!-- Turn On Sync Preferences -->
    <!-- Header of the Sync and save your data preference view -->
    <string name="preferences_sync_2">Ihre Daten synchronisieren und speichern</string>
    <!-- Preference for reconnecting to FxA sync -->
    <string name="preferences_sync_sign_in_to_reconnect">Melden Sie sich an, um die Verbindung wiederherzustellen</string>
    <!-- Preference for removing FxA account -->
    <string name="preferences_sync_remove_account">Konto entfernen</string>

    <!-- Pairing Feature strings -->
    <!-- Instructions on how to access pairing -->
    <string name="pair_instructions_2"><![CDATA[Scannen Sie den unter <b>firefox.com/pair</b> angezeigten QR-Code]]></string>

    <!-- Toolbar Preferences -->
    <!-- Preference for using top toolbar -->
    <string name="preference_top_toolbar">Oben</string>
    <!-- Preference for using bottom toolbar -->
    <string name="preference_bottom_toolbar">Unten</string>

    <!-- Theme Preferences -->
    <!-- Preference for using light theme -->
    <string name="preference_light_theme">Hell</string>
    <!-- Preference for using dark theme -->
    <string name="preference_dark_theme">Dunkel</string>
    <!-- Preference for using using dark or light theme automatically set by battery -->
    <string name="preference_auto_battery_theme">Durch Energiespareinstellungen festgelegt</string>
    <!-- Preference for using following device theme -->
    <string name="preference_follow_device_theme">Geräte-Theme beachten</string>

    <!-- Gestures Preferences-->
    <!-- Preferences for using pull to refresh in a webpage -->
    <string name="preference_gestures_website_pull_to_refresh">Zum Aktualisieren ziehen</string>
    <!-- Preference for using the dynamic toolbar -->
    <string name="preference_gestures_dynamic_toolbar">Zum Ausblenden der Symbolleiste scrollen</string>
    <!-- Preference for switching tabs by swiping horizontally on the toolbar -->
    <string name="preference_gestures_swipe_toolbar_switch_tabs">Symbolleiste zur Seite wischen, um Tabs zu wechseln</string>
    <!-- Preference for showing the opened tabs by swiping up on the toolbar-->
    <string name="preference_gestures_swipe_toolbar_show_tabs">Nach oben wischen, ob Tabs zu öffnen</string>

    <!-- Library -->
    <!-- Option in Library to open Downloads page -->
    <string name="library_downloads">Downloads</string>
    <!-- Option in library to open Bookmarks page -->
    <string name="library_bookmarks">Lesezeichen</string>
    <!-- Option in library to open Desktop Bookmarks root page -->
    <string name="library_desktop_bookmarks_root">Desktop-Lesezeichen</string>
    <!-- Option in library to open Desktop Bookmarks "menu" page -->
    <string name="library_desktop_bookmarks_menu">Lesezeichen-Menü</string>
    <!-- Option in library to open Desktop Bookmarks "toolbar" page -->
    <string name="library_desktop_bookmarks_toolbar">Lesezeichen-Symbolleiste</string>
    <!-- Option in library to open Desktop Bookmarks "unfiled" page -->
    <string name="library_desktop_bookmarks_unfiled">Weitere Lesezeichen</string>
    <!-- Option in Library to open History page -->
    <string name="library_history">Chronik</string>
    <!-- Option in Library to open a new tab -->
    <string name="library_new_tab">Neuer Tab</string>
    <!-- Settings Page Title -->
    <string name="settings_title">Einstellungen</string>
    <!-- Content description (not visible, for screen readers etc.): "Close button for library settings" -->
    <string name="content_description_close_button">Schließen</string>

    <!-- Title to show in alert when a lot of tabs are to be opened
    %d is a placeholder for the number of tabs that will be opened -->
    <string name="open_all_warning_title">%d Tabs öffnen?</string>
    <!-- Message to warn users that a large number of tabs will be opened
    %s will be replaced by app name. -->
    <string name="open_all_warning_message">Das Öffnen so vieler Tabs könnte %s verlangsamen, während die Seiten geladen werden. Sind Sie sicher, dass Sie fortfahren möchten?</string>
    <!-- Dialog button text for confirming open all tabs -->
    <string name="open_all_warning_confirm">Tabs öffnen</string>
    <!-- Dialog button text for canceling open all tabs -->
    <string name="open_all_warning_cancel">Abbrechen</string>

    <!-- Text to show users they have one page in the history group section of the History fragment.
    %d is a placeholder for the number of pages in the group. -->
    <string name="history_search_group_site_1">%d Seite</string>

    <!-- Text to show users they have multiple pages in the history group section of the History fragment.
    %d is a placeholder for the number of pages in the group. -->
    <string name="history_search_group_sites_1">%d Seiten</string>

    <!-- Option in library for Recently Closed Tabs -->
    <string name="library_recently_closed_tabs">Kürzlich geschlossene Tabs</string>
    <!-- Option in library to open Recently Closed Tabs page -->
    <string name="recently_closed_show_full_history">Vollständige Chronik anzeigen</string>
    <!-- Text to show users they have multiple tabs saved in the Recently Closed Tabs section of history.
    %d is a placeholder for the number of tabs selected. -->
    <string name="recently_closed_tabs">%d Tabs</string>
    <!-- Text to show users they have one tab saved in the Recently Closed Tabs section of history.
    %d is a placeholder for the number of tabs selected. -->
    <string name="recently_closed_tab">%d Tab</string>

    <!-- Recently closed tabs screen message when there are no recently closed tabs -->
    <string name="recently_closed_empty_message">Keine kürzlich geschlossenen Tabs vorhanden</string>

    <!-- Tab Management -->
    <!-- Title of preference for tabs management -->
    <string name="preferences_tabs">Tabs</string>
    <!-- Title of preference that allows a user to specify the tab view -->
    <string name="preferences_tab_view">Tab-Ansicht</string>
    <!-- Option for a list tab view -->
    <string name="tab_view_list">Liste</string>
    <!-- Option for a grid tab view -->
    <string name="tab_view_grid">Raster</string>
    <!-- Title of preference that allows a user to auto close tabs after a specified amount of time -->
    <string name="preferences_close_tabs">Tabs schließen</string>
    <!-- Option for auto closing tabs that will never auto close tabs, always allows user to manually close tabs -->
    <string name="close_tabs_manually">Manuell</string>
    <!-- Option for auto closing tabs that will auto close tabs after one day -->
    <string name="close_tabs_after_one_day">Nach einem Tag</string>
    <!-- Option for auto closing tabs that will auto close tabs after one week -->
    <string name="close_tabs_after_one_week">Nach einer Woche</string>
    <!-- Option for auto closing tabs that will auto close tabs after one month -->
    <string name="close_tabs_after_one_month">Nach einem Monat</string>

    <!-- Title of preference that allows a user to specify the auto-close settings for open tabs -->
    <string name="preference_auto_close_tabs" tools:ignore="UnusedResources">Offene Tabs automatisch schließen</string>

    <!-- Opening screen -->
    <!-- Title of a preference that allows a user to choose what screen to show after opening the app -->
    <string name="preferences_opening_screen">Startbildschirm</string>
    <!-- Option for always opening the homepage when re-opening the app -->
    <string name="opening_screen_homepage">Startseite</string>
    <!-- Option for always opening the user's last-open tab when re-opening the app -->
    <string name="opening_screen_last_tab">Letzter Tab</string>
    <!-- Option for always opening the homepage when re-opening the app after four hours of inactivity -->
    <string name="opening_screen_after_four_hours_of_inactivity">Startseite nach vier Stunden Inaktivität</string>
    <!-- Summary for tabs preference when auto closing tabs setting is set to manual close-->
    <string name="close_tabs_manually_summary">Manuell schließen</string>
    <!-- Summary for tabs preference when auto closing tabs setting is set to auto close tabs after one day-->
    <string name="close_tabs_after_one_day_summary">Nach einem Tag schließen</string>
    <!-- Summary for tabs preference when auto closing tabs setting is set to auto close tabs after one week-->
    <string name="close_tabs_after_one_week_summary">Nach einer Woche schließen</string>
    <!-- Summary for tabs preference when auto closing tabs setting is set to auto close tabs after one month-->
    <string name="close_tabs_after_one_month_summary">Nach einem Monat schließen</string>

    <!-- Summary for homepage preference indicating always opening the homepage when re-opening the app -->
    <string name="opening_screen_homepage_summary">Auf der Startseite öffnen</string>
    <!-- Summary for homepage preference indicating always opening the last-open tab when re-opening the app -->
    <string name="opening_screen_last_tab_summary">Auf dem letzten Tab öffnen</string>
    <!-- Summary for homepage preference indicating opening the homepage when re-opening the app after four hours of inactivity -->
    <string name="opening_screen_after_four_hours_of_inactivity_summary">Nach vier Stunden auf der Startseite öffnen</string>

    <!-- Inactive tabs -->
    <!-- Category header of a preference that allows a user to enable or disable the inactive tabs feature -->
    <string name="preferences_inactive_tabs">Alte Tabs zu „inaktiv“ verschieben</string>
    <!-- Title of inactive tabs preference -->
    <string name="preferences_inactive_tabs_title">Tabs, die Sie zwei Wochen lang nicht angesehen haben, werden in den inaktiven Bereich verschoben.</string>

    <!-- Studies -->
    <!-- Title of the remove studies button -->
    <string name="studies_remove">Entfernen</string>
    <!-- Title of the active section on the studies list -->
    <string name="studies_active">Aktiv</string>

    <!-- Description for studies, it indicates why Firefox use studies. The first parameter is the name of the application. -->
    <string name="studies_description_2">%1$s darf von Zeit zu Zeit Studien installieren und durchführen.</string>
    <!-- Learn more link for studies, links to an article for more information about studies. -->
    <string name="studies_learn_more">Weitere Informationen</string>

    <!-- Dialog message shown after removing a study -->
    <string name="studies_restart_app">Die Anwendung wird beendet, um die Änderungen zu übernehmen</string>
    <!-- Dialog button to confirm the removing a study. -->
    <string name="studies_restart_dialog_ok">OK</string>
    <!-- Dialog button text for canceling removing a study. -->
    <string name="studies_restart_dialog_cancel">Abbrechen</string>

    <!-- Toast shown after turning on/off studies preferences -->
    <string name="studies_toast_quit_application" tools:ignore="UnusedResources">Beenden der Anwendung, um Änderungen zu übernehmen…</string>

    <!-- Sessions -->
    <!-- Title for the list of tabs -->
    <string name="tab_header_label">Offene Tabs</string>
    <!-- Title for the list of tabs in the current private session -->
    <string name="tabs_header_private_tabs_title">Private Tabs</string>
    <!-- Title for the list of tabs in the synced tabs -->
    <string name="tabs_header_synced_tabs_title">Synchronisierte Tabs</string>
    <!-- Content description (not visible, for screen readers etc.): Add tab button. Adds a news tab when pressed -->
    <string name="add_tab">Tab hinzufügen</string>
    <!-- Content description (not visible, for screen readers etc.): Add tab button. Adds a news tab when pressed -->
    <string name="add_private_tab">Privaten Tab hinzufügen</string>
    <!-- Text for the new tab button to indicate adding a new private tab in the tab -->
    <string name="tab_drawer_fab_content">Privat</string>
    <!-- Text for the new tab button to indicate syncing command on the synced tabs page -->
    <string name="tab_drawer_fab_sync">Synchronisieren</string>
    <!-- Text shown in the menu for sharing all tabs -->
    <string name="tab_tray_menu_item_share">Alle Tabs teilen</string>
    <!-- Text shown in the menu to view recently closed tabs -->
    <string name="tab_tray_menu_recently_closed">Kürzlich geschlossene Tabs</string>
    <!-- Text shown in the tabs tray inactive tabs section -->
    <string name="tab_tray_inactive_recently_closed" tools:ignore="UnusedResources">Kürzlich geschlossen</string>
    <!-- Text shown in the menu to view account settings -->
    <string name="tab_tray_menu_account_settings">Kontoeinstellungen</string>
    <!-- Text shown in the menu to view tab settings -->
    <string name="tab_tray_menu_tab_settings">Einstellungen zu Tabs</string>
    <!-- Text shown in the menu for closing all tabs -->
    <string name="tab_tray_menu_item_close">Alle Tabs schließen</string>
    <!-- Text shown in the multiselect menu for bookmarking selected tabs. -->
    <string name="tab_tray_multiselect_menu_item_bookmark">Als Lesezeichen hinzufügen</string>
    <!-- Text shown in the multiselect menu for closing selected tabs. -->
    <string name="tab_tray_multiselect_menu_item_close">Schließen</string>
    <!-- Content description for tabs tray multiselect share button -->
    <string name="tab_tray_multiselect_share_content_description">Ausgewählte Tabs teilen</string>
    <!-- Content description for tabs tray multiselect menu -->
    <string name="tab_tray_multiselect_menu_content_description">Menü „Ausgewählte Tabs“</string>
    <!-- Content description (not visible, for screen readers etc.): Removes tab from collection button. Removes the selected tab from collection when pressed -->
    <string name="remove_tab_from_collection">Tab aus Sammlung entfernen</string>
    <!-- Text for button to enter multiselect mode in tabs tray -->
    <string name="tabs_tray_select_tabs">Tabs auswählen</string>
    <!-- Content description (not visible, for screen readers etc.): Close tab button. Closes the current session when pressed -->
    <string name="close_tab">Tab schließen</string>
    <!-- Content description (not visible, for screen readers etc.): Close tab <title> button. First parameter is tab title  -->
    <string name="close_tab_title">Tab %s schließen</string>
    <!-- Content description (not visible, for screen readers etc.): Opens the open tabs menu when pressed -->
    <string name="open_tabs_menu">Offene-Tabs-Menü</string>
    <!-- Open tabs menu item to save tabs to collection -->
    <string name="tabs_menu_save_to_collection1">Tabs in Sammlung speichern</string>
    <!-- Text for the menu button to delete a collection -->
    <string name="collection_delete">Sammlung löschen</string>
    <!-- Text for the menu button to rename a collection -->
    <string name="collection_rename">Sammlung umbenennen</string>
    <!-- Text for the button to open tabs of the selected collection -->
    <string name="collection_open_tabs">Tabs öffnen</string>


    <!-- Hint for adding name of a collection -->
    <string name="collection_name_hint">Name der Sammlung</string>
    <!-- Text for the menu button to rename a top site -->
	<string name="rename_top_site">Umbenennen</string>
	<!-- Text for the menu button to remove a top site -->
	<string name="remove_top_site">Entfernen</string>

    <!-- Text for the menu button to delete a top site from history -->
    <string name="delete_from_history">Aus Chronik löschen</string>
    <!-- Postfix for private WebApp titles, placeholder is replaced with app name -->
    <string name="pwa_site_controls_title_private">%1$s (Privater Modus)</string>

    <!-- History -->
    <!-- Text for the button to search all history -->
    <string name="history_search_1">Suchbegriffe eingeben</string>
    <!-- Text for the button to clear all history -->
    <string name="history_delete_all">Chronik löschen</string>
    <!-- Text for the snackbar to confirm that multiple browsing history items has been deleted -->
    <string name="history_delete_multiple_items_snackbar">Chronik gelöscht</string>
    <!-- Text for the snackbar to confirm that a single browsing history item has been deleted. The first parameter is the shortened URL of the deleted history item. -->
    <string name="history_delete_single_item_snackbar">%1$s gelöscht</string>
    <!-- Context description text for the button to delete a single history item -->
    <string name="history_delete_item">Löschen</string>
    <!-- History multi select title in app bar
    The first parameter is the number of bookmarks selected -->
    <string name="history_multi_select_title">%1$d ausgewählt</string>
    <!-- Text for the header that groups the history for today -->
    <string name="history_today">Heute</string>
    <!-- Text for the header that groups the history for yesterday -->
    <string name="history_yesterday">Gestern</string>
    <!-- Text for the header that groups the history the past 7 days -->
    <string name="history_7_days">Letzte 7 Tage</string>
    <!-- Text for the header that groups the history the past 30 days -->
    <string name="history_30_days">Letzte 30 Tage</string>
    <!-- Text for the header that groups the history older than the last month -->
    <string name="history_older">Älter</string>

    <!-- Text shown when no history exists -->
    <string name="history_empty_message">Keine Chronik vorhanden</string>

    <!-- Downloads -->
    <!-- Text for the snackbar to confirm that multiple downloads items have been removed -->
    <string name="download_delete_multiple_items_snackbar_1">Downloads entfernt</string>
    <!-- Text for the snackbar to confirm that a single download item has been removed. The first parameter is the name of the download item. -->
    <string name="download_delete_single_item_snackbar">%1$s entfernt</string>
    <!-- Text shown when no download exists -->
    <string name="download_empty_message_1">Keine heruntergeladenen Dateien</string>
    <!-- History multi select title in app bar
    The first parameter is the number of downloads selected -->
    <string name="download_multi_select_title">%1$d ausgewählt</string>


    <!-- Text for the button to remove a single download item -->
    <string name="download_delete_item_1">Entfernen</string>


    <!-- Crashes -->
    <!-- Title text displayed on the tab crash page. This first parameter is the name of the application (For example: Fenix) -->
    <string name="tab_crash_title_2">Es tut uns leid. %1$s kann diese Seite nicht laden.</string>

    <!-- Send crash report checkbox text on the tab crash page -->
    <string name="tab_crash_send_report">Absturzbericht an Mozilla senden</string>
    <!-- Close tab button text on the tab crash page -->
    <string name="tab_crash_close">Tab schließen</string>
    <!-- Restore tab button text on the tab crash page -->
    <string name="tab_crash_restore">Tab wiederherstellen</string>

    <!-- Bookmarks -->
    <!-- Confirmation message for a dialog confirming if the user wants to delete the selected folder -->
    <string name="bookmark_delete_folder_confirmation_dialog">Soll dieser Ordner wirklich gelöscht werden?</string>
    <!-- Confirmation message for a dialog confirming if the user wants to delete multiple items including folders. Parameter will be replaced by app name. -->
    <string name="bookmark_delete_multiple_folders_confirmation_dialog">%s wird die ausgewählten Elemente löschen.</string>
    <!-- Text for the cancel button on delete bookmark dialog -->
    <string name="bookmark_delete_negative">Abbrechen</string>
    <!-- Screen title for adding a bookmarks folder -->
    <string name="bookmark_add_folder">Ordner hinzufügen</string>
    <!-- Snackbar title shown after a bookmark has been created. -->
    <string name="bookmark_saved_snackbar">Lesezeichen gespeichert</string>
    <!-- Snackbar edit button shown after a bookmark has been created. -->
    <string name="edit_bookmark_snackbar_action">BEARBEITEN</string>

    <!-- Bookmark overflow menu edit button -->
    <string name="bookmark_menu_edit_button">Bearbeiten</string>
    <!-- Bookmark overflow menu copy button -->
    <string name="bookmark_menu_copy_button">Kopieren</string>
    <!-- Bookmark overflow menu share button -->
    <string name="bookmark_menu_share_button">Teilen</string>
    <!-- Bookmark overflow menu open in new tab button -->
    <string name="bookmark_menu_open_in_new_tab_button">In neuem Tab öffnen</string>
    <!-- Bookmark overflow menu open in private tab button -->
    <string name="bookmark_menu_open_in_private_tab_button">In privatem Tab öffnen</string>
    <!-- Bookmark overflow menu open all in tabs button -->
    <string name="bookmark_menu_open_all_in_tabs_button">Alle in neuen Tabs öffnen</string>
    <!-- Bookmark overflow menu open all in private tabs button -->
    <string name="bookmark_menu_open_all_in_private_tabs_button">Alle in privaten Tabs öffnen</string>
    <!-- Bookmark overflow menu delete button -->
    <string name="bookmark_menu_delete_button">Löschen</string>
    <!--Bookmark overflow menu save button -->
    <string name="bookmark_menu_save_button">Speichern</string>
    <!-- Bookmark multi select title in app bar
     The first parameter is the number of bookmarks selected -->
    <string name="bookmarks_multi_select_title">%1$d ausgewählt</string>
    <!-- Bookmark editing screen title -->
    <string name="edit_bookmark_fragment_title">Lesezeichen bearbeiten</string>
    <!-- Bookmark folder editing screen title -->
    <string name="edit_bookmark_folder_fragment_title">Ordner bearbeiten</string>
    <!-- Bookmark sign in button message -->
    <string name="bookmark_sign_in_button">Melden Sie sich an, um die synchronisierten Lesezeichen anzuzeigen</string>


    <!-- Bookmark URL editing field label -->
    <string name="bookmark_url_label">ADRESSE</string>
    <!-- Bookmark FOLDER editing field label -->
    <string name="bookmark_folder_label">ORDNER</string>
    <!-- Bookmark NAME editing field label -->
    <string name="bookmark_name_label">NAME</string>
    <!-- Bookmark add folder screen title -->
    <string name="bookmark_add_folder_fragment_label">Ordner hinzufügen</string>
    <!-- Bookmark select folder screen title -->
    <string name="bookmark_select_folder_fragment_label">Ordner auswählen</string>
    <!-- Bookmark editing error missing title -->
    <string name="bookmark_empty_title_error">Titel muss ausgefüllt sein</string>
    <!-- Bookmark editing error missing or improper URL -->
    <string name="bookmark_invalid_url_error">Ungültige Adresse</string>
    <!-- Bookmark screen message for empty bookmarks folder -->
    <string name="bookmarks_empty_message">Hier gibt es keine Lesezeichen</string>
    <!-- Bookmark snackbar message on deletion
     The first parameter is the host part of the URL of the bookmark deleted, if any -->
    <string name="bookmark_deletion_snackbar_message">%1$s gelöscht</string>
    <!-- Bookmark snackbar message on deleting multiple bookmarks not including folders-->
    <string name="bookmark_deletion_multiple_snackbar_message_2">Lesezeichen gelöscht</string>
    <!-- Bookmark snackbar message on deleting multiple bookmarks including folders-->
    <string name="bookmark_deletion_multiple_snackbar_message_3">Ausgewählte Ordner werden gelöscht</string>
    <!-- Bookmark undo button for deletion snackbar action -->
    <string name="bookmark_undo_deletion">RÜCKGÄNGIG</string>

    <!-- Text for the button to search all bookmarks -->
    <string name="bookmark_search">Suchbegriffe eingeben</string>

    <!-- Site Permissions -->
    <!-- Button label that take the user to the Android App setting -->
    <string name="phone_feature_go_to_settings">Zu Einstellungen wechseln</string>

    <!-- Content description (not visible, for screen readers etc.): Quick settings sheet
        to give users access to site specific information / settings. For example:
        Secure settings status and a button to modify site permissions -->
    <string name="quick_settings_sheet">Übersicht über Schnelleinstellungen</string>
    <!-- Label that indicates that this option it the recommended one -->
    <string name="phone_feature_recommended">Empfohlen</string>
    <!-- Button label for clearing all the information of site permissions-->
    <string name="clear_permissions">Berechtigungen löschen</string>
    <!-- Text for the OK button on Clear permissions dialog -->
    <string name="clear_permissions_positive">OK</string>
    <!-- Text for the cancel button on Clear permissions dialog -->
    <string name="clear_permissions_negative">Abbrechen</string>
    <!-- Button label for clearing a site permission-->
    <string name="clear_permission">Berechtigung löschen</string>
    <!-- Text for the OK button on Clear permission dialog -->
    <string name="clear_permission_positive">OK</string>
    <!-- Text for the cancel button on Clear permission dialog -->
    <string name="clear_permission_negative">Abbrechen</string>
    <!-- Button label for clearing all the information on all sites-->
    <string name="clear_permissions_on_all_sites">Berechtigungen auf allen Websites löschen</string>
    <!-- Preference for altering video and audio autoplay for all websites -->
    <string name="preference_browser_feature_autoplay">Automatische Wiedergabe</string>
    <!-- Preference for altering the camera access for all websites -->
    <string name="preference_phone_feature_camera">Kamera</string>
    <!-- Preference for altering the microphone access for all websites -->
    <string name="preference_phone_feature_microphone">Mikrofon</string>
    <!-- Preference for altering the location access for all websites -->
    <string name="preference_phone_feature_location">Standort</string>
    <!-- Preference for altering the notification access for all websites -->
    <string name="preference_phone_feature_notification">Benachrichtigung</string>
    <!-- Preference for altering the persistent storage access for all websites -->
    <string name="preference_phone_feature_persistent_storage">Dauerhafter Speicher</string>
    <!-- Preference for altering the storage access setting for all websites -->
    <string name="preference_phone_feature_cross_origin_storage_access">Seitenübergreifende Cookies</string>
    <!-- Preference for altering the EME access for all websites -->
    <string name="preference_phone_feature_media_key_system_access">Inhalte mit DRM-Kopierschutz</string>
    <!-- Label that indicates that a permission must be asked always -->
    <string name="preference_option_phone_feature_ask_to_allow">Um Erlaubnis fragen</string>
    <!-- Label that indicates that a permission must be blocked -->
    <string name="preference_option_phone_feature_blocked">Blockiert</string>
    <!-- Label that indicates that a permission must be allowed -->
    <string name="preference_option_phone_feature_allowed">Erlaubt</string>
    <!--Label that indicates a permission is by the Android OS-->
    <string name="phone_feature_blocked_by_android">Von Android blockiert</string>
    <!-- Preference for showing a list of websites that the default configurations won't apply to them -->
    <string name="preference_exceptions">Ausnahmen</string>
    <!-- Summary of tracking protection preference if tracking protection is set to off -->
    <string name="tracking_protection_off">Aus</string>

    <!-- Summary of tracking protection preference if tracking protection is set to standard -->
    <string name="tracking_protection_standard">Standard</string>
    <!-- Summary of tracking protection preference if tracking protection is set to strict -->
    <string name="tracking_protection_strict">Streng</string>
    <!-- Summary of tracking protection preference if tracking protection is set to custom -->
    <string name="tracking_protection_custom">Benutzerdefiniert</string>
    <!-- Label for global setting that indicates that all video and audio autoplay is allowed -->
    <string name="preference_option_autoplay_allowed2">Audio und Video erlauben</string>
    <!-- Label for site specific setting that indicates that all video and audio autoplay is allowed -->
    <string name="quick_setting_option_autoplay_allowed">Audio und Video erlauben</string>
    <!-- Label that indicates that video and audio autoplay is only allowed over Wi-Fi -->
    <string name="preference_option_autoplay_allowed_wifi_only2">Audio und Video nur bei Mobilfunkverbindung blockieren</string>
    <!-- Subtext that explains 'autoplay on Wi-Fi only' option -->
    <string name="preference_option_autoplay_allowed_wifi_subtext">Audio und Video werden bei WLAN-Verbindung wiedergegeben</string>
    <!-- Label for global setting that indicates that video autoplay is allowed, but audio autoplay is blocked -->
    <string name="preference_option_autoplay_block_audio2">Nur Audio blockieren</string>
    <!-- Label for site specific setting that indicates that video autoplay is allowed, but audio autoplay is blocked -->
    <string name="quick_setting_option_autoplay_block_audio">Nur Audio blockieren</string>
    <!-- Label for global setting that indicates that all video and audio autoplay is blocked -->
    <string name="preference_option_autoplay_blocked3">Audio und Video blockieren</string>
    <!-- Label for site specific setting that indicates that all video and audio autoplay is blocked -->
    <string name="quick_setting_option_autoplay_blocked">Audio und Video blockieren</string>
    <!-- Summary of delete browsing data on quit preference if it is set to on -->
    <string name="delete_browsing_data_quit_on">Ein</string>
    <!-- Summary of delete browsing data on quit preference if it is set to off -->
    <string name="delete_browsing_data_quit_off">Aus</string>

    <!-- Summary of studies preference if it is set to on -->
    <string name="studies_on">Ein</string>
    <!-- Summary of studies data on quit preference if it is set to off -->
    <string name="studies_off">Aus</string>

    <!-- Collections -->
    <!-- Collections header on home fragment -->
    <string name="collections_header">Sammlungen</string>
    <!-- Content description (not visible, for screen readers etc.): Opens the collection menu when pressed -->
    <string name="collection_menu_button_content_description">Sammlungen-Menü</string>

    <!-- Label to describe what collections are to a new user without any collections -->
    <string name="no_collections_description2">Sammeln Sie die Dinge, die für Sie wichtig sind. \nGruppieren Sie ähnliche Suchanfragen, Websites und Tabs, um später schnell darauf zugreifen zu können.</string>
    <!-- Title for the "select tabs" step of the collection creator -->
    <string name="create_collection_select_tabs">Tabs auswählen</string>

    <!-- Title for the "select collection" step of the collection creator -->
    <string name="create_collection_select_collection">Sammlung auswählen</string>

    <!-- Title for the "name collection" step of the collection creator -->
    <string name="create_collection_name_collection">Sammlung benennen</string>

    <!-- Button to add new collection for the "select collection" step of the collection creator -->
    <string name="create_collection_add_new_collection">Neue Sammlung hinzufügen</string>

    <!-- Button to select all tabs in the "select tabs" step of the collection creator -->
    <string name="create_collection_select_all">Alle auswählen</string>
    <!-- Button to deselect all tabs in the "select tabs" step of the collection creator -->
    <string name="create_collection_deselect_all">Alle abwählen</string>
    <!-- Text to prompt users to select the tabs to save in the "select tabs" step of the collection creator -->
    <string name="create_collection_save_to_collection_empty">Zu speichernde Tabs auswählen</string>

    <!-- Text to show users how many tabs they have selected in the "select tabs" step of the collection creator.
     %d is a placeholder for the number of tabs selected. -->
    <string name="create_collection_save_to_collection_tabs_selected">%d Tabs ausgewählt</string>

    <!-- Text to show users they have one tab selected in the "select tabs" step of the collection creator.
    %d is a placeholder for the number of tabs selected. -->
    <string name="create_collection_save_to_collection_tab_selected">%d Tab ausgewählt</string>

    <!-- Text shown in snackbar when multiple tabs have been saved in a collection -->
    <string name="create_collection_tabs_saved">Tabs gespeichert</string>

    <!-- Text shown in snackbar when one or multiple tabs have been saved in a new collection -->
    <string name="create_collection_tabs_saved_new_collection">Sammlung gespeichert!</string>
    <!-- Text shown in snackbar when one tab has been saved in a collection -->
    <string name="create_collection_tab_saved">Tab gespeichert</string>

    <!-- Content description (not visible, for screen readers etc.): button to close the collection creator -->
    <string name="create_collection_close">Schließen</string>

    <!-- Button to save currently selected tabs in the "select tabs" step of the collection creator-->
    <string name="create_collection_save">Speichern</string>

    <!-- Snackbar action to view the collection the user just created or updated -->
    <string name="create_collection_view">Ansehen</string>

    <!-- Text for the OK button from collection dialogs -->
    <string name="create_collection_positive">OK</string>
    <!-- Text for the cancel button from collection dialogs -->
    <string name="create_collection_negative">Abbrechen</string>

    <!-- Default name for a new collection in "name new collection" step of the collection creator. %d is a placeholder for the number of collections-->
    <string name="create_collection_default_name">Sammlung %d</string>

    <!-- Share -->
    <!-- Share screen header -->
    <string name="share_header_2">Teilen</string>
    <!-- Content description (not visible, for screen readers etc.):
        "Share" button. Opens the share menu when pressed. -->
    <string name="share_button_content_description">Teilen</string>
    <!-- Text for the Save to PDF feature in the share menu -->
    <string name="share_save_to_pdf">Als PDF speichern</string>
    <!-- Text for error message when generating a PDF file Text for error message when generating a PDF file. -->
    <string name="unable_to_save_to_pdf_error">PDF kann nicht generiert werden</string>
    <!-- Sub-header in the dialog to share a link to another sync device -->
    <string name="share_device_subheader">An Gerät senden</string>
    <!-- Sub-header in the dialog to share a link to an app from the full list -->
    <string name="share_link_all_apps_subheader">Alle Aktionen</string>
    <!-- Sub-header in the dialog to share a link to an app from the most-recent sorted list -->
    <string name="share_link_recent_apps_subheader">Kürzlich verwendet</string>
    <!-- Text for the copy link action in the share screen. -->
    <string name="share_copy_link_to_clipboard">In Zwischenablage kopieren</string>
    <!-- Toast shown after copying link to clipboard -->
    <string name="toast_copy_link_to_clipboard">In Zwischenablage kopiert</string>
    <!-- An option from the share dialog to sign into sync -->
    <string name="sync_sign_in">Bei Sync anmelden</string>
     <!-- An option from the three dot menu to sync and save data -->
    <string name="sync_menu_sync_and_save_data">Daten synchronisieren und speichern</string>
    <!-- An option from the share dialog to send link to all other sync devices -->
    <string name="sync_send_to_all">An alle Geräte senden</string>
    <!-- An option from the share dialog to reconnect to sync -->
    <string name="sync_reconnect">Wieder mit Sync verbinden</string>
    <!-- Text displayed when sync is offline and cannot be accessed -->
    <string name="sync_offline">Offline</string>
    <!-- An option to connect additional devices -->
    <string name="sync_connect_device">Weiteres Gerät verbinden</string>
    <!-- The dialog text shown when additional devices are not available -->
    <string name="sync_connect_device_dialog">Um einen Tab zu senden, melden Sie sich auf mindestens einem anderen Gerät bei Firefox an.</string>
    <!-- Confirmation dialog button -->
    <string name="sync_confirmation_button">Verstanden</string>

    <!-- Share error message -->
    <string name="share_error_snackbar">Kann nicht für diese App freigegeben werden</string>

    <!-- Add new device screen title -->
    <string name="sync_add_new_device_title">An Gerät senden</string>
    <!-- Text for the warning message on the Add new device screen -->
    <string name="sync_add_new_device_message">Keine Geräte verbunden</string>
    <!-- Text for the button to learn about sending tabs -->
    <string name="sync_add_new_device_learn_button">Mehr über das Senden von Tabs erfahren…</string>
    <!-- Text for the button to connect another device -->
    <string name="sync_add_new_device_connect_button">Weiteres Gerät verbinden…</string>

    <!-- Notifications -->
    <!-- Text shown in the notification that pops up to remind the user that a private browsing session is active. -->
    <string name="notification_pbm_delete_text_2">Private Tabs schließen</string>
    <!-- Name of the marketing notification channel. Displayed in the "App notifications" system settings for the app -->
    <string name="notification_marketing_channel_name">Marketing</string>

    <!-- Title shown in the notification that pops up to remind the user to set fenix as default browser.
    The app name is in the text, due to limitations with localizing Nimbus experiments -->
    <string name="nimbus_notification_default_browser_title" tools:ignore="UnusedResources">Firefox ist schnell und privat</string>
    <!-- Text shown in the notification that pops up to remind the user to set fenix as default browser.
    The app name is in the text, due to limitations with localizing Nimbus experiments -->
    <string name="nimbus_notification_default_browser_text" tools:ignore="UnusedResources">Machen Sie Firefox zu Ihrem Standardbrowser</string>
    <!-- Title shown in the notification that pops up to re-engage the user -->
    <string name="notification_re_engagement_title">Probieren Sie den Privaten Modus aus</string>
    <!-- Text shown in the notification that pops up to re-engage the user.
    %1$s is a placeholder that will be replaced by the app name. -->
    <string name="notification_re_engagement_text">Surfen Sie mit %1$s ohne Cookies oder eine Chronik zu speichern</string>

    <!-- Title A shown in the notification that pops up to re-engage the user -->
    <string name="notification_re_engagement_A_title">Spurloses Surfen</string>
    <!-- Text A shown in the notification that pops up to re-engage the user.
    %1$s is a placeholder that will be replaced by the app name. -->
    <string name="notification_re_engagement_A_text">Im privaten Modus speichert %1$s Ihre Daten nicht.</string>
    <!-- Title B shown in the notification that pops up to re-engage the user -->
    <string name="notification_re_engagement_B_title">Starten Sie Ihre erste Suche</string>
    <!-- Text B shown in the notification that pops up to re-engage the user -->
    <string name="notification_re_engagement_B_text">Finden Sie etwas in der Nähe. Oder entdecken Sie etwas Lustiges.</string>

    <!-- Survey -->
    <!-- Text shown in the fullscreen message that pops up to ask user to take a short survey.
    The app name is in the text, due to limitations with localizing Nimbus experiments -->
<<<<<<< HEAD
    <string name="nimbus_survey_message_text" tools:ignore="UnusedResources">Bitte helfen Sie dabei, Firefox zu verbessern, indem Sie an einer kurzen Umfrage teilnehmen.</string>
    <!-- Preference for taking the short survey. -->
    <string name="preferences_take_survey" tools:ignore="UnusedResources">Umfrage ausfüllen</string>
    <!-- Preference for not taking the short survey. -->
    <string name="preferences_not_take_survey" tools:ignore="UnusedResources">Nein, danke</string>
=======
    <string name="nimbus_survey_message_text">Bitte helfen Sie dabei, Firefox zu verbessern, indem Sie an einer kurzen Umfrage teilnehmen.</string>
    <!-- Preference for taking the short survey. -->
    <string name="preferences_take_survey">Umfrage ausfüllen</string>
    <!-- Preference for not taking the short survey. -->
    <string name="preferences_not_take_survey">Nein, danke</string>
>>>>>>> daf88cc5

    <!-- Snackbar -->
    <!-- Text shown in snackbar when user deletes a collection -->
    <string name="snackbar_collection_deleted">Sammlung gelöscht</string>

    <!-- Text shown in snackbar when user renames a collection -->
    <string name="snackbar_collection_renamed">Sammlung umbenannt</string>

    <!-- Text shown in snackbar when user closes a tab -->
    <string name="snackbar_tab_closed">Tab geschlossen</string>
    <!-- Text shown in snackbar when user closes all tabs -->
    <string name="snackbar_tabs_closed">Tabs geschlossen</string>
    <!-- Text shown in snackbar when user bookmarks a list of tabs -->
    <string name="snackbar_message_bookmarks_saved">Lesezeichen gespeichert!</string>
    <!-- Text shown in snackbar when user adds a site to shortcuts -->
    <string name="snackbar_added_to_shortcuts">Zu Verknüpfungen hinzugefügt!</string>
    <!-- Text shown in snackbar when user closes a private tab -->
    <string name="snackbar_private_tab_closed">Privater Tab geschlossen</string>
    <!-- Text shown in snackbar when user closes all private tabs -->
    <string name="snackbar_private_tabs_closed">Private Tabs geschlossen</string>
    <!-- Text shown in snackbar to undo deleting a tab, top site or collection -->
    <string name="snackbar_deleted_undo">RÜCKGÄNGIG</string>

    <!-- Text shown in snackbar when user removes a top site -->
    <string name="snackbar_top_site_removed">Website entfernt</string>
    <!-- QR code scanner prompt which appears after scanning a code, but before navigating to it
        First parameter is the name of the app, second parameter is the URL or text scanned-->
    <string name="qr_scanner_confirmation_dialog_message">%1$s erlauben, %2$s zu öffnen</string>
    <!-- QR code scanner prompt dialog positive option to allow navigation to scanned link -->
    <string name="qr_scanner_dialog_positive">ERLAUBEN</string>
    <!-- QR code scanner prompt dialog positive option to deny navigation to scanned link -->
    <string name="qr_scanner_dialog_negative">VERWEIGERN</string>
    <!-- QR code scanner prompt dialog error message shown when a hostname does not contain http or https. -->
    <string name="qr_scanner_dialog_invalid">Internetadresse ungültig.</string>
    <!-- QR code scanner prompt dialog positive option when there is an error -->
    <string name="qr_scanner_dialog_invalid_ok">OK</string>
    <!-- Tab collection deletion prompt dialog message. Placeholder will be replaced with the collection name -->
    <string name="tab_collection_dialog_message">Soll %1$s wirklich gelöscht werden?</string>
    <!-- Collection and tab deletion prompt dialog message. This will show when the last tab from a collection is deleted -->
    <string name="delete_tab_and_collection_dialog_message">Durch Löschen dieses Tabs wird die gesamte Sammlung gelöscht. Sie können jederzeit neue Sammlungen erstellen.</string>
    <!-- Collection and tab deletion prompt dialog title. Placeholder will be replaced with the collection name. This will show when the last tab from a collection is deleted -->
    <string name="delete_tab_and_collection_dialog_title">%1$s löschen?</string>
    <!-- Tab collection deletion prompt dialog option to delete the collection -->
    <string name="tab_collection_dialog_positive">Löschen</string>
    <!-- Text displayed in a notification when the user enters full screen mode -->
    <string name="full_screen_notification">Vollbildmodus wird gestartet</string>

    <!-- Message for copying the URL via long press on the toolbar -->
    <string name="url_copied">Adresse kopiert</string>


    <!-- Sample text for accessibility font size -->
    <string name="accessibility_text_size_sample_text_1">Dies ist ein Beispieltext. Hier sehen Sie, wie Text angezeigt wird, wenn Sie die Größe mit dieser Einstellung erhöhen oder verringern.</string>
    <!-- Summary for Accessibility Text Size Scaling Preference -->
    <string name="preference_accessibility_text_size_summary">Text auf Websites vergrößern oder verkleinern</string>
    <!-- Title for Accessibility Text Size Scaling Preference -->
    <string name="preference_accessibility_font_size_title">Schriftgröße</string>

    <!-- Title for Accessibility Text Automatic Size Scaling Preference -->
    <string name="preference_accessibility_auto_size_2">Automatische Schriftgrößenanpassung</string>
    <!-- Summary for Accessibility Text Automatic Size Scaling Preference -->
    <string name="preference_accessibility_auto_size_summary">Die Schriftgröße entspricht Ihren Android-Einstellungen. Deaktivieren Sie diese Option, um die Schriftgröße hier zu verwalten.</string>

    <!-- Title for the Delete browsing data preference -->
    <string name="preferences_delete_browsing_data">Browser-Daten löschen</string>
    <!-- Title for the tabs item in Delete browsing data -->
    <string name="preferences_delete_browsing_data_tabs_title_2">Offene Tabs</string>
    <!-- Subtitle for the tabs item in Delete browsing data, parameter will be replaced with the number of open tabs -->
    <string name="preferences_delete_browsing_data_tabs_subtitle">%d Tabs</string>
    <!-- Title for the data and history items in Delete browsing data -->
    <string name="preferences_delete_browsing_data_browsing_data_title">Browser-Chronik und Website-Daten</string>
    <!-- Subtitle for the data and history items in delete browsing data, parameter will be replaced with the
        number of history items the user has -->
    <string name="preferences_delete_browsing_data_browsing_data_subtitle">%d Adressen</string>
    <!-- Title for the cookies item in Delete browsing data -->
    <string name="preferences_delete_browsing_data_cookies">Cookies</string>
    <!-- Subtitle for the cookies item in Delete browsing data -->
    <string name="preferences_delete_browsing_data_cookies_subtitle">Sie werden von den meisten Websites abgemeldet</string>
    <!-- Title for the cached images and files item in Delete browsing data -->
    <string name="preferences_delete_browsing_data_cached_files">Zwischengespeicherte Grafiken und Dateien</string>
    <!-- Subtitle for the cached images and files item in Delete browsing data -->
    <string name="preferences_delete_browsing_data_cached_files_subtitle">Gibt Speicherplatz frei</string>
    <!-- Title for the site permissions item in Delete browsing data -->
    <string name="preferences_delete_browsing_data_site_permissions">Website-Berechtigungen</string>
    <!-- Title for the downloads item in Delete browsing data -->
    <string name="preferences_delete_browsing_data_downloads">Downloads</string>
    <!-- Text for the button to delete browsing data -->
    <string name="preferences_delete_browsing_data_button">Browser-Daten löschen</string>

    <!-- Title for the Delete browsing data on quit preference -->
    <string name="preferences_delete_browsing_data_on_quit">Browser-Daten beim Beenden löschen</string>
    <!-- Summary for the Delete browsing data on quit preference. "Quit" translation should match delete_browsing_data_on_quit_action translation. -->
    <string name="preference_summary_delete_browsing_data_on_quit_2">Löscht die Browser-Daten automatisch, wenn Sie im Hauptmenü die Option „Beenden“ auswählen</string>
    <!-- Action item in menu for the Delete browsing data on quit feature -->
    <string name="delete_browsing_data_on_quit_action">Beenden</string>

    <!-- Title text of a delete browsing data dialog. -->
    <string name="delete_history_prompt_title">Zu löschender Zeitraum</string>
    <!-- Body text of a delete browsing data dialog. -->
    <string name="delete_history_prompt_body">Entfernt Chronik (einschließlich Chronik, die von anderen Geräten synchronisiert wurde), Cookies und andere Surf-Daten.</string>
    <!-- Radio button in the delete browsing data dialog to delete history items for the last hour. -->
    <string name="delete_history_prompt_button_last_hour">Letzte Stunde</string>
    <!-- Radio button in the delete browsing data dialog to delete history items for today and yesterday. -->
    <string name="delete_history_prompt_button_today_and_yesterday">Heute und gestern</string>
    <!-- Radio button in the delete browsing data dialog to delete all history. -->
    <string name="delete_history_prompt_button_everything">Alles</string>

    <!-- Dialog message to the user asking to delete browsing data. Parameter will be replaced by app name. -->
    <string name="delete_browsing_data_prompt_message_3">%s löscht die ausgewählten Browser-Daten.</string>
    <!-- Text for the cancel button for the data deletion dialog -->
    <string name="delete_browsing_data_prompt_cancel">Abbrechen</string>
    <!-- Text for the allow button for the data deletion dialog -->
    <string name="delete_browsing_data_prompt_allow">Löschen</string>
    <!-- Text for the snackbar confirmation that the data was deleted -->
    <string name="preferences_delete_browsing_data_snackbar">Browser-Daten gelöscht</string>

    <!-- Text for the snackbar to show the user that the deletion of browsing data is in progress -->
    <string name="deleting_browsing_data_in_progress">Surf-Daten werden gelöscht…</string>

    <!-- Dialog message to the user asking to delete all history items inside the opened group. Parameter will be replaced by a history group name. -->
    <string name="delete_all_history_group_prompt_message">Alle Websites in „%s“ löschen</string>
    <!-- Text for the cancel button for the history group deletion dialog -->
    <string name="delete_history_group_prompt_cancel">Abbrechen</string>
    <!-- Text for the allow button for the history group dialog -->
    <string name="delete_history_group_prompt_allow">Löschen</string>
    <!-- Text for the snackbar confirmation that the history group was deleted -->
    <string name="delete_history_group_snackbar">Gruppe gelöscht</string>

    <!-- Onboarding -->
    <!-- Text for onboarding welcome header. -->
    <string name="onboarding_header_2">Willkommen in einem besseren Internet</string>
    <!-- Text for the onboarding welcome message. -->
    <string name="onboarding_message">Ein Browser für Menschen, nicht für Profit.</string>
    <!-- Text for the Firefox account onboarding sign in card header. -->
    <string name="onboarding_account_sign_in_header">Machen Sie da weiter, wo Sie aufgehört haben</string>
    <!-- Text for the button to learn more about signing in to your Firefox account. -->
    <string name="onboarding_manual_sign_in_description">Synchronisieren Sie Tabs und Passwörter geräteübergreifend für einen nahtlosen Bildschirmwechsel.</string>
    <!-- Text for the button to manually sign into Firefox account. -->
    <string name="onboarding_firefox_account_sign_in">Anmelden</string>
    <!-- text to display in the snackbar once account is signed-in -->
    <string name="onboarding_firefox_account_sync_is_on">Sync ist aktiviert</string>
    <!-- Text for the tracking protection onboarding card header -->
    <string name="onboarding_tracking_protection_header">Privatsphäre-Schutz als Standard</string>
    <!-- Text for the tracking protection card description. The first parameter is the name of the application.-->
    <string name="onboarding_tracking_protection_description_old">%1$s verhindert automatisch, dass Unternehmen heimlich Ihre Aktivitäten im Internet verfolgen.</string>
    <!-- Text for the tracking protection card description. -->
    <string name="onboarding_tracking_protection_description">Mit vollständigem Cookie-Schutz, um Tracker daran zu hindern, Cookies zu verwenden, um Sie über Websites hinweg zu verfolgen.</string>
    <!-- text for tracking protection radio button option for standard level of blocking -->
    <string name="onboarding_tracking_protection_standard_button_2">Standard</string>
    <!-- text for standard blocking option button description -->
    <string name="onboarding_tracking_protection_standard_button_description_3">Ausgewogen zwischen Datenschutz und Leistung. Seiten laden normal.</string>
    <!-- text for tracking protection radio button option for strict level of blocking -->
    <string name="onboarding_tracking_protection_strict_option">Streng</string>
    <!-- text for strict blocking option button description -->
    <string name="onboarding_tracking_protection_strict_button_description_3">Blockiert weitere Elemente zur Aktivitätenverfolgung, sodass Seiten schneller geladen werden, aber einige Seiten funktionieren dann eventuell nicht richtig.</string>
    <!-- text for the toolbar position card header  -->
    <string name="onboarding_toolbar_placement_header_1">Wählen Sie die Position für Ihre Symbolleiste</string>
    <!-- Text for the toolbar position card description -->
    <string name="onboarding_toolbar_placement_description">Unten lassen oder nach oben verschieben.</string>
    <!-- Text for the privacy notice onboarding card header -->
    <string name="onboarding_privacy_notice_header_1">Sie kontrollieren Ihre Daten</string>
    <!-- Text for the privacy notice onboarding card description. -->
    <string name="onboarding_privacy_notice_description">Firefox gibt Ihnen die Kontrolle darüber, was Sie im Internet preisgeben und was Sie mit uns teilen.</string>
    <!-- Text for the button to read the privacy notice -->
    <string name="onboarding_privacy_notice_read_button">Lesen Sie unseren Datenschutzhinweis</string>

    <!-- Text for the conclusion onboarding message -->
    <string name="onboarding_conclusion_header">Bereit, ein erstaunliches Internet zu entdecken?</string>
    <!-- text for the button to finish onboarding -->
    <string name="onboarding_finish">Lossurfen</string>

    <!-- Onboarding theme -->
    <!-- text for the theme picker onboarding card header -->
    <string name="onboarding_theme_picker_header">Wählen Sie Ihr Theme</string>
    <!-- text for the theme picker onboarding card description -->
    <string name="onboarding_theme_picker_description_2">Schonen Sie die Batterie und Ihre Augen mit dem Dunkelmodus.</string>
    <!-- Automatic theme setting (will follow device setting) -->
    <string name="onboarding_theme_automatic_title">Automatisch</string>
    <!-- Summary of automatic theme setting (will follow device setting) -->
    <string name="onboarding_theme_automatic_summary">Passt sich Ihren Geräteeinstellungen an</string>
    <!-- Theme setting for dark mode -->
    <string name="onboarding_theme_dark_title">Dunkles Theme</string>
    <!-- Theme setting for light mode -->
    <string name="onboarding_theme_light_title">Helles Theme</string>

    <!-- Text shown in snackbar when multiple tabs have been sent to device -->
    <string name="sync_sent_tabs_snackbar">Tabs gesendet</string>
    <!-- Text shown in snackbar when one tab has been sent to device  -->
    <string name="sync_sent_tab_snackbar">Tab gesendet</string>
    <!-- Text shown in snackbar when sharing tabs failed  -->
    <string name="sync_sent_tab_error_snackbar">Senden nicht möglich</string>
    <!-- Text shown in snackbar for the "retry" action that the user has after sharing tabs failed -->
    <string name="sync_sent_tab_error_snackbar_action">WIEDERHOLEN</string>
    <!-- Title of QR Pairing Fragment -->
    <string name="sync_scan_code">Code scannen</string>
    <!-- Instructions on how to access pairing -->
    <string name="sign_in_instructions"><![CDATA[Öffnen Sie Firefox auf Ihrem Computer und besuchen Sie <b>https://firefox.com/pair</b>]]></string>
    <!-- Text shown for sign in pairing when ready -->
    <string name="sign_in_ready_for_scan">Bereit zum Scannen</string>
    <!-- Text shown for settings option for sign with pairing -->
    <string name="sign_in_with_camera">Melden Sie sich mit Ihrer Kamera an</string>
    <!-- Text shown for settings option for sign with email -->
    <string name="sign_in_with_email">Stattdessen E-Mail-Adresse verwenden</string>
    <!-- Text shown for settings option for create new account text.'Firefox' intentionally hardcoded here.-->
    <string name="sign_in_create_account_text"><![CDATA[Kein Konto? <u>Erstellen Sie eines</u>, um Firefox zwischen Geräten zu synchronisieren.]]></string>
    <!-- Text shown in confirmation dialog to sign out of account. The first parameter is the name of the app (e.g. Firefox Preview) -->
    <string name="sign_out_confirmation_message_2">%s beendet die Synchronisation mit Ihrem Konto, löscht aber keine Surf-Daten auf diesem Gerät.</string>
    <!-- Option to continue signing out of account shown in confirmation dialog to sign out of account -->
    <string name="sign_out_disconnect">Verbindung trennen</string>
    <!-- Option to cancel signing out shown in confirmation dialog to sign out of account -->
    <string name="sign_out_cancel">Abbrechen</string>
    <!-- Error message snackbar shown after the user tried to select a default folder which cannot be altered -->
    <string name="bookmark_cannot_edit_root">Standardordner können nicht bearbeitet werden</string>

    <!-- Enhanced Tracking Protection -->
    <!-- Link displayed in enhanced tracking protection panel to access tracking protection settings -->
    <string name="etp_settings">Schutzeinstellungen</string>
    <!-- Preference title for enhanced tracking protection settings -->
    <string name="preference_enhanced_tracking_protection">Verbesserter Schutz vor Aktivitätenverfolgung</string>
    <!-- Title for the description of enhanced tracking protection -->
    <string name="preference_enhanced_tracking_protection_explanation_title" moz:removedIn="114" tools:ignore="UnusedResources">Surfen Sie, ohne verfolgt zu werden</string>
    <!-- Preference summary for enhanced tracking protection settings on/off switch -->
    <string name="preference_enhanced_tracking_protection_summary">Jetzt mit Total Cookie Protection, unserer bisher stärksten Barriere gegen website-übergreifendes Tracking.</string>
    <!-- Description of enhanced tracking protection. The first parameter is the name of the application (For example: Fenix) -->
    <string name="preference_enhanced_tracking_protection_explanation" moz:removedIn="114" tools:ignore="UnusedResources">Behalten Sie Ihre Daten für sich. %s schützt Sie vor vielen der gängigsten Skripte, die Ihre Online-Aktivitäten verfolgen.</string>
    <!-- Description of enhanced tracking protection. The parameter is the name of the application (For example: Firefox Fenix) -->
    <string name="preference_enhanced_tracking_protection_explanation_2">%s schützt Sie vor vielen der gängigsten Skripte, die Ihre Online-Aktivitäten verfolgen.</string>
    <!-- Text displayed that links to website about enhanced tracking protection -->
    <string name="preference_enhanced_tracking_protection_explanation_learn_more">Weitere Informationen</string>
    <!-- Preference for enhanced tracking protection for the standard protection settings -->
    <string name="preference_enhanced_tracking_protection_standard_default_1">Standard</string>
    <!-- Preference description for enhanced tracking protection for the standard protection settings -->
    <string name="preference_enhanced_tracking_protection_standard_description_4" moz:removedIn="114" tools:ignore="UnusedResources">Ausgewogen zwischen Datenschutz und Leistung. Seiten laden normal.</string>
    <!-- Preference description for enhanced tracking protection for the standard protection settings -->
    <string name="preference_enhanced_tracking_protection_standard_description_5">Die Seiten werden normal geladen, aber weniger Tracker blockiert.</string>
    <!--  Accessibility text for the Standard protection information icon  -->
    <string name="preference_enhanced_tracking_protection_standard_info_button">Was wird durch den Standard-Tracking-Schutz blockiert?</string>
    <!-- Preference for enhanced tracking protection for the strict protection settings -->
    <string name="preference_enhanced_tracking_protection_strict">Streng</string>
    <!-- Preference description for enhanced tracking protection for the strict protection settings -->
    <string name="preference_enhanced_tracking_protection_strict_description_3" moz:removedIn="114" tools:ignore="UnusedResources">Blockiert weitere Elemente zur Aktivitätenverfolgung, sodass Seiten schneller geladen werden, aber einige Seiten funktionieren dann eventuell nicht richtig.</string>
    <!-- Preference description for enhanced tracking protection for the strict protection settings -->
    <string name="preference_enhanced_tracking_protection_strict_description_4">Stärkerer Tracking-Schutz und schnellere Leistung, aber einige Websites funktionieren möglicherweise nicht richtig.</string>
    <!--  Accessibility text for the Strict protection information icon  -->
    <string name="preference_enhanced_tracking_protection_strict_info_button">Was wird durch den strengen Tracking-Schutz blockiert?</string>
    <!-- Preference for enhanced tracking protection for the custom protection settings -->
    <string name="preference_enhanced_tracking_protection_custom">Benutzerdefiniert</string>
    <!-- Preference description for enhanced tracking protection for the strict protection settings -->
    <string name="preference_enhanced_tracking_protection_custom_description_2">Wählen Sie, welche Art von Skripten zur Aktivitätenverfolgung und sonstige Inhalte blockiert werden.</string>
    <!--  Accessibility text for the Strict protection information icon  -->
    <string name="preference_enhanced_tracking_protection_custom_info_button">Was wird durch den benutzerdefinierten Tracking-Schutz blockiert?</string>
    <!-- Header for categories that are being blocked by current Enhanced Tracking Protection settings -->
    <!-- Preference for enhanced tracking protection for the custom protection settings for cookies-->
    <string name="preference_enhanced_tracking_protection_custom_cookies">Cookies</string>
    <!-- Option for enhanced tracking protection for the custom protection settings for cookies-->
    <string name="preference_enhanced_tracking_protection_custom_cookies_1">Zur seitenübergreifenden Aktivitätenverfolgung und von sozialen Netzwerken</string>
    <!-- Option for enhanced tracking protection for the custom protection settings for cookies-->
    <string name="preference_enhanced_tracking_protection_custom_cookies_2">Cookies von nicht besuchten Websites</string>
    <!-- Option for enhanced tracking protection for the custom protection settings for cookies-->
    <string name="preference_enhanced_tracking_protection_custom_cookies_3">Alle Cookies von Drittanbietern (einige Websites funktionieren dann eventuell nicht mehr)</string>
    <!-- Option for enhanced tracking protection for the custom protection settings for cookies-->
    <string name="preference_enhanced_tracking_protection_custom_cookies_4">Alle Cookies (einige Websites funktionieren dann nicht mehr)</string>
    <!-- Option for enhanced tracking protection for the custom protection settings for cookies-->
    <string name="preference_enhanced_tracking_protection_custom_cookies_5">Seitenübergreifende Cookies</string>
    <!-- Preference for enhanced tracking protection for the custom protection settings for tracking content -->
    <string name="preference_enhanced_tracking_protection_custom_tracking_content">Inhalte zur Aktivitätenverfolgung</string>
    <!-- Option for enhanced tracking protection for the custom protection settings for tracking content-->
    <string name="preference_enhanced_tracking_protection_custom_tracking_content_1">In allen Tabs</string>
    <!-- Option for enhanced tracking protection for the custom protection settings for tracking content-->
    <string name="preference_enhanced_tracking_protection_custom_tracking_content_2">Nur in privaten Tabs</string>
    <!-- Preference for enhanced tracking protection for the custom protection settings -->
    <string name="preference_enhanced_tracking_protection_custom_cryptominers">Heimliche Digitalwährungsberechner (Krypto-Miner)</string>
    <!-- Preference for enhanced tracking protection for the custom protection settings -->
    <string name="preference_enhanced_tracking_protection_custom_fingerprinters">Identifizierer (Fingerprinter)</string>
    <!-- Button label for navigating to the Enhanced Tracking Protection details -->
    <string name="enhanced_tracking_protection_details">Details</string>
    <!-- Header for categories that are being being blocked by current Enhanced Tracking Protection settings -->
    <string name="enhanced_tracking_protection_blocked">Blockiert</string>
    <!-- Header for categories that are being not being blocked by current Enhanced Tracking Protection settings -->
    <string name="enhanced_tracking_protection_allowed">Erlaubt</string>
    <!-- Category of trackers (social media trackers) that can be blocked by Enhanced Tracking Protection -->
    <string name="etp_social_media_trackers_title">Social Media Tracker</string>
    <!-- Description of social media trackers that can be blocked by Enhanced Tracking Protection -->
    <string name="etp_social_media_trackers_description">Beschränkt die Möglichkeiten sozialer Netzwerke, Ihre Surfaktivitäten im Internet zu verfolgen.</string>
    <!-- Category of trackers (cross-site tracking cookies) that can be blocked by Enhanced Tracking Protection -->
    <string name="etp_cookies_title">Seitenübergreifende Tracking-Cookies</string>
    <!-- Category of trackers (cross-site tracking cookies) that can be blocked by Enhanced Tracking Protection -->
    <string name="etp_cookies_title_2">Seitenübergreifende Cookies</string>
    <!-- Description of cross-site tracking cookies that can be blocked by Enhanced Tracking Protection -->
    <string name="etp_cookies_description">Blockiert Cookies, die von Werbenetzwerken und Analyseunternehmen verwendet werden, um Ihre Browser-Daten auf vielen Websites zusammenzustellen.</string>
    <!-- Description of cross-site tracking cookies that can be blocked by Enhanced Tracking Protection -->
    <string name="etp_cookies_description_2">Der vollständige Cookie-Schutz isoliert Cookies auf der Website, auf der Sie sich befinden, sodass Elemente zur Aktivitätenverfolgung sie nicht verwenden können, um Ihnen Website-übergreifend zu folgen.</string>
    <!-- Category of trackers (cryptominers) that can be blocked by Enhanced Tracking Protection -->
    <string name="etp_cryptominers_title">Heimliche Digitalwährungsberechner (Krypto-Miner)</string>
    <!-- Description of cryptominers that can be blocked by Enhanced Tracking Protection -->
    <string name="etp_cryptominers_description">Verhindert, dass böswillige Skripte Zugriff auf Ihr Gerät erhalten, um digitale Währungen zu generieren.</string>
    <!-- Category of trackers (fingerprinters) that can be blocked by Enhanced Tracking Protection -->
    <string name="etp_fingerprinters_title">Identifizierer (Fingerprinter)</string>
    <!-- Description of fingerprinters that can be blocked by Enhanced Tracking Protection -->
    <string name="etp_fingerprinters_description">Verhindert, dass eindeutig identifizierbare Daten über Ihr Gerät erfasst werden, die zur Aktivitätenverfolgung verwendet werden können.</string>
    <!-- Category of trackers (tracking content) that can be blocked by Enhanced Tracking Protection -->
    <string name="etp_tracking_content_title">Tracking-Inhalt</string>
    <!-- Description of tracking content that can be blocked by Enhanced Tracking Protection -->
    <string name="etp_tracking_content_description">Verhindert das Laden von Werbung, Videos und anderen Inhalten, die Skripte zur Aktivitätenverfolgung enthalten. Kann einige Funktionen der Website beeinträchtigen.</string>
    <!-- Enhanced Tracking Protection message that protection is currently on for this site -->
    <string name="etp_panel_on">Der Schutz für diese Website ist aktiviert</string>
    <!-- Enhanced Tracking Protection message that protection is currently off for this site -->
    <string name="etp_panel_off">Der Schutz für diese Website ist deaktiviert</string>
    <!-- Header for exceptions list for which sites enhanced tracking protection is always off -->
    <string name="enhanced_tracking_protection_exceptions">Verbesserter Schutz vor Aktivitätenverfolgung ist für diese Websites deaktiviert</string>
    <!-- Content description (not visible, for screen readers etc.): Navigate
    back from ETP details (Ex: Tracking content) -->
    <string name="etp_back_button_content_description">Rückwärts navigieren</string>
    <!-- About page link text to open what's new link -->
    <string name="about_whats_new">Was ist neu in %s</string>
    <!-- Open source licenses page title
    The first parameter is the app name -->
    <string name="open_source_licenses_title">%s | OSS-Bibliotheken</string>

    <!-- Category of trackers (redirect trackers) that can be blocked by Enhanced Tracking Protection -->
    <string name="etp_redirect_trackers_title">Weiterleitungs-Tracker</string>
    <!-- Description of redirect tracker cookies that can be blocked by Enhanced Tracking Protection -->
    <string name="etp_redirect_trackers_description">Löscht Cookies, die durch Weiterleitungen zu bekannten Tracking-Websites gesetzt wurden.</string>

    <!-- Description of the SmartBlock Enhanced Tracking Protection feature. The * symbol is intentionally hardcoded here,
         as we use it on the UI to indicate which trackers have been partially unblocked.  -->
    <string name="preference_etp_smartblock_description">Die Blockierung von einigen der unten markierten Skripte zur Aktivitätenverfolgung wurde teilweise aufgehoben, weil Sie mit diesen interagiert haben *.</string>
    <!-- Text displayed that links to website about enhanced tracking protection SmartBlock -->
    <string name="preference_etp_smartblock_learn_more">Weitere Informationen</string>

    <!-- Content description (not visible, for screen readers etc.):
    Enhanced tracking protection exception preference icon for ETP settings. -->
    <string name="preference_etp_exceptions_icon_description">Ausnahme-Einstellungssymbol für verbesserten Tracking-Schutz</string>

    <!-- About page link text to open support link -->
    <string name="about_support">Hilfe</string>
    <!-- About page link text to list of past crashes (like about:crashes on desktop) -->
    <string name="about_crashes">Abstürze</string>
    <!-- About page link text to open privacy notice link -->
    <string name="about_privacy_notice">Datenschutzhinweis</string>
    <!-- About page link text to open know your rights link -->
    <string name="about_know_your_rights">Ihre Rechte</string>
    <!-- About page link text to open licensing information link -->
    <string name="about_licensing_information">Informationen zur Lizenzierung</string>
    <!-- About page link text to open a screen with libraries that are used -->
    <string name="about_other_open_source_libraries">Von uns verwendete Bibliotheken</string>

    <!-- Toast shown to the user when they are activating the secret dev menu
        The first parameter is number of long clicks left to enable the menu -->
    <string name="about_debug_menu_toast_progress">Debug-Menü: Noch %1$d Klick(s) zum Aktivieren</string>
    <string name="about_debug_menu_toast_done">Debug-Menü aktiviert</string>

    <!-- Browser long press popup menu -->
    <!-- Copy the current url -->
    <string name="browser_toolbar_long_press_popup_copy">Kopieren</string>
    <!-- Paste & go the text in the clipboard. '&amp;' is replaced with the ampersand symbol: & -->
    <string name="browser_toolbar_long_press_popup_paste_and_go">Einfügen &amp; Los</string>
    <!-- Paste the text in the clipboard -->
    <string name="browser_toolbar_long_press_popup_paste">Einfügen</string>
  
    <!-- Snackbar message shown after an URL has been copied to clipboard. -->
    <string name="browser_toolbar_url_copied_to_clipboard_snackbar">URL in Zwischenablage kopiert</string>
  
    <!-- Title text for the Add To Homescreen dialog -->
    <string name="add_to_homescreen_title">Zum Startbildschirm hinzufügen</string>
    <!-- Cancel button text for the Add to Homescreen dialog -->
    <string name="add_to_homescreen_cancel">Abbrechen</string>
    <!-- Add button text for the Add to Homescreen dialog -->
    <string name="add_to_homescreen_add">Hinzufügen</string>
    <!-- Continue to website button text for the first-time Add to Homescreen dialog -->
    <string name="add_to_homescreen_continue">Weiter zur Website</string>
    <!-- Placeholder text for the TextView in the Add to Homescreen dialog -->
    <string name="add_to_homescreen_text_placeholder">Name der Verknüpfung</string>

    <!-- Describes the add to homescreen functionality -->
    <string name="add_to_homescreen_description_2">Sie können diese Website einfach zum Startbildschirm Ihres Geräts hinzufügen, um unmittelbaren Zugriff darauf zu haben und sie wie eine App zu nutzen.</string>

    <!-- Preference for managing the settings for logins and passwords in Fenix -->
    <string name="preferences_passwords_logins_and_passwords">Zugangsdaten und Passwörter</string>
    <!-- Preference for managing the saving of logins and passwords in Fenix -->
    <string name="preferences_passwords_save_logins">Zugangsdaten und Passwörter speichern</string>
    <!-- Preference option for asking to save passwords in Fenix -->
    <string name="preferences_passwords_save_logins_ask_to_save">Zum Speichern nachfragen</string>
    <!-- Preference option for never saving passwords in Fenix -->
    <string name="preferences_passwords_save_logins_never_save">Nie speichern</string>

    <!-- Preference for autofilling saved logins in Firefox (in web content), %1$s will be replaced with the app name -->
    <string name="preferences_passwords_autofill2">Automatisches Ausfüllen in %1$s</string>
    <!-- Description for the preference for autofilling saved logins in Firefox (in web content), %1$s will be replaced with the app name -->
    <string name="preferences_passwords_autofill_description">Benutzernamen und Passwörter auf Webseite bei Nutzung von %1$s automatisch ausfüllen.</string>
    <!-- Preference for autofilling logins from Fenix in other apps (e.g. autofilling the Twitter app) -->
    <string name="preferences_android_autofill">Automatisches Ausfüllen in anderen Apps</string>
    <!-- Description for the preference for autofilling logins from Fenix in other apps (e.g. autofilling the Twitter app) -->
    <string name="preferences_android_autofill_description">Benutzernamen und Passwörter auf Webseite bei Nutzung von anderen Apps auf Ihrem Gerät automatisch ausfüllen.</string>

    <!-- Preference option for adding a login -->
    <string name="preferences_logins_add_login">Zugangsdaten hinzufügen</string>

    <!-- Preference for syncing saved logins in Fenix -->
    <string name="preferences_passwords_sync_logins">Zugangsdaten synchronisieren</string>
    <!-- Preference for syncing saved logins in Fenix, when not signed in-->
    <string name="preferences_passwords_sync_logins_across_devices">Zugangsdaten zwischen Geräten synchronisieren</string>
    <!-- Preference to access list of saved logins -->
    <string name="preferences_passwords_saved_logins">Gespeicherte Zugangsdaten</string>
    <!-- Description of empty list of saved passwords. Placeholder is replaced with app name.  -->
    <string name="preferences_passwords_saved_logins_description_empty_text">Die Zugangsdaten, die Sie speichern oder mit %s synchronisieren, werden hier angezeigt.</string>
    <!-- Preference to access list of saved logins -->
    <string name="preferences_passwords_saved_logins_description_empty_learn_more_link">Erfahren Sie mehr über Sync.</string>
    <!-- Preference to access list of login exceptions that we never save logins for -->
    <string name="preferences_passwords_exceptions">Ausnahmen</string>
    <!-- Empty description of list of login exceptions that we never save logins for -->
    <string name="preferences_passwords_exceptions_description_empty">Zugangsdaten und Passwörter, die nicht gespeichert werden, werden hier angezeigt.</string>
    <!-- Description of list of login exceptions that we never save logins for -->
    <string name="preferences_passwords_exceptions_description">Zugangsdaten und Passwörter werden für diese Websites nicht gespeichert.</string>
    <!-- Text on button to remove all saved login exceptions -->
    <string name="preferences_passwords_exceptions_remove_all">Alle Ausnahmen löschen</string>
    <!-- Hint for search box in logins list -->
    <string name="preferences_passwords_saved_logins_search">Zugangsdaten durchsuchen</string>
    <!-- The header for the site that a login is for -->
    <string name="preferences_passwords_saved_logins_site">Website</string>
    <!-- The header for the username for a login -->
    <string name="preferences_passwords_saved_logins_username">Benutzername</string>
    <!-- The header for the password for a login -->
    <string name="preferences_passwords_saved_logins_password">Passwort</string>
    <!-- Shown in snackbar to tell user that the password has been copied -->
    <string name="logins_password_copied">Passwort in Zwischenablage kopiert</string>
    <!-- Shown in snackbar to tell user that the username has been copied -->
    <string name="logins_username_copied">Benutzername in Zwischenablage kopiert</string>
    <!-- Content Description (for screenreaders etc) read for the button to copy a password in logins-->
    <string name="saved_logins_copy_password">Passwort kopieren</string>
    <!-- Content Description (for screenreaders etc) read for the button to clear a password while editing a login-->
    <string name="saved_logins_clear_password">Passwort löschen</string>
    <!-- Content Description (for screenreaders etc) read for the button to copy a username in logins -->
    <string name="saved_login_copy_username">Benutzernamen kopieren</string>
    <!-- Content Description (for screenreaders etc) read for the button to clear a username while editing a login -->
    <string name="saved_login_clear_username">Benutzername löschen</string>
    <!-- Content Description (for screenreaders etc) read for the button to clear the hostname field while creating a login -->
    <string name="saved_login_clear_hostname">Hostname löschen</string>
    <!-- Content Description (for screenreaders etc) read for the button to open a site in logins -->
    <string name="saved_login_open_site">Website im Browser öffnen</string>
    <!-- Content Description (for screenreaders etc) read for the button to reveal a password in logins -->
    <string name="saved_login_reveal_password">Passwort anzeigen</string>
    <!-- Content Description (for screenreaders etc) read for the button to hide a password in logins -->
    <string name="saved_login_hide_password">Passwort verbergen</string>
    <!-- Message displayed in biometric prompt displayed for authentication before allowing users to view their logins -->
    <string name="logins_biometric_prompt_message">Zum Anzeigen Ihrer gespeicherten Zugangsdaten entsperren</string>
    <!-- Title of warning dialog if users have no device authentication set up -->
    <string name="logins_warning_dialog_title">Sichern Sie Ihre Zugangsdaten und Passwörter</string>
    <!-- Message of warning dialog if users have no device authentication set up -->
    <string name="logins_warning_dialog_message">Richten Sie ein Gerätesperrmuster, eine PIN oder ein Passwort ein, um zu verhindern, dass auf Ihre gespeicherten Zugangsdaten und Passwörter zugegriffen wird, wenn jemand anderes über Ihr Gerät verfügt.</string>
    <!-- Negative button to ignore warning dialog if users have no device authentication set up -->
    <string name="logins_warning_dialog_later">Später</string>
    <!-- Positive button to send users to set up a pin of warning dialog if users have no device authentication set up -->
    <string name="logins_warning_dialog_set_up_now">Jetzt einrichten</string>
    <!-- Title of PIN verification dialog to direct users to re-enter their device credentials to access their logins -->
    <string name="logins_biometric_prompt_message_pin">Entsperren Sie Ihr Gerät</string>
    <!-- Title for Accessibility Force Enable Zoom Preference -->
    <string name="preference_accessibility_force_enable_zoom">Zoom auf allen Websites</string>
    <!-- Summary for Accessibility Force Enable Zoom Preference -->
    <string name="preference_accessibility_force_enable_zoom_summary">Aktivieren Sie diese Option, um das Kneifen und Zoomen auch auf Websites zuzulassen, die diese Geste verhindern.</string>

    <!-- Saved logins sorting strategy menu item -by name- (if selected, it will sort saved logins alphabetically) -->
    <string name="saved_logins_sort_strategy_alphabetically">Name (A-Z)</string>
    <!-- Saved logins sorting strategy menu item -by last used- (if selected, it will sort saved logins by last used) -->
    <string name="saved_logins_sort_strategy_last_used">Zuletzt verwendet</string>

    <!-- Content description (not visible, for screen readers etc.): Sort saved logins dropdown menu chevron icon -->
    <string name="saved_logins_menu_dropdown_chevron_icon_content_description">Menü mit Zugangsdaten sortieren</string>

    <!-- Autofill -->
    <!-- Preference and title for managing the autofill settings -->
    <string name="preferences_autofill">Automatisch ausfüllen</string>
    <!-- Preference and title for managing the settings for addresses -->
    <string name="preferences_addresses">Adressen</string>
    <!-- Preference and title for managing the settings for credit cards -->
    <string name="preferences_credit_cards">Kreditkarten</string>
    <!-- Preference for saving and autofilling credit cards -->
    <string name="preferences_credit_cards_save_and_autofill_cards">Autovervollständigung für Kreditkartendaten</string>
    <!-- Preference summary for saving and autofilling credit card data -->
    <string name="preferences_credit_cards_save_and_autofill_cards_summary">Daten sind verschlüsselt</string>
    <!-- Preference option for syncing credit cards across devices. This is displayed when the user is not signed into sync -->
    <string name="preferences_credit_cards_sync_cards_across_devices">Karten zwischen Geräten synchronisieren</string>
    <!-- Preference option for syncing credit cards across devices. This is displayed when the user is signed into sync -->
    <string name="preferences_credit_cards_sync_cards">Kreditkarten synchronisieren</string>
    <!-- Preference option for adding a credit card -->
    <string name="preferences_credit_cards_add_credit_card">Kreditkarte hinzufügen</string>

    <!-- Preference option for managing saved credit cards -->
    <string name="preferences_credit_cards_manage_saved_cards">Gespeicherte Karten verwalten</string>
    <!-- Preference option for adding an address -->
    <string name="preferences_addresses_add_address">Adresse hinzufügen</string>
    <!-- Preference option for managing saved addresses -->
    <string name="preferences_addresses_manage_addresses">Adressen verwalten</string>
    <!-- Preference for saving and autofilling addresses -->
    <string name="preferences_addresses_save_and_autofill_addresses">Autovervollständigung für Adressen</string>
    <!-- Preference summary for saving and autofilling address data -->
    <string name="preferences_addresses_save_and_autofill_addresses_summary">Dies beinhaltetet Nummern, E-Mail- und Lieferadressen</string>

    <!-- Title of the "Add card" screen -->
    <string name="credit_cards_add_card">Karte hinzufügen</string>
    <!-- Title of the "Edit card" screen -->
    <string name="credit_cards_edit_card">Karte bearbeiten</string>
    <!-- The header for the card number of a credit card -->
    <string name="credit_cards_card_number">Kartennummer</string>
    <!-- The header for the expiration date of a credit card -->
    <string name="credit_cards_expiration_date">Ablaufdatum</string>
    <!-- The label for the expiration date month of a credit card to be used by a11y services-->
    <string name="credit_cards_expiration_date_month">Monat des Ablaufdatums</string>
    <!-- The label for the expiration date year of a credit card to be used by a11y services-->
    <string name="credit_cards_expiration_date_year">Jahr des Ablaufdatums</string>
    <!-- The header for the name on the credit card -->
    <string name="credit_cards_name_on_card">Name auf Karte</string>
    <!-- The text for the "Delete card" menu item for deleting a credit card -->
    <string name="credit_cards_menu_delete_card">Karte löschen</string>
    <!-- The text for the "Delete card" button for deleting a credit card -->
    <string name="credit_cards_delete_card_button">Karte löschen</string>
    <!-- The text for the confirmation message of "Delete card" dialog -->
    <string name="credit_cards_delete_dialog_confirmation">Soll diese Kreditkarte wirklich gelöscht werden?</string>
    <!-- The text for the positive button on "Delete card" dialog -->
    <string name="credit_cards_delete_dialog_button">Löschen</string>
    <!-- The title for the "Save" menu item for saving a credit card -->
    <string name="credit_cards_menu_save">Speichern</string>
    <!-- The text for the "Save" button for saving a credit card -->
    <string name="credit_cards_save_button">Speichern</string>
    <!-- The text for the "Cancel" button for cancelling adding, updating or deleting a credit card -->
    <string name="credit_cards_cancel_button">Abbrechen</string>

    <!-- Title of the "Saved cards" screen -->
    <string name="credit_cards_saved_cards">Gespeicherte Karten</string>

    <!-- Error message for credit card number validation -->
    <string name="credit_cards_number_validation_error_message">Bitte geben Sie eine gültige Kreditkartennummer ein</string>

    <!-- Error message for credit card name on card validation -->
    <string name="credit_cards_name_on_card_validation_error_message">Bitte füllen Sie dieses Feld aus</string>
    <!-- Message displayed in biometric prompt displayed for authentication before allowing users to view their saved credit cards -->
    <string name="credit_cards_biometric_prompt_message">Zum Anzeigen Ihrer gespeicherten Karten entsperren</string>
    <!-- Title of warning dialog if users have no device authentication set up -->
    <string name="credit_cards_warning_dialog_title">Sichern Sie Ihre Kreditkarten</string>
    <!-- Message of warning dialog if users have no device authentication set up -->
    <string name="credit_cards_warning_dialog_message">Richten Sie ein Gerätesperrmuster, eine PIN oder ein Passwort ein, um zu verhindern, dass auf Ihre gespeicherten Karten zugegriffen wird, wenn jemand anderes über Ihr Gerät verfügt.</string>
    <!-- Positive button to send users to set up a pin of warning dialog if users have no device authentication set up -->
    <string name="credit_cards_warning_dialog_set_up_now">Jetzt einrichten</string>
    <!-- Negative button to ignore warning dialog if users have no device authentication set up -->
    <string name="credit_cards_warning_dialog_later">Später</string>
    <!-- Title of PIN verification dialog to direct users to re-enter their device credentials to access their credit cards -->
    <string name="credit_cards_biometric_prompt_message_pin">Entsperren Sie Ihr Gerät</string>

    <!-- Message displayed in biometric prompt for authentication, before allowing users to use their stored credit card information -->
    <string name="credit_cards_biometric_prompt_unlock_message">Entsperren, um gespeicherte Kreditkartendaten zu verwenden</string>

    <!-- Title of the "Add address" screen -->
    <string name="addresses_add_address">Adresse hinzufügen</string>
    <!-- Title of the "Edit address" screen -->
    <string name="addresses_edit_address">Adresse bearbeiten</string>
    <!-- Title of the "Manage addresses" screen -->
    <string name="addresses_manage_addresses">Adressen verwalten</string>
    <!-- The header for the first name of an address -->
    <string name="addresses_first_name">Vorname</string>
    <!-- The header for the middle name of an address -->
    <string name="addresses_middle_name">Zweiter Vorname</string>
    <!-- The header for the last name of an address -->
    <string name="addresses_last_name">Nachname</string>
    <!-- The header for the street address of an address -->
    <string name="addresses_street_address">Straße und Hausnummer</string>
    <!-- The header for the city of an address -->
    <string name="addresses_city">Stadt</string>
    <!-- The header for the subregion of an address when "state" should be used -->
    <string name="addresses_state">Bundesland</string>
    <!-- The header for the subregion of an address when "province" should be used -->
    <string name="addresses_province">Provinz</string>
    <!-- The header for the zip code of an address -->
    <string name="addresses_zip">Postleitzahl</string>
    <!-- The header for the country or region of an address -->
    <string name="addresses_country">Land oder Region</string>
    <!-- The header for the phone number of an address -->
    <string name="addresses_phone">Telefonnummer</string>
    <!-- The header for the email of an address -->
    <string name="addresses_email">E-Mail-Adresse</string>
    <!-- The text for the "Save" button for saving an address -->
    <string name="addresses_save_button">Speichern</string>
    <!-- The text for the "Cancel" button for cancelling adding, updating or deleting an address -->
    <string name="addresses_cancel_button">Abbrechen</string>
    <!-- The text for the "Delete address" button for deleting an address -->
    <string name="addressess_delete_address_button">Adresse löschen</string>

    <!-- The title for the "Delete address" confirmation dialog -->
    <string name="addressess_confirm_dialog_message">Soll diese Adresse wirklich gelöscht werden?</string>
    <!-- The text for the positive button on "Delete address" dialog -->
    <string name="addressess_confirm_dialog_ok_button">Löschen</string>
    <!-- The text for the negative button on "Delete address" dialog -->
    <string name="addressess_confirm_dialog_cancel_button">Abbrechen</string>
    <!-- The text for the "Save address" menu item for saving an address -->
    <string name="address_menu_save_address">Adresse speichern</string>
    <!-- The text for the "Delete address" menu item for deleting an address -->
    <string name="address_menu_delete_address">Adresse löschen</string>

    <!-- Title of the Add search engine screen -->
    <string name="search_engine_add_custom_search_engine_title">Suchmaschine hinzufügen</string>
    <!-- Title of the Edit search engine screen -->
    <string name="search_engine_edit_custom_search_engine_title">Suchmaschine bearbeiten</string>
    <!-- Content description (not visible, for screen readers etc.): Title for the button to add a search engine in the action bar -->
    <string name="search_engine_add_button_content_description">Hinzufügen</string>
    <!-- Content description (not visible, for screen readers etc.): Title for the button to save a search engine in the action bar -->
    <string name="search_engine_add_custom_search_engine_edit_button_content_description">Speichern</string>
    <!-- Text for the menu button to edit a search engine -->
    <string name="search_engine_edit">Bearbeiten</string>
    <!-- Text for the menu button to delete a search engine -->
    <string name="search_engine_delete">Löschen</string>

    <!-- Text for the button to create a custom search engine on the Add search engine screen -->
    <string name="search_add_custom_engine_label_other">Andere</string>
    <!-- Placeholder text shown in the Search Engine Name TextField before a user enters text -->
    <string name="search_add_custom_engine_name_hint">Name</string>
    <!-- Placeholder text shown in the Search String TextField before a user enters text -->
    <string name="search_add_custom_engine_search_string_hint">Zu verwendender Such-String</string>
    <!-- Description text for the Search String TextField. The %s is part of the string -->
    <string name="search_add_custom_engine_search_string_example" formatted="false">Anfrage durch „%s“ ersetzen. Beispiel:\nhttps://www.google.com/search?q=%s</string>

    <!-- Accessibility description for the form in which details about the custom search engine are entered -->
    <string name="search_add_custom_engine_form_description">Details zur benutzerdefinierten Suchmaschine</string>

    <!-- Text shown when a user leaves the name field empty -->
    <string name="search_add_custom_engine_error_empty_name">Name der Suchmaschine eingeben</string>
    <!-- Text shown when a user leaves the search string field empty -->
    <string name="search_add_custom_engine_error_empty_search_string">Such-String eingeben</string>
    <!-- Text shown when a user leaves out the required template string -->
    <string name="search_add_custom_engine_error_missing_template">Überprüfen Sie, ob der Such-String dem Beispielformat entspricht</string>
    <!-- Text shown when we aren't able to validate the custom search query. The first parameter is the url of the custom search engine -->
    <string name="search_add_custom_engine_error_cannot_reach">Fehler beim Verbinden mit „%s“</string>
    <!-- Text shown when a user creates a new search engine -->
    <string name="search_add_custom_engine_success_message">%s erstellt</string>
    <!-- Text shown when a user successfully edits a custom search engine -->
    <string name="search_edit_custom_engine_success_message">%s gespeichert</string>
    <!-- Text shown when a user successfully deletes a custom search engine -->
    <string name="search_delete_search_engine_success_message">%s gelöscht</string>

    <!-- Heading for the instructions to allow a permission -->
    <string name="phone_feature_blocked_intro">Zum Erlauben:</string>
    <!-- First step for the allowing a permission -->
    <string name="phone_feature_blocked_step_settings">1. Öffnen Sie die Android-Einstellungen</string>
    <!-- Second step for the allowing a permission -->
    <string name="phone_feature_blocked_step_permissions"><![CDATA[2. Tippen Sie auf <b>Berechtigungen</b>]]></string>
    <!-- Third step for the allowing a permission (Fore example: Camera) -->
    <string name="phone_feature_blocked_step_feature"><![CDATA[3. Schalten Sie <b>%1$s</b> auf AN]]></string>

    <!-- Label that indicates a site is using a secure connection -->
    <string name="quick_settings_sheet_secure_connection_2">Verbindung ist sicher</string>
    <!-- Label that indicates a site is using a insecure connection -->
    <string name="quick_settings_sheet_insecure_connection_2">Verbindung ist nicht sicher</string>
    <!-- Label to clear site data -->
    <string name="clear_site_data">Cookies und Website-Daten löschen</string>
    <!-- Confirmation message for a dialog confirming if the user wants to delete all data for current site -->
    <string name="confirm_clear_site_data"><![CDATA[Möchten Sie wirklich alle Cookies und Daten für die Website <b>%s</b> löschen?]]></string>
    <!-- Confirmation message for a dialog confirming if the user wants to delete all the permissions for all sites-->
    <string name="confirm_clear_permissions_on_all_sites">Möchten Sie wirklich alle Berechtigungen für alle Websites löschen?</string>
    <!-- Confirmation message for a dialog confirming if the user wants to delete all the permissions for a site-->
    <string name="confirm_clear_permissions_site">Möchten Sie wirklich alle Berechtigungen für diese Website löschen?</string>
    <!-- Confirmation message for a dialog confirming if the user wants to set default value a permission for a site-->
    <string name="confirm_clear_permission_site">Möchten Sie wirklich diese Berechtigung für diese Website löschen?</string>
    <!-- label shown when there are not site exceptions to show in the site exception settings -->
    <string name="no_site_exceptions">Keine Ausnahmen für Websites</string>
    <!-- Bookmark deletion confirmation -->
    <string name="bookmark_deletion_confirmation">Soll dieses Lesezeichen wirklich gelöscht werden?</string>
    <!-- Browser menu button that adds a shortcut to the home fragment -->
    <string name="browser_menu_add_to_shortcuts">Zu Verknüpfungen hinzufügen</string>
    <!-- Browser menu button that removes a shortcut from the home fragment -->
    <string name="browser_menu_remove_from_shortcuts">Aus Verknüpfungen entfernen</string>
    <!-- text shown before the issuer name to indicate who its verified by, parameter is the name of
     the certificate authority that verified the ticket-->
    <string name="certificate_info_verified_by">Verifiziert von: %1$s</string>
    <!-- Login overflow menu delete button -->
    <string name="login_menu_delete_button">Entfernen</string>
    <!-- Login overflow menu edit button -->
    <string name="login_menu_edit_button">Bearbeiten</string>
    <!-- Message in delete confirmation dialog for logins -->
    <string name="login_deletion_confirmation">Sollen diese Zugangsdaten wirklich gelöscht werden?</string>
    <!-- Positive action of a dialog asking to delete  -->
    <string name="dialog_delete_positive">Löschen</string>
    <!-- Negative action of a dialog asking to delete login -->
    <string name="dialog_delete_negative">Abbrechen</string>
    <!--  The saved login options menu description. -->
    <string name="login_options_menu">Optionen für Zugangsdaten</string>
    <!--  The editable text field for a login's web address. -->
    <string name="saved_login_hostname_description">Das bearbeitbare Textfeld für die Internetadresse der Zugangsdaten.</string>
    <!--  The editable text field for a login's username. -->
    <string name="saved_login_username_description">Das bearbeitbare Textfeld für den Benutzernamen der Zugangsdaten.</string>
    <!--  The editable text field for a login's password. -->
    <string name="saved_login_password_description">Das bearbeitbare Textfeld für das Passwort der Zugangsdaten.</string>
    <!--  The button description to save changes to an edited login. -->
    <string name="save_changes_to_login">Änderungen an Zugangsdaten speichern.</string>
    <!--  The page title for editing a saved login. -->
    <string name="edit">Bearbeiten</string>
    <!--  The page title for adding new login. -->
    <string name="add_login">Neue Zugangsdaten hinzufügen</string>
    <!--  The error message in add/edit login view when password field is blank. -->
    <string name="saved_login_password_required">Passwort erforderlich</string>
    <!--  The error message in add login view when username field is blank. -->
    <string name="saved_login_username_required">Benutzername erforderlich</string>
    <!--  The error message in add login view when hostname field is blank. -->
    <string name="saved_login_hostname_required" tools:ignore="UnusedResources">Hostname erforderlich</string>
    <!-- Voice search button content description  -->
    <string name="voice_search_content_description">Sprachsuche</string>
    <!-- Voice search prompt description displayed after the user presses the voice search button -->
    <string name="voice_search_explainer">Sprechen Sie jetzt</string>

    <!--  The error message in edit login view when a duplicate username exists. -->
    <string name="saved_login_duplicate">Es existieren bereits Zugangsdaten mit diesem Benutzernamen</string>

    <!-- This is the hint text that is shown inline on the hostname field of the create new login page. 'https://www.example.com' intentionally hardcoded here -->
    <string name="add_login_hostname_hint_text">https://www.example.com</string>
    <!-- This is an error message shown below the hostname field of the add login page when a hostname does not contain http or https. -->
    <string name="add_login_hostname_invalid_text_3">Die Internetadresse muss „https://“ oder „http://“ enthalten</string>
    <!-- This is an error message shown below the hostname field of the add login page when a hostname is invalid. -->
    <string name="add_login_hostname_invalid_text_2">Gültiger Hostname erforderlich</string>

    <!-- Synced Tabs -->
    <!-- Text displayed to ask user to connect another device as no devices found with account -->
    <string name="synced_tabs_connect_another_device">Weiteres Gerät verbinden.</string>
    <!-- Text displayed asking user to re-authenticate -->
    <string name="synced_tabs_reauth">Bitte erneut authentifizieren.</string>
    <!-- Text displayed when user has disabled tab syncing in Firefox Sync Account -->
    <string name="synced_tabs_enable_tab_syncing">Bitte aktivieren Sie die Tab-Synchronisierung.</string>
    <!-- Text displayed when user has no tabs that have been synced -->
    <string name="synced_tabs_no_tabs">Sie haben keine offenen Tabs in Firefox auf Ihren anderen Geräten.</string>
    <!-- Text displayed in the synced tabs screen when a user is not signed in to Firefox Sync describing Synced Tabs -->
    <string name="synced_tabs_sign_in_message">Zeigt eine Liste der Tabs von Ihren anderen Geräten an.</string>
    <!-- Text displayed on a button in the synced tabs screen to link users to sign in when a user is not signed in to Firefox Sync -->
    <string name="synced_tabs_sign_in_button">Zum Synchronisieren anmelden</string>

    <!-- The text displayed when a synced device has no tabs to show in the list of Synced Tabs. -->
    <string name="synced_tabs_no_open_tabs">Keine offenen Tabs</string>

    <!-- Content description for expanding a group of synced tabs. -->
    <string name="synced_tabs_expand_group">Gruppe synchronisierter Tabs erweitern</string>
    <!-- Content description for collapsing a group of synced tabs. -->
    <string name="synced_tabs_collapse_group">Gruppe synchronisierter Tabs einklappen</string>

    <!-- Top Sites -->
    <!-- Title text displayed in the dialog when shortcuts limit is reached. -->
    <string name="shortcut_max_limit_title">Obergrenze für Verknüpfungen erreicht</string>
    <!-- Content description text displayed in the dialog when shortcut limit is reached. -->
    <string name="shortcut_max_limit_content">Entfernen Sie eine der Verknüpfungen, um eine neue hinzuzufügen. Tippen und halten Sie die Seite und wählen Sie „Entfernen“.</string>
    <!-- Confirmation dialog button text when top sites limit is reached. -->
    <string name="top_sites_max_limit_confirmation_button">Ok, verstanden</string>

    <!-- Label for the preference to show the shortcuts for the most visited top sites on the homepage -->
    <string name="top_sites_toggle_top_recent_sites_4">Verknüpfungen</string>
	<!-- Title text displayed in the rename top site dialog. -->
	<string name="top_sites_rename_dialog_title">Name</string>
    <!-- Hint for renaming title of a shortcut -->
    <string name="shortcut_name_hint">Name der Verknüpfung</string>
	<!-- Button caption to confirm the renaming of the top site. -->
	<string name="top_sites_rename_dialog_ok">OK</string>
	<!-- Dialog button text for canceling the rename top site prompt. -->
	<string name="top_sites_rename_dialog_cancel">Abbrechen</string>

    <!-- Text for the menu button to open the homepage settings. -->
    <string name="top_sites_menu_settings">Einstellungen</string>
    <!-- Text for the menu button to navigate to sponsors and privacy support articles. '&amp;' is replaced with the ampersand symbol: & -->
    <string name="top_sites_menu_sponsor_privacy">Unsere Sponsoren &amp; Ihre Privatsphäre</string>
    <!-- Label text displayed for a sponsored top site. -->
    <string name="top_sites_sponsored_label">Gesponsert</string>

    <!-- Inactive tabs in the tabs tray -->
    <!-- Title text displayed in the tabs tray when a tab has been unused for 14 days. -->
    <string name="inactive_tabs_title">Inaktive Tabs</string>
    <!-- Content description for closing all inactive tabs -->
    <string name="inactive_tabs_delete_all">Alle inaktiven Tabs schließen</string>

    <!-- Content description for expanding the inactive tabs section. -->
    <string name="inactive_tabs_expand_content_description">Inaktive Tabs ausklappen</string>
    <!-- Content description for collapsing the inactive tabs section. -->
    <string name="inactive_tabs_collapse_content_description">Inaktive Tabs einklappen</string>

    <!-- Inactive tabs auto-close message in the tabs tray -->
    <!-- The header text of the auto-close message when the user is asked if they want to turn on the auto-closing of inactive tabs. -->
    <string name="inactive_tabs_auto_close_message_header" tools:ignore="UnusedResources">Nach einem Monat automatisch schließen?</string>
    <!-- A description below the header to notify the user what the inactive tabs auto-close feature is. -->
    <string name="inactive_tabs_auto_close_message_description" tools:ignore="UnusedResources">Firefox kann Tabs schließen, die Sie im letzten Monat nicht angesehen haben.</string>
    <!-- A call to action below the description to allow the user to turn on the auto closing of inactive tabs. -->
    <string name="inactive_tabs_auto_close_message_action" tools:ignore="UnusedResources">AUTOMATISCHES SCHLIESSEN AKTIVIEREN</string>

    <!-- Text for the snackbar to confirm auto-close is enabled for inactive tabs -->
    <string name="inactive_tabs_auto_close_message_snackbar">Automatisches Schließen aktiviert</string>

    <!-- Awesome bar suggestion's headers -->
    <!-- Search suggestions title for Firefox Suggest. -->
    <string name="firefox_suggest_header">Firefox-Vorschläge</string>

    <!-- Title for search suggestions when Google is the default search suggestion engine. -->
    <string name="google_search_engine_suggestion_header">Google-Suche</string>
    <!-- Title for search suggestions when the default search suggestion engine is anything other than Google. The first parameter is default search engine name. -->
    <string name="other_default_search_engine_suggestion_header">%s-Suche</string>

    <!-- Default browser experiment -->
    <string name="default_browser_experiment_card_text">Stellen Sie Links von Websites, E-Mails und Nachrichten so ein, dass sie in Firefox automatisch geöffnet werden.</string>

    <!-- Content description for close button in collection placeholder. -->
    <string name="remove_home_collection_placeholder_content_description">Entfernen</string>

    <!-- Content description radio buttons with a link to more information -->
    <string name="radio_preference_info_content_description">Klicken Sie hier für weitere Details</string>

    <!-- Content description for the action bar "up" button -->
    <string name="action_bar_up_description">Nach oben navigieren</string>

    <!-- Content description for privacy content close button -->
    <string name="privacy_content_close_button_content_description">Schließen</string>

    <!-- Pocket recommended stories -->
    <!-- Header text for a section on the home screen. -->
    <string name="pocket_stories_header_1">Geschichten, die zum Nachdenken anregen</string>
    <!-- Header text for a section on the home screen. -->
    <string name="pocket_stories_categories_header">Geschichten nach Thema</string>
    <!-- Text of a button allowing users to access an external url for more Pocket recommendations. -->
    <string name="pocket_stories_placeholder_text">Mehr entdecken</string>
    <!-- Title of an app feature. Smaller than a heading. The first parameter is product name Pocket -->
    <string name="pocket_stories_feature_title_2">Unterstützt durch %s.</string>
    <!-- Caption for describing a certain feature. The placeholder is for a clickable text (eg: Learn more) which will load an url in a new tab when clicked.  -->
    <string name="pocket_stories_feature_caption">Teil der Firefox-Familie. %s</string>
    <!-- Clickable text for opening an external link for more information about Pocket. -->
    <string name="pocket_stories_feature_learn_more">Weitere Informationen</string>

    <!-- Text indicating that the Pocket story that also displays this text is a sponsored story by other 3rd party entity. -->
    <string name="pocket_stories_sponsor_indication">Gesponsert</string>

    <!-- Snackbar message for enrolling in a Nimbus experiment from the secret settings when Studies preference is Off.-->
    <string name="experiments_snackbar">Telemetrie aktivieren, um Daten zu senden.</string>
    <!-- Snackbar button text to navigate to telemetry settings.-->
    <string name="experiments_snackbar_button">Einstellungen öffnen</string>

    <!-- Accessibility services actions labels. These will be appended to accessibility actions like "Double tap to.." but not by or applications but by services like Talkback. -->
    <!-- Action label for elements that can be collapsed if interacting with them. Talkback will append this to say "Double tap to collapse". -->
    <string name="a11y_action_label_collapse">Einklappen</string>
    <!-- Action label for elements that can be expanded if interacting with them. Talkback will append this to say "Double tap to expand". -->
    <string name="a11y_action_label_expand">Ausklappen</string>
    <!-- Action label for links to a website containing documentation about a wallpaper collection. Talkback will append this to say "Double tap to open link to learn more about this collection". -->
    <string name="a11y_action_label_wallpaper_collection_learn_more">Link öffnen, um mehr über diese Sammlung zu erfahren</string>
    <!-- Action label for links that point to an article. Talkback will append this to say "Double tap to read the article". -->
    <string name="a11y_action_label_read_article">den Artikel zu lesen</string>
    <!-- Action label for links to the Firefox Pocket website. Talkback will append this to say "Double tap to open link to learn more". -->
    <string name="a11y_action_label_pocket_learn_more">Link öffnen, um mehr zu erfahren</string>
</resources><|MERGE_RESOLUTION|>--- conflicted
+++ resolved
@@ -65,8 +65,8 @@
         The first parameter is the name of the app defined in app_name (for example: Fenix) -->
     <string name="private_browsing_placeholder_description_2">%1$s leert die eingegebenen Suchbegriffe und besuchten Webseiten aller privaten Tabs wenn Sie diese schließen oder die App beenden. Das macht Sie gegenüber Website-Betreibern und Internetanbietern nicht anonym, aber erleichtert es Ihnen, dass andere Nutzer dieses Geräts Ihre Aktivitäten nicht einsehen können.</string>
     <string name="private_browsing_common_myths">
-       
-       
+
+
     Häufige Missverständnisse über das Surfen im Privaten Modus</string>
 
     <!-- Private mode shortcut "contextual feature recommendation" (CFR) -->
@@ -303,38 +303,6 @@
     <!-- Juno first user onboarding flow experiment -->
     <!-- Title for set firefox as default browser screen.
         The first parameter is the name of the app defined in app_name (for example: Fenix) -->
-<<<<<<< HEAD
-    <string name="juno_onboarding_default_browser_title" tools:ignore="UnusedResources">Machen Sie %s zu Ihrem Browser Nr. 1.</string>
-    <!-- Description for set firefox as default browser screen.
-        The first parameter is the Firefox brand name.
-        The second parameter is the string with key "juno_onboarding_default_browser_description_link_text". -->
-    <string name="juno_onboarding_default_browser_description" tools:ignore="UnusedResources">%1$s stellt Menschen über Gewinne und schützt Ihre Privatsphäre, indem er websiteübergreifende Tracker blockiert.\n\nErfahren Sie mehr in unserem %2$s.</string>
-    <!-- Text for the link to the privacy notice webpage for set as firefox default browser screen.
-    This is part of the string with the key "juno_onboarding_default_browser_description". -->
-    <string name="juno_onboarding_default_browser_description_link_text" tools:ignore="UnusedResources">Datenschutzhinweis</string>
-    <!-- Text for the button to set firefox as default browser on the device -->
-    <string name="juno_onboarding_default_browser_positive_button" tools:ignore="UnusedResources">Als Standardbrowser festlegen</string>
-    <!-- Text for the button dismiss the screen and move on with the flow -->
-    <string name="juno_onboarding_default_browser_negative_button" tools:ignore="UnusedResources">Nicht jetzt</string>
-    <!-- Title for sign in to sync screen. -->
-    <string name="juno_onboarding_sign_in_title" tools:ignore="UnusedResources">Wechseln Sie vom Handy zum Laptop und zurück</string>
-    <!-- Description for sign in to sync screen. -->
-    <string name="juno_onboarding_sign_in_description" tools:ignore="UnusedResources">Holen Sie sich die Tabs und Passwörter von Ihren anderen Geräten, um dort weiterzumachen, wo Sie aufgehört haben.</string>
-    <!-- Text for the button to sign in to sync on the device -->
-    <string name="juno_onboarding_sign_in_positive_button" tools:ignore="UnusedResources">Anmelden</string>
-    <!-- Text for the button dismiss the screen and move on with the flow -->
-    <string name="juno_onboarding_sign_in_negative_button" tools:ignore="UnusedResources">Nicht jetzt</string>
-    <!-- Title for enable notification permission screen.
-        The first parameter is the name of the app defined in app_name (for example: Fenix) -->
-    <string name="juno_onboarding_enable_notifications_title" tools:ignore="UnusedResources">Benachrichtigungen helfen Ihnen, mehr aus %s zu machen</string>
-    <!-- Description for enable notification permission screen.
-        The first parameter is the name of the app defined in app_name (for example: Fenix) -->
-    <string name="juno_onboarding_enable_notifications_description" tools:ignore="UnusedResources">Versenden Sie Tabs zwischen Geräten, verwalten Sie Downloads und erhalten Sie Tipps zur optimalen Nutzung von %s.</string>
-    <!-- Text for the button to request notification permission on the device -->
-    <string name="juno_onboarding_enable_notifications_positive_button" tools:ignore="UnusedResources">Benachrichtigungen aktivieren</string>
-    <!-- Text for the button dismiss the screen and move on with the flow -->
-    <string name="juno_onboarding_enable_notifications_negative_button" tools:ignore="UnusedResources">Nicht jetzt</string>
-=======
     <string name="juno_onboarding_default_browser_title">Machen Sie %s zu Ihrem Browser Nr. 1.</string>
     <!-- Title for set firefox as default browser screen used by Nimbus experiments. Nimbus experiments do not support string placeholders.
         Note: The word "Firefox" should NOT be translated -->
@@ -377,7 +345,6 @@
     <string name="juno_onboarding_enable_notifications_positive_button">Benachrichtigungen aktivieren</string>
     <!-- Text for the button dismiss the screen and move on with the flow -->
     <string name="juno_onboarding_enable_notifications_negative_button">Nicht jetzt</string>
->>>>>>> daf88cc5
 
     <!-- Search Widget -->
     <!-- Content description for searching with a widget. The first parameter is the name of the application.-->
@@ -472,11 +439,6 @@
     <string name="reduce_cookie_banner_control_experiment_dialog_title" moz:RemovedIn="112" tools:ignore="UnusedResources">Weg mit Cookie-Bannern!</string>
     <!-- Title text for the cookie banner re-engagement dialog. The first parameter is the application name. -->
     <string name="reduce_cookie_banner_dialog_title">%1$s erlauben, Cookie-Banner abzulehnen?</string>
-<<<<<<< HEAD
-    <!-- Body text for the dialog use on the control branch of the experiment to determine which context users engaged the most -->
-    <string name="reduce_cookie_banner_control_experiment_dialog_body_1" moz:RemovedIn="111" tools:ignore="UnusedResources">Cookie-Anfragen nach Möglichkeit automatisch ablehnen.</string>
-=======
->>>>>>> daf88cc5
     <!-- Body text for the dialog use on the control branch of the experiment to determine which context users engaged the most.The first parameter is the application name -->
     <string name="reduce_cookie_banner_control_experiment_dialog_body_2" moz:RemovedIn="112" tools:ignore="UnusedResources">%1$s erlauben, Cookie-Anfragen nach Möglichkeit automatisch abzulehnen?</string>
     <!-- Body text for the cookie banner re-engagement dialog use. The first parameter is the application name. -->
@@ -1335,19 +1297,11 @@
     <!-- Survey -->
     <!-- Text shown in the fullscreen message that pops up to ask user to take a short survey.
     The app name is in the text, due to limitations with localizing Nimbus experiments -->
-<<<<<<< HEAD
-    <string name="nimbus_survey_message_text" tools:ignore="UnusedResources">Bitte helfen Sie dabei, Firefox zu verbessern, indem Sie an einer kurzen Umfrage teilnehmen.</string>
-    <!-- Preference for taking the short survey. -->
-    <string name="preferences_take_survey" tools:ignore="UnusedResources">Umfrage ausfüllen</string>
-    <!-- Preference for not taking the short survey. -->
-    <string name="preferences_not_take_survey" tools:ignore="UnusedResources">Nein, danke</string>
-=======
     <string name="nimbus_survey_message_text">Bitte helfen Sie dabei, Firefox zu verbessern, indem Sie an einer kurzen Umfrage teilnehmen.</string>
     <!-- Preference for taking the short survey. -->
     <string name="preferences_take_survey">Umfrage ausfüllen</string>
     <!-- Preference for not taking the short survey. -->
     <string name="preferences_not_take_survey">Nein, danke</string>
->>>>>>> daf88cc5
 
     <!-- Snackbar -->
     <!-- Text shown in snackbar when user deletes a collection -->
@@ -1707,10 +1661,10 @@
     <string name="browser_toolbar_long_press_popup_paste_and_go">Einfügen &amp; Los</string>
     <!-- Paste the text in the clipboard -->
     <string name="browser_toolbar_long_press_popup_paste">Einfügen</string>
-  
+
     <!-- Snackbar message shown after an URL has been copied to clipboard. -->
     <string name="browser_toolbar_url_copied_to_clipboard_snackbar">URL in Zwischenablage kopiert</string>
-  
+
     <!-- Title text for the Add To Homescreen dialog -->
     <string name="add_to_homescreen_title">Zum Startbildschirm hinzufügen</string>
     <!-- Cancel button text for the Add to Homescreen dialog -->
