<?xml version="1.0" encoding="utf-8"?>
<resources xmlns:tools="http://schemas.android.com/tools" xmlns:moz="http://mozac.org/tools">
    <!-- App name for private browsing mode. The first parameter is the name of the app defined in app_name (for example: Fenix)-->
    <string name="app_name_private_5">%s privat</string>
    <!-- App name for private browsing mode. The first parameter is the name of the app defined in app_name (for example: Fenix)-->
    <string name="app_name_private_4">%s (nav. privada)</string>

    <!-- Home Fragment -->
    <!-- Content description (not visible, for screen readers etc.): "Three dot" menu button. -->
    <string name="content_description_menu">Mai d’opcions</string>
    <!-- Content description (not visible, for screen readers etc.): "Private Browsing" menu button. -->
    <string name="content_description_private_browsing_button">Activar la navegacion privada</string>
    <!-- Content description (not visible, for screen readers etc.): "Private Browsing" menu button. -->
    <string name="content_description_disable_private_browsing_button">Desactivar la navigacion privada.</string>
    <!-- Placeholder text shown in the search bar before a user enters text for the default engine -->
    <string name="search_hint">Recèrca o adreça</string>

    <!-- Placeholder text shown in the search bar before a user enters text for a general engine -->
    <string name="search_hint_general_engine">Recercar sul web</string>
    <!-- Placeholder text shown in search bar when using history search -->
    <string name="history_search_hint">Cercar dins l’istoric</string>
    <!-- Placeholder text shown in search bar when using bookmarks search -->
    <string name="bookmark_search_hint">Cercar dins los marcapaginas</string>
    <!-- Placeholder text shown in search bar when using tabs search -->
    <string name="tab_search_hint">Cercar pels onglets</string>
    <!-- Placeholder text shown in the search bar when using application search engines -->
    <string name="application_search_hint">Picatz un tèrme de recèrca</string>
    <!-- No Open Tabs Message Description -->
    <string name="no_open_tabs_description">Vòstres onglets dobèrts seràn visibles aquí.</string>

    <!-- No Private Tabs Message Description -->
    <string name="no_private_tabs_description">Los onglets privats se mostraràn aquí.</string>

    <!-- Tab tray multi select title in app bar. The first parameter is the number of tabs selected -->
    <string name="tab_tray_multi_select_title">%1$d seleccionats</string>
    <!-- Label of button in create collection dialog for creating a new collection  -->
    <string name="tab_tray_add_new_collection">Ajustar una colleccion nòva</string>
    <!-- Label of editable text in create collection dialog for naming a new collection  -->
    <string name="tab_tray_add_new_collection_name">Nom</string>
    <!-- Label of button in save to collection dialog for selecting a current collection  -->
    <string name="tab_tray_select_collection">Seleccionar una colleccion</string>
    <!-- Content description for close button while in multiselect mode in tab tray -->
    <string name="tab_tray_close_multiselect_content_description">Sortir del mòde seleccion multipla</string>
    <!-- Content description for save to collection button while in multiselect mode in tab tray -->
    <string name="tab_tray_collection_button_multiselect_content_description">Enregistrar los onglets seleccionats dins la colleccion</string>
    <!-- Content description on checkmark while tab is selected in multiselect mode in tab tray -->
    <string name="tab_tray_multiselect_selected_content_description">Seleccionat</string>

    <!-- Home - Recently saved bookmarks -->
    <!-- Title for the home screen section with recently saved bookmarks. -->
    <string name="recently_saved_title">Salvats recentament</string>
    <!-- Content description for the button which navigates the user to show all of their saved bookmarks. -->
    <string name="recently_saved_show_all_content_description_2">Afichar totes los marcapaginas enregistrats</string>

    <!-- Text for the menu button to remove a recently saved bookmark from the user's home screen -->
    <string name="recently_saved_menu_item_remove">Levar</string>

    <!-- About content. The first parameter is the name of the application. (For example: Fenix) -->
    <string name="about_content">%1$s es produch per Mozilla.</string>

    <!-- Private Browsing -->
    <!-- Explanation for private browsing displayed to users on home view when they first enable private mode
        The first parameter is the name of the app defined in app_name (for example: Fenix) -->
    <string name="private_browsing_placeholder_description_2">%1$s escafa vòstre istoric de recèrcas e de navegacion quand quitatz l’aplicacion o tampatz totes los onglets e fenèstras de navegacion privada. Malgrat qu’aquò vos faga pas venir anonim pels sites web o vòstre provesidor Internet, fa venir mai simple de gardar privat çò que fasètz en linha pels autres qu’utilizan aqueste aparelh.</string>
    <string name="private_browsing_common_myths">Mites màgers de la navegacion privada</string>

    <!-- True Private Browsing Mode -->
    <!-- Title for info card on private homescreen in True Private Browsing Mode. -->
    <string name="felt_privacy_desc_card_title">Daissatz pas cap de traça sus aqueste aparelh</string>
    <!-- Explanation for private browsing displayed to users on home view when they first enable
        private mode in our new Total Private Browsing mode.
        The first parameter is the name of the app defined in app_name (for example: Firefox Nightly)
        The second parameter is the clickable link text in felt_privacy_info_card_subtitle_link_text -->
    <string name="felt_privacy_info_card_subtitle" moz:removedIn="120" tools:ignore="UnusedResources">%1$s suprimís los cookies, l’istoric e las donadas de sites quand tampatz totas las fenèstras privadas. %2$s</string>
    <!-- Explanation for private browsing displayed to users on home view when they first enable
        private mode in our new Total Private Browsing mode.
        The first parameter is the name of the app defined in app_name (for example: Firefox Nightly)
        The second parameter is the clickable link text in felt_privacy_info_card_subtitle_link_text -->
    <string name="felt_privacy_info_card_subtitle_2">%1$s suprimís los cookies, istoric e donadas de sites quand tampatz totes los onglets de navegacion privada. %2$s</string>
    <!-- Clickable portion of the explanation for private browsing that links the user to our
        about privacy page.
        This string is used in felt_privacy_info_card_subtitle as the second parameter.-->
    <string name="felt_privacy_info_card_subtitle_link_text">Qual pòt veire activitat ?</string>

    <!-- Private mode shortcut "contextual feature recommendation" (CFR) -->
    <!-- Text for the Private mode shortcut CFR message for adding a private mode shortcut to open private tabs from the Home screen -->
    <string name="private_mode_cfr_message_2">Lançar vòstre onglet privat venent d’una tòca.</string>
    <!-- Text for the positive button to accept adding a Private Browsing shortcut to the Home screen -->
    <string name="private_mode_cfr_pos_button_text">Apondre a l’ecran d’acuèlh</string>
    <!-- Text for the negative button to decline adding a Private Browsing shortcut to the Home screen -->
    <string name="cfr_neg_button_text">Non, mercé</string>

    <!-- Open in App "contextual feature recommendation" (CFR) -->
    <!-- Text for the info message. The first parameter is the name of the application.-->
    <string name="open_in_app_cfr_info_message_2">Podètz configurar %1$s per dobrir automaticament los ligams dins las aplicacions.</string>
    <!-- Text for the positive action button -->
    <string name="open_in_app_cfr_positive_button_text">Anar als paramètres</string>
    <!-- Text for the negative action button -->
    <string name="open_in_app_cfr_negative_button_text">Ignorar</string>

    <!-- Total cookie protection "contextual feature recommendation" (CFR) -->
    <!-- Text for the message displayed in the contextual feature recommendation popup promoting the total cookie protection feature. -->
    <string name="tcp_cfr_message">Nòstra foncionalitat la mai potenta de confidencialitat isola ja los traçadors intersites.</string>
    <!-- Text displayed that links to website containing documentation about the "Total cookie protection" feature. -->
    <string name="tcp_cfr_learn_more">Ne saber tocant la proteccion totala contra los cookies</string>


    <!-- Private browsing erase action "contextual feature recommendation" (CFR) -->
    <!-- Text for the message displayed in the contextual feature recommendation popup promoting the erase private browsing feature. -->
    <string name="erase_action_cfr_message">Tocatz aicí per començar una session privada freja. Suprimirà l’istoric, los cookies — tot.</string>


    <!-- Text for the info dialog when camera permissions have been denied but user tries to access a camera feature. -->
    <string name="camera_permissions_needed_message">Accès a la camèra necessari. Anatz als paramètres Android, tocatz Autorizacions puèi Autorizar.</string>
    <!-- Text for the positive action button to go to Android Settings to grant permissions. -->
    <string name="camera_permissions_needed_positive_button_text">Anar als paramètres</string>
    <!-- Text for the negative action button to dismiss the dialog. -->
    <string name="camera_permissions_needed_negative_button_text">Ignorar</string>

    <!-- Text for the banner message to tell users about our auto close feature. -->
    <string name="tab_tray_close_tabs_banner_message">Definir quand tampar automaticament los onglets pas visualizats lo jorn, la setmana o lo mes passat.</string>
    <!-- Text for the positive action button to go to Settings for auto close tabs. -->
    <string name="tab_tray_close_tabs_banner_positive_button_text">Veire las opcions</string>
    <!-- Text for the negative action button to dismiss the Close Tabs Banner. -->
    <string name="tab_tray_close_tabs_banner_negative_button_text">Ignorar</string>

    <!-- Text for the banner message to tell users about our inactive tabs feature. -->
    <string name="tab_tray_inactive_onboarding_message">Los onglets qu’avètz pas consultats fa dos setmanas son desplaçats aicí.</string>
    <!-- Text for the action link to go to Settings for inactive tabs. -->
    <string name="tab_tray_inactive_onboarding_button_text">Desactivar los paramètres</string>

    <!-- Text for title for the auto-close dialog of the inactive tabs. -->
    <string name="tab_tray_inactive_auto_close_title">Tampadura automatica aprèp un mes ?</string>
    <!-- Text for the body for the auto-close dialog of the inactive tabs.
        The first parameter is the name of the application.-->
    <string name="tab_tray_inactive_auto_close_body_2">%1$s pòt tampar los onglets qu’avètz pas consultats pendent lo mes passat.</string>
    <!-- Content description for close button in the auto-close dialog of the inactive tabs. -->
    <string name="tab_tray_inactive_auto_close_button_content_description">Tampar</string>

    <!-- Text for turn on auto close tabs button in the auto-close dialog of the inactive tabs. -->
    <string name="tab_tray_inactive_turn_on_auto_close_button_2">Activar la tampadura auto</string>


    <!-- Home screen icons - Long press shortcuts -->
    <!-- Shortcut action to open new tab -->
    <string name="home_screen_shortcut_open_new_tab_2">Onglet novèl</string>

    <!-- Shortcut action to open new private tab -->
    <string name="home_screen_shortcut_open_new_private_tab_2">Novèl onglet de nav. privada</string>

    <!-- Shortcut action to open Passwords screens -->
    <string name="home_screen_shortcut_open_password_screen">Acorchi senhals</string>

    <!-- Recent Tabs -->
    <!-- Header text for jumping back into the recent tab in the home screen -->
    <string name="recent_tabs_header">Tornar a aqueste onglet</string>
    <!-- Button text for showing all the tabs in the tabs tray -->
    <string name="recent_tabs_show_all">O afichar tot</string>

    <!-- Content description for the button which navigates the user to show all recent tabs in the tabs tray. -->
    <string name="recent_tabs_show_all_content_description_2">Afichar lo boton dels onglets recents</string>

    <!-- Text for button in synced tab card that opens synced tabs tray -->
    <string name="recent_tabs_see_all_synced_tabs_button_text">Veire totes los onglets sincronizats</string>
    <!-- Accessibility description for device icon used for recent synced tab -->
    <string name="recent_tabs_synced_device_icon_content_description">Periferic sincronizat</string>
    <!-- Text for the dropdown menu to remove a recent synced tab from the homescreen -->
    <string name="recent_synced_tab_menu_item_remove">Levar</string>
    <!-- Text for the menu button to remove a grouped highlight from the user's browsing history
         in the Recently visited section -->
    <string name="recent_tab_menu_item_remove">Levar</string>

    <!-- History Metadata -->
    <!-- Header text for a section on the home screen that displays grouped highlights from the
         user's browsing history, such as topics they have researched or explored on the web -->
    <string name="history_metadata_header_2">Visitats fa res</string>
    <!-- Text for the menu button to remove a grouped highlight from the user's browsing history
         in the Recently visited section -->
    <string name="recently_visited_menu_item_remove">Suprimir</string>

    <!-- Content description for the button which navigates the user to show all of their history. -->
    <string name="past_explorations_show_all_content_description_2">Afichar totas las navegacions passadas</string>

    <!-- Browser Fragment -->
    <!-- Content description (not visible, for screen readers etc.): Navigate backward (browsing history) -->
    <string name="browser_menu_back">Tornar</string>
    <!-- Content description (not visible, for screen readers etc.): Navigate forward (browsing history) -->
    <string name="browser_menu_forward">Pagina seguenta</string>
    <!-- Content description (not visible, for screen readers etc.): Refresh current website -->
    <string name="browser_menu_refresh">Actualizar</string>
    <!-- Content description (not visible, for screen readers etc.): Stop loading current website -->
    <string name="browser_menu_stop">Arrestar</string>
    <!-- Browser menu button that opens the addon manager -->
    <string name="browser_menu_add_ons">Moduls</string>
    <!-- Browser menu button that opens account settings -->
    <string name="browser_menu_account_settings">Informacion compte</string>
    <!-- Text displayed when there are no add-ons to be shown -->
    <string name="no_add_ons">Cap d’extension aquí</string>
    <!-- Browser menu button that sends a user to help articles -->
    <string name="browser_menu_help">Ajuda</string>
    <!-- Browser menu button that sends a to a the what's new article -->
    <string name="browser_menu_whats_new">Novetats</string>
    <!-- Browser menu button that opens the settings menu -->
    <string name="browser_menu_settings">Paramètres</string>
    <!-- Browser menu button that opens a user's library -->
    <string name="browser_menu_library">Bibliotèca</string>
    <!-- Browser menu toggle that requests a desktop site -->
    <string name="browser_menu_desktop_site">Version ordenador</string>
    <!-- Browser menu button that reopens a private tab as a regular tab -->
    <string name="browser_menu_open_in_regular_tab">Dobrir dins un onglet classic</string>
    <!-- Browser menu toggle that adds a shortcut to the site on the device home screen. -->
    <string name="browser_menu_add_to_homescreen">Apondre a l’ecran d’acuèlh</string>
    <!-- Browser menu toggle that installs a Progressive Web App shortcut to the site on the device home screen. -->
    <string name="browser_menu_install_on_homescreen">Installar</string>
    <!-- Content description (not visible, for screen readers etc.) for the Resync tabs button -->
    <string name="resync_button_content_description">Tornar sincronizar</string>
    <!-- Browser menu button that opens the find in page menu -->
    <string name="browser_menu_find_in_page">Recercar dins la pagina</string>
    <!-- Browser menu button that saves the current tab to a collection -->
    <string name="browser_menu_save_to_collection_2">Salvar a la colleccion</string>
    <!-- Browser menu button that open a share menu to share the current site -->
    <string name="browser_menu_share">Partejar</string>
    <!-- Browser menu button shown in custom tabs that opens the current tab in Fenix
        The first parameter is the name of the app defined in app_name (for example: Fenix) -->
    <string name="browser_menu_open_in_fenix">Dobrir amb %1$s</string>
    <!-- Browser menu text shown in custom tabs to indicate this is a Fenix tab
        The first parameter is the name of the app defined in app_name (for example: Fenix) -->
    <string name="browser_menu_powered_by">FONCIONA GRÀCIA A %1$s</string>
    <!-- Browser menu text shown in custom tabs to indicate this is a Fenix tab
        The first parameter is the name of the app defined in app_name (for example: Fenix) -->
    <string name="browser_menu_powered_by2">Fonciona gràcia a %1$s</string>

    <!-- Browser menu button to put the current page in reader mode -->
    <string name="browser_menu_read">Mòde lectura</string>
    <!-- Browser menu button content description to close reader mode and return the user to the regular browser -->
    <string name="browser_menu_read_close">Tampar la vista de lectura</string>
    <!-- Browser menu button to open the current page in an external app -->
    <string name="browser_menu_open_app_link">Dobrir amb l’aplicacion</string>

    <!-- Browser menu button to show reader view appearance controls e.g. the used font type and size -->
    <string name="browser_menu_customize_reader_view">Personalizar la vista lectura</string>
    <!-- Browser menu label for adding a bookmark -->
    <string name="browser_menu_add">Apondre</string>
    <!-- Browser menu label for editing a bookmark -->
    <string name="browser_menu_edit">Modificar</string>

    <!-- Button shown on the home page that opens the Customize home settings -->
    <string name="browser_menu_customize_home_1">Personalizar la pagina d’acuèlh</string>
    <!-- Browser Toolbar -->
    <!-- Content description for the Home screen button on the browser toolbar -->
    <string name="browser_toolbar_home">Ecran d’acuèlh</string>

    <!-- Content description (not visible, for screen readers etc.): Erase button: Erase the browsing
         history and go back to the home screen. -->
    <string name="browser_toolbar_erase">Netejar l’istoric de navegacion</string>
    <!-- Locale Settings Fragment -->
    <!-- Content description for tick mark on selected language -->
    <string name="a11y_selected_locale_content_description">Lenga seleccionada</string>
    <!-- Text for default locale item -->
    <string name="default_locale_text">Segon la lenga del periferic</string>
    <!-- Placeholder text shown in the search bar before a user enters text -->
    <string name="locale_search_hint">Cercar una lenga</string>

    <!-- Search Fragment -->
    <!-- Button in the search view that lets a user search by scanning a QR code -->
    <string name="search_scan_button">Numerizar</string>
    <!-- Button in the search view that lets a user change their search engine -->
    <string name="search_engine_button" moz:RemovedIn="121" tools:ignore="UnusedResources">Motor de recèrca</string>
    <!-- Button in the search view when shortcuts are displayed that takes a user to the search engine settings -->
    <string name="search_shortcuts_engine_settings">Paramètres del motor de recèrca</string>
    <!-- Button in the search view that lets a user navigate to the site in their clipboard -->
    <string name="awesomebar_clipboard_title">Utilizar lo ligam del quichapapièr</string>
    <!-- Button in the search suggestions onboarding that allows search suggestions in private sessions -->
    <string name="search_suggestions_onboarding_allow_button">Autorizar</string>
    <!-- Button in the search suggestions onboarding that does not allow search suggestions in private sessions -->
    <string name="search_suggestions_onboarding_do_not_allow_button">Autorizar pas</string>
    <!-- Search suggestion onboarding hint title text -->
    <string name="search_suggestions_onboarding_title">Autorizar las suggestions de recèrca en navegacion privada ?</string>
    <!-- Search suggestion onboarding hint description text, first parameter is the name of the app defined in app_name (for example: Fenix)-->
    <string name="search_suggestions_onboarding_text">%s enviarà tot çò que picatz dins la barra d’adreça al motor de recèrca</string>

    <!-- Search engine suggestion title text. The first parameter is the name of the suggested engine-->
    <string name="search_engine_suggestions_title">Cercar %s</string>
    <!-- Search engine suggestion description text -->
    <string name="search_engine_suggestions_description">Recèrcas dirèctament dins la barra d’adreça</string>

    <!-- Menu option in the search selector menu to open the search settings -->
    <string name="search_settings_menu_item">Paramètres de recèrca</string>

    <!-- Header text for the search selector menu -->
    <string name="search_header_menu_item_2">Aqueste còp cercar amb :</string>

    <!-- Content description (not visible, for screen readers etc.): Search engine icon. The first parameter is the search engine name (for example: DuckDuckGo). -->
    <string name="search_engine_icon_content_description" tools:ignore="UnusedResources">Motor de recèrca %s</string>

    <!-- Home onboarding -->
    <!-- Onboarding home screen popup dialog, shown on top of the Jump back in section. -->
    <string name="onboarding_home_screen_jump_back_contextual_hint_2">Fasètz coneissença amb vòstra pagina d’acuèlh personalizada. Onglets recents, marcapaginas e resultats de recèrca apreissaràn aicí.</string>
    <!-- Home onboarding dialog welcome screen title text. -->
    <string name="onboarding_home_welcome_title_2">Benvengut dins un Internet mai personal</string>
    <!-- Home onboarding dialog welcome screen description text. -->
    <string name="onboarding_home_welcome_description">Mai de colors. Melhora confidencialitat. Meteis engatjament per las personas abans lo profièch.</string>
    <!-- Home onboarding dialog sign into sync screen title text. -->
    <string name="onboarding_home_sync_title_3">Bascular d’ecran es mai facil que jamai</string>
    <!-- Home onboarding dialog sign into sync screen description text. -->
    <string name="onboarding_home_sync_description">Tornatz ont èretz amb los onglets d’autres aparelhs que figuran ara per la pagina d’acuèlh.</string>
    <!-- Text for the button to continue the onboarding on the home onboarding dialog. -->
    <string name="onboarding_home_get_started_button">Per començar</string>
    <!-- Text for the button to navigate to the sync sign in screen on the home onboarding dialog. -->
    <string name="onboarding_home_sign_in_button">Connexion</string>
    <!-- Text for the button to skip the onboarding on the home onboarding dialog. -->
    <string name="onboarding_home_skip_button">Passar</string>

    <!-- Onboarding home screen sync popup dialog message, shown on top of Recent Synced Tabs in the Jump back in section. -->
    <string name="sync_cfr_message">Vòstre onglets son sincronizatz ! Tornatz ont èretz sus vòstre autre aparelh.</string>

    <!-- Content description (not visible, for screen readers etc.): Close button for the home onboarding dialog -->
    <string name="onboarding_home_content_description_close_button">Tampar</string>

    <!-- Notification pre-permission dialog -->
    <!-- Enable notification pre permission dialog title
        The first parameter is the name of the app defined in app_name (for example: Fenix) -->
    <string name="onboarding_home_enable_notifications_title">Las notificacions vos ajudan a ne far mai amb %s</string>
    <!-- Enable notification pre permission dialog description with rationale
        The first parameter is the name of the app defined in app_name (for example: Fenix) -->
    <string name="onboarding_home_enable_notifications_description">Sincronizar los onglets entre vòstres aparelhs, gerissètz los telecargaments, obtenètz de conselhs per trapar çò melhor de la proteccion de la vida privada de %s e encara mai.</string>
    <!-- Text for the button to request notification permission on the device -->
    <string name="onboarding_home_enable_notifications_positive_button">Contunhar</string>
    <!-- Text for the button to not request notification permission on the device and dismiss the dialog -->
    <string name="onboarding_home_enable_notifications_negative_button">Mai tard</string>

    <!-- Juno first user onboarding flow experiment, strings are marked unused as they are only referenced by Nimbus experiments. -->
    <!-- Title for set firefox as default browser screen used by Nimbus experiments. Nimbus experiments do not support string placeholders.
        Note: The word "Firefox" should NOT be translated -->
<<<<<<< HEAD
    <string name="juno_onboarding_default_browser_title_nimbus" tools:ignore="UnusedResources">Far de Firefox vòstre navegador per defaut</string>
=======
    <string name="juno_onboarding_default_browser_title_nimbus" moz:removedIn="120" tools:ignore="UnusedResources">Far de Firefox vòstre navegador per defaut</string>
    <!-- Title for set firefox as default browser screen used by Nimbus experiments. -->
    <string name="juno_onboarding_default_browser_title_nimbus_2">Nos impòrta vòstra vida privada</string>
>>>>>>> eeb875b8
    <!-- Description for set firefox as default browser screen used by Nimbus experiments. Nimbus experiments do not support string placeholders.
        Note: The word "Firefox" should NOT be translated -->
    <string name="juno_onboarding_default_browser_description_nimbus" moz:removedIn="120" tools:ignore="UnusedResources">Firefox considèra la gent abans l’argent e defend vòstra vida privada en blocant los traçadors intersites.\n\nAprenètz-ne mai dins nòstre nòta sus la confidencialitat.</string>
    <!-- Description for set firefox as default browser screen used by Nimbus experiments. -->
    <string name="juno_onboarding_default_browser_description_nimbus_2">Nòstre navegador sostengut per una organizacion sens but lucratiu empacha las entrepresas de vos seguir secrètament sul Web.\n\nPer ne saber mai consultatz nòstra politica de confidencialitat.</string>
    <!-- Text for the link to the privacy notice webpage for set as firefox default browser screen.
    This is part of the string with the key "juno_onboarding_default_browser_description". -->
    <string name="juno_onboarding_default_browser_description_link_text" tools:ignore="UnusedResources">politica de confidencialitat</string>
    <!-- Text for the button to set firefox as default browser on the device -->
    <string name="juno_onboarding_default_browser_positive_button" tools:ignore="UnusedResources">Definir coma navegador per defaut</string>
    <!-- Text for the button dismiss the screen and move on with the flow -->
    <string name="juno_onboarding_default_browser_negative_button" tools:ignore="UnusedResources">Pas ara</string>
    <!-- Title for sign in to sync screen. -->
    <string name="juno_onboarding_sign_in_title" moz:removedIn="120" tools:ignore="UnusedResources">Basculatz del mobil a l’ordenador e invèrsament</string>
    <!-- Title for sign in to sync screen. -->
    <string name="juno_onboarding_sign_in_title_2">Demoratz en lòc segur amb lo chiframent quand basculatz d’aparelh</string>
    <!-- Description for sign in to sync screen. -->
    <string name="juno_onboarding_sign_in_description" moz:removedIn="120" tools:ignore="UnusedResources">Trapatz los onglets e senhals d’autres aparelhs per tornar ont eratz.</string>
    <!-- Description for sign in to sync screen. Nimbus experiments do not support string placeholders.
     Note: The word "Firefox" should NOT be translated -->
    <string name="juno_onboarding_sign_in_description_2">Quand vos connectatz e activatz la sincronizacion, vòstra seguretat es renfortida. Firefox chifra vòstres senhals, marcapaginas e encara mai de causas.</string>
    <!-- Text for the button to sign in to sync on the device -->
    <string name="juno_onboarding_sign_in_positive_button" tools:ignore="UnusedResources">Connexion</string>
    <!-- Text for the button dismiss the screen and move on with the flow -->
    <string name="juno_onboarding_sign_in_negative_button" tools:ignore="UnusedResources">Pas ara</string>
    <!-- Title for enable notification permission screen used by Nimbus experiments. Nimbus experiments do not support string placeholders.
        Note: The word "Firefox" should NOT be translated -->
<<<<<<< HEAD
    <string name="juno_onboarding_enable_notifications_title_nimbus" tools:ignore="UnusedResources">Las notificacions vos ajudan a ne far mai amb Firefox</string>
=======
    <string name="juno_onboarding_enable_notifications_title_nimbus" moz:removedIn="120" tools:ignore="UnusedResources">Las notificacions vos ajudan a ne far mai amb Firefox</string>
    <!-- Title for enable notification permission screen used by Nimbus experiments. Nimbus experiments do not support string placeholders.
        Note: The word "Firefox" should NOT be translated -->
    <string name="juno_onboarding_enable_notifications_title_nimbus_2">Las notificacions vos ajudan a demorar en seguretat amb Firefox</string>
>>>>>>> eeb875b8
    <!-- Description for enable notification permission screen used by Nimbus experiments. Nimbus experiments do not support string placeholders.
       Note: The word "Firefox" should NOT be translated -->
    <string name="juno_onboarding_enable_notifications_description_nimbus" moz:removedIn="120" tools:ignore="UnusedResources">Enviatz los onglets d’un aparelh a l’autre, gerissètz los telecargaments e obtenètz de conselhs per ne far encara mai amb Firefox.</string>
    <!-- Text for the button to request notification permission on the device -->
    <string name="juno_onboarding_enable_notifications_positive_button" tools:ignore="UnusedResources">Activar las notificacions</string>
    <!-- Text for the button dismiss the screen and move on with the flow -->
    <string name="juno_onboarding_enable_notifications_negative_button" tools:ignore="UnusedResources">Mai tard</string>

    <!-- Title for add search widget screen used by Nimbus experiments. Nimbus experiments do not support string placeholders.
        Note: The word "Firefox" should NOT be translated -->
    <string name="juno_onboarding_add_search_widget_title" tools:ignore="UnusedResources">Ensajar lo widget de recèrca Firefox</string>
    <!-- Description for add search widget screen used by Nimbus experiments. Nimbus experiments do not support string placeholders.
        Note: The word "Firefox" should NOT be translated -->
    <string name="juno_onboarding_add_search_widget_description" tools:ignore="UnusedResources">Amb Firefox per l’ecran d’acuèlh auretz accès facilament al navegador dedicat a la vida privada que bloca los traçadors intersites.</string>
    <!-- Text for the button to add search widget on the device used by Nimbus experiments. Nimbus experiments do not support string placeholders.
        Note: The word "Firefox" should NOT be translated -->
    <string name="juno_onboarding_add_search_widget_positive_button" tools:ignore="UnusedResources">Apondre lo widget Firefox</string>
    <!-- Text for the button to dismiss the screen and move on with the flow -->
    <string name="juno_onboarding_add_search_widget_negative_button" tools:ignore="UnusedResources">Pas ara</string>

    <!-- Search Widget -->
    <!-- Content description for searching with a widget. The first parameter is the name of the application.-->
    <string name="search_widget_content_description_2">Dobrir dins un onglet %1$s novèl</string>
    <!-- Text preview for smaller sized widgets -->
    <string name="search_widget_text_short">Recercar</string>
    <!-- Text preview for larger sized widgets -->
    <string name="search_widget_text_long">Recercar sul web</string>

    <!-- Content description (not visible, for screen readers etc.): Voice search -->
    <string name="search_widget_voice">Recèrca a la votz</string>

    <!-- Preferences -->
    <!-- Title for the settings page-->
    <string name="settings">Paramètres</string>
    <!-- Preference category for general settings -->
    <string name="preferences_category_general">General</string>
    <!-- Preference category for all links about Fenix -->
    <string name="preferences_category_about">A prepaus</string>
    <!-- Preference category for settings related to changing the default search engine -->
    <string name="preferences_category_select_default_search_engine">Seleccionatz-ne un</string>
    <!-- Preference for settings related to managing search shortcuts for the quick search menu -->
    <string name="preferences_manage_search_shortcuts" moz:removedIn="120" tools:ignore="UnusedResources">Gerir los acorchis de recèrca</string>
    <!-- Preference for settings related to managing search shortcuts for the quick search menu -->
    <string name="preferences_manage_search_shortcuts_2">Gerir los motors de recèrcas alternatius</string>
    <!-- Summary for preference for settings related to managing search shortcuts for the quick search menu -->
    <string name="preferences_manage_search_shortcuts_summary">Modificar los motors de recèrca visibles al menú de recèrca</string>
    <!-- Preference category for settings related to managing search shortcuts for the quick search menu -->
    <string name="preferences_category_engines_in_search_menu">Motors de recèrca visibles al menú de recèrca</string>
    <!-- Preference for settings related to changing the default search engine -->
    <string name="preferences_default_search_engine">Motor de recèrca per defaut</string>
    <!-- Preference for settings related to Search -->
    <string name="preferences_search">Recèrca</string>
    <!-- Preference for settings related to Search engines -->
    <string name="preferences_search_engines">Motors de recèrca</string>
    <!-- Preference for settings related to Search engines suggestions-->
    <string name="preferences_search_engines_suggestions">Suggestions dels motors de recèrcas</string>
    <!-- Preference for settings related to Search address bar -->
    <string name="preferences_search_address_bar" moz:removedIn="120" tools:ignore="UnusedResources">Barra d‘adreça</string>
    <!-- Preference Category for settings related to Search address bar -->
    <string name="preferences_settings_address_bar">Preferéncias de la barra d’adreça</string>
    <!-- Preference Category for settings to Firefox Suggest -->
    <string name="preference_search_address_bar_fx_suggest">Barra d’adreça - Firefox Suggest</string>
    <!-- Preference link to Learn more about Firefox Suggest -->
    <string name="preference_search_learn_about_fx_suggest">Ne saber mai tocant Firefox Suggest</string>
    <!-- Preference link to rating Fenix on the Play Store -->
    <string name="preferences_rate">Valorar sus Google Play</string>
    <!-- Preference linking to about page for Fenix
        The first parameter is the name of the app defined in app_name (for example: Fenix) -->
    <string name="preferences_about">A prepaus de %1$s</string>

    <!-- Preference for settings related to changing the default browser -->
    <string name="preferences_set_as_default_browser">Definir coma navegador per defaut</string>
    <!-- Preference category for advanced settings -->
    <string name="preferences_category_advanced">Avançat</string>
    <!-- Preference category for privacy and security settings -->
    <string name="preferences_category_privacy_security">Vida privada e seguretat</string>
    <!-- Preference for advanced site permissions -->
    <string name="preferences_site_permissions">Autorizacions de site</string>
    <!-- Preference for private browsing options -->
    <string name="preferences_private_browsing_options">Navegacion privada</string>
    <!-- Preference for opening links in a private tab-->
    <string name="preferences_open_links_in_a_private_tab">Dobrir los ligams en navigacion privada</string>
    <!-- Preference for allowing screenshots to be taken while in a private tab-->
    <string name="preferences_allow_screenshots_in_private_mode">Permetre las capturas d’ecran en navegacion privada</string>
    <!-- Will inform the user of the risk of activating Allow screenshots in private browsing option -->
    <string name="preferences_screenshots_in_private_mode_disclaimer">Se permés, los onglets privats seràn tanben visibles quand mantunas aplicacions son dubèrtas</string>
    <!-- Preference for adding private browsing shortcut -->
    <string name="preferences_add_private_browsing_shortcut">Ajustar un acorchi per la navegacion privada</string>
    <!-- Preference for enabling "HTTPS-Only" mode -->
    <string name="preferences_https_only_title">Mòde HTTPS solament</string>

    <!-- Preference for removing cookie/consent banners from sites automatically. See reduce_cookie_banner_summary for additional context. -->
    <string name="preferences_cookie_banner_reduction">Reduccion de las bandièras de cookies</string>
    <!-- Preference for rejecting or removing as many cookie/consent banners as possible on sites. See reduce_cookie_banner_summary for additional context. -->
    <string name="reduce_cookie_banner_option">Reduire las bandièras de cookies</string>
    <!-- Summary of cookie banner handling preference if the setting disabled is set to off -->
    <string name="reduce_cookie_banner_option_off">Desactivada</string>
    <!-- Summary of cookie banner handling preference if the setting enabled is set to on -->
    <string name="reduce_cookie_banner_option_on">Activada</string>

    <!-- Summary for the preference for rejecting all cookies whenever possible. The first parameter is the application name -->
    <string name="reduce_cookie_banner_summary_1">%1$s ensaja de regetar automaticament las demandas de cookies de las banièras de cookies.</string>
    <!-- Text for indicating cookie banner handling is off this site, this is shown as part of the protections panel with the tracking protection toggle -->
    <string name="reduce_cookie_banner_off_for_site">Desactivada per aqueste site</string>
    <!-- Text for cancel button indicating that cookie banner reduction is not supported for the current site, this is shown as part of the cookie banner details view. -->
    <string name="cookie_banner_handling_details_site_is_not_supported_cancel_button">Anullar</string>
    <!-- Text for request support button indicating that cookie banner reduction is not supported for the current site, this is shown as part of the cookie banner details view. -->
    <string name="cookie_banner_handling_details_site_is_not_supported_request_support_button_2">Enviar la demanda</string>
    <!-- Text for title indicating that cookie banner reduction is not supported for the current site, this is shown as part of the cookie banner details view. -->
    <string name="cookie_banner_handling_details_site_is_not_supported_title_2">Demandar la presa en carga d’aqueste site ?</string>
    <!-- Label for the snackBar, after the user reports with success a website where cookie banner reducer did not work -->
    <string name="cookie_banner_handling_report_site_snack_bar_text_2">Demanda enviada</string>
    <!-- Text for indicating cookie banner handling is on this site, this is shown as part of the protections panel with the tracking protection toggle -->
    <string name="reduce_cookie_banner_on_for_site">Activada per aqueste site</string>
    <!-- Text for indicating that a request for unsupported site was sent to Nimbus (it's a Mozilla library for experiments), this is shown as part of the protections panel with the tracking protection toggle -->
    <string name="reduce_cookie_banner_unsupported_site_request_submitted_2">Demanda de presa en carga enviada</string>
    <!-- Text for indicating cookie banner handling is currently not supported for this site, this is shown as part of the protections panel with the tracking protection toggle -->
    <string name="reduce_cookie_banner_unsupported_site">Site actualament pas pres en carga</string>
    <!-- Title text for a detail explanation indicating cookie banner handling is on this site, this is shown as part of the cookie banner panel in the toolbar. The first parameter is a shortened URL of the current site-->
    <string name="reduce_cookie_banner_details_panel_title_on_for_site">Activar la reduccion de las bandièras de cookies per %1$s ?</string>
    <!-- Title text for a detail explanation indicating cookie banner handling is off this site, this is shown as part of the cookie banner panel in the toolbar. The first parameter is a shortened URL of the current site-->
    <string name="reduce_cookie_banner_details_panel_title_off_for_site">Desactivar la reduccion de las bandièras de cookies per %1$s ?</string>

    <!-- Title text for a detail explanation indicating cookie banner reducer didn't work for the current site, this is shown as part of the cookie banner panel in the toolbar. The first parameter is the application name-->
    <string name="reduce_cookie_banner_details_panel_title_unsupported_site_request_2">%1$s pòt pas refusar automaticament las demandas de cookies per aqueste site. Podètz enviar una demanda de presa en carga d’aqueste site pel futur.</string>
    <!-- Long text for a detail explanation indicating what will happen if cookie banner handling is off for a site, this is shown as part of the cookie banner panel in the toolbar. The first parameter is the application name -->
    <string name="reduce_cookie_banner_details_panel_description_off_for_site">%1$s escafarà los cookies d’aqueste site e actualizarà la pagina. La supression de totes los cookies pòt vos desconnectar o voidar los panièrs de crompa.</string>

    <!-- Long text for a detail explanation indicating what will happen if cookie banner handling is on for a site, this is shown as part of the cookie banner panel in the toolbar. The first parameter is the application name -->
    <string name="reduce_cookie_banner_details_panel_description_on_for_site_2">%1$s ensaja de regetar automaticament totas las demandas de cookies suls sites compatibles.</string>
    <!-- Title text for the cookie banner re-engagement dialog. The first parameter is the application name. -->
    <string name="reduce_cookie_banner_dialog_title" moz:RemovedIn="121" tools:ignore="UnusedResources">Autorizar %1$s a refusar las bandièras de cookies ?</string>

    <!-- Body text for the cookie banner re-engagement dialog use. The first parameter is the application name. -->
    <string name="reduce_cookie_banner_dialog_body" moz:RemovedIn="121" tools:ignore="UnusedResources">%1$s pòt refusar automaticament nombrosas demandas de cookies.</string>
    <!-- Remind me later text button for the onboarding dialog -->
    <string name="reduce_cookie_banner_dialog_not_now_button" moz:RemovedIn="121" tools:ignore="UnusedResources">Mai tard</string>
    <!-- Snack text for the cookie banner dialog, after user hit the dismiss banner button -->
    <string name="reduce_cookie_banner_dialog_snackbar_text" moz:RemovedIn="121" tools:ignore="UnusedResources">Veiretz mens de demandas de cookies</string>

    <!-- Change setting text button, for the cookie banner re-engagement dialog -->
    <string name="reduce_cookie_banner_dialog_change_setting_button" moz:RemovedIn="121" tools:ignore="UnusedResources">Autorizar</string>

    <!-- Description of the preference to enable "HTTPS-Only" mode. -->
    <string name="preferences_https_only_summary">Ensaja automaticament de se connectar als sites amb lo chiframent HTTPS per una seguretat melhorada.</string>
    <!-- Summary of https only preference if https only is set to off -->
    <string name="preferences_https_only_off">Desactivat</string>
    <!-- Summary of https only preference if https only is set to on in all tabs -->
    <string name="preferences_https_only_on_all">Per totes los onglets</string>
    <!-- Summary of https only preference if https only is set to on in private tabs only -->
    <string name="preferences_https_only_on_private">Pels onglets privats</string>
    <!-- Text displayed that links to website containing documentation about "HTTPS-Only" mode -->
    <string name="preferences_http_only_learn_more">Ne saber mai</string>
    <!-- Option for the https only setting -->
    <string name="preferences_https_only_in_all_tabs">Activar per totes los onglets</string>
    <!-- Option for the https only setting -->
    <string name="preferences_https_only_in_private_tabs">Activar sonque en navegacion privada</string>
    <!-- Title shown in the error page for when trying to access a http website while https only mode is enabled. -->
    <string name="errorpage_httpsonly_title">Site securizat pas disponible</string>
    <!-- Message shown in the error page for when trying to access a http website while https only mode is enabled. The message has two paragraphs. This is the first. -->
    <string name="errorpage_httpsonly_message_title">Fòrt probablament lo site web pren simplament pas en carga lo HTTPS.</string>
    <!-- Message shown in the error page for when trying to access a http website while https only mode is enabled. The message has two paragraphs. This is the second. -->
    <string name="errorpage_httpsonly_message_summary">Pasmens es tanben possible qu’un atacaire siá implicat. Se contunhatz sus aqueste site, deuriatz pas dintrar d’informacions confidencialas. Dins aqueste cas lo mòde HTTPS solament serà temporàriament desactivat per aqueste site.</string>
    <!-- Preference for accessibility -->
    <string name="preferences_accessibility">Accessibilitat</string>
    <!-- Preference to override the Firefox Account server -->
    <string name="preferences_override_fxa_server" moz:RemovedIn="120" tools:ignore="UnusedResources">Servidor de compte Firefox personalizat</string>
    <!-- Preference to override the Mozilla account server -->
    <string name="preferences_override_account_server">Servidor de compte Mozilla personalizat</string>
    <!-- Preference to override the Sync token server -->
    <string name="preferences_override_sync_tokenserver">Servidor Sync personalizat</string>
    <!-- Toast shown after updating the FxA/Sync server override preferences -->
    <string name="toast_override_fxa_sync_server_done" moz:RemovedIn="120" tools:ignore="UnusedResources">Servidor de compte o de sincronozacion modificat. L’aplicacion se tanca per aplicar las modificacions…</string>
    <!-- Preference category for account information -->
    <string name="preferences_category_account">Compte</string>
    <!-- Preference for changing where the toolbar is positioned -->
    <string name="preferences_toolbar">Barra d’aisinas</string>
    <!-- Preference for changing default theme to dark or light mode -->
    <string name="preferences_theme">Tèma</string>
    <!-- Preference for customizing the home screen -->
    <string name="preferences_home_2">Pagina d’acuèlh</string>
    <!-- Preference for gestures based actions -->
    <string name="preferences_gestures">Gèstes</string>
    <!-- Preference for settings related to visual options -->
    <string name="preferences_customize">Personalizacion</string>
    <!-- Preference description for banner about signing in -->
    <string name="preferences_sign_in_description_2">Connectatz-vos per sincronizar onglets, marcapaginas, senhals e plan mai encara.</string>
    <!-- Preference shown instead of account display name while account profile information isn't available yet. -->
    <string name="preferences_account_default_name" moz:RemovedIn="120" tools:ignore="UnusedResources">Compte Firefox</string>
    <!-- Preference shown instead of account display name while account profile information isn't available yet. -->
    <string name="preferences_account_default_name_2">Compte Mozilla</string>
    <!-- Preference text for account title when there was an error syncing FxA -->
    <string name="preferences_account_sync_error">Tornatz vos connectar per reprendre la sincronizacion</string>
    <!-- Preference for language -->
    <string name="preferences_language">Lenga</string>

    <!-- Preference for data choices -->
    <string name="preferences_data_choices">Donadas collectadas</string>
    <!-- Preference for data collection -->
    <string name="preferences_data_collection">Culhida de donadas</string>
    <!-- Preference for developers -->
    <string name="preferences_remote_debugging">Desbugatge distant per USB</string>
    <!-- Preference title for switch preference to show search engines -->
    <string name="preferences_show_search_engines" moz:RemovedIn="120" tools:ignore="UnusedResources">Mostrar motors de recèrca</string>
    <!-- Preference title for switch preference to show search suggestions -->
    <string name="preferences_show_search_suggestions">Mostrar las suggestions de recèrca</string>
    <!-- Preference title for switch preference to show voice search button -->
    <string name="preferences_show_voice_search">Mostrar la recèrca a la votz</string>
    <!-- Preference title for switch preference to show search suggestions also in private mode -->
    <string name="preferences_show_search_suggestions_in_private">Mostrar en navegacion privada</string>
    <!-- Preference title for switch preference to show a clipboard suggestion when searching -->
    <string name="preferences_show_clipboard_suggestions">Mostrar las suggestions del quicha-papièr</string>
    <!-- Preference title for switch preference to suggest browsing history when searching -->
    <string name="preferences_search_browsing_history">Recercar dins l’istoric de navegacion</string>
    <!-- Preference title for switch preference to suggest bookmarks when searching -->
    <string name="preferences_search_bookmarks">Cercar dins los marcapaginas</string>
    <!-- Preference title for switch preference to suggest synced tabs when searching -->
    <string name="preferences_search_synced_tabs">Cercar dins los onglets sincronizats</string>
    <!-- Preference for account settings -->
    <string name="preferences_account_settings">Paramètres del compte</string>
    <!-- Preference for enabling url autocomplete-->
    <string name="preferences_enable_autocomplete_urls">Autocomplecion URL</string>
    <!-- Preference title for switch preference to show sponsored Firefox Suggest search suggestions -->
    <string name="preferences_show_sponsored_suggestions">Suggestions d’esponsòrs</string>
    <!-- Summary for preference to show sponsored Firefox Suggest search suggestions.
         The first parameter is the name of the application. -->
    <string name="preferences_show_sponsored_suggestions_summary">Sosténer %1$s en afichant ocasionalament de suggestions esponsorizadas</string>
    <!-- Preference title for switch preference to show Firefox Suggest search suggestions for web content.
         The first parameter is the name of the application. -->
    <string name="preferences_show_nonsponsored_suggestions">Suggestions de %1$s</string>
<<<<<<< HEAD
=======
    <!-- Summary for preference to show Firefox Suggest search suggestions for web content -->
    <string name="preferences_show_nonsponsored_suggestions_summary">Obténer de suggestions del Wel en relacion amb vòstra recèrca</string>
>>>>>>> eeb875b8
    <!-- Preference for open links in third party apps -->
    <string name="preferences_open_links_in_apps">Dobrir los ligams dins las aplicacions</string>
    <!-- Preference for open links in third party apps always open in apps option -->
    <string name="preferences_open_links_in_apps_always">Totjorn</string>
    <!-- Preference for open links in third party apps ask before opening option -->
    <string name="preferences_open_links_in_apps_ask">Demandar avant dobertura</string>
    <!-- Preference for open links in third party apps never open in apps option -->
    <string name="preferences_open_links_in_apps_never">Pas jamai</string>
    <!-- Preference for open download with an external download manager app -->
    <string name="preferences_external_download_manager">Gestionari de telecargament extèrn</string>
    <!-- Preference for enabling gecko engine logs -->
    <string name="preferences_enable_gecko_logs">Activar los jornals Gecko</string>
    <!-- Message to indicate users that we are quitting the application to apply the changes -->
    <string name="quit_application">Tampadura de l’aplicacion per aplicar las modificacions…</string>

    <!-- Preference for add_ons -->
    <string name="preferences_addons">Moduls complementaris</string>

    <!-- Preference for notifications -->
    <string name="preferences_notifications">Notificacions</string>

    <!-- Summary for notification preference indicating notifications are allowed -->
    <string name="notifications_allowed_summary">Autorizadas</string>
    <!-- Summary for notification preference indicating notifications are not allowed -->
    <string name="notifications_not_allowed_summary">Non autorizadas</string>

    <!-- Add-on Preferences -->
    <!-- Preference to customize the configured AMO (addons.mozilla.org) collection -->
    <string name="preferences_customize_amo_collection">Colleccion de moduls personalizada</string>
    <!-- Button caption to confirm the add-on collection configuration -->
    <string name="customize_addon_collection_ok">D’acòrdi</string>
    <!-- Button caption to abort the add-on collection configuration -->
    <string name="customize_addon_collection_cancel">Anullar</string>
    <!-- Hint displayed on input field for custom collection name -->
    <string name="customize_addon_collection_hint">Nom de la collecion</string>

    <!-- Hint displayed on input field for custom collection user ID-->
    <string name="customize_addon_collection_user_hint">Proprietari de la colleccion (ID utilizaire)</string>

    <!-- Toast shown after confirming the custom add-on collection configuration -->
    <string name="toast_customize_addon_collection_done">Colleccion de moduls complementaris modificada. Tampadura de l’aplicacion per aplicar las modificacions…</string>

    <!-- Customize Home -->
    <!-- Header text for jumping back into the recent tab in customize the home screen -->
    <string name="customize_toggle_jump_back_in">Tornar a aqueste onglet</string>
    <!-- Title for the customize home screen section with recently saved bookmarks. -->
    <string name="customize_toggle_recent_bookmarks">Marcats recentament</string>
    <!-- Title for the customize home screen section with recently visited. Recently visited is
    a section where users see a list of tabs that they have visited in the past few days -->
    <string name="customize_toggle_recently_visited">Visitats fa res</string>

    <!-- Title for the customize home screen section with Pocket. -->
    <string name="customize_toggle_pocket_2">Articles suggerits</string>
    <!-- Summary for the customize home screen section with Pocket. The first parameter is product name Pocket -->
    <string name="customize_toggle_pocket_summary">Articles provesits per %s</string>
    <!-- Title for the customize home screen section with sponsored Pocket stories. -->
    <string name="customize_toggle_pocket_sponsored">Istòrias pairinejadas</string>
    <!-- Title for the opening wallpaper settings screen -->
    <string name="customize_wallpapers">Fonzes</string>
    <!-- Title for the customize home screen section with sponsored shortcuts. -->
    <string name="customize_toggle_contile">Acorchis pairinejats</string>

    <!-- Wallpapers -->
    <!-- Content description for various wallpapers. The first parameter is the name of the wallpaper -->
    <string name="wallpapers_item_name_content_description">Fons : %1$s</string>
    <!-- Snackbar message for when wallpaper is selected -->
    <string name="wallpaper_updated_snackbar_message">Fons mes a jorn !</string>
    <!-- Snackbar label for action to view selected wallpaper -->
    <string name="wallpaper_updated_snackbar_action">Visualizar</string>

    <!-- Snackbar message for when wallpaper couldn't be downloaded -->
    <string name="wallpaper_download_error_snackbar_message">Telecargament impossible del papièr pintrat</string>
    <!-- Snackbar label for action to retry downloading the wallpaper -->
    <string name="wallpaper_download_error_snackbar_action">Tornar ensajar</string>
    <!-- Snackbar message for when wallpaper couldn't be selected because of the disk error -->
    <string name="wallpaper_select_error_snackbar_message">Cambiament impossible del papièr pintrat</string>
    <!-- Text displayed that links to website containing documentation about the "Limited Edition" wallpapers. -->
    <string name="wallpaper_learn_more">Ne saber mai</string>

    <!-- Text for classic wallpapers title. The first parameter is the Firefox name. -->
    <string name="wallpaper_classic_title">%s classic</string>

    <!-- Text for artist series wallpapers title. "Artist series" represents a collection of artist collaborated wallpapers. -->
    <string name="wallpaper_artist_series_title">Seria d’artista</string>
    <!-- Description text for the artist series wallpapers with learn more link. The first parameter is the learn more string defined in wallpaper_learn_more. "Independent voices" is the name of the wallpaper collection -->
    <string name="wallpaper_artist_series_description_with_learn_more">La colleccion de Voses independentas. %s</string>
    <!-- Description text for the artist series wallpapers. "Independent voices" is the name of the wallpaper collection -->
    <string name="wallpaper_artist_series_description">La colleccion de Voses independentas.</string>
    <!-- Wallpaper onboarding dialog header text. -->
    <string name="wallpapers_onboarding_dialog_title_text">Ensajatz de colors novèlas</string>

    <!-- Wallpaper onboarding dialog body text. -->
    <string name="wallpapers_onboarding_dialog_body_text">Causissètz un fons que vos representa.</string>
    <!-- Wallpaper onboarding dialog learn more button text. The button navigates to the wallpaper settings screen. -->
    <string name="wallpapers_onboarding_dialog_explore_more_button_text">Exploratz mai de fonzes d’ecran</string>

    <!-- Add-ons general availability nimbus message-->
    <!-- Title of the Nimbus message for add-ons general availability-->
    <string name="addon_ga_message_title" tools:ignore="UnusedResources">Moduls novèls disponibles</string>
    <!-- Body of the Nimbus message for add-ons general availability. 'Firefox' intentionally hardcoded here-->
    <string name="addon_ga_message_body" tools:ignore="UnusedResources">Descobrissètz mai de 100 extensions novèlas que permeton de personalizar Firefox.</string>
    <!-- Button text of the Nimbus message for add-ons general availability. -->
    <string name="addon_ga_message_button" tools:ignore="UnusedResources">Percórrer los moduls</string>

    <!-- Add-on Installation from AMO-->
    <!-- Error displayed when user attempts to install an add-on from AMO (addons.mozilla.org) that is not supported -->
    <string name="addon_not_supported_error" moz:removedIn="120" tools:ignore="UnusedResources">Lo modul complementari es pas pres en carga</string>
    <!-- Error displayed when user attempts to install an add-on from AMO (addons.mozilla.org) that is already installed -->
    <string name="addon_already_installed" moz:removedIn="120" tools:ignore="UnusedResources">Lo modul complementari es ja installat</string>

    <!-- Add-on process crash dialog to user -->
    <!-- Title of a dialog shown to the user when enough errors have occurred with addons and they need to be temporarily disabled -->
    <string name="addon_process_crash_dialog_title" tools:ignore="UnusedResources">Los moduls son temporàriament desactivats</string>
    <!-- This will cause the add-ons to try restarting but the dialog will reappear if it is unsuccessful again -->
    <string name="addon_process_crash_dialog_retry_button_text" tools:ignore="UnusedResources">Relançar los moduls</string>
    <!-- The user will continue with all add-ons disabled -->
    <string name="addon_process_crash_dialog_disable_addons_button_text" tools:ignore="UnusedResources">Contunhar amb los moduls desactivats</string>

    <!-- Account Preferences -->
    <!-- Preference for managing your account via accounts.firefox.com -->
    <string name="preferences_manage_account">Gestion del compte</string>
    <!-- Summary of the preference for managing your account via accounts.firefox.com. -->
    <string name="preferences_manage_account_summary">Cambiar lo senhal, gerir la reculhida de donadas o suprimir lo compte</string>
    <!-- Preference for triggering sync -->
    <string name="preferences_sync_now">Sincronizar ara</string>
    <!-- Preference category for sync -->
    <string name="preferences_sync_category">Causir qué sincronizar</string>
    <!-- Preference for syncing history -->
    <string name="preferences_sync_history">Istoric</string>
    <!-- Preference for syncing bookmarks -->
    <string name="preferences_sync_bookmarks">Marcapaginas</string>
    <!-- Preference for syncing logins -->
    <string name="preferences_sync_logins">Identificants</string>

    <!-- Preference for syncing tabs -->
    <string name="preferences_sync_tabs_2">Onglets dobèrts</string>
    <!-- Preference for signing out -->
    <string name="preferences_sign_out">Desconnexion</string>
    <!-- Preference displays and allows changing current FxA device name -->
    <string name="preferences_sync_device_name">Nom del periferic</string>
    <!-- Text shown when user enters empty device name -->
    <string name="empty_device_name_error">Lo nom del periferic pòt pas èsser void.</string>
    <!-- Label indicating that sync is in progress -->
    <string name="sync_syncing_in_progress">Sincronizacion…</string>

    <!-- Label summary indicating that sync failed. The first parameter is the date stamp showing last time it succeeded -->
    <string name="sync_failed_summary">La sincronizacion a fracassat. Darrièra sincronizacion corrècta : %s</string>
    <!-- Label summary showing never synced -->
    <string name="sync_failed_never_synced_summary">La sincronizacion a fracassat. Darrièra sincronizacion : pas jamai</string>
    <!-- Label summary the date we last synced. The first parameter is date stamp showing last time synced -->
    <string name="sync_last_synced_summary">Darrièra sincronizacion : %s</string>
    <!-- Label summary showing never synced -->
    <string name="sync_never_synced_summary">Darrièra sincr. : pas jamai</string>

    <!-- Text for displaying the default device name.
        The first parameter is the application name, the second is the device manufacturer name
        and the third is the device model. -->
    <string name="default_device_name_2">%1$s sus %2$s %3$s</string>

    <!-- Preference for syncing credit cards -->
    <string name="preferences_sync_credit_cards">Cartas de crèdit</string>
    <!-- Preference for syncing addresses -->
    <string name="preferences_sync_address">Adreças</string>

    <!-- Send Tab -->
    <!-- Name of the "receive tabs" notification channel. Displayed in the "App notifications" system settings for the app -->
    <string name="fxa_received_tab_channel_name">Onglets recebuts</string>
    <!-- Description of the "receive tabs" notification channel. Displayed in the "App notifications" system settings for the app -->
    <string name="fxa_received_tab_channel_description">Notificacions d’onglets recebuts d’un Firefox sus un autre periferic.</string>
    <!--  The body for these is the URL of the tab received  -->
    <string name="fxa_tab_received_notification_name">Onglet recebut</string>
    <!-- %s is the device name -->
    <string name="fxa_tab_received_from_notification_name">Onglet de %s</string>

    <!-- Advanced Preferences -->
    <!-- Preference for tracking protection exceptions -->
    <string name="preferences_tracking_protection_exceptions">Excepcions</string>
    <!-- Button in Exceptions Preference to turn on tracking protection for all sites (remove all exceptions) -->
    <string name="preferences_tracking_protection_exceptions_turn_on_for_all">Activar per totes los sites</string>
    <!-- Text displayed when there are no exceptions -->
    <string name="exceptions_empty_message_description">Las excepcions permeton de desactivar la proteccion contra lo seguiment per de sites seleccionats.</string>
    <!-- Text displayed when there are no exceptions, with learn more link that brings users to a tracking protection SUMO page -->
    <string name="exceptions_empty_message_learn_more_link">Ne saber mai</string>

    <!-- Preference switch for usage and technical data collection -->
    <string name="preference_usage_data">Donadas tecnicas e d’utilizacion</string>
    <!-- Preference description for usage and technical data collection -->
    <string name="preferences_usage_data_description">Parteja d’informacions sus las performàncias, lo material, l’utilizacion e las personalizacions a Mozilla per nos ajudar a melhorar %1$s</string>
    <!-- Preference switch for marketing data collection -->
    <string name="preferences_marketing_data">Donadas marketing</string>
    <!-- Preference description for marketing data collection -->
    <string name="preferences_marketing_data_description2">Parteja de donadas basicas d’utilizacion amb Adjust, nòstre prestatari de marketing mobil</string>
    <!-- Title for studies preferences -->
    <string name="preference_experiments_2">Estudis</string>
    <!-- Summary for studies preferences -->
    <string name="preference_experiments_summary_2">Permet a Mozilla d’installar e lançar estudis</string>

    <!-- Turn On Sync Preferences -->
    <!-- Header of the Sync and save your data preference view -->
    <string name="preferences_sync_2">Sincronizar e enregistrar vòstras donadas</string>
    <!-- Preference for reconnecting to FxA sync -->
    <string name="preferences_sync_sign_in_to_reconnect">S’identificar per se reconnectar</string>
    <!-- Preference for removing FxA account -->
    <string name="preferences_sync_remove_account">Suprimir lo compte</string>

    <!-- Pairing Feature strings -->
    <!-- Instructions on how to access pairing -->
    <string name="pair_instructions_2"><![CDATA[Numerizatz lo còdi QR afichat sus <b>firefox.com/pair</b>]]></string>

    <!-- Toolbar Preferences -->
    <!-- Preference for using top toolbar -->
    <string name="preference_top_toolbar">Naut</string>
    <!-- Preference for using bottom toolbar -->
    <string name="preference_bottom_toolbar">Bas</string>

    <!-- Theme Preferences -->
    <!-- Preference for using light theme -->
    <string name="preference_light_theme">Clar</string>
    <!-- Preference for using dark theme -->
    <string name="preference_dark_theme">Fosc</string>

    <!-- Preference for using using dark or light theme automatically set by battery -->
    <string name="preference_auto_battery_theme">Definit per l’estalviador de batariá</string>
    <!-- Preference for using following device theme -->
    <string name="preference_follow_device_theme">Segon lo tèma del periferic</string>

    <!-- Gestures Preferences-->
    <!-- Preferences for using pull to refresh in a webpage -->
    <string name="preference_gestures_website_pull_to_refresh">Tirar per actualizar</string>
    <!-- Preference for using the dynamic toolbar -->
    <string name="preference_gestures_dynamic_toolbar">Defilar per amagar la barra d’aisinas</string>

    <!-- Preference for switching tabs by swiping horizontally on the toolbar -->
    <string name="preference_gestures_swipe_toolbar_switch_tabs">Cambiar d’onglet en lisant la barra d’aisinas cap las costats</string>
    <!-- Preference for showing the opened tabs by swiping up on the toolbar-->
    <string name="preference_gestures_swipe_toolbar_show_tabs">Dobrir los ligams en lisant la barra d’aisina amont</string>

    <!-- Library -->
    <!-- Option in Library to open Downloads page -->
    <string name="library_downloads">Telecargaments</string>
    <!-- Option in library to open Bookmarks page -->
    <string name="library_bookmarks">Marcapaginas</string>
    <!-- Option in library to open Desktop Bookmarks root page -->
    <string name="library_desktop_bookmarks_root">Marcapaginas de l’ordenador</string>
    <!-- Option in library to open Desktop Bookmarks "menu" page -->
    <string name="library_desktop_bookmarks_menu">Menú dels marcapaginas</string>
    <!-- Option in library to open Desktop Bookmarks "toolbar" page -->
    <string name="library_desktop_bookmarks_toolbar">Barra personala</string>
    <!-- Option in library to open Desktop Bookmarks "unfiled" page -->
    <string name="library_desktop_bookmarks_unfiled">Autres marcapaginas</string>
    <!-- Option in Library to open History page -->
    <string name="library_history">Istoric</string>
    <!-- Option in Library to open a new tab -->
    <string name="library_new_tab">Onglet novèl</string>
    <!-- Settings Page Title -->
    <string name="settings_title">Paramètres</string>
    <!-- Content description (not visible, for screen readers etc.): "Close button for library settings" -->
    <string name="content_description_close_button">Tampar</string>

    <!-- Title to show in alert when a lot of tabs are to be opened
    %d is a placeholder for the number of tabs that will be opened -->
    <string name="open_all_warning_title">Dobrir %d onglets ?</string>
    <!-- Message to warn users that a large number of tabs will be opened
    %s will be replaced by app name. -->
    <string name="open_all_warning_message">Dobrir tan d’onglets pòt alentir %s pendent que las paginas se cargaràn. Volètz vertadièrament contunhar ?</string>
    <!-- Dialog button text for confirming open all tabs -->
    <string name="open_all_warning_confirm">Dobrir los onglets</string>
    <!-- Dialog button text for canceling open all tabs -->
    <string name="open_all_warning_cancel">Anullar</string>

    <!-- Text to show users they have one page in the history group section of the History fragment.
    %d is a placeholder for the number of pages in the group. -->
    <string name="history_search_group_site_1">%d pagina</string>

    <!-- Text to show users they have multiple pages in the history group section of the History fragment.
    %d is a placeholder for the number of pages in the group. -->
    <string name="history_search_group_sites_1">%d paginas</string>

    <!-- Option in library for Recently Closed Tabs -->
    <string name="library_recently_closed_tabs">Onglets tampats recentament</string>
    <!-- Option in library to open Recently Closed Tabs page -->
    <string name="recently_closed_show_full_history">Afichar l’istoric complèt</string>
    <!-- Text to show users they have multiple tabs saved in the Recently Closed Tabs section of history.
    %d is a placeholder for the number of tabs selected. -->
    <string name="recently_closed_tabs">%d onglets</string>
    <!-- Text to show users they have one tab saved in the Recently Closed Tabs section of history.
    %d is a placeholder for the number of tabs selected. -->
    <string name="recently_closed_tab">%d onglet</string>
    <!-- Recently closed tabs screen message when there are no recently closed tabs -->
    <string name="recently_closed_empty_message">Cap d’onglets pas tampats recentament</string>

    <!-- Tab Management -->
    <!-- Title of preference for tabs management -->
    <string name="preferences_tabs">Onglets</string>
    <!-- Title of preference that allows a user to specify the tab view -->
    <string name="preferences_tab_view">Vista onglet</string>
    <!-- Option for a list tab view -->
    <string name="tab_view_list">Lista</string>
    <!-- Option for a grid tab view -->
    <string name="tab_view_grid">Grasilha</string>
    <!-- Title of preference that allows a user to auto close tabs after a specified amount of time -->
    <string name="preferences_close_tabs">Tampar los onglets</string>
    <!-- Option for auto closing tabs that will never auto close tabs, always allows user to manually close tabs -->
    <string name="close_tabs_manually">Manualament</string>

    <!-- Option for auto closing tabs that will auto close tabs after one day -->
    <string name="close_tabs_after_one_day">Aprèp un jorn</string>
    <!-- Option for auto closing tabs that will auto close tabs after one week -->
    <string name="close_tabs_after_one_week">Aprèp una setmana</string>
    <!-- Option for auto closing tabs that will auto close tabs after one month -->
    <string name="close_tabs_after_one_month">Aprèp un mes</string>

    <!-- Title of preference that allows a user to specify the auto-close settings for open tabs -->
    <string name="preference_auto_close_tabs" tools:ignore="UnusedResources">Auto-tampadura d’onglets dubèrts</string>

    <!-- Opening screen -->
    <!-- Title of a preference that allows a user to choose what screen to show after opening the app -->
    <string name="preferences_opening_screen">Ecran a la dubertura</string>
    <!-- Option for always opening the homepage when re-opening the app -->
    <string name="opening_screen_homepage">Pagina d’acuèlh</string>
    <!-- Option for always opening the user's last-open tab when re-opening the app -->
    <string name="opening_screen_last_tab">Darrièr onglet</string>
    <!-- Option for always opening the homepage when re-opening the app after four hours of inactivity -->
    <string name="opening_screen_after_four_hours_of_inactivity">Pagina d’acuèlh aprèp quatre oras d’inactivitat</string>
    <!-- Summary for tabs preference when auto closing tabs setting is set to manual close-->
    <string name="close_tabs_manually_summary">Tampar manualament</string>
    <!-- Summary for tabs preference when auto closing tabs setting is set to auto close tabs after one day-->
    <string name="close_tabs_after_one_day_summary">Tampar aprèp un jorn</string>
    <!-- Summary for tabs preference when auto closing tabs setting is set to auto close tabs after one week-->
    <string name="close_tabs_after_one_week_summary">Tampar aprèp una setmana</string>
    <!-- Summary for tabs preference when auto closing tabs setting is set to auto close tabs after one month-->
    <string name="close_tabs_after_one_month_summary">Tampar aprèp un mes</string>

    <!-- Summary for homepage preference indicating always opening the homepage when re-opening the app -->
    <string name="opening_screen_homepage_summary">Dobrir la pagina d’acuèlh</string>
    <!-- Summary for homepage preference indicating always opening the last-open tab when re-opening the app -->
    <string name="opening_screen_last_tab_summary">Dobrir lo darrièr onglet</string>
    <!-- Summary for homepage preference indicating opening the homepage when re-opening the app after four hours of inactivity -->
    <string name="opening_screen_after_four_hours_of_inactivity_summary">Dobrir la pagina d’acuèlh après quatre oras</string>

    <!-- Inactive tabs -->
    <!-- Category header of a preference that allows a user to enable or disable the inactive tabs feature -->
    <string name="preferences_inactive_tabs">Passar los onglets ancians a inactius</string>

    <!-- Title of inactive tabs preference -->
    <string name="preferences_inactive_tabs_title">Los onglets qu’avètz pas consultats fa doas setmanas aniràn a la seccion dels inactius.</string>

    <!-- Studies -->
    <!-- Title of the remove studies button -->
    <string name="studies_remove">Suprimir</string>
    <!-- Title of the active section on the studies list -->
    <string name="studies_active">Actiu</string>
    <!-- Description for studies, it indicates why Firefox use studies. The first parameter is the name of the application. -->
    <string name="studies_description_2">%1$s pòt installar e lançar d’estudis de temps en temps.</string>
    <!-- Learn more link for studies, links to an article for more information about studies. -->
    <string name="studies_learn_more">Ne saber mai</string>

    <!-- Dialog message shown after removing a study -->
    <string name="studies_restart_app">L’aplicacion es a se tampar per aplicar las modificacions</string>
    <!-- Dialog button to confirm the removing a study. -->
    <string name="studies_restart_dialog_ok">D’acòrdi</string>
    <!-- Dialog button text for canceling removing a study. -->
    <string name="studies_restart_dialog_cancel">Anullar</string>

    <!-- Toast shown after turning on/off studies preferences -->
    <string name="studies_toast_quit_application" tools:ignore="UnusedResources">Tampadura de l’aplicacion per aplicar las modificacions…</string>

    <!-- Sessions -->
    <!-- Title for the list of tabs -->
    <string name="tab_header_label">Onglets dobèrts</string>
    <!-- Title for the list of tabs in the current private session -->
    <string name="tabs_header_private_tabs_title">Onglets privats</string>
    <!-- Title for the list of tabs in the synced tabs -->
    <string name="tabs_header_synced_tabs_title">Onglets sincronizats</string>
    <!-- Content description (not visible, for screen readers etc.): Add tab button. Adds a news tab when pressed -->
    <string name="add_tab">Apondre un onglet</string>
    <!-- Content description (not visible, for screen readers etc.): Add tab button. Adds a news tab when pressed -->
    <string name="add_private_tab">Dobrir onglet privat</string>
    <!-- Text for the new tab button to indicate adding a new private tab in the tab -->
    <string name="tab_drawer_fab_content">Privat</string>
    <!-- Text for the new tab button to indicate syncing command on the synced tabs page -->
    <string name="tab_drawer_fab_sync">Sincronizar</string>
    <!-- Text shown in the menu for sharing all tabs -->
    <string name="tab_tray_menu_item_share">Partejar totes los onglets</string>
    <!-- Text shown in the menu to view recently closed tabs -->
    <string name="tab_tray_menu_recently_closed">Onglets tampats recentament</string>
    <!-- Text shown in the tabs tray inactive tabs section -->
    <string name="tab_tray_inactive_recently_closed" tools:ignore="UnusedResources">Tampaduras recentas</string>
    <!-- Text shown in the menu to view account settings -->
    <string name="tab_tray_menu_account_settings">Paramètres del compte</string>
    <!-- Text shown in the menu to view tab settings -->
    <string name="tab_tray_menu_tab_settings">Paramètres dels onglets</string>
    <!-- Text shown in the menu for closing all tabs -->
    <string name="tab_tray_menu_item_close">Tampar totes los onglets</string>
    <!-- Text shown in the multiselect menu for bookmarking selected tabs. -->
    <string name="tab_tray_multiselect_menu_item_bookmark">Marcar los onglets</string>
    <!-- Text shown in the multiselect menu for closing selected tabs. -->
    <string name="tab_tray_multiselect_menu_item_close">Tampar los onglets</string>
    <!-- Content description for tabs tray multiselect share button -->
    <string name="tab_tray_multiselect_share_content_description">Partejar los onglets seleccionats</string>
    <!-- Content description for tabs tray multiselect menu -->
    <string name="tab_tray_multiselect_menu_content_description">Menú dels onglets seleccionats</string>
    <!-- Content description (not visible, for screen readers etc.): Removes tab from collection button. Removes the selected tab from collection when pressed -->
    <string name="remove_tab_from_collection">Suprimir l’onglet de la colleccion</string>
    <!-- Text for button to enter multiselect mode in tabs tray -->
    <string name="tabs_tray_select_tabs">Seleccionar d’onglets</string>
    <!-- Content description (not visible, for screen readers etc.): Close tab button. Closes the current session when pressed -->
    <string name="close_tab">Tampar l’onglet</string>
    <!-- Content description (not visible, for screen readers etc.): Close tab <title> button. First parameter is tab title  -->
    <string name="close_tab_title">Tampar l’onglet %s</string>
    <!-- Content description (not visible, for screen readers etc.): Opens the open tabs menu when pressed -->
    <string name="open_tabs_menu">Dobrir lo menú dels onglets</string>
    <!-- Open tabs menu item to save tabs to collection -->
    <string name="tabs_menu_save_to_collection1">Enregistrar los onglets dins la colleccion</string>

    <!-- Text for the menu button to delete a collection -->
    <string name="collection_delete">Suprimir la colleccion</string>
    <!-- Text for the menu button to rename a collection -->
    <string name="collection_rename">Renomenar la colleccion</string>
    <!-- Text for the button to open tabs of the selected collection -->
    <string name="collection_open_tabs">Onglets dobèrts</string>
    <!-- Hint for adding name of a collection -->
    <string name="collection_name_hint">Nom de la collecion</string>
    <!-- Text for the menu button to rename a top site -->
    <string name="rename_top_site">Renommar</string>
    <!-- Text for the menu button to remove a top site -->
    <string name="remove_top_site">Suprimir</string>

    <!-- Text for the menu button to delete a top site from history -->
    <string name="delete_from_history">Suprimir de l’istoric</string>
    <!-- Postfix for private WebApp titles, placeholder is replaced with app name -->
    <string name="pwa_site_controls_title_private">%1$s (mòde privat)</string>

    <!-- History -->
    <!-- Text for the button to search all history -->
    <string name="history_search_1">Picatz de tèrmes de recèrca</string>
    <!-- Text for the button to clear all history -->
    <string name="history_delete_all">Escafar l’istoric</string>
    <!-- Text for the snackbar to confirm that multiple browsing history items has been deleted -->
    <string name="history_delete_multiple_items_snackbar">Istoric escafat</string>
    <!-- Text for the snackbar to confirm that a single browsing history item has been deleted. The first parameter is the shortened URL of the deleted history item. -->
    <string name="history_delete_single_item_snackbar">%1$s suprimit</string>
    <!-- Context description text for the button to delete a single history item -->
    <string name="history_delete_item">Suprimir</string>
    <!-- History multi select title in app bar
    The first parameter is the number of bookmarks selected -->
    <string name="history_multi_select_title">%1$d seleccionats</string>
    <!-- Text for the header that groups the history for today -->
    <string name="history_today">Uèi</string>
    <!-- Text for the header that groups the history for yesterday -->
    <string name="history_yesterday">Ièr</string>
    <!-- Text for the header that groups the history the past 7 days -->
    <string name="history_7_days">Los darrièrs 7 jorns</string>
    <!-- Text for the header that groups the history the past 30 days -->
    <string name="history_30_days">Los darrièrs 30 jorns</string>
    <!-- Text for the header that groups the history older than the last month -->
    <string name="history_older">Mai ancian</string>

    <!-- Text shown when no history exists -->
    <string name="history_empty_message">Cap d’istoric</string>

    <!-- Downloads -->
    <!-- Text for the snackbar to confirm that multiple downloads items have been removed -->
    <string name="download_delete_multiple_items_snackbar_1">Telecargament suprimits</string>
    <!-- Text for the snackbar to confirm that a single download item has been removed. The first parameter is the name of the download item. -->
    <string name="download_delete_single_item_snackbar">%1$s suprimit</string>
    <!-- Text shown when no download exists -->
    <string name="download_empty_message_1">Cap de fichièr pas telecargat</string>
    <!-- History multi select title in app bar
    The first parameter is the number of downloads selected -->
    <string name="download_multi_select_title">%1$d seleccionats</string>


    <!-- Text for the button to remove a single download item -->
    <string name="download_delete_item_1">Suprimir</string>


    <!-- Crashes -->
    <!-- Title text displayed on the tab crash page. This first parameter is the name of the application (For example: Fenix) -->
    <string name="tab_crash_title_2">%1$s a pas pogut cargar aquesta pagina.</string>
    <!-- Send crash report checkbox text on the tab crash page -->
    <string name="tab_crash_send_report">Enviar un senhalament de bug a Mozilla</string>
    <!-- Close tab button text on the tab crash page -->
    <string name="tab_crash_close">Tampar l’onglet</string>

    <!-- Restore tab button text on the tab crash page -->
    <string name="tab_crash_restore">Restablir l’onglet</string>

    <!-- Bookmarks -->
    <!-- Confirmation message for a dialog confirming if the user wants to delete the selected folder -->
    <string name="bookmark_delete_folder_confirmation_dialog">Volètz vertadièrament suprimir aqueste dorsièr ?</string>
    <!-- Confirmation message for a dialog confirming if the user wants to delete multiple items including folders. Parameter will be replaced by app name. -->
    <string name="bookmark_delete_multiple_folders_confirmation_dialog">%s suprimirà los elements seleccionats.</string>
    <!-- Text for the cancel button on delete bookmark dialog -->
    <string name="bookmark_delete_negative">Anullar</string>
    <!-- Screen title for adding a bookmarks folder -->
    <string name="bookmark_add_folder">Apondre un dossièr</string>
    <!-- Snackbar title shown after a bookmark has been created. -->
    <string name="bookmark_saved_snackbar">Marcapagina apondut !</string>
    <!-- Snackbar edit button shown after a bookmark has been created. -->
    <string name="edit_bookmark_snackbar_action">MODIFICAR</string>
    <!-- Bookmark overflow menu edit button -->
    <string name="bookmark_menu_edit_button">Modificar</string>
    <!-- Bookmark overflow menu copy button -->
    <string name="bookmark_menu_copy_button">Copiar</string>
    <!-- Bookmark overflow menu share button -->
    <string name="bookmark_menu_share_button">Partejar</string>

    <!-- Bookmark overflow menu open in new tab button -->
    <string name="bookmark_menu_open_in_new_tab_button">Dobrir dins un onglet novèl</string>
    <!-- Bookmark overflow menu open in private tab button -->
    <string name="bookmark_menu_open_in_private_tab_button">Dobrir en navigacion privada</string>
    <!-- Bookmark overflow menu open all in tabs button -->
    <string name="bookmark_menu_open_all_in_tabs_button">Tot dobrir dins d’onglets novèls</string>
    <!-- Bookmark overflow menu open all in private tabs button -->
    <string name="bookmark_menu_open_all_in_private_tabs_button">Tot dobrir dins l’onglets privats</string>
    <!-- Bookmark overflow menu delete button -->
    <string name="bookmark_menu_delete_button">Suprimir</string>
    <!--Bookmark overflow menu save button -->
    <string name="bookmark_menu_save_button">Enregistrar</string>
    <!-- Bookmark multi select title in app bar
     The first parameter is the number of bookmarks selected -->
    <string name="bookmarks_multi_select_title">%1$d seleccionats</string>
    <!-- Bookmark editing screen title -->
    <string name="edit_bookmark_fragment_title">Modificar lo marcapagina</string>
    <!-- Bookmark folder editing screen title -->
    <string name="edit_bookmark_folder_fragment_title">Modificar lo dossièr</string>
    <!-- Bookmark sign in button message -->
    <string name="bookmark_sign_in_button">Connectatz-vos per veire los marcapaginas sincronizats.</string>
    <!-- Bookmark URL editing field label -->
    <string name="bookmark_url_label">URL</string>
    <!-- Bookmark FOLDER editing field label -->
    <string name="bookmark_folder_label">DOSSIÈR</string>
    <!-- Bookmark NAME editing field label -->
    <string name="bookmark_name_label">NOM</string>
    <!-- Bookmark add folder screen title -->
    <string name="bookmark_add_folder_fragment_label">Apondre un dossièr</string>
    <!-- Bookmark select folder screen title -->
    <string name="bookmark_select_folder_fragment_label">Seleccionar un dossièr</string>
    <!-- Bookmark editing error missing title -->
    <string name="bookmark_empty_title_error">Deu aver un títol</string>
    <!-- Bookmark editing error missing or improper URL -->
    <string name="bookmark_invalid_url_error">URL invalida</string>

    <!-- Bookmark screen message for empty bookmarks folder -->
    <string name="bookmarks_empty_message">I a pas cap de marcapagina aquí</string>
    <!-- Bookmark snackbar message on deletion
     The first parameter is the host part of the URL of the bookmark deleted, if any -->
    <string name="bookmark_deletion_snackbar_message">%1$s suprimit</string>
    <!-- Bookmark snackbar message on deleting multiple bookmarks not including folders-->
    <string name="bookmark_deletion_multiple_snackbar_message_2">Marcapagina suprimit</string>

    <!-- Bookmark snackbar message on deleting multiple bookmarks including folders-->
    <string name="bookmark_deletion_multiple_snackbar_message_3">Supression dels dossièrs seleccionats</string>
    <!-- Bookmark undo button for deletion snackbar action -->
    <string name="bookmark_undo_deletion">ANULLAR</string>

    <!-- Text for the button to search all bookmarks -->
    <string name="bookmark_search">Picatz de tèrmes de recèrca</string>

    <!-- Site Permissions -->
    <!-- Button label that take the user to the Android App setting -->
    <string name="phone_feature_go_to_settings">Anar als paramètres</string>
    <!-- Content description (not visible, for screen readers etc.): Quick settings sheet
        to give users access to site specific information / settings. For example:
        Secure settings status and a button to modify site permissions -->
    <string name="quick_settings_sheet">Accès rapid als paramètres</string>
    <!-- Label that indicates that this option it the recommended one -->
    <string name="phone_feature_recommended">Recomandat</string>
    <!-- Button label for clearing all the information of site permissions-->
    <string name="clear_permissions">Escafar las permissions</string>
    <!-- Text for the OK button on Clear permissions dialog -->
    <string name="clear_permissions_positive">D’acòrdi</string>
    <!-- Text for the cancel button on Clear permissions dialog -->
    <string name="clear_permissions_negative">Anullar</string>
    <!-- Button label for clearing a site permission-->
    <string name="clear_permission">Escafar la permission</string>
    <!-- Text for the OK button on Clear permission dialog -->
    <string name="clear_permission_positive">D’acòrdi</string>
    <!-- Text for the cancel button on Clear permission dialog -->
    <string name="clear_permission_negative">Anullar</string>
    <!-- Button label for clearing all the information on all sites-->
    <string name="clear_permissions_on_all_sites">Escafar las permissions de totes los sites</string>
    <!-- Preference for altering video and audio autoplay for all websites -->
    <string name="preference_browser_feature_autoplay">Lectura automatica</string>
    <!-- Preference for altering the camera access for all websites -->
    <string name="preference_phone_feature_camera">Camèra</string>
    <!-- Preference for altering the microphone access for all websites -->
    <string name="preference_phone_feature_microphone">Microfòn</string>
    <!-- Preference for altering the location access for all websites -->
    <string name="preference_phone_feature_location">Emplaçament</string>
    <!-- Preference for altering the notification access for all websites -->
    <string name="preference_phone_feature_notification">Notificacion</string>

    <!-- Preference for altering the persistent storage access for all websites -->
    <string name="preference_phone_feature_persistent_storage">Emmagazinatge persistent</string>
    <!-- Preference for altering the storage access setting for all websites -->
    <string name="preference_phone_feature_cross_origin_storage_access">Cookies intersites</string>
    <!-- Preference for altering the EME access for all websites -->
    <string name="preference_phone_feature_media_key_system_access">Contengut contrarotlat per DRM</string>
    <!-- Label that indicates that a permission must be asked always -->
    <string name="preference_option_phone_feature_ask_to_allow">Demandar per autorizar</string>
    <!-- Label that indicates that a permission must be blocked -->
    <string name="preference_option_phone_feature_blocked">Blocat</string>
    <!-- Label that indicates that a permission must be allowed -->
    <string name="preference_option_phone_feature_allowed">Autorizat</string>
    <!--Label that indicates a permission is by the Android OS-->
    <string name="phone_feature_blocked_by_android">Blocat per Android</string>
    <!-- Preference for showing a list of websites that the default configurations won't apply to them -->
    <string name="preference_exceptions">Excepcions</string>

    <!-- Summary of tracking protection preference if tracking protection is set to off -->
    <string name="tracking_protection_off">Desactivada</string>
    <!-- Summary of tracking protection preference if tracking protection is set to standard -->
    <string name="tracking_protection_standard">Estandarda</string>
    <!-- Summary of tracking protection preference if tracking protection is set to strict -->
    <string name="tracking_protection_strict">Estricta</string>
    <!-- Summary of tracking protection preference if tracking protection is set to custom -->
    <string name="tracking_protection_custom">Personalizada</string>
    <!-- Label for global setting that indicates that all video and audio autoplay is allowed -->
    <string name="preference_option_autoplay_allowed2">Autorizar l’àudio e la vidèo</string>

    <!-- Label for site specific setting that indicates that all video and audio autoplay is allowed -->
    <string name="quick_setting_option_autoplay_allowed">Autorizar l’àudio e la vidèo</string>
    <!-- Label that indicates that video and audio autoplay is only allowed over Wi-Fi -->
    <string name="preference_option_autoplay_allowed_wifi_only2">Blocar solament l’àudio e la vidèo amb una connexion mobil</string>
    <!-- Subtext that explains 'autoplay on Wi-Fi only' option -->
    <string name="preference_option_autoplay_allowed_wifi_subtext">L’àudio e la vidèo seràn legits amb una connexion Wi-Fi</string>
    <!-- Label for global setting that indicates that video autoplay is allowed, but audio autoplay is blocked -->
    <string name="preference_option_autoplay_block_audio2">Blocar sonque l’àudio</string>
    <!-- Label for site specific setting that indicates that video autoplay is allowed, but audio autoplay is blocked -->
    <string name="quick_setting_option_autoplay_block_audio">Blocar sonque l’àudio</string>
    <!-- Label for global setting that indicates that all video and audio autoplay is blocked -->
    <string name="preference_option_autoplay_blocked3">Blocar l’àudio e la vidèo</string>
    <!-- Label for site specific setting that indicates that all video and audio autoplay is blocked -->
    <string name="quick_setting_option_autoplay_blocked">Blocar l’àudio e la vidèo</string>
    <!-- Summary of delete browsing data on quit preference if it is set to on -->
    <string name="delete_browsing_data_quit_on">Activat</string>
    <!-- Summary of delete browsing data on quit preference if it is set to off -->
    <string name="delete_browsing_data_quit_off">Desactivat</string>

    <!-- Summary of studies preference if it is set to on -->
    <string name="studies_on">Activat</string>
    <!-- Summary of studies data on quit preference if it is set to off -->
    <string name="studies_off">Desactivat</string>

    <!-- Collections -->
    <!-- Collections header on home fragment -->
    <string name="collections_header">Colleccions</string>
    <!-- Content description (not visible, for screen readers etc.): Opens the collection menu when pressed -->
    <string name="collection_menu_button_content_description">Menú de colleccion</string>
    <!-- Label to describe what collections are to a new user without any collections -->
    <string name="no_collections_description2">Amassatz çò important per vos\nGropatz las recèrcas, los sites e onglets similars per i tornar mai tard.</string>
    <!-- Title for the "select tabs" step of the collection creator -->
    <string name="create_collection_select_tabs">Seleccionar d’onglets</string>
    <!-- Title for the "select collection" step of the collection creator -->
    <string name="create_collection_select_collection">Seleccionar una colleccion</string>
    <!-- Title for the "name collection" step of the collection creator -->
    <string name="create_collection_name_collection">Nom de la colleccion</string>
    <!-- Button to add new collection for the "select collection" step of the collection creator -->
    <string name="create_collection_add_new_collection">Ajustar una colleccion nòva</string>
    <!-- Button to select all tabs in the "select tabs" step of the collection creator -->
    <string name="create_collection_select_all">Seleccionar tot</string>
    <!-- Button to deselect all tabs in the "select tabs" step of the collection creator -->
    <string name="create_collection_deselect_all">O desseleccionar tot</string>
    <!-- Text to prompt users to select the tabs to save in the "select tabs" step of the collection creator -->
    <string name="create_collection_save_to_collection_empty">Seleccionatz los onglets d’enregistrar</string>
    <!-- Text to show users how many tabs they have selected in the "select tabs" step of the collection creator.
     %d is a placeholder for the number of tabs selected. -->
    <string name="create_collection_save_to_collection_tabs_selected">%d onglets seleccionats</string>
    <!-- Text to show users they have one tab selected in the "select tabs" step of the collection creator.
    %d is a placeholder for the number of tabs selected. -->
    <string name="create_collection_save_to_collection_tab_selected">%d onglet seleccionat</string>
    <!-- Text shown in snackbar when multiple tabs have been saved in a collection -->
    <string name="create_collection_tabs_saved">Onglets enregistrats !</string>
    <!-- Text shown in snackbar when one or multiple tabs have been saved in a new collection -->
    <string name="create_collection_tabs_saved_new_collection">Colleccion enregistrada</string>
    <!-- Text shown in snackbar when one tab has been saved in a collection -->
    <string name="create_collection_tab_saved">Onglet enregistrat !</string>
    <!-- Content description (not visible, for screen readers etc.): button to close the collection creator -->
    <string name="create_collection_close">Tampar</string>
    <!-- Button to save currently selected tabs in the "select tabs" step of the collection creator-->
    <string name="create_collection_save">Enregistrar</string>

    <!-- Snackbar action to view the collection the user just created or updated -->
    <string name="create_collection_view">Veire</string>

    <!-- Text for the OK button from collection dialogs -->
    <string name="create_collection_positive">D’acòrdi</string>
    <!-- Text for the cancel button from collection dialogs -->
    <string name="create_collection_negative">Anullar</string>

    <!-- Default name for a new collection in "name new collection" step of the collection creator. %d is a placeholder for the number of collections-->
    <string name="create_collection_default_name">Colleccion %d</string>

    <!-- Share -->
    <!-- Share screen header -->
    <string name="share_header_2">Partejar</string>
    <!-- Content description (not visible, for screen readers etc.):
        "Share" button. Opens the share menu when pressed. -->
    <string name="share_button_content_description">Partejar</string>
    <!-- Text for the Save to PDF feature in the share menu -->
    <string name="share_save_to_pdf">Enregistrar en PDF</string>
    <!-- Text for error message when generating a PDF file Text. -->
    <string name="unable_to_save_to_pdf_error">Generacion PDF impossibla</string>
    <!-- Text for standard error snackbar dismiss button. -->
    <string name="standard_snackbar_error_dismiss">Ignorar</string>
    <!-- Text for error message when printing a page and it fails. -->
    <string name="unable_to_print_error" moz:removedIn="121" tools:ignore="UnusedResources">Impression impossibla</string>
    <!-- Text for error message when printing a page and it fails. -->
    <string name="unable_to_print_page_error">Impossible d’imprimir aquesta pagina</string>
    <!-- Text for the print feature in the share and browser menu -->
    <string name="menu_print">Imprimir</string>
    <!-- Sub-header in the dialog to share a link to another sync device -->
    <string name="share_device_subheader">Enviar al periferic</string>
    <!-- Sub-header in the dialog to share a link to an app from the full list -->
    <string name="share_link_all_apps_subheader">Totas las accions</string>
    <!-- Sub-header in the dialog to share a link to an app from the most-recent sorted list -->
    <string name="share_link_recent_apps_subheader">Utilizats fa res</string>
    <!-- Text for the copy link action in the share screen. -->
    <string name="share_copy_link_to_clipboard">Copiar dins lo quichapapièrs</string>
    <!-- Toast shown after copying link to clipboard -->
    <string name="toast_copy_link_to_clipboard">Copiat dins lo quichapapièrs</string>
    <!-- An option from the share dialog to sign into sync -->
    <string name="sync_sign_in">Se connectar a Sync</string>
     <!-- An option from the three dot menu to sync and save data -->
    <string name="sync_menu_sync_and_save_data">Sincronizar e enregistrar las donadas</string>
    <!-- An option from the share dialog to send link to all other sync devices -->
    <string name="sync_send_to_all">Enviar a totes los periferics</string>
    <!-- An option from the share dialog to reconnect to sync -->
    <string name="sync_reconnect">Tornar connectar a Sync</string>
    <!-- Text displayed when sync is offline and cannot be accessed -->
    <string name="sync_offline">Fòra linha</string>
    <!-- An option to connect additional devices -->
    <string name="sync_connect_device">Connectar un periferic mai</string>
    <!-- The dialog text shown when additional devices are not available -->
    <string name="sync_connect_device_dialog">Per enviar un onglet, connectatz-vos a vòstre compte Firefox sus almens un autre periferic.</string>
    <!-- Confirmation dialog button -->
    <string name="sync_confirmation_button">Comprés !</string>
    <!-- Share error message -->
    <string name="share_error_snackbar">Partatge impossible amb aquesta aplicacion</string>
    <!-- Add new device screen title -->
    <string name="sync_add_new_device_title">Enviar al periferic</string>
    <!-- Text for the warning message on the Add new device screen -->
    <string name="sync_add_new_device_message">Cap de periferic pas connectat</string>

    <!-- Text for the button to learn about sending tabs -->
    <string name="sync_add_new_device_learn_button">Ne saber mai sul mandadís d’onglets…</string>
    <!-- Text for the button to connect another device -->
    <string name="sync_add_new_device_connect_button">Connectar un autre periferic…</string>

    <!-- Notifications -->
    <!-- Text shown in the notification that pops up to remind the user that a private browsing session is active. -->
    <string name="notification_pbm_delete_text_2">Tampar los onglets privats</string>
    <!-- Name of the marketing notification channel. Displayed in the "App notifications" system settings for the app -->
    <string name="notification_marketing_channel_name">Marketing</string>

    <!-- Title shown in the notification that pops up to remind the user to set fenix as default browser.
    The app name is in the text, due to limitations with localizing Nimbus experiments -->
    <string name="nimbus_notification_default_browser_title" tools:ignore="UnusedResources">Firefox es rapid e privat</string>
    <!-- Text shown in the notification that pops up to remind the user to set fenix as default browser.
    The app name is in the text, due to limitations with localizing Nimbus experiments -->
    <string name="nimbus_notification_default_browser_text" tools:ignore="UnusedResources">Far que Firefox siá lo navegador per defaut</string>
    <!-- Title shown in the notification that pops up to re-engage the user -->
    <string name="notification_re_engagement_title">Ensajatz la navegacion privada</string>

    <!-- Text shown in the notification that pops up to re-engage the user.
    %1$s is a placeholder that will be replaced by the app name. -->
    <string name="notification_re_engagement_text">Navegatz sens cap de cookies o d’istoric dins %1$s</string>

    <!-- Title A shown in the notification that pops up to re-engage the user -->
    <string name="notification_re_engagement_A_title">Navegar sens traças</string>
    <!-- Text A shown in the notification that pops up to re-engage the user.
    %1$s is a placeholder that will be replaced by the app name. -->
    <string name="notification_re_engagement_A_text">La navegacion privada de %1$s salva pas vòstras informacions.</string>
    <!-- Title B shown in the notification that pops up to re-engage the user -->
    <string name="notification_re_engagement_B_title">Realizatz vòstra primièra recèrca</string>
    <!-- Text B shown in the notification that pops up to re-engage the user -->
    <string name="notification_re_engagement_B_text">Trapatz quicòm a proximitat. O descobrissètz quicòm de risolièr.</string>

    <!-- Survey -->
    <!-- Text shown in the fullscreen message that pops up to ask user to take a short survey.
    The app name is in the text, due to limitations with localizing Nimbus experiments -->
    <string name="nimbus_survey_message_text">Ajudatz-nos a melhorar Firefox en respondent a un sondatge cort.</string>
    <!-- Preference for taking the short survey. -->
    <string name="preferences_take_survey">Participar al sondatge</string>
    <!-- Preference for not taking the short survey. -->
    <string name="preferences_not_take_survey">Non, mercé</string>

    <!-- Snackbar -->
    <!-- Text shown in snackbar when user deletes a collection -->
    <string name="snackbar_collection_deleted">Colleccion suprimida</string>
    <!-- Text shown in snackbar when user renames a collection -->
    <string name="snackbar_collection_renamed">Colleccion renomenada</string>
    <!-- Text shown in snackbar when user closes a tab -->
    <string name="snackbar_tab_closed">Onglet tampat</string>
    <!-- Text shown in snackbar when user closes all tabs -->
    <string name="snackbar_tabs_closed">Onglets tampats</string>
    <!-- Text shown in snackbar when user bookmarks a list of tabs -->
    <string name="snackbar_message_bookmarks_saved">Marcapagina apondut !</string>
    <!-- Text shown in snackbar when user adds a site to shortcuts -->
    <string name="snackbar_added_to_shortcuts">Apondut als acorchis !</string>
    <!-- Text shown in snackbar when user closes a private tab -->
    <string name="snackbar_private_tab_closed">Onglet privat tampat</string>
    <!-- Text shown in snackbar when user closes all private tabs -->
    <string name="snackbar_private_tabs_closed">Onglets privats tampats</string>
    <!-- Text shown in snackbar when user erases their private browsing data -->
    <string name="snackbar_private_data_deleted">Donadas de navegacion privada suprimidas</string>
    <!-- Text shown in snackbar to undo deleting a tab, top site or collection -->
    <string name="snackbar_deleted_undo">ANULLAR</string>
    <!-- Text shown in snackbar when user removes a top site -->
    <string name="snackbar_top_site_removed">Site suprimit</string>
    <!-- QR code scanner prompt which appears after scanning a code, but before navigating to it
        First parameter is the name of the app, second parameter is the URL or text scanned-->
    <string name="qr_scanner_confirmation_dialog_message">Autorizar %1$s a dobrir %2$s</string>
    <!-- QR code scanner prompt dialog positive option to allow navigation to scanned link -->
    <string name="qr_scanner_dialog_positive">AUTORIZAR</string>
    <!-- QR code scanner prompt dialog positive option to deny navigation to scanned link -->
    <string name="qr_scanner_dialog_negative">REFUSAR</string>
    <!-- QR code scanner prompt dialog error message shown when a hostname does not contain http or https. -->
    <string name="qr_scanner_dialog_invalid">Adreça web pas valida.</string>
    <!-- QR code scanner prompt dialog positive option when there is an error -->
    <string name="qr_scanner_dialog_invalid_ok">D’acòrdi</string>
    <!-- Tab collection deletion prompt dialog message. Placeholder will be replaced with the collection name -->
    <string name="tab_collection_dialog_message">Volètz vertadièrament suprimir %1$s ?</string>
    <!-- Collection and tab deletion prompt dialog message. This will show when the last tab from a collection is deleted -->
    <string name="delete_tab_and_collection_dialog_message">La supression d’aqueste onglet suprimirà tota la collecion. Podètz crear colleccions novèlas quand volgatz.</string>
    <!-- Collection and tab deletion prompt dialog title. Placeholder will be replaced with the collection name. This will show when the last tab from a collection is deleted -->
    <string name="delete_tab_and_collection_dialog_title">Suprimir %1$s ?</string>
    <!-- Tab collection deletion prompt dialog option to delete the collection -->
    <string name="tab_collection_dialog_positive">Suprimir</string>

    <!-- Text displayed in a notification when the user enters full screen mode -->
    <string name="full_screen_notification">Mòde plen ecran actiu</string>
    <!-- Message for copying the URL via long press on the toolbar -->
    <string name="url_copied">URL copiada</string>

    <!-- Sample text for accessibility font size -->
    <string name="accessibility_text_size_sample_text_1">Aquò es un exemple de tèxt. Aquí es una demostracion de coma apareisserà lo tèxt quand aumentatz o redusissètz la talha amb aqueste paramètre.</string>
    <!-- Summary for Accessibility Text Size Scaling Preference -->
    <string name="preference_accessibility_text_size_summary">Va venir lo tèxt dels sites mai grand o mai pichon</string>
    <!-- Title for Accessibility Text Size Scaling Preference -->
    <string name="preference_accessibility_font_size_title">Talha de polissa</string>

    <!-- Title for Accessibility Text Automatic Size Scaling Preference -->
    <string name="preference_accessibility_auto_size_2">Talha de polissa automatica</string>

    <!-- Summary for Accessibility Text Automatic Size Scaling Preference -->
    <string name="preference_accessibility_auto_size_summary">La talha de polissa correspondrà a la talha dels paramètres Android. Desactivatz aquesta opcion per gerir la talha de la polissa.</string>

    <!-- Title for the Delete browsing data preference -->
    <string name="preferences_delete_browsing_data">Suprimir las donadas de navegacion</string>
    <!-- Title for the tabs item in Delete browsing data -->
    <string name="preferences_delete_browsing_data_tabs_title_2">Onglets dobèrts</string>
    <!-- Subtitle for the tabs item in Delete browsing data, parameter will be replaced with the number of open tabs -->
    <string name="preferences_delete_browsing_data_tabs_subtitle">%d onglets</string>
    <!-- Title for the data and history items in Delete browsing data -->
    <!-- Title for the history item in Delete browsing data -->
    <string name="preferences_delete_browsing_data_browsing_history_title">Istoric de navegacion</string>
    <!-- Subtitle for the data and history items in delete browsing data, parameter will be replaced with the
        number of history items the user has -->
    <string name="preferences_delete_browsing_data_browsing_data_subtitle">%d adreças</string>
    <!-- Title for the cookies and site data items in Delete browsing data -->
    <string name="preferences_delete_browsing_data_cookies_and_site_data">Cookies e donadas de sites</string>
    <!-- Subtitle for the cookies item in Delete browsing data -->
    <string name="preferences_delete_browsing_data_cookies_subtitle">La session de la màger part dels sites se tamparà</string>
    <!-- Title for the cached images and files item in Delete browsing data -->
    <string name="preferences_delete_browsing_data_cached_files">Imatges e fichièrs en cache</string>
    <!-- Subtitle for the cached images and files item in Delete browsing data -->
    <string name="preferences_delete_browsing_data_cached_files_subtitle">Libèra d’espaci d’emmagazinatge</string>
    <!-- Title for the site permissions item in Delete browsing data -->
    <string name="preferences_delete_browsing_data_site_permissions">Permissions dels sites</string>
    <!-- Title for the downloads item in Delete browsing data -->
    <string name="preferences_delete_browsing_data_downloads">Telecargaments</string>
    <!-- Text for the button to delete browsing data -->
    <string name="preferences_delete_browsing_data_button">Suprimir las donadas de navegacion</string>
    <!-- Title for the Delete browsing data on quit preference -->
    <string name="preferences_delete_browsing_data_on_quit">Suprimir las donadas de navegacion en quitant</string>
    <!-- Summary for the Delete browsing data on quit preference. "Quit" translation should match delete_browsing_data_on_quit_action translation. -->
    <string name="preference_summary_delete_browsing_data_on_quit_2">Suprimís automaticament las donadas de navegacion quand seleccionatz « Quitar » al menú principal</string>
    <!-- Action item in menu for the Delete browsing data on quit feature -->
    <string name="delete_browsing_data_on_quit_action">Sortir</string>

    <!-- Title text of a delete browsing data dialog. -->
    <string name="delete_history_prompt_title">Periòde de suprimir</string>
    <!-- Body text of a delete browsing data dialog. -->
    <string name="delete_history_prompt_body" moz:RemovedIn="130" tools:ignore="UnusedResources">Suprimís l’istoric (inclutz l’istoric sincronizat d’autres aparelhs), los cookies e las autras donadas de navegacion.</string>
    <!-- Body text of a delete browsing data dialog. -->
    <string name="delete_history_prompt_body_2">Suprimís l’istoric (inclutz l’istoric sincronizat d’autres aparelhs)</string>
    <!-- Radio button in the delete browsing data dialog to delete history items for the last hour. -->
    <string name="delete_history_prompt_button_last_hour">La darrièra ora</string>
    <!-- Radio button in the delete browsing data dialog to delete history items for today and yesterday. -->
    <string name="delete_history_prompt_button_today_and_yesterday">Uèi e ièr</string>
    <!-- Radio button in the delete browsing data dialog to delete all history. -->
    <string name="delete_history_prompt_button_everything">Tot</string>

    <!-- Dialog message to the user asking to delete browsing data. Parameter will be replaced by app name. -->
    <string name="delete_browsing_data_prompt_message_3">%s suprimirà las donadas de navegacion seleccionadas.</string>
    <!-- Text for the cancel button for the data deletion dialog -->
    <string name="delete_browsing_data_prompt_cancel">Anullar</string>

    <!-- Text for the allow button for the data deletion dialog -->
    <string name="delete_browsing_data_prompt_allow">Suprimir</string>

    <!-- Text for the snackbar confirmation that the data was deleted -->
    <string name="preferences_delete_browsing_data_snackbar">Donadas de navegacion suprimidas</string>
    <!-- Text for the snackbar to show the user that the deletion of browsing data is in progress -->
    <string name="deleting_browsing_data_in_progress">Supression de las donadas de navegacion…</string>

    <!-- Dialog message to the user asking to delete all history items inside the opened group. Parameter will be replaced by a history group name. -->
    <string name="delete_all_history_group_prompt_message">Suprimir totes les sites dins « %s »</string>
    <!-- Text for the cancel button for the history group deletion dialog -->
    <string name="delete_history_group_prompt_cancel">Anullar</string>
    <!-- Text for the allow button for the history group dialog -->
    <string name="delete_history_group_prompt_allow">Suprimir</string>
    <!-- Text for the snackbar confirmation that the history group was deleted -->
    <string name="delete_history_group_snackbar">Grop suprimit</string>

    <!-- Onboarding -->
    <!-- text to display in the snackbar once account is signed-in -->
    <string name="onboarding_firefox_account_sync_is_on">Sincro. activada</string>

    <!-- Onboarding theme -->
    <!-- Text shown in snackbar when multiple tabs have been sent to device -->
    <string name="sync_sent_tabs_snackbar">Onglets enviats !</string>
    <!-- Text shown in snackbar when one tab has been sent to device  -->
    <string name="sync_sent_tab_snackbar">Onglet enviat !</string>
    <!-- Text shown in snackbar when sharing tabs failed  -->
    <string name="sync_sent_tab_error_snackbar">Mandadís impossible</string>
    <!-- Text shown in snackbar for the "retry" action that the user has after sharing tabs failed -->
    <string name="sync_sent_tab_error_snackbar_action">TORNAR ENSAJAR</string>
    <!-- Title of QR Pairing Fragment -->
    <string name="sync_scan_code">Numerizatz lo còdi QR</string>
    <!-- Instructions on how to access pairing -->
    <string name="sign_in_instructions"><![CDATA[Dorbissètz Firefox sus l’ordenador a la pagina <b>https://firefox.com/pair</b>]]></string>
    <!-- Text shown for sign in pairing when ready -->
    <string name="sign_in_ready_for_scan">Prèst a numerizar</string>
    <!-- Text shown for settings option for sign with pairing -->
    <string name="sign_in_with_camera">Connectatz-vos amb la camèra</string>
    <!-- Text shown for settings option for sign with email -->
    <string name="sign_in_with_email">Utilizar una adreça electronica allòc</string>
    <!-- Text shown for settings option for create new account text.'Firefox' intentionally hardcoded here.-->
    <string name="sign_in_create_account_text"><![CDATA[Cap de compte ? <u>Creatz-ne un</u> per sincronizar Firefox entre periferics.]]></string>
    <!-- Text shown in confirmation dialog to sign out of account. The first parameter is the name of the app (e.g. Firefox Preview) -->
    <string name="sign_out_confirmation_message_2">%s quitarà de sincronizar vòstre compte mas escafarà pas las donadas de navegacion d’aqueste periferic.</string>
    <!-- Option to continue signing out of account shown in confirmation dialog to sign out of account -->
    <string name="sign_out_disconnect">Se desconectar</string>
    <!-- Option to cancel signing out shown in confirmation dialog to sign out of account -->
    <string name="sign_out_cancel">Anullar</string>

    <!-- Error message snackbar shown after the user tried to select a default folder which cannot be altered -->
    <string name="bookmark_cannot_edit_root">Modificacion del dossièr per defaut impossibla</string>

    <!-- Enhanced Tracking Protection -->
    <!-- Link displayed in enhanced tracking protection panel to access tracking protection settings -->
    <string name="etp_settings">Paramètres de proteccion</string>
    <!-- Preference title for enhanced tracking protection settings -->
    <string name="preference_enhanced_tracking_protection">Proteccion renfortida contra lo seguiment</string>
    <!-- Preference summary for enhanced tracking protection settings on/off switch -->
    <string name="preference_enhanced_tracking_protection_summary">Ara amb una proteccion totala de cookies, nòstra barrièra mai potenta pel moment contra los traçadors intersites.</string>
    <!-- Description of enhanced tracking protection. The parameter is the name of the application (For example: Firefox Fenix) -->
    <string name="preference_enhanced_tracking_protection_explanation_2">%s vos protegís de la màger part dels traçadors mai comuns que vos seguisson en linha.</string>
    <!-- Text displayed that links to website about enhanced tracking protection -->
    <string name="preference_enhanced_tracking_protection_explanation_learn_more">Ne saber mai</string>
    <!-- Preference for enhanced tracking protection for the standard protection settings -->
    <string name="preference_enhanced_tracking_protection_standard_default_1">Estandarda (per defaut)</string>
    <!-- Preference description for enhanced tracking protection for the standard protection settings -->
    <string name="preference_enhanced_tracking_protection_standard_description_5">Se cargaràn normalament las paginas mas blocaràn mens de traçadors.</string>
    <!--  Accessibility text for the Standard protection information icon  -->
    <string name="preference_enhanced_tracking_protection_standard_info_button">Çò que la proteccion contra lo seguiment estandarda bloca</string>
    <!-- Preference for enhanced tracking protection for the strict protection settings -->
    <string name="preference_enhanced_tracking_protection_strict">Estricta</string>
    <!-- Preference description for enhanced tracking protection for the strict protection settings -->
    <string name="preference_enhanced_tracking_protection_strict_description_4">Una proteccion renfortida contra lo seguiment e de performanças melhoras, mas d’unes sites pòdon quitar de foncionar.</string>
    <!--  Accessibility text for the Strict protection information icon  -->
    <string name="preference_enhanced_tracking_protection_strict_info_button">Çò que la proteccion contra lo seguiment estricta bloca</string>
    <!-- Preference for enhanced tracking protection for the custom protection settings -->
    <string name="preference_enhanced_tracking_protection_custom">Personalizada</string>
    <!-- Preference description for enhanced tracking protection for the strict protection settings -->
    <string name="preference_enhanced_tracking_protection_custom_description_2">Causissètz quines traçadors e scripts cal blocar.</string>
    <!--  Accessibility text for the Strict protection information icon  -->
    <string name="preference_enhanced_tracking_protection_custom_info_button">Çò que la proteccion contra lo seguiment personalizada bloca</string>
    <!-- Header for categories that are being blocked by current Enhanced Tracking Protection settings -->
    <!-- Preference for enhanced tracking protection for the custom protection settings for cookies-->
    <string name="preference_enhanced_tracking_protection_custom_cookies">Cookies</string>
    <!-- Option for enhanced tracking protection for the custom protection settings for cookies-->
    <string name="preference_enhanced_tracking_protection_custom_cookies_1">Traçadors intersites e de malhums socials</string>
    <!-- Option for enhanced tracking protection for the custom protection settings for cookies-->
    <string name="preference_enhanced_tracking_protection_custom_cookies_2">Cookies dels sites pas visitats</string>
    <!-- Option for enhanced tracking protection for the custom protection settings for cookies-->
    <string name="preference_enhanced_tracking_protection_custom_cookies_3">Totes los cookies tèrces (d’unes sites pòdon quitar de foncionar)</string>
    <!-- Option for enhanced tracking protection for the custom protection settings for cookies-->
    <string name="preference_enhanced_tracking_protection_custom_cookies_4">Totes los cookies (pòt arribar que d’unes sites quitan de foncionar)</string>
    <!-- Option for enhanced tracking protection for the custom protection settings for cookies-->
    <string name="preference_enhanced_tracking_protection_custom_cookies_5">Isolar los cookies intersites</string>
    <!-- Preference for enhanced tracking protection for the custom protection settings for tracking content -->
    <string name="preference_enhanced_tracking_protection_custom_tracking_content">Contengut utilizat pel seguiment</string>

    <!-- Option for enhanced tracking protection for the custom protection settings for tracking content-->
    <string name="preference_enhanced_tracking_protection_custom_tracking_content_1">Dins totes los onglets</string>
    <!-- Option for enhanced tracking protection for the custom protection settings for tracking content-->
    <string name="preference_enhanced_tracking_protection_custom_tracking_content_2">Sonque en navegacion privada</string>
    <!-- Preference for enhanced tracking protection for the custom protection settings -->
    <string name="preference_enhanced_tracking_protection_custom_cryptominers">Minaires de criptomonedas</string>
    <!-- Preference for enhanced tracking protection for the custom protection settings -->
    <string name="preference_enhanced_tracking_protection_custom_fingerprinters">Generadors d’emprentas numericas</string>
    <!-- Button label for navigating to the Enhanced Tracking Protection details -->
    <string name="enhanced_tracking_protection_details">Detalhs</string>
    <!-- Header for categories that are being being blocked by current Enhanced Tracking Protection settings -->
    <string name="enhanced_tracking_protection_blocked">Blocat</string>
    <!-- Header for categories that are being not being blocked by current Enhanced Tracking Protection settings -->
    <string name="enhanced_tracking_protection_allowed">Autorizat</string>
    <!-- Category of trackers (social media trackers) that can be blocked by Enhanced Tracking Protection -->
    <string name="etp_social_media_trackers_title">Traçadors de malhums socials</string>
    <!-- Description of social media trackers that can be blocked by Enhanced Tracking Protection -->
    <string name="etp_social_media_trackers_description">Limita la capacitat dels malhums socials de seguir vòstra activitat en linha.</string>
    <!-- Category of trackers (cross-site tracking cookies) that can be blocked by Enhanced Tracking Protection -->
    <string name="etp_cookies_title">Cookies de seguiment entre sites</string>
    <!-- Category of trackers (cross-site tracking cookies) that can be blocked by Enhanced Tracking Protection -->
    <string name="etp_cookies_title_2">Cookies intersites</string>
    <!-- Description of cross-site tracking cookies that can be blocked by Enhanced Tracking Protection -->
    <string name="etp_cookies_description">Bloca los cookies que los malhums publicitaris e las societats d’analisi de donadas utilizan per compilar vòstras donadas de navegacion sus mantun site.</string>
    <!-- Description of cross-site tracking cookies that can be blocked by Enhanced Tracking Protection -->
    <string name="etp_cookies_description_2">La proteccion totala contra los cookies los isola al site ont vos trobatz, doncas los traçadors los pòdon pas utilizar per vos pistar entres sites.</string>
    <!-- Category of trackers (cryptominers) that can be blocked by Enhanced Tracking Protection -->
    <string name="etp_cryptominers_title">Minaires de criptomonedas</string>
    <!-- Description of cryptominers that can be blocked by Enhanced Tracking Protection -->
    <string name="etp_cryptominers_description">Empacha los scripts malvolents d’accedir a vòstre periferic per minar de moneda numerica.</string>
    <!-- Category of trackers (fingerprinters) that can be blocked by Enhanced Tracking Protection -->
    <string name="etp_fingerprinters_title">Generadors d’emprentas numericas</string>
    <!-- Description of fingerprinters that can be blocked by Enhanced Tracking Protection -->
    <string name="etp_fingerprinters_description">Empacha la culhida de donadas unicas identificables quant a vòstre periferic que pòdon èsser utilizadas pel seguiment.</string>
    <!-- Category of trackers (tracking content) that can be blocked by Enhanced Tracking Protection -->
    <string name="etp_tracking_content_title">Contengut utilizat pel seguiment</string>

    <!-- Description of tracking content that can be blocked by Enhanced Tracking Protection -->
    <string name="etp_tracking_content_description">Empacha lo cargament de publicitats, vidèos e autre contengut que contenon de còdi de seguiment. Pòt afectar d’unas foncionalitats de sites web.</string>
    <!-- Enhanced Tracking Protection message that protection is currently on for this site -->
    <string name="etp_panel_on">Las proteccions son activadas per aqueste site</string>
    <!-- Enhanced Tracking Protection message that protection is currently off for this site -->
    <string name="etp_panel_off">Las proteccions son desactivadas per aqueste site</string>
    <!-- Header for exceptions list for which sites enhanced tracking protection is always off -->
    <string name="enhanced_tracking_protection_exceptions">La proteccion renfortida contra lo seguiment es desactivada per aquestes sites</string>
    <!-- Content description (not visible, for screen readers etc.): Navigate
    back from ETP details (Ex: Tracking content) -->
    <string name="etp_back_button_content_description">Tornar</string>
    <!-- About page link text to open what's new link -->
    <string name="about_whats_new">Qu’es nòu dins %s</string>

    <!-- Open source licenses page title
    The first parameter is the app name -->
    <string name="open_source_licenses_title">%s | Bibliotècas liuras</string>

    <!-- Category of trackers (redirect trackers) that can be blocked by Enhanced Tracking Protection -->
    <string name="etp_redirect_trackers_title">Traçador per redireccion</string>

    <!-- Description of redirect tracker cookies that can be blocked by Enhanced Tracking Protection -->
    <string name="etp_redirect_trackers_description">Escafa los cookies definits per redireccion cap als sites web coneguts per far seguiment</string>

    <!-- Description of the SmartBlock Enhanced Tracking Protection feature. The * symbol is intentionally hardcoded here,
         as we use it on the UI to indicate which trackers have been partially unblocked.  -->
    <string name="preference_etp_smartblock_description">D’unes traçadors marcats cai-jos son estats parcialament desblocats per aquesta pagina pr’amor qu’avètz interagit amb eles *.</string>
    <!-- Text displayed that links to website about enhanced tracking protection SmartBlock -->
    <string name="preference_etp_smartblock_learn_more">Ne saber mai</string>

    <!-- Content description (not visible, for screen readers etc.):
    Enhanced tracking protection exception preference icon for ETP settings. -->
    <string name="preference_etp_exceptions_icon_description">Icòna de preferéncia d’excepcion de proteccion renfortida contra lo seguiment</string>

    <!-- About page link text to open support link -->
    <string name="about_support">Assisténcia</string>

    <!-- About page link text to list of past crashes (like about:crashes on desktop) -->
    <string name="about_crashes">Plantatges</string>
    <!-- About page link text to open privacy notice link -->
    <string name="about_privacy_notice">Politica de confidencialitat</string>
    <!-- About page link text to open know your rights link -->
    <string name="about_know_your_rights">Vòstres dreches</string>
    <!-- About page link text to open licensing information link -->
    <string name="about_licensing_information">Entresenhas sus la licéncia</string>

    <!-- About page link text to open a screen with libraries that are used -->
    <string name="about_other_open_source_libraries">Bibliotècas qu’utilizam</string>

    <!-- Toast shown to the user when they are activating the secret dev menu
        The first parameter is number of long clicks left to enable the menu -->
    <string name="about_debug_menu_toast_progress">Menú de desbugatge : %1$d clic(s) restant(s) per l’activar</string>
    <string name="about_debug_menu_toast_done">Menú de desbugatge activat</string>

    <!-- Browser long press popup menu -->
    <!-- Copy the current url -->
    <string name="browser_toolbar_long_press_popup_copy">Copiar</string>
    <!-- Paste & go the text in the clipboard. '&amp;' is replaced with the ampersand symbol: & -->
    <string name="browser_toolbar_long_press_popup_paste_and_go">Pegar e anar</string>
    <!-- Paste the text in the clipboard -->
    <string name="browser_toolbar_long_press_popup_paste">Pegar</string>
    <!-- Snackbar message shown after an URL has been copied to clipboard. -->
    <string name="browser_toolbar_url_copied_to_clipboard_snackbar">URL copiada dins lo quichapapièrs.</string>

    <!-- Title text for the Add To Homescreen dialog -->
    <string name="add_to_homescreen_title">Apondre a l’ecran d’acuèlh</string>
    <!-- Cancel button text for the Add to Homescreen dialog -->
    <string name="add_to_homescreen_cancel">Anullar</string>

    <!-- Add button text for the Add to Homescreen dialog -->
    <string name="add_to_homescreen_add">Apondre</string>
    <!-- Continue to website button text for the first-time Add to Homescreen dialog -->
    <string name="add_to_homescreen_continue">Contunhar cap al site web</string>

    <!-- Placeholder text for the TextView in the Add to Homescreen dialog -->
    <string name="add_to_homescreen_text_placeholder">Nom de l’acorchi</string>

    <!-- Describes the add to homescreen functionality -->
    <string name="add_to_homescreen_description_2">Podètz facilament apondre aqueste site a l’ecran d’acuèlh de vòstre periferic per i accedir dirèctament e i navegar coma se foguèsse una aplicacion.</string>

    <!-- Preference for managing the settings for logins and passwords in Fenix -->
    <string name="preferences_passwords_logins_and_passwords">Identificants e senhals</string>
    <!-- Preference for managing the saving of logins and passwords in Fenix -->
    <string name="preferences_passwords_save_logins">Salvar los identificants e senhals</string>
    <!-- Preference option for asking to save passwords in Fenix -->
    <string name="preferences_passwords_save_logins_ask_to_save">Demandar per salvar</string>
    <!-- Preference option for never saving passwords in Fenix -->
    <string name="preferences_passwords_save_logins_never_save">Salvar pas jamai</string>

    <!-- Preference for autofilling saved logins in Firefox (in web content), %1$s will be replaced with the app name -->
    <string name="preferences_passwords_autofill2">Emplenatge automatic dins %1$s</string>
    <!-- Description for the preference for autofilling saved logins in Firefox (in web content), %1$s will be replaced with the app name -->
    <string name="preferences_passwords_autofill_description">Emplenar e enregistrar los noms d’utilizaire e los senhals als sites web en utilizant %1$s.</string>
    <!-- Preference for autofilling logins from Fenix in other apps (e.g. autofilling the Twitter app) -->
    <string name="preferences_android_autofill">Emplenatge automatic dins d’autras aplicacions</string>

    <!-- Description for the preference for autofilling logins from Fenix in other apps (e.g. autofilling the Twitter app) -->
    <string name="preferences_android_autofill_description">Emplena los noms d’utilizaires e los senhals d’autres aplicacions sus vòstre periferic.</string>

    <!-- Preference option for adding a login -->
    <string name="preferences_logins_add_login">Apondre un identificant</string>

    <!-- Preference for syncing saved logins in Fenix -->
    <string name="preferences_passwords_sync_logins">Sincronizar los identificants</string>
    <!-- Preference for syncing saved logins in Fenix, when not signed in-->
    <string name="preferences_passwords_sync_logins_across_devices">Sincronizar los identificants entre totes los periferics</string>
    <!-- Preference to access list of saved logins -->
    <string name="preferences_passwords_saved_logins">Identificants salvats</string>
    <!-- Description of empty list of saved passwords. Placeholder is replaced with app name.  -->
    <string name="preferences_passwords_saved_logins_description_empty_text">Aquí se mòstran los identificants que salvatz o sincronizatz amb %s.</string>
    <!-- Preference to access list of saved logins -->
    <string name="preferences_passwords_saved_logins_description_empty_learn_more_link">Per ne saber mai sus Sync.</string>
    <!-- Preference to access list of login exceptions that we never save logins for -->
    <string name="preferences_passwords_exceptions">Excepcions</string>
    <!-- Empty description of list of login exceptions that we never save logins for -->
    <string name="preferences_passwords_exceptions_description_empty">Los identificants e senhals pas salvats seràn mostrats aquí.</string>
    <!-- Description of list of login exceptions that we never save logins for -->
    <string name="preferences_passwords_exceptions_description">Los identificants e senhals seràn pas salvats per aquestes sites.</string>
    <!-- Text on button to remove all saved login exceptions -->
    <string name="preferences_passwords_exceptions_remove_all">Suprimir totas las excepcions</string>
    <!-- Hint for search box in logins list -->
    <string name="preferences_passwords_saved_logins_search">Recercar d’identificants</string>
    <!-- The header for the site that a login is for -->
    <string name="preferences_passwords_saved_logins_site">Site</string>
    <!-- The header for the username for a login -->
    <string name="preferences_passwords_saved_logins_username">Nom d’utilizaire</string>
    <!-- The header for the password for a login -->
    <string name="preferences_passwords_saved_logins_password">Senhal</string>
    <!-- Shown in snackbar to tell user that the password has been copied -->
    <string name="logins_password_copied">Senhal copiat al quichapapièrs</string>
    <!-- Shown in snackbar to tell user that the username has been copied -->
    <string name="logins_username_copied">Nom d’utilizaire copiat al quichapapièrs</string>
    <!-- Content Description (for screenreaders etc) read for the button to copy a password in logins-->
    <string name="saved_logins_copy_password">Copiar lo senhal</string>
    <!-- Content Description (for screenreaders etc) read for the button to clear a password while editing a login-->
    <string name="saved_logins_clear_password">Escafar senhal</string>
    <!-- Content Description (for screenreaders etc) read for the button to copy a username in logins -->
    <string name="saved_login_copy_username">Copiar lo nom d’utilizaire</string>
    <!-- Content Description (for screenreaders etc) read for the button to clear a username while editing a login -->
    <string name="saved_login_clear_username">Escafar identificant</string>
    <!-- Content Description (for screenreaders etc) read for the button to clear the hostname field while creating a login -->
    <string name="saved_login_clear_hostname">Escafar lo nom d’òste</string>
    <!-- Content Description (for screenreaders etc) read for the button to open a site in logins -->
    <string name="saved_login_open_site">Dobrir lo site dins lo navegador</string>
    <!-- Content Description (for screenreaders etc) read for the button to reveal a password in logins -->
    <string name="saved_login_reveal_password">Mostrar lo senhal</string>
    <!-- Content Description (for screenreaders etc) read for the button to hide a password in logins -->
    <string name="saved_login_hide_password">Amagar lo senhal</string>

    <!-- Message displayed in biometric prompt displayed for authentication before allowing users to view their logins -->
    <string name="logins_biometric_prompt_message">Desblocatz per veire los identificants enregistrats</string>
    <!-- Title of warning dialog if users have no device authentication set up -->
    <string name="logins_warning_dialog_title">Protegissètz vòstres identificants e senhals</string>
    <!-- Message of warning dialog if users have no device authentication set up -->
    <string name="logins_warning_dialog_message">Configuratz un esquèma de verrolhatge, un còdi PIN o un senhal per protegir vòstres identificants de connexion e senhals enregistrats se per cas qualqu’un accedisca a vòstre periferic.</string>
    <!-- Negative button to ignore warning dialog if users have no device authentication set up -->
    <string name="logins_warning_dialog_later">Mai tard</string>
    <!-- Positive button to send users to set up a pin of warning dialog if users have no device authentication set up -->
    <string name="logins_warning_dialog_set_up_now">O configurar ara</string>
    <!-- Title of PIN verification dialog to direct users to re-enter their device credentials to access their logins -->
    <string name="logins_biometric_prompt_message_pin">Desverrolhatz lo periferic</string>
    <!-- Title for Accessibility Force Enable Zoom Preference -->
    <string name="preference_accessibility_force_enable_zoom">Zoom per totes los sites</string>
    <!-- Summary for Accessibility Force Enable Zoom Preference -->
    <string name="preference_accessibility_force_enable_zoom_summary">Activar per permetre de zoomar amb dos dets encara que lo site empache aquò.</string>
    <!-- Saved logins sorting strategy menu item -by name- (if selected, it will sort saved logins alphabetically) -->
    <string name="saved_logins_sort_strategy_alphabetically">Nom (A-Z)</string>
    <!-- Saved logins sorting strategy menu item -by last used- (if selected, it will sort saved logins by last used) -->
    <string name="saved_logins_sort_strategy_last_used">Darrièra utilizacion</string>

    <!-- Content description (not visible, for screen readers etc.): Sort saved logins dropdown menu chevron icon -->
    <string name="saved_logins_menu_dropdown_chevron_icon_content_description">Menú per triar los identificants</string>

    <!-- Autofill -->
    <!-- Preference and title for managing the autofill settings -->
    <string name="preferences_autofill">Emplenament automatic</string>
    <!-- Preference and title for managing the settings for addresses -->
    <string name="preferences_addresses">Adreças</string>
    <!-- Preference and title for managing the settings for credit cards -->
    <string name="preferences_credit_cards">Cartas de crèdit</string>
    <!-- Preference for saving and autofilling credit cards -->
    <string name="preferences_credit_cards_save_and_autofill_cards">Salvar e completar automaticament las cartas</string>
    <!-- Preference summary for saving and autofilling credit card data -->
    <string name="preferences_credit_cards_save_and_autofill_cards_summary">Donadas chifradas</string>
    <!-- Preference option for syncing credit cards across devices. This is displayed when the user is not signed into sync -->
    <string name="preferences_credit_cards_sync_cards_across_devices">Sincronizar las cartas entre los periferics</string>
    <!-- Preference option for syncing credit cards across devices. This is displayed when the user is signed into sync -->
    <string name="preferences_credit_cards_sync_cards">Sincronizar las cartas</string>
    <!-- Preference option for adding a credit card -->
    <string name="preferences_credit_cards_add_credit_card">Apondre una cartas de crèdit</string>

    <!-- Preference option for managing saved credit cards -->
    <string name="preferences_credit_cards_manage_saved_cards">Gerir las cartas enregistradas</string>
    <!-- Preference option for adding an address -->
    <string name="preferences_addresses_add_address">Apondre una adreça</string>
    <!-- Preference option for managing saved addresses -->
    <string name="preferences_addresses_manage_addresses">Gerir las adreças</string>
    <!-- Preference for saving and autofilling addresses -->
    <string name="preferences_addresses_save_and_autofill_addresses">Salvar e completar automaticament las adreças</string>

    <!-- Preference summary for saving and autofilling address data -->
    <string name="preferences_addresses_save_and_autofill_addresses_summary">Inclutz las informacions coma los numèros, las adreças electronicas e las adreças de liurason</string>

    <!-- Title of the "Add card" screen -->
    <string name="credit_cards_add_card">Apondre una carta</string>
    <!-- Title of the "Edit card" screen -->
    <string name="credit_cards_edit_card">Modificar la carta</string>
    <!-- The header for the card number of a credit card -->
    <string name="credit_cards_card_number">Numèro de carta</string>
    <!-- The header for the expiration date of a credit card -->
    <string name="credit_cards_expiration_date">Data d’expiracion</string>
    <!-- The label for the expiration date month of a credit card to be used by a11y services-->
    <string name="credit_cards_expiration_date_month">Mes d’expiracion</string>
    <!-- The label for the expiration date year of a credit card to be used by a11y services-->
    <string name="credit_cards_expiration_date_year">Annada d’expiracion</string>
    <!-- The header for the name on the credit card -->
    <string name="credit_cards_name_on_card">Titular</string>
    <!-- The text for the "Delete card" menu item for deleting a credit card -->
    <string name="credit_cards_menu_delete_card">Suprimir la carta</string>
    <!-- The text for the "Delete card" button for deleting a credit card -->
    <string name="credit_cards_delete_card_button">Suprimir la carta</string>
    <!-- The text for the confirmation message of "Delete card" dialog -->
    <string name="credit_cards_delete_dialog_confirmation">Volètz vertadièrament suprimir aquesta carta bancària ?</string>
    <!-- The text for the positive button on "Delete card" dialog -->
    <string name="credit_cards_delete_dialog_button">Suprimir</string>
    <!-- The title for the "Save" menu item for saving a credit card -->
    <string name="credit_cards_menu_save">Enregistrar</string>
    <!-- The text for the "Save" button for saving a credit card -->
    <string name="credit_cards_save_button">Enregistrar</string>
    <!-- The text for the "Cancel" button for cancelling adding, updating or deleting a credit card -->
    <string name="credit_cards_cancel_button">Anullar</string>

    <!-- Title of the "Saved cards" screen -->
    <string name="credit_cards_saved_cards">Cartas enregistradas</string>

    <!-- Error message for credit card number validation -->
    <string name="credit_cards_number_validation_error_message">Picatz un numèro de carta de crèdit valid</string>

    <!-- Error message for credit card name on card validation -->
    <string name="credit_cards_name_on_card_validation_error_message">Completatz aqueste camp</string>
    <!-- Message displayed in biometric prompt displayed for authentication before allowing users to view their saved credit cards -->
    <string name="credit_cards_biometric_prompt_message">Desblocatz per veire las cartas enregistradas</string>

    <!-- Title of warning dialog if users have no device authentication set up -->
    <string name="credit_cards_warning_dialog_title">Securizatz vòstras cartas de crèdit</string>
    <!-- Message of warning dialog if users have no device authentication set up -->
    <string name="credit_cards_warning_dialog_message">Configuratz un esquèma de verrolhatge, un còdi PIN o un senhal per protegir vòstres identificants de cartas de crèdit enregistrats se per cas qualqu’un accedisca a vòstre periferic.</string>
    <!-- Positive button to send users to set up a pin of warning dialog if users have no device authentication set up -->
    <string name="credit_cards_warning_dialog_set_up_now">Configurar ara</string>
    <!-- Negative button to ignore warning dialog if users have no device authentication set up -->
    <string name="credit_cards_warning_dialog_later">Mai tard</string>
    <!-- Title of PIN verification dialog to direct users to re-enter their device credentials to access their credit cards -->
    <string name="credit_cards_biometric_prompt_message_pin">Desverrolhatz lo periferic</string>

    <!-- Message displayed in biometric prompt for authentication, before allowing users to use their stored credit card information -->
    <string name="credit_cards_biometric_prompt_unlock_message">Desverrolhatz per utilizar las informacions de cartas de crèdit enregistradas</string>

    <!-- Title of the "Add address" screen -->
    <string name="addresses_add_address">Apondon d’adreça</string>
    <!-- Title of the "Edit address" screen -->
    <string name="addresses_edit_address">Modificar l’adreça</string>
    <!-- Title of the "Manage addresses" screen -->
    <string name="addresses_manage_addresses">Gestion de las adreças</string>
    <!-- The header for the first name of an address -->
    <string name="addresses_first_name">Pichon nom</string>
    <!-- The header for the middle name of an address -->
    <string name="addresses_middle_name">Segond pichon nom</string>
    <!-- The header for the last name of an address -->
    <string name="addresses_last_name">Nom d’ostal</string>
    <!-- The header for the street address of an address -->
    <string name="addresses_street_address">Adreça postala</string>
    <!-- The header for the city of an address -->
    <string name="addresses_city">Vila</string>
    <!-- The header for the subregion of an address when "state" should be used -->
    <string name="addresses_state">Estat</string>
    <!-- The header for the subregion of an address when "province" should be used -->
    <string name="addresses_province">Region</string>
    <!-- The header for the zip code of an address -->
    <string name="addresses_zip">Còdi postal</string>
    <!-- The header for the country or region of an address -->
    <string name="addresses_country">País o region</string>
    <!-- The header for the phone number of an address -->
    <string name="addresses_phone">Telefòn</string>
    <!-- The header for the email of an address -->
    <string name="addresses_email">Adreça electronica</string>
    <!-- The text for the "Save" button for saving an address -->
    <string name="addresses_save_button">Enregistrar</string>
    <!-- The text for the "Cancel" button for cancelling adding, updating or deleting an address -->
    <string name="addresses_cancel_button">Anullar</string>
    <!-- The text for the "Delete address" button for deleting an address -->
    <string name="addressess_delete_address_button">Suprimir l’adreça</string>

    <!-- The title for the "Delete address" confirmation dialog -->
    <string name="addressess_confirm_dialog_message">Volètz vertadièrament suprimir aquesta adreça ?</string>
    <!-- The text for the positive button on "Delete address" dialog -->
    <string name="addressess_confirm_dialog_ok_button">Suprimir</string>
    <!-- The text for the negative button on "Delete address" dialog -->
    <string name="addressess_confirm_dialog_cancel_button">Anullar</string>
    <!-- The text for the "Save address" menu item for saving an address -->
    <string name="address_menu_save_address">Enregistrar l’adreça</string>
    <!-- The text for the "Delete address" menu item for deleting an address -->
    <string name="address_menu_delete_address">Suprimir l’adreça</string>

    <!-- Title of the Add search engine screen -->
    <string name="search_engine_add_custom_search_engine_title">Apondre un motor de recèrca</string>
    <!-- Content description (not visible, for screen readers etc.): Title for the button that navigates to add new engine screen -->
    <string name="search_engine_add_custom_search_engine_button_content_description">Apondre un motor de recèrca novèl</string>
    <!-- Title of the Edit search engine screen -->
    <string name="search_engine_edit_custom_search_engine_title">Modificar lo motor de recèrca</string>
    <!-- Content description (not visible, for screen readers etc.): Title for the button to add a search engine in the action bar -->
    <string name="search_engine_add_button_content_description" moz:RemovedIn="120" tools:ignore="UnusedResources">Apondre</string>
    <!-- Content description (not visible, for screen readers etc.): Title for the button to save a search engine in the action bar -->
    <string name="search_engine_add_custom_search_engine_edit_button_content_description" moz:RemovedIn="120" tools:ignore="UnusedResources">Enregistrar</string>
    <!-- Text for the menu button to edit a search engine -->
    <string name="search_engine_edit">Modificar</string>
    <!-- Text for the menu button to delete a search engine -->
    <string name="search_engine_delete">Suprimir</string>

    <!-- Text for the button to create a custom search engine on the Add search engine screen -->
    <string name="search_add_custom_engine_label_other" moz:RemovedIn="120" tools:ignore="UnusedResources">Autre</string>
    <!-- Label for the TextField in which user enters custom search engine name -->
    <string name="search_add_custom_engine_name_label">Nom</string>
    <!-- Placeholder text shown in the Search Engine Name TextField before a user enters text -->
    <string name="search_add_custom_engine_name_hint" moz:RemovedIn="120" tools:ignore="UnusedResources">Nom</string>
    <!-- Placeholder text shown in the Search Engine Name text field before a user enters text -->
    <string name="search_add_custom_engine_name_hint_2">Nom del motor de recèrca</string>
    <!-- Label for the TextField in which user enters custom search engine URL -->
    <string name="search_add_custom_engine_url_label">URL del motor de recèrca</string>
    <!-- Placeholder text shown in the Search String TextField before a user enters text -->
    <string name="search_add_custom_engine_search_string_hint" moz:RemovedIn="120" tools:ignore="UnusedResources">Cadena de recèrca d’utilizar</string>
    <!-- Placeholder text shown in the Search String TextField before a user enters text -->
    <string name="search_add_custom_engine_search_string_hint_2">URL d’utilizar per las recèrcas</string>
    <!-- Description text for the Search String TextField. The %s is part of the string -->
    <string name="search_add_custom_engine_search_string_example" formatted="false">Remplaçar los tèrmes de la recèrca per « %s ». Per exemple :\nhttps://www.google.com/search?q=%s</string>

    <!-- Accessibility description for the form in which details about the custom search engine are entered -->
    <string name="search_add_custom_engine_form_description">Detalhs del motor de recèrca personalizat</string>

    <!-- Label for the TextField in which user enters custom search engine suggestion URL -->
    <string name="search_add_custom_engine_suggest_url_label">API de suggestions de recèrcas (opcional)</string>
    <!-- Placeholder text shown in the Search Suggestion String TextField before a user enters text -->
    <string name="search_add_custom_engine_suggest_string_hint">URL de l’API de suggestions de recèrcas</string>
    <!-- Description text for the Search Suggestion String TextField. The %s is part of the string -->
    <string name="search_add_custom_engine_suggest_string_example_2" formatted="false">Remplaçatz la requèsta per « %s ».
Exemple :\nhttps://suggestqueries.google.com/complete/search?client=firefox&amp;q=%s</string>
    <!-- The text for the "Save" button for saving a custom search engine -->
    <string name="search_custom_engine_save_button">Enregistrar</string>

    <!-- Text shown when a user leaves the name field empty -->
    <string name="search_add_custom_engine_error_empty_name">Picatz lo nom del motor de recèrca</string>
    <!-- Text shown when a user leaves the search string field empty -->
    <string name="search_add_custom_engine_error_empty_search_string">Picatz una cadena de recèrca</string>
    <!-- Text shown when a user leaves out the required template string -->
    <string name="search_add_custom_engine_error_missing_template">Verificatz que la cadena de recèrca correspond al format de l’exemple</string>
    <!-- Text shown when we aren't able to validate the custom search query. The first parameter is the url of the custom search engine -->
    <string name="search_add_custom_engine_error_cannot_reach">Error de connexion a « %s »</string>
    <!-- Text shown when a user creates a new search engine -->
    <string name="search_add_custom_engine_success_message">%s creat</string>
    <!-- Text shown when a user successfully edits a custom search engine -->
    <string name="search_edit_custom_engine_success_message">%s enregistrat</string>
    <!-- Text shown when a user successfully deletes a custom search engine -->
    <string name="search_delete_search_engine_success_message">%s : supression realizada</string>

    <!-- Heading for the instructions to allow a permission -->
    <string name="phone_feature_blocked_intro">Per l’autorizar :</string>

    <!-- First step for the allowing a permission -->
    <string name="phone_feature_blocked_step_settings">1. Anar als paramètres Android</string>
    <!-- Second step for the allowing a permission -->
    <string name="phone_feature_blocked_step_permissions"><![CDATA[2. Tocar <b>Permissions</b>]]></string>
    <!-- Third step for the allowing a permission (Fore example: Camera) -->
    <string name="phone_feature_blocked_step_feature"><![CDATA[3. Bascular <b>%1$s</b> sus ACTIVAT]]></string>

    <!-- Label that indicates a site is using a secure connection -->
    <string name="quick_settings_sheet_secure_connection_2">La connexion es segura</string>
    <!-- Label that indicates a site is using a insecure connection -->
    <string name="quick_settings_sheet_insecure_connection_2">La connexion es pas segura</string>
    <!-- Label to clear site data -->
    <string name="clear_site_data">Escafar los cookies e las donadas de site</string>
    <!-- Confirmation message for a dialog confirming if the user wants to delete all data for current site -->
    <string name="confirm_clear_site_data"><![CDATA[Volètz vertadièrament suprimir totes los cookies e totas las donadas del site<b>%s</b> ?]]></string>
    <!-- Confirmation message for a dialog confirming if the user wants to delete all the permissions for all sites-->
    <string name="confirm_clear_permissions_on_all_sites">Volètz vertadièrament suprimir totas las autorizacions per totes los sites ?</string>
    <!-- Confirmation message for a dialog confirming if the user wants to delete all the permissions for a site-->
    <string name="confirm_clear_permissions_site">Volètz vertadièrament suprimir totas las autorizacions per aqueste site ?</string>
    <!-- Confirmation message for a dialog confirming if the user wants to set default value a permission for a site-->
    <string name="confirm_clear_permission_site">Volètz vertadièrament suprimir aquesta autorizacion per aqueste site ?</string>
    <!-- label shown when there are not site exceptions to show in the site exception settings -->
    <string name="no_site_exceptions">Cap d’excepcions de site</string>
    <!-- Bookmark deletion confirmation -->
    <string name="bookmark_deletion_confirmation">Sètz segur que volètz suprimir aqueste marcapagina ?</string>
    <!-- Browser menu button that adds a shortcut to the home fragment -->
    <string name="browser_menu_add_to_shortcuts">Apondre als acorchis</string>
    <!-- Browser menu button that removes a shortcut from the home fragment -->
    <string name="browser_menu_remove_from_shortcuts">Suprimir dels acorchis</string>
    <!-- text shown before the issuer name to indicate who its verified by, parameter is the name of
     the certificate authority that verified the ticket-->
    <string name="certificate_info_verified_by">Verificat per : %1$s</string>
    <!-- Login overflow menu delete button -->
    <string name="login_menu_delete_button">Suprimir</string>
    <!-- Login overflow menu edit button -->
    <string name="login_menu_edit_button">Modificar</string>
    <!-- Message in delete confirmation dialog for logins -->
    <string name="login_deletion_confirmation">Sètz segur que volètz suprimir aqueste identificant ?</string>
    <!-- Positive action of a dialog asking to delete  -->
    <string name="dialog_delete_positive">Suprimir</string>

    <!-- Negative action of a dialog asking to delete login -->
    <string name="dialog_delete_negative">Anullar</string>
    <!--  The saved login options menu description. -->
    <string name="login_options_menu">Opcions de l’identificant</string>
    <!--  The editable text field for a login's web address. -->
    <string name="saved_login_hostname_description">Lo camp de tèxt modificable per l’adreça web de l’identificant.</string>
    <!--  The editable text field for a login's username. -->
    <string name="saved_login_username_description">Lo camp de tèxt modificable pel nom d’utilizaire de l’identificant.</string>
    <!--  The editable text field for a login's password. -->
    <string name="saved_login_password_description">Lo camp de tèxt modificable pel senhal de l’identificant.</string>
    <!--  The button description to save changes to an edited login. -->
    <string name="save_changes_to_login">Enregistratz las modificacions de l’identificant.</string>
    <!--  The page title for editing a saved login. -->
    <string name="edit">Modificar</string>
    <!--  The page title for adding new login. -->
    <string name="add_login">Apondre un identificant novèl</string>
    <!--  The error message in add/edit login view when password field is blank. -->
    <string name="saved_login_password_required">Senhal requesit</string>
    <!--  The error message in add login view when username field is blank. -->
    <string name="saved_login_username_required">Lo nom d’utilizaire es obligatòri</string>
    <!--  The error message in add login view when hostname field is blank. -->
    <string name="saved_login_hostname_required" tools:ignore="UnusedResources">Lo nom d’òste es obligatòri</string>
    <!-- Voice search button content description  -->
    <string name="voice_search_content_description">Recèrca a la votz</string>
    <!-- Voice search prompt description displayed after the user presses the voice search button -->
    <string name="voice_search_explainer">Parlatz ara</string>

    <!--  The error message in edit login view when a duplicate username exists. -->
    <string name="saved_login_duplicate">Un identificant amb aqueste nom d’utilizaire existís ja</string>

    <!-- This is the hint text that is shown inline on the hostname field of the create new login page. 'https://www.example.com' intentionally hardcoded here -->
    <string name="add_login_hostname_hint_text">https://www.exemple.com</string>

    <!-- This is an error message shown below the hostname field of the add login page when a hostname does not contain http or https. -->
    <string name="add_login_hostname_invalid_text_3">L’adreça web deu conténer « https:// » o « http:// ».</string>
    <!-- This is an error message shown below the hostname field of the add login page when a hostname is invalid. -->
    <string name="add_login_hostname_invalid_text_2">Un nom d’òste valid es requerit</string>

    <!-- Synced Tabs -->
    <!-- Text displayed to ask user to connect another device as no devices found with account -->
    <string name="synced_tabs_connect_another_device">Connectatz un autre periferic.</string>
    <!-- Text displayed asking user to re-authenticate -->
    <string name="synced_tabs_reauth">Tornatz vos autentificar.</string>
    <!-- Text displayed when user has disabled tab syncing in Firefox Sync Account -->
    <string name="synced_tabs_enable_tab_syncing">Activatz la sincronizacion dels onglets.</string>
    <!-- Text displayed when user has no tabs that have been synced -->
    <string name="synced_tabs_no_tabs">Avètz pas cap d’autres onglets dubèrts sus Firefox de vòstres autres periferics.</string>
    <!-- Text displayed in the synced tabs screen when a user is not signed in to Firefox Sync describing Synced Tabs -->
    <string name="synced_tabs_sign_in_message">Vejatz la lista dels onglets dels autres periferics.</string>
    <!-- Text displayed on a button in the synced tabs screen to link users to sign in when a user is not signed in to Firefox Sync -->
    <string name="synced_tabs_sign_in_button">Se connectar a Sync</string>

    <!-- The text displayed when a synced device has no tabs to show in the list of Synced Tabs. -->
    <string name="synced_tabs_no_open_tabs">Cap d’onglet pas dobèrt</string>

    <!-- Content description for expanding a group of synced tabs. -->
    <string name="synced_tabs_expand_group">Desplegar lo grop d’onglets sincronizats</string>
    <!-- Content description for collapsing a group of synced tabs. -->
    <string name="synced_tabs_collapse_group">Plegar lo grop d’onglets sincronizats</string>

    <!-- Top Sites -->
    <!-- Title text displayed in the dialog when shortcuts limit is reached. -->
    <string name="shortcut_max_limit_title">Arribat a la limita dels acorchis</string>
    <!-- Content description text displayed in the dialog when shortcut limit is reached. -->
    <string name="shortcut_max_limit_content">Per apondre un acorchi novèl, suprimissètz-ne un. Tocatz e demoratz quichat per ne suprimir un.</string>
    <!-- Confirmation dialog button text when top sites limit is reached. -->
    <string name="top_sites_max_limit_confirmation_button">Òc, plan comprés</string>

    <!-- Label for the preference to show the shortcuts for the most visited top sites on the homepage -->
    <string name="top_sites_toggle_top_recent_sites_4">Acorchis</string>
    <!-- Title text displayed in the rename top site dialog. -->
    <string name="top_sites_rename_dialog_title">Nom</string>
    <!-- Hint for renaming title of a shortcut -->
    <string name="shortcut_name_hint">Nom de l’acorchi</string>
    <!-- Button caption to confirm the renaming of the top site. -->
    <string name="top_sites_rename_dialog_ok">D’acòrdi</string>
    <!-- Dialog button text for canceling the rename top site prompt. -->
    <string name="top_sites_rename_dialog_cancel">Anullar</string>

    <!-- Text for the menu button to open the homepage settings. -->
    <string name="top_sites_menu_settings">Paramètres</string>
    <!-- Text for the menu button to navigate to sponsors and privacy support articles. '&amp;' is replaced with the ampersand symbol: & -->
    <string name="top_sites_menu_sponsor_privacy">Nòstres esponsòrs e vòstra vida privada</string>
    <!-- Label text displayed for a sponsored top site. -->
    <string name="top_sites_sponsored_label">Esponsorizat</string>

    <!-- Inactive tabs in the tabs tray -->
    <!-- Title text displayed in the tabs tray when a tab has been unused for 14 days. -->
    <string name="inactive_tabs_title">Onglets inactius</string>
    <!-- Content description for closing all inactive tabs -->
    <string name="inactive_tabs_delete_all">Tampar los onglets inactius</string>

    <!-- Content description for expanding the inactive tabs section. -->
    <string name="inactive_tabs_expand_content_description">Espandir los onglets inactius</string>
    <!-- Content description for collapsing the inactive tabs section. -->
    <string name="inactive_tabs_collapse_content_description">Plegar los onglets inactius</string>

    <!-- Inactive tabs auto-close message in the tabs tray -->
    <!-- The header text of the auto-close message when the user is asked if they want to turn on the auto-closing of inactive tabs. -->
    <string name="inactive_tabs_auto_close_message_header" tools:ignore="UnusedResources">Tampadura automatica aprèp un mes ?</string>
    <!-- A description below the header to notify the user what the inactive tabs auto-close feature is. -->
    <string name="inactive_tabs_auto_close_message_description" tools:ignore="UnusedResources">Firefox pòot tampar los onglets qu’avètz pas consultats pendent lo mes passat.</string>

    <!-- A call to action below the description to allow the user to turn on the auto closing of inactive tabs. -->
    <string name="inactive_tabs_auto_close_message_action" tools:ignore="UnusedResources">ACTIVAR LA TAMPADURA AUTO</string>

    <!-- Text for the snackbar to confirm auto-close is enabled for inactive tabs -->
    <string name="inactive_tabs_auto_close_message_snackbar">Tampadura auto activada</string>

    <!-- Awesome bar suggestion's headers -->
    <!-- Search suggestions title for Firefox Suggest. -->
    <string name="firefox_suggest_header">Firefox suggerís</string>

    <!-- Title for search suggestions when Google is the default search suggestion engine. -->
    <string name="google_search_engine_suggestion_header">Recèrca Google</string>
    <!-- Title for search suggestions when the default search suggestion engine is anything other than Google. The first parameter is default search engine name. -->
    <string name="other_default_search_engine_suggestion_header">Recèrca %s</string>

    <!-- Default browser experiment -->
    <string name="default_browser_experiment_card_text">Causir de dobrir los sites web, los corrièls e messatges automaticament dins Firefox.</string>

    <!-- Content description for close button in collection placeholder. -->
    <string name="remove_home_collection_placeholder_content_description">Suprimir</string>

    <!-- Content description radio buttons with a link to more information -->
    <string name="radio_preference_info_content_description">Clicatz per aver de detalhs</string>

    <!-- Content description for the action bar "up" button -->
    <string name="action_bar_up_description">Remontar</string>

    <!-- Content description for privacy content close button -->
    <string name="privacy_content_close_button_content_description">Tampar</string>

    <!-- Pocket recommended stories -->
    <!-- Header text for a section on the home screen. -->
    <string name="pocket_stories_header_1">Articles suggerits</string>
    <!-- Header text for a section on the home screen. -->
    <string name="pocket_stories_categories_header">Articles per tèma</string>
    <!-- Text of a button allowing users to access an external url for more Pocket recommendations. -->
    <string name="pocket_stories_placeholder_text">Ne descobrir mai</string>
    <!-- Title of an app feature. Smaller than a heading. The first parameter is product name Pocket -->
    <string name="pocket_stories_feature_title_2">Fonciona gràcia a %s.</string>
    <!-- Caption for describing a certain feature. The placeholder is for a clickable text (eg: Learn more) which will load an url in a new tab when clicked.  -->
    <string name="pocket_stories_feature_caption">Membre de la familha Firefox. %s</string>
    <!-- Clickable text for opening an external link for more information about Pocket. -->
    <string name="pocket_stories_feature_learn_more">Ne saber mai</string>

    <!-- Text indicating that the Pocket story that also displays this text is a sponsored story by other 3rd party entity. -->
    <string name="pocket_stories_sponsor_indication">Esponsorizat</string>

    <!-- Snackbar message for enrolling in a Nimbus experiment from the secret settings when Studies preference is Off.-->
    <string name="experiments_snackbar">Activar la telemetria per enviar de donadas</string>
    <!-- Snackbar button text to navigate to telemetry settings.-->
    <string name="experiments_snackbar_button">Anar als paramètres</string>

    <!-- Review quality check feature-->
    <!-- Name for the review quality check feature used as title for the panel. -->
<<<<<<< HEAD
    <string name="review_quality_check_feature_name">Verificador d’avises</string>
=======
    <string name="review_quality_check_feature_name" moz:RemovedIn="120" tools:ignore="UnusedResources">Verificador d’avises</string>
    <!-- Name for the review quality check feature used as title for the panel. -->
    <string name="review_quality_check_feature_name_2">Verificador d’avises</string>
>>>>>>> eeb875b8
    <!-- Summary for grades A and B for review quality check adjusted grading. -->
    <string name="review_quality_check_grade_a_b_description">Avises fisables</string>
    <!-- Summary for grade C for review quality check adjusted grading. -->
    <string name="review_quality_check_grade_c_description">Mescladís d’avises fisables e non fisables</string>
    <!-- Summary for grades D and F for review quality check adjusted grading. -->
    <string name="review_quality_check_grade_d_f_description">Avises non fisables</string>
    <!-- Text for title presenting the reliability of a product's reviews. -->
    <string name="review_quality_check_grade_title">Quina es la fisabilitat d’aquestes avises ?</string>
    <!-- Title for when the rating has been updated by the review checker -->
    <string name="review_quality_check_adjusted_rating_title">Evaluacion corregida</string>
    <!-- Description for a product's adjusted star rating. The text presents that the product's reviews which were evaluated as unreliable were removed from the adjusted rating. -->
    <string name="review_quality_check_adjusted_rating_description">Avises non fisables suprimits</string>
<<<<<<< HEAD
=======
    <!-- Title for list of highlights from a product's review emphasizing a product's important traits. -->
    <string name="review_quality_check_highlights_title">Elements essencials dels avises recents</string>
>>>>>>> eeb875b8
    <!-- Title for section explaining how we analyze the reliability of a product's reviews. -->
    <string name="review_quality_check_explanation_title">Coma determinam la qualitat d’un avís</string>
    <!-- Text for learn more caption presenting a link with information about review quality. First parameter is for clickable text defined in review_quality_check_info_learn_more_link. -->
    <string name="review_quality_check_info_learn_more">Per ne saber mai sus %s.</string>
    <!-- Text for title of settings section. -->
    <string name="review_quality_check_settings_title">Paramètres</string>
    <!-- Clickable text that links to review quality check recommended products support article. -->
    <string name="review_quality_check_settings_recommended_products_learn_more" tools:ignore="UnusedResources">Ne saber mai</string>
    <!-- Text for turning sidebar off button from review quality check settings section. -->
    <string name="review_quality_check_settings_turn_off">Copar lo verificador d’avises</string>
    <!-- Text for title of recommended product section. This is displayed above a product image, suggested as an alternative to the product reviewed. -->
    <string name="review_quality_check_ad_title" tools:ignore="UnusedResources">Produits alternatius</string>
    <!-- Caption for recommended product section indicating this is an ad by Fakespot. First parameter is the Fakespot product name. -->
    <string name="review_quality_check_ad_caption" tools:ignore="UnusedResources">Publicitat de %s</string>
<<<<<<< HEAD
=======
    <!-- Caption for review quality check panel. First parameter is for clickable text defined in review_quality_check_powered_by_link. -->
    <string name="review_quality_check_powered_by" tools:ignore="UnusedResources" moz:RemovedIn="119">Lo verificador d’avises fonciona gràcia a %s.</string>
    <!-- Caption for review quality check panel. First parameter is for clickable text defined in review_quality_check_powered_by_link. -->
    <string name="review_quality_check_powered_by_2">Lo verificador d’avises fonciona gràcia a %s</string>
>>>>>>> eeb875b8
    <!-- Clickable text that links to Fakespot.com. First parameter is the Fakespot product name. In the phrase "Fakespot by Mozilla", "by" can be localized. Does not need to stay by. -->
    <string name="review_quality_check_powered_by_link" tools:ignore="UnusedResources">%s per Mozilla</string>
    <!-- Text for button from warning card informing the user that the current analysis is outdated. Clicking this should trigger the product's re-analysis. -->
    <string name="review_quality_check_outdated_analysis_warning_action" tools:ignore="UnusedResources">Verificar ara</string>
<<<<<<< HEAD
=======
    <!-- Title for warning card informing the user that the current product is currently not available. -->
    <string name="review_quality_check_product_availability_warning_title" tools:ignore="UnusedResources">Lo produit es pas disponible</string>
>>>>>>> eeb875b8
    <!-- Title for info card displayed to the user when analysis finished updating. -->
    <string name="review_quality_check_analysis_updated_confirmation_title" tools:ignore="UnusedResources">Las analisis son a jorn</string>
    <!-- Text for the action button from info card displayed to the user when analysis finished updating. -->
    <string name="review_quality_check_analysis_updated_confirmation_action" tools:ignore="UnusedResources">Plan realizat</string>
    <!-- Title for error card displayed to the user when the device is disconnected from the network. -->
    <string name="review_quality_check_no_connection_title">Cap de connexion ret</string>
    <!-- Text for button from body of card displayed to the user for products whose reviews were not analyzed yet. Clicking this should trigger a product analysis. -->
    <string name="review_quality_check_no_analysis_link">Valorar la qualitat dels avises</string>
    <!-- Clickable text from the contextual onboarding card that links to review quality check support article. -->
    <string name="review_quality_check_contextual_onboarding_learn_more_link">Ne saber mai</string>
    <!-- Clickable text from the review quality check contextual onboarding card that links to Fakespot privacy policy. -->
    <string name="review_quality_check_contextual_onboarding_privacy_policy" moz:RemovedIn="121" tools:ignore="UnusedResources">politica de confidencialitat</string>
    <!-- Clickable text from the review quality check contextual onboarding card that links to Fakespot privacy policy. -->
    <string name="review_quality_check_contextual_onboarding_privacy_policy_2">Politica de confidencialitat</string>
    <!-- Clickable text from the review quality check contextual onboarding card that links to Fakespot terms of use. -->
<<<<<<< HEAD
    <string name="review_quality_check_contextual_onboarding_terms_use">condicions d’utilizacion</string>
=======
    <string name="review_quality_check_contextual_onboarding_terms_use" moz:RemovedIn="121" tools:ignore="UnusedResources">condicions d’utilizacion</string>
    <!-- Clickable text from the review quality check contextual onboarding card that links to Fakespot terms of use. -->
    <string name="review_quality_check_contextual_onboarding_terms_use_2">Condicions d’utilizacion</string>
>>>>>>> eeb875b8
    <!-- Text for opt-in button from the review quality check contextual onboarding card. -->
    <string name="review_quality_check_contextual_onboarding_primary_button_text">Òc-ben, ensajar</string>
    <!-- Text for opt-out button from the review quality check contextual onboarding card. -->
    <string name="review_quality_check_contextual_onboarding_secondary_button_text">Mai tard</string>
    <!-- Text displayed in the first CFR presenting the review quality check feature that opens the review checker when clicked. -->
    <string name="review_quality_check_first_cfr_action" tools:ignore="UnusedResources">Ensajar lo verificador d’avises</string>
    <!-- Text displayed in the second CFR presenting the review quality check feature that opens the review checker when clicked. -->
    <string name="review_quality_check_second_cfr_action" tools:ignore="UnusedResources">Dobrir lo verificador d’avises</string>
    <!-- Flag showing that the review quality check feature is work in progress. -->
    <string name="review_quality_check_beta_flag">Bèta</string>
    <!-- Content description (not visible, for screen readers etc.) for opening browser menu button to open review quality check bottom sheet. -->
    <string name="review_quality_check_open_handle_content_description">Dobrir lo verificador d’avises</string>
    <!-- Content description (not visible, for screen readers etc.) for closing browser menu button to open review quality check bottom sheet. -->
    <string name="review_quality_check_close_handle_content_description">Tampar lo verificador d’avises</string>
    <!-- Content description (not visible, for screen readers etc.) for review quality check star rating. First parameter is the number of stars (1-5) representing the rating. -->
    <string name="review_quality_check_star_rating_content_description">%1$s estelas de 5</string>
    <!-- Text for minimize button from highlights card. When clicked the highlights card should reduce its size. -->
    <string name="review_quality_check_highlights_show_less">Ne veire mens</string>
    <!-- Text for maximize button from highlights card. When clicked the highlights card should expand to its full size. -->
    <string name="review_quality_check_highlights_show_more">Ne veire mai</string>
    <!-- Text for highlights card quality category header. Reviews shown under this header should refer the product's quality. -->
    <string name="review_quality_check_highlights_type_quality">Qualitat</string>
    <!-- Text for highlights card price category header. Reviews shown under this header should refer the product's price. -->
    <string name="review_quality_check_highlights_type_price">Prètz</string>
    <!-- Text for highlights card shipping category header. Reviews shown under this header should refer the product's shipping. -->
    <string name="review_quality_check_highlights_type_shipping">Expedicion</string>

    <!-- Text for highlights card packaging and appearance category header. Reviews shown under this header should refer the product's packaging and appearance. -->
    <string name="review_quality_check_highlights_type_packaging_appearance">Embalatge e aparéncia</string>
    <!-- Text for highlights card competitiveness category header. Reviews shown under this header should refer the product's competitiveness. -->
    <string name="review_quality_check_highlights_type_competitiveness">Competitivitat</string>

    <!-- Accessibility services actions labels. These will be appended to accessibility actions like "Double tap to.." but not by or applications but by services like Talkback. -->
    <!-- Action label for elements that can be collapsed if interacting with them. Talkback will append this to say "Double tap to collapse". -->
    <string name="a11y_action_label_collapse">plegar</string>
    <!-- Current state for elements that can be collapsed if interacting with them. Talkback will dictate this after a state change. -->
    <string name="a11y_state_label_collapsed">reduit</string>
    <!-- Action label for elements that can be expanded if interacting with them. Talkback will append this to say "Double tap to expand". -->
    <string name="a11y_action_label_expand">desplegar</string>
    <!-- Current state for elements that can be expanded if interacting with them. Talkback will dictate this after a state change. -->
    <string name="a11y_state_label_expanded">desvolopat</string>
    <!-- Action label for links to a website containing documentation about a wallpaper collection. Talkback will append this to say "Double tap to open link to learn more about this collection". -->
    <string name="a11y_action_label_wallpaper_collection_learn_more">dobrir lo ligam per ne saber mai tocant aquesta colleccion</string>
    <!-- Action label for links that point to an article. Talkback will append this to say "Double tap to read the article". -->
    <string name="a11y_action_label_read_article">legir l’article</string>
    <!-- Action label for links to the Firefox Pocket website. Talkback will append this to say "Double tap to open link to learn more". -->
    <string name="a11y_action_label_pocket_learn_more">dobrissètz lo ligam per ne saber mai</string>
</resources><|MERGE_RESOLUTION|>--- conflicted
+++ resolved
@@ -332,13 +332,9 @@
     <!-- Juno first user onboarding flow experiment, strings are marked unused as they are only referenced by Nimbus experiments. -->
     <!-- Title for set firefox as default browser screen used by Nimbus experiments. Nimbus experiments do not support string placeholders.
         Note: The word "Firefox" should NOT be translated -->
-<<<<<<< HEAD
-    <string name="juno_onboarding_default_browser_title_nimbus" tools:ignore="UnusedResources">Far de Firefox vòstre navegador per defaut</string>
-=======
     <string name="juno_onboarding_default_browser_title_nimbus" moz:removedIn="120" tools:ignore="UnusedResources">Far de Firefox vòstre navegador per defaut</string>
     <!-- Title for set firefox as default browser screen used by Nimbus experiments. -->
     <string name="juno_onboarding_default_browser_title_nimbus_2">Nos impòrta vòstra vida privada</string>
->>>>>>> eeb875b8
     <!-- Description for set firefox as default browser screen used by Nimbus experiments. Nimbus experiments do not support string placeholders.
         Note: The word "Firefox" should NOT be translated -->
     <string name="juno_onboarding_default_browser_description_nimbus" moz:removedIn="120" tools:ignore="UnusedResources">Firefox considèra la gent abans l’argent e defend vòstra vida privada en blocant los traçadors intersites.\n\nAprenètz-ne mai dins nòstre nòta sus la confidencialitat.</string>
@@ -366,14 +362,10 @@
     <string name="juno_onboarding_sign_in_negative_button" tools:ignore="UnusedResources">Pas ara</string>
     <!-- Title for enable notification permission screen used by Nimbus experiments. Nimbus experiments do not support string placeholders.
         Note: The word "Firefox" should NOT be translated -->
-<<<<<<< HEAD
-    <string name="juno_onboarding_enable_notifications_title_nimbus" tools:ignore="UnusedResources">Las notificacions vos ajudan a ne far mai amb Firefox</string>
-=======
     <string name="juno_onboarding_enable_notifications_title_nimbus" moz:removedIn="120" tools:ignore="UnusedResources">Las notificacions vos ajudan a ne far mai amb Firefox</string>
     <!-- Title for enable notification permission screen used by Nimbus experiments. Nimbus experiments do not support string placeholders.
         Note: The word "Firefox" should NOT be translated -->
     <string name="juno_onboarding_enable_notifications_title_nimbus_2">Las notificacions vos ajudan a demorar en seguretat amb Firefox</string>
->>>>>>> eeb875b8
     <!-- Description for enable notification permission screen used by Nimbus experiments. Nimbus experiments do not support string placeholders.
        Note: The word "Firefox" should NOT be translated -->
     <string name="juno_onboarding_enable_notifications_description_nimbus" moz:removedIn="120" tools:ignore="UnusedResources">Enviatz los onglets d’un aparelh a l’autre, gerissètz los telecargaments e obtenètz de conselhs per ne far encara mai amb Firefox.</string>
@@ -604,11 +596,8 @@
     <!-- Preference title for switch preference to show Firefox Suggest search suggestions for web content.
          The first parameter is the name of the application. -->
     <string name="preferences_show_nonsponsored_suggestions">Suggestions de %1$s</string>
-<<<<<<< HEAD
-=======
     <!-- Summary for preference to show Firefox Suggest search suggestions for web content -->
     <string name="preferences_show_nonsponsored_suggestions_summary">Obténer de suggestions del Wel en relacion amb vòstra recèrca</string>
->>>>>>> eeb875b8
     <!-- Preference for open links in third party apps -->
     <string name="preferences_open_links_in_apps">Dobrir los ligams dins las aplicacions</string>
     <!-- Preference for open links in third party apps always open in apps option -->
@@ -2208,13 +2197,9 @@
 
     <!-- Review quality check feature-->
     <!-- Name for the review quality check feature used as title for the panel. -->
-<<<<<<< HEAD
-    <string name="review_quality_check_feature_name">Verificador d’avises</string>
-=======
     <string name="review_quality_check_feature_name" moz:RemovedIn="120" tools:ignore="UnusedResources">Verificador d’avises</string>
     <!-- Name for the review quality check feature used as title for the panel. -->
     <string name="review_quality_check_feature_name_2">Verificador d’avises</string>
->>>>>>> eeb875b8
     <!-- Summary for grades A and B for review quality check adjusted grading. -->
     <string name="review_quality_check_grade_a_b_description">Avises fisables</string>
     <!-- Summary for grade C for review quality check adjusted grading. -->
@@ -2227,11 +2212,8 @@
     <string name="review_quality_check_adjusted_rating_title">Evaluacion corregida</string>
     <!-- Description for a product's adjusted star rating. The text presents that the product's reviews which were evaluated as unreliable were removed from the adjusted rating. -->
     <string name="review_quality_check_adjusted_rating_description">Avises non fisables suprimits</string>
-<<<<<<< HEAD
-=======
     <!-- Title for list of highlights from a product's review emphasizing a product's important traits. -->
     <string name="review_quality_check_highlights_title">Elements essencials dels avises recents</string>
->>>>>>> eeb875b8
     <!-- Title for section explaining how we analyze the reliability of a product's reviews. -->
     <string name="review_quality_check_explanation_title">Coma determinam la qualitat d’un avís</string>
     <!-- Text for learn more caption presenting a link with information about review quality. First parameter is for clickable text defined in review_quality_check_info_learn_more_link. -->
@@ -2246,22 +2228,16 @@
     <string name="review_quality_check_ad_title" tools:ignore="UnusedResources">Produits alternatius</string>
     <!-- Caption for recommended product section indicating this is an ad by Fakespot. First parameter is the Fakespot product name. -->
     <string name="review_quality_check_ad_caption" tools:ignore="UnusedResources">Publicitat de %s</string>
-<<<<<<< HEAD
-=======
     <!-- Caption for review quality check panel. First parameter is for clickable text defined in review_quality_check_powered_by_link. -->
     <string name="review_quality_check_powered_by" tools:ignore="UnusedResources" moz:RemovedIn="119">Lo verificador d’avises fonciona gràcia a %s.</string>
     <!-- Caption for review quality check panel. First parameter is for clickable text defined in review_quality_check_powered_by_link. -->
     <string name="review_quality_check_powered_by_2">Lo verificador d’avises fonciona gràcia a %s</string>
->>>>>>> eeb875b8
     <!-- Clickable text that links to Fakespot.com. First parameter is the Fakespot product name. In the phrase "Fakespot by Mozilla", "by" can be localized. Does not need to stay by. -->
     <string name="review_quality_check_powered_by_link" tools:ignore="UnusedResources">%s per Mozilla</string>
     <!-- Text for button from warning card informing the user that the current analysis is outdated. Clicking this should trigger the product's re-analysis. -->
     <string name="review_quality_check_outdated_analysis_warning_action" tools:ignore="UnusedResources">Verificar ara</string>
-<<<<<<< HEAD
-=======
     <!-- Title for warning card informing the user that the current product is currently not available. -->
     <string name="review_quality_check_product_availability_warning_title" tools:ignore="UnusedResources">Lo produit es pas disponible</string>
->>>>>>> eeb875b8
     <!-- Title for info card displayed to the user when analysis finished updating. -->
     <string name="review_quality_check_analysis_updated_confirmation_title" tools:ignore="UnusedResources">Las analisis son a jorn</string>
     <!-- Text for the action button from info card displayed to the user when analysis finished updating. -->
@@ -2277,13 +2253,9 @@
     <!-- Clickable text from the review quality check contextual onboarding card that links to Fakespot privacy policy. -->
     <string name="review_quality_check_contextual_onboarding_privacy_policy_2">Politica de confidencialitat</string>
     <!-- Clickable text from the review quality check contextual onboarding card that links to Fakespot terms of use. -->
-<<<<<<< HEAD
-    <string name="review_quality_check_contextual_onboarding_terms_use">condicions d’utilizacion</string>
-=======
     <string name="review_quality_check_contextual_onboarding_terms_use" moz:RemovedIn="121" tools:ignore="UnusedResources">condicions d’utilizacion</string>
     <!-- Clickable text from the review quality check contextual onboarding card that links to Fakespot terms of use. -->
     <string name="review_quality_check_contextual_onboarding_terms_use_2">Condicions d’utilizacion</string>
->>>>>>> eeb875b8
     <!-- Text for opt-in button from the review quality check contextual onboarding card. -->
     <string name="review_quality_check_contextual_onboarding_primary_button_text">Òc-ben, ensajar</string>
     <!-- Text for opt-out button from the review quality check contextual onboarding card. -->
