--- conflicted
+++ resolved
@@ -366,18 +366,12 @@
     <!-- Title for enable notification permission screen used by Nimbus experiments. Nimbus experiments do not support string placeholders.
         Note: The word "Firefox" should NOT be translated -->
     <string name="juno_onboarding_enable_notifications_title_nimbus_2">Las notificacions vos ajudan a demorar en seguretat amb Firefox</string>
-<<<<<<< HEAD
-    <!-- Description for enable notification permission screen used by Nimbus experiments. Nimbus experiments do not support string placeholders.
-       Note: The word "Firefox" should NOT be translated -->
-    <string name="juno_onboarding_enable_notifications_description_nimbus" moz:removedIn="120" tools:ignore="UnusedResources">Enviatz los onglets d’un aparelh a l’autre, gerissètz los telecargaments e obtenètz de conselhs per ne far encara mai amb Firefox.</string>
-=======
     <!-- Description for enable notification permission screen used by Nimbus experiments. Nimbus experiments do not support string placeholders.
        Note: The word "Firefox" should NOT be translated -->
     <string name="juno_onboarding_enable_notifications_description_nimbus" moz:removedIn="120" tools:ignore="UnusedResources">Enviatz los onglets d’un aparelh a l’autre, gerissètz los telecargaments e obtenètz de conselhs per ne far encara mai amb Firefox.</string>
     <!-- Description for enable notification permission screen used by Nimbus experiments. Nimbus experiments do not support string placeholders.
        Note: The word "Firefox" should NOT be translated -->
     <string name="juno_onboarding_enable_notifications_description_nimbus_2">Enviatz d’onglets d’un aparelh a l’autre en tot seguretat e descobrissètz d’autras foncionalitats de proteccion de la vida privada de Firefox.</string>
->>>>>>> d602c86b
     <!-- Text for the button to request notification permission on the device -->
     <string name="juno_onboarding_enable_notifications_positive_button" tools:ignore="UnusedResources">Activar las notificacions</string>
     <!-- Text for the button dismiss the screen and move on with the flow -->
@@ -529,15 +523,12 @@
 
     <!-- Change setting text button, for the cookie banner re-engagement dialog -->
     <string name="reduce_cookie_banner_dialog_change_setting_button" moz:RemovedIn="121" tools:ignore="UnusedResources">Autorizar</string>
-<<<<<<< HEAD
-=======
 
     <!--Title for the cookie banner re-engagement CFR, the placeholder is replaced with app name -->
     <string name="cookie_banner_cfr_title">%1$s ven de refusar un cookie per vos</string>
 
     <!--Message for the cookie banner re-engagement CFR -->
     <string name="cookie_banner_cfr_message">Mens de distraccions, mens de cookies que vos pistan sus aqueste site.</string>
->>>>>>> d602c86b
 
     <!-- Description of the preference to enable "HTTPS-Only" mode. -->
     <string name="preferences_https_only_summary">Ensaja automaticament de se connectar als sites amb lo chiframent HTTPS per una seguretat melhorada.</string>
@@ -2263,11 +2254,6 @@
     <!-- Caption for recommended product section indicating this is an ad by Fakespot. First parameter is the Fakespot product name. -->
     <string name="review_quality_check_ad_caption" tools:ignore="UnusedResources">Publicitat de %s</string>
     <!-- Caption for review quality check panel. First parameter is for clickable text defined in review_quality_check_powered_by_link. -->
-<<<<<<< HEAD
-    <string name="review_quality_check_powered_by" tools:ignore="UnusedResources" moz:RemovedIn="119">Lo verificador d’avises fonciona gràcia a %s.</string>
-    <!-- Caption for review quality check panel. First parameter is for clickable text defined in review_quality_check_powered_by_link. -->
-=======
->>>>>>> d602c86b
     <string name="review_quality_check_powered_by_2">Lo verificador d’avises fonciona gràcia a %s</string>
     <!-- Clickable text that links to Fakespot.com. First parameter is the Fakespot product name. In the phrase "Fakespot by Mozilla", "by" can be localized. Does not need to stay by. -->
     <string name="review_quality_check_powered_by_link" tools:ignore="UnusedResources">%s per Mozilla</string>
