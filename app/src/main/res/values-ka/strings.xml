<?xml version="1.0" encoding="utf-8"?>
<resources xmlns:tools="http://schemas.android.com/tools" xmlns:moz="http://mozac.org/tools">
    <!-- App name for private browsing mode. The first parameter is the name of the app defined in app_name (for example: Fenix)-->
    <string name="app_name_private_5">პირადი %s</string>
    <!-- App name for private browsing mode. The first parameter is the name of the app defined in app_name (for example: Fenix)-->
    <string name="app_name_private_4">%s (პირადი)</string>

    <!-- Home Fragment -->
    <!-- Content description (not visible, for screen readers etc.): "Three dot" menu button. -->
    <string name="content_description_menu">დამატებითი პარამეტრები</string>
    <!-- Content description (not visible, for screen readers etc.): "Private Browsing" menu button. -->
    <string name="content_description_private_browsing_button">პირადი თვალიერების ჩართვა</string>
    <!-- Content description (not visible, for screen readers etc.): "Private Browsing" menu button. -->
    <string name="content_description_disable_private_browsing_button">პირადი თვალიერების გამორთვა</string>
    <!-- Placeholder text shown in the search bar before a user enters text for the default engine -->
    <string name="search_hint">მოძებნეთ ან შეიყვანეთ მისამართი</string>
    <!-- Placeholder text shown in the search bar before a user enters text for a general engine -->
    <string name="search_hint_general_engine">ინტერნეტში ძიება</string>
    <!-- Placeholder text shown in search bar when using history search -->
    <string name="history_search_hint">ძიების ისტორია</string>
    <!-- Placeholder text shown in search bar when using bookmarks search -->
    <string name="bookmark_search_hint">სანიშნების ძიება</string>
    <!-- Placeholder text shown in search bar when using tabs search -->
    <string name="tab_search_hint">ჩანართების ძიება</string>
    <!-- Placeholder text shown in the search bar when using application search engines -->
    <string name="application_search_hint">შეიყვანეთ საძიებო ფრაზა</string>
    <!-- No Open Tabs Message Description -->
    <string name="no_open_tabs_description">თქვენი გახსნილი ჩანართები გამოჩნდება აქ.</string>

    <!-- No Private Tabs Message Description -->
    <string name="no_private_tabs_description">თქვენი პირადი ჩანართები გამოჩნდება აქ.</string>

    <!-- Tab tray multi select title in app bar. The first parameter is the number of tabs selected -->
    <string name="tab_tray_multi_select_title">%1$d მონიშნულია</string>
    <!-- Label of button in create collection dialog for creating a new collection  -->
    <string name="tab_tray_add_new_collection">ახალი კრებულის დამატება</string>
    <!-- Label of editable text in create collection dialog for naming a new collection  -->
    <string name="tab_tray_add_new_collection_name">სახელი</string>
    <!-- Label of button in save to collection dialog for selecting a current collection  -->
    <string name="tab_tray_select_collection">კრებულის შერჩევა</string>
    <!-- Content description for close button while in multiselect mode in tab tray -->
    <string name="tab_tray_close_multiselect_content_description">ერთიანად შერჩევის გაუქმება</string>
    <!-- Content description for save to collection button while in multiselect mode in tab tray -->
    <string name="tab_tray_collection_button_multiselect_content_description">შერჩეული ჩანართების კრებულში შენახვა</string>
    <!-- Content description on checkmark while tab is selected in multiselect mode in tab tray -->
    <string name="tab_tray_multiselect_selected_content_description">მონიშნულია</string>

    <!-- Home - Recently saved bookmarks -->
    <!-- Title for the home screen section with recently saved bookmarks. -->
    <string name="recently_saved_title">ბოლოს შენახული</string>
    <!-- Content description for the button which navigates the user to show all of their saved bookmarks. -->
    <string name="recently_saved_show_all_content_description_2">ყველა ჩანიშნულის ჩვენება</string>

    <!-- Text for the menu button to remove a recently saved bookmark from the user's home screen -->
    <string name="recently_saved_menu_item_remove">მოცილება</string>

    <!-- About content. The first parameter is the name of the application. (For example: Fenix) -->
    <string name="about_content">%1$s შემქმნელი Mozilla.</string>

    <!-- Private Browsing -->
    <!-- Explanation for private browsing displayed to users on home view when they first enable private mode
        The first parameter is the name of the app defined in app_name (for example: Fenix) -->
    <string name="private_browsing_placeholder_description_2">%1$s გაასუფთავებს თქვენი ძიებისა და ნახვების ისტორიას ყველა პირადი ჩანართის დახურვისას ან პროგრამიდან გამოსვლისას. მართალია, ეს არ დაფარავს თქვენს ვინაობას საიტებისა და ინტერნეტის მომწოდებლისგან, მაგრამ დაგეხმარებათ დაიცვათ პირადი მონაცემები ამ მოწყობილობის სხვა მომხმარებლებისგან.</string>
    <string name="private_browsing_common_myths">არასწორი წარმოდგენები პირადი თვალიერების რეჟიმზე</string>

    <!-- True Private Browsing Mode -->
    <!-- Title for info card on private homescreen in True Private Browsing Mode. -->
    <string name="felt_privacy_desc_card_title">გამოიყენეთ მოწყობილობა კვალის დაუტოვებლად</string>
    <!-- Explanation for private browsing displayed to users on home view when they first enable
        private mode in our new Total Private Browsing mode.
        The first parameter is the name of the app defined in app_name (for example: Firefox Nightly)
        The second parameter is the clickable link text in felt_privacy_info_card_subtitle_link_text -->
    <string name="felt_privacy_info_card_subtitle" moz:removedIn="120" tools:ignore="UnusedResources">%1$s წაშლის თქვენს ფუნთუშებს, ისტორიასა და საიტის მონაცემებს ყველა პირადი ფანჯრის დახურვისას. %2$s</string>
    <!-- Explanation for private browsing displayed to users on home view when they first enable
        private mode in our new Total Private Browsing mode.
        The first parameter is the name of the app defined in app_name (for example: Firefox Nightly)
        The second parameter is the clickable link text in felt_privacy_info_card_subtitle_link_text -->
    <string name="felt_privacy_info_card_subtitle_2">%1$s წაშლის თქვენს ფუნთუშებს, ისტორიასა და საიტის მონაცემებს ყველა პირადი ჩანართის დახურვისას. %2$s</string>
    <!-- Clickable portion of the explanation for private browsing that links the user to our
        about privacy page.
        This string is used in felt_privacy_info_card_subtitle as the second parameter.-->
    <string name="felt_privacy_info_card_subtitle_link_text">ვისთვის შეიძლება იყოს ხილული ჩემი საქმიანობა?</string>

    <!-- Private mode shortcut "contextual feature recommendation" (CFR) -->
    <!-- Text for the Private mode shortcut CFR message for adding a private mode shortcut to open private tabs from the Home screen -->
    <string name="private_mode_cfr_message_2">გახსენით ახალი პირადი ჩანართი ერთი შეხებით.</string>
    <!-- Text for the positive button to accept adding a Private Browsing shortcut to the Home screen -->
    <string name="private_mode_cfr_pos_button_text">მთავარ ეკრანზე დამატება</string>
    <!-- Text for the negative button to decline adding a Private Browsing shortcut to the Home screen -->
    <string name="cfr_neg_button_text">არა, გმადლობთ</string>

    <!-- Open in App "contextual feature recommendation" (CFR) -->
    <!-- Text for the info message. The first parameter is the name of the application.-->
    <string name="open_in_app_cfr_info_message_2">თუ მიუთითებთ, %1$s თავადვე გახსნის ბმულებს სხვა აპებში.</string>
    <!-- Text for the positive action button -->
    <string name="open_in_app_cfr_positive_button_text">პარამეტრებზე გადასვლა</string>
    <!-- Text for the negative action button -->
    <string name="open_in_app_cfr_negative_button_text">გამოტოვება</string>

    <!-- Total cookie protection "contextual feature recommendation" (CFR) -->
    <!-- Text for the message displayed in the contextual feature recommendation popup promoting the total cookie protection feature. -->
    <string name="tcp_cfr_message">ჩვენი ყველაზე მძლავრი საშუალება პირადულობის დასაცავად საიტთაშორისი მეთვალყურეების გამიჯვნაა.</string>
    <!-- Text displayed that links to website containing documentation about the "Total cookie protection" feature. -->
    <string name="tcp_cfr_learn_more">გაეცანით ფუნთუშებისგან ყოველმხრივ დაცვას</string>


    <!-- Private browsing erase action "contextual feature recommendation" (CFR) -->
    <!-- Text for the message displayed in the contextual feature recommendation popup promoting the erase private browsing feature. -->
    <string name="erase_action_cfr_message">შეეხეთ აქ ახალი პირადი სეანსის დასაწყებად. წაშალეთ თქვენი ისტორია, ფუნთუშები — ყველაფერი.</string>


    <!-- Text for the info dialog when camera permissions have been denied but user tries to access a camera feature. -->
    <string name="camera_permissions_needed_message">კამერასთან წვდომაა საჭირო. გადადით Android-პარამეტრებში, შეეხეთ ნებართვებს და შემდეგ დაშვებას.</string>
    <!-- Text for the positive action button to go to Android Settings to grant permissions. -->
    <string name="camera_permissions_needed_positive_button_text">პარამეტრებზე გადასვლა</string>
    <!-- Text for the negative action button to dismiss the dialog. -->
    <string name="camera_permissions_needed_negative_button_text">გამოტოვება</string>

    <!-- Text for the banner message to tell users about our auto close feature. -->
    <string name="tab_tray_close_tabs_banner_message">მიუთითეთ, დაიხუროს გახსნილი ჩანართები, რომლებიც არ მოგინახულებიათ წინა დღეს, წინა კვირას ან წინა თვეს.</string>
    <!-- Text for the positive action button to go to Settings for auto close tabs. -->
    <string name="tab_tray_close_tabs_banner_positive_button_text">პარამეტრების გახსნა</string>
    <!-- Text for the negative action button to dismiss the Close Tabs Banner. -->
    <string name="tab_tray_close_tabs_banner_negative_button_text">აცილება</string>

    <!-- Text for the banner message to tell users about our inactive tabs feature. -->
    <string name="tab_tray_inactive_onboarding_message">ორი კვირის მოუნახულებელი ჩანართები აქ გადმოვა.</string>
    <!-- Text for the action link to go to Settings for inactive tabs. -->
    <string name="tab_tray_inactive_onboarding_button_text">გამორთვა პარამეტრებიდან</string>
    <!-- Text for title for the auto-close dialog of the inactive tabs. -->
    <string name="tab_tray_inactive_auto_close_title">დაიხუროს ერთ თვეში?</string>
    <!-- Text for the body for the auto-close dialog of the inactive tabs.
        The first parameter is the name of the application.-->
    <string name="tab_tray_inactive_auto_close_body_2">%1$s დახურავს ჩანართებს, რომლებიც არ გინახავთ წინა თვეში.</string>
    <!-- Content description for close button in the auto-close dialog of the inactive tabs. -->
    <string name="tab_tray_inactive_auto_close_button_content_description">დახურვა</string>

    <!-- Text for turn on auto close tabs button in the auto-close dialog of the inactive tabs. -->
    <string name="tab_tray_inactive_turn_on_auto_close_button_2">თვითდახურვის ჩართვა</string>


    <!-- Home screen icons - Long press shortcuts -->
    <!-- Shortcut action to open new tab -->
    <string name="home_screen_shortcut_open_new_tab_2">ახალი ჩანართი</string>
    <!-- Shortcut action to open new private tab -->
    <string name="home_screen_shortcut_open_new_private_tab_2">ახალი პირადი ჩანართი</string>

    <!-- Shortcut action to open Passwords screens -->
    <string name="home_screen_shortcut_open_password_screen">პაროლების მალსახმობი</string>

    <!-- Recent Tabs -->
    <!-- Header text for jumping back into the recent tab in the home screen -->
    <string name="recent_tabs_header">წინაზე გადასვლა</string>
    <!-- Button text for showing all the tabs in the tabs tray -->
    <string name="recent_tabs_show_all">ყველას ჩვენება</string>

    <!-- Content description for the button which navigates the user to show all recent tabs in the tabs tray. -->
    <string name="recent_tabs_show_all_content_description_2">ყველა ბოლო ჩანართის ღილაკის ჩვენება</string>

    <!-- Text for button in synced tab card that opens synced tabs tray -->
    <string name="recent_tabs_see_all_synced_tabs_button_text">ყველა დასინქრონებულის ნახვა</string>
    <!-- Accessibility description for device icon used for recent synced tab -->
    <string name="recent_tabs_synced_device_icon_content_description">დასინქრონებული მოწყობილობა</string>
    <!-- Text for the dropdown menu to remove a recent synced tab from the homescreen -->
    <string name="recent_synced_tab_menu_item_remove">მოცილება</string>
    <!-- Text for the menu button to remove a grouped highlight from the user's browsing history
         in the Recently visited section -->
    <string name="recent_tab_menu_item_remove">მოცილება</string>

    <!-- History Metadata -->
    <!-- Header text for a section on the home screen that displays grouped highlights from the
         user's browsing history, such as topics they have researched or explored on the web -->
    <string name="history_metadata_header_2">ბოლოს ნანახი</string>
    <!-- Text for the menu button to remove a grouped highlight from the user's browsing history
         in the Recently visited section -->
    <string name="recently_visited_menu_item_remove">მოცილება</string>
    <!-- Content description for the button which navigates the user to show all of their history. -->
    <string name="past_explorations_show_all_content_description_2">ყველა ბოლოს მოძიებულის ჩვენება</string>

    <!-- Browser Fragment -->
    <!-- Content description (not visible, for screen readers etc.): Navigate backward (browsing history) -->
    <string name="browser_menu_back">წინა</string>
    <!-- Content description (not visible, for screen readers etc.): Navigate forward (browsing history) -->
    <string name="browser_menu_forward">მომდევნო</string>
    <!-- Content description (not visible, for screen readers etc.): Refresh current website -->
    <string name="browser_menu_refresh">განახლება</string>
    <!-- Content description (not visible, for screen readers etc.): Stop loading current website -->
    <string name="browser_menu_stop">შეჩერება</string>
    <!-- Browser menu button that opens the addon manager -->
    <string name="browser_menu_add_ons">დამატებები</string>
    <!-- Browser menu button that opens account settings -->
    <string name="browser_menu_account_settings">ანგარიშის შესახებ</string>
    <!-- Text displayed when there are no add-ons to be shown -->
    <string name="no_add_ons">დამატებები არ არის</string>
    <!-- Browser menu button that sends a user to help articles -->
    <string name="browser_menu_help">დახმარება</string>
    <!-- Browser menu button that sends a to a the what's new article -->
    <string name="browser_menu_whats_new">რა სიახლეებია</string>
    <!-- Browser menu button that opens the settings menu -->
    <string name="browser_menu_settings">პარამეტრები</string>
    <!-- Browser menu button that opens a user's library -->
    <string name="browser_menu_library">ბიბლიოთეკა</string>
    <!-- Browser menu toggle that requests a desktop site -->
    <string name="browser_menu_desktop_site">სრული საიტი</string>
    <!-- Browser menu button that reopens a private tab as a regular tab -->
    <string name="browser_menu_open_in_regular_tab">გახსნა ჩვეულებრივ ჩანართში</string>
    <!-- Browser menu toggle that adds a shortcut to the site on the device home screen. -->
    <string name="browser_menu_add_to_homescreen">ეკრანზე დამატება</string>
    <!-- Browser menu toggle that installs a Progressive Web App shortcut to the site on the device home screen. -->
    <string name="browser_menu_install_on_homescreen">დაყენება</string>
    <!-- Content description (not visible, for screen readers etc.) for the Resync tabs button -->
    <string name="resync_button_content_description">კვლავ დასინქრონება</string>
    <!-- Browser menu button that opens the find in page menu -->
    <string name="browser_menu_find_in_page">პოვნა გვერდზე</string>
    <!-- Browser menu button that saves the current tab to a collection -->
    <string name="browser_menu_save_to_collection_2">კრებულში შენახვა</string>
    <!-- Browser menu button that open a share menu to share the current site -->
    <string name="browser_menu_share">გაზიარება</string>
    <!-- Browser menu button shown in custom tabs that opens the current tab in Fenix
        The first parameter is the name of the app defined in app_name (for example: Fenix) -->
    <string name="browser_menu_open_in_fenix">გახსნის %1$s</string>
    <!-- Browser menu text shown in custom tabs to indicate this is a Fenix tab
        The first parameter is the name of the app defined in app_name (for example: Fenix) -->
    <string name="browser_menu_powered_by">უზრუნველყოფს %1$s</string>
    <!-- Browser menu text shown in custom tabs to indicate this is a Fenix tab
        The first parameter is the name of the app defined in app_name (for example: Fenix) -->
    <string name="browser_menu_powered_by2">უზრუნველყოფს %1$s</string>
    <!-- Browser menu button to put the current page in reader mode -->
    <string name="browser_menu_read">კითხვის რეჟიმი</string>
    <!-- Browser menu button content description to close reader mode and return the user to the regular browser -->
    <string name="browser_menu_read_close">კითხვის რეჟიმის დახურვა</string>
    <!-- Browser menu button to open the current page in an external app -->
    <string name="browser_menu_open_app_link">გახსნა პროგრამით</string>

    <!-- Browser menu button to show reader view appearance controls e.g. the used font type and size -->
    <string name="browser_menu_customize_reader_view">კითხვის რეჟიმის მორგება</string>
    <!-- Browser menu label for adding a bookmark -->
    <string name="browser_menu_add">დამატება</string>
    <!-- Browser menu label for editing a bookmark -->
    <string name="browser_menu_edit">ჩასწორება</string>

    <!-- Button shown on the home page that opens the Customize home settings -->
    <string name="browser_menu_customize_home_1">საწყისი გვერდის მორგება</string>
    <!-- Browser Toolbar -->
    <!-- Content description for the Home screen button on the browser toolbar -->
    <string name="browser_toolbar_home">მთავარი ეკრანი</string>

    <!-- Content description (not visible, for screen readers etc.): Erase button: Erase the browsing
         history and go back to the home screen. -->
    <string name="browser_toolbar_erase">ისტორიის გასუფთავება</string>
    <!-- Locale Settings Fragment -->
    <!-- Content description for tick mark on selected language -->
    <string name="a11y_selected_locale_content_description">შერჩეული ენა</string>
    <!-- Text for default locale item -->
    <string name="default_locale_text">მოწყობილობის ენის მიხედვით</string>
    <!-- Placeholder text shown in the search bar before a user enters text -->
    <string name="locale_search_hint">ენის ძიება</string>

    <!-- Search Fragment -->
    <!-- Button in the search view that lets a user search by scanning a QR code -->
    <string name="search_scan_button">წაკითხვა</string>
    <!-- Button in the search view that lets a user change their search engine -->
    <string name="search_engine_button" moz:RemovedIn="121" tools:ignore="UnusedResources">საძიებო სისტემა</string>
    <!-- Button in the search view when shortcuts are displayed that takes a user to the search engine settings -->
    <string name="search_shortcuts_engine_settings">საძიებო სისტემის პარამეტრები</string>
    <!-- Button in the search view that lets a user navigate to the site in their clipboard -->
    <string name="awesomebar_clipboard_title">ბმულის შევსება აღებული ასლით</string>
    <!-- Button in the search suggestions onboarding that allows search suggestions in private sessions -->
    <string name="search_suggestions_onboarding_allow_button">დაშვება</string>
    <!-- Button in the search suggestions onboarding that does not allow search suggestions in private sessions -->
    <string name="search_suggestions_onboarding_do_not_allow_button">აკრძალვა</string>
    <!-- Search suggestion onboarding hint title text -->
    <string name="search_suggestions_onboarding_title">გსურთ ძიების შემოთავაზებები პირად ფანჯრებში?</string>
    <!-- Search suggestion onboarding hint description text, first parameter is the name of the app defined in app_name (for example: Fenix)-->
    <string name="search_suggestions_onboarding_text">%s გაუზიარებს საძიებო სისტემას, მისამართების ველში აკრეფილ ტექსტს.</string>

    <!-- Search engine suggestion title text. The first parameter is the name of the suggested engine-->
    <string name="search_engine_suggestions_title">საძიებოდ %s</string>
    <!-- Search engine suggestion description text -->
    <string name="search_engine_suggestions_description">მოიძიეთ პირდაპირ მისამართების ველიდან</string>

    <!-- Menu option in the search selector menu to open the search settings -->
    <string name="search_settings_menu_item">ძიების პარამეტრები</string>

    <!-- Header text for the search selector menu -->
    <string name="search_header_menu_item_2">საძიებოდ გამოიყენეთ:</string>

    <!-- Content description (not visible, for screen readers etc.): Search engine icon. The first parameter is the search engine name (for example: DuckDuckGo). -->
    <string name="search_engine_icon_content_description" tools:ignore="UnusedResources">%s საძიებო </string>

    <!-- Home onboarding -->
    <!-- Onboarding home screen popup dialog, shown on top of the Jump back in section. -->
    <string name="onboarding_home_screen_jump_back_contextual_hint_2">გაეცანით მორგებულ საწყის გვერდს. ბოლოდროინდელი ჩანართები, სანიშნები და მოძიებული გვერდები გამოჩნდება აქ.</string>

    <!-- Home onboarding dialog welcome screen title text. -->
    <string name="onboarding_home_welcome_title_2">კეთილი იყოს თქვენი ფეხი მეტად პირად ინტერნეტსივრცეში</string>
    <!-- Home onboarding dialog welcome screen description text. -->
    <string name="onboarding_home_welcome_description">მეტი ფერი. გაუმჯობესებული პირადულობა. ხალხის მოგებაზე წინ დაყენება მუდამ.</string>
    <!-- Home onboarding dialog sign into sync screen title text. -->
    <string name="onboarding_home_sync_title_3">ეკრანებს შორის გადართვა ჯერ არნახული სიმარტივით</string>
    <!-- Home onboarding dialog sign into sync screen description text. -->
    <string name="onboarding_home_sync_description">განაგრძეთ იქიდან, სადაც შეჩერდით, სხვა მოწყობილობიდან ჩანართების წამოღებით ახლა უკვე საწყის გვერდზე.</string>
    <!-- Text for the button to continue the onboarding on the home onboarding dialog. -->
    <string name="onboarding_home_get_started_button">დაიწყეთ</string>
    <!-- Text for the button to navigate to the sync sign in screen on the home onboarding dialog. -->
    <string name="onboarding_home_sign_in_button">შესვლა</string>
    <!-- Text for the button to skip the onboarding on the home onboarding dialog. -->
    <string name="onboarding_home_skip_button">გამოტოვება</string>
    <!-- Onboarding home screen sync popup dialog message, shown on top of Recent Synced Tabs in the Jump back in section. -->
    <string name="sync_cfr_message">თქვენი ჩანართები სინქრონდება! განაგრძეთ იქიდანვე, სადაც შეჩერდით სხვა მოწყობილობაზე.</string>

    <!-- Content description (not visible, for screen readers etc.): Close button for the home onboarding dialog -->
    <string name="onboarding_home_content_description_close_button">დახურვა</string>

    <!-- Notification pre-permission dialog -->
    <!-- Enable notification pre permission dialog title
        The first parameter is the name of the app defined in app_name (for example: Fenix) -->
    <string name="onboarding_home_enable_notifications_title">შეტყობინებებით შეძლებთ, უკეთ გამოიყენოთ %s</string>
    <!-- Enable notification pre permission dialog description with rationale
        The first parameter is the name of the app defined in app_name (for example: Fenix) -->
    <string name="onboarding_home_enable_notifications_description">დაასინქრონეთ ჩანართები მოწყობილობებს შორის, მართეთ ჩამოტვირთვები, მიიღეთ რჩევები, როგორ გამოიყენოთ %s სრულყოფილად პირადულობის დაცვით და ა.შ.</string>
    <!-- Text for the button to request notification permission on the device -->
    <string name="onboarding_home_enable_notifications_positive_button">განაგრძეთ</string>
    <!-- Text for the button to not request notification permission on the device and dismiss the dialog -->
    <string name="onboarding_home_enable_notifications_negative_button">ახლა არა</string>

    <!-- Juno first user onboarding flow experiment, strings are marked unused as they are only referenced by Nimbus experiments. -->
    <!-- Title for set firefox as default browser screen used by Nimbus experiments. Nimbus experiments do not support string placeholders.
        Note: The word "Firefox" should NOT be translated -->
<<<<<<< HEAD
    <string name="juno_onboarding_default_browser_title_nimbus" tools:ignore="UnusedResources">გამოიყენეთ Firefox ძირითად ბრაუზერად</string>
=======
    <string name="juno_onboarding_default_browser_title_nimbus" moz:removedIn="120" tools:ignore="UnusedResources">გამოიყენეთ Firefox ძირითად ბრაუზერად</string>
    <!-- Title for set firefox as default browser screen used by Nimbus experiments. -->
    <string name="juno_onboarding_default_browser_title_nimbus_2">ჩვენ ვზრუნავთ თქვენს უსაფრთხოებაზე</string>
>>>>>>> eeb875b8
    <!-- Description for set firefox as default browser screen used by Nimbus experiments. Nimbus experiments do not support string placeholders.
        Note: The word "Firefox" should NOT be translated -->
    <string name="juno_onboarding_default_browser_description_nimbus" moz:removedIn="120" tools:ignore="UnusedResources">Firefox ხალხს მოგებაზე წინ აყენებს და იცავს თქვენს პირად მონაცემებს საიტთაშორისი მეთვალყურეებისგან.\n\nვრცლად იხილეთ პირადულობის განაცხადი.</string>
    <!-- Description for set firefox as default browser screen used by Nimbus experiments. -->
    <string name="juno_onboarding_default_browser_description_nimbus_2">ჩვენი ბრაუზერი არამომგებიანი დაწესებულებისგან გეხმარებათ აირიდოთ კომპანიებისგან ფარული თვალთვალი ვებსივრცით სარგებლობისას.\n\nვრცლად იხილეთ ჩვენს პირადულობის განაცხადში.</string>
    <!-- Text for the link to the privacy notice webpage for set as firefox default browser screen.
    This is part of the string with the key "juno_onboarding_default_browser_description". -->
    <string name="juno_onboarding_default_browser_description_link_text" tools:ignore="UnusedResources">პირადულობის განაცხადი</string>
    <!-- Text for the button to set firefox as default browser on the device -->
    <string name="juno_onboarding_default_browser_positive_button" tools:ignore="UnusedResources">ნაგულისხმევ ბრაუზერად დაყენება</string>
    <!-- Text for the button dismiss the screen and move on with the flow -->
    <string name="juno_onboarding_default_browser_negative_button" tools:ignore="UnusedResources">ახლა არა</string>
    <!-- Title for sign in to sync screen. -->
    <string name="juno_onboarding_sign_in_title" moz:removedIn="120" tools:ignore="UnusedResources">მოქნილად გადაერთეთ ტელეფონიდან ნოუთბუქზე და უკან</string>
    <!-- Title for sign in to sync screen. -->
    <string name="juno_onboarding_sign_in_title_2">დაშიფრეთ ყველაფერი მოწყობილობებს შორის გადართვისას</string>
    <!-- Description for sign in to sync screen. -->
<<<<<<< HEAD
    <string name="juno_onboarding_sign_in_description" tools:ignore="UnusedResources">გამოიყოლეთ ჩანართები და სანიშნები სხვა მოწყობილობიდან, რომ განაგრძოთ იქიდანვე, სადაც შეჩერდით.</string>
=======
    <string name="juno_onboarding_sign_in_description" moz:removedIn="120" tools:ignore="UnusedResources">გამოიყოლეთ ჩანართები და სანიშნები სხვა მოწყობილობიდან, რომ განაგრძოთ იქიდანვე, სადაც შეჩერდით.</string>
    <!-- Description for sign in to sync screen. Nimbus experiments do not support string placeholders.
     Note: The word "Firefox" should NOT be translated -->
    <string name="juno_onboarding_sign_in_description_2">ანგარიშზე შესვლისას და სინქრონიზაციისას კვლავ დაცული რჩებით. Firefox შიფრავს თქვენს პაროლებს, სანიშნებსა და ყველა მონაცემს.</string>
>>>>>>> eeb875b8
    <!-- Text for the button to sign in to sync on the device -->
    <string name="juno_onboarding_sign_in_positive_button" tools:ignore="UnusedResources">შესვლა</string>
    <!-- Text for the button dismiss the screen and move on with the flow -->
    <string name="juno_onboarding_sign_in_negative_button" tools:ignore="UnusedResources">ახლა არა</string>
    <!-- Title for enable notification permission screen used by Nimbus experiments. Nimbus experiments do not support string placeholders.
        Note: The word "Firefox" should NOT be translated -->
<<<<<<< HEAD
    <string name="juno_onboarding_enable_notifications_title_nimbus" tools:ignore="UnusedResources">შეტყობინებები დაგეხმარებათ, სრულყოფილად გამოიყენოთ Firefox</string>
=======
    <string name="juno_onboarding_enable_notifications_title_nimbus" moz:removedIn="120" tools:ignore="UnusedResources">შეტყობინებები დაგეხმარებათ, სრულყოფილად გამოიყენოთ Firefox</string>
    <!-- Title for enable notification permission screen used by Nimbus experiments. Nimbus experiments do not support string placeholders.
        Note: The word "Firefox" should NOT be translated -->
    <string name="juno_onboarding_enable_notifications_title_nimbus_2">შეტყობინებები დაგეხმარებათ, მეტად უსაფრთხოდ გამოიყენოთ Firefox</string>
    <!-- Description for enable notification permission screen used by Nimbus experiments. Nimbus experiments do not support string placeholders.
       Note: The word "Firefox" should NOT be translated -->
    <string name="juno_onboarding_enable_notifications_description_nimbus" moz:removedIn="120" tools:ignore="UnusedResources">გაგზავნეთ ჩანართები მოწყობილობებს შორის, მართეთ ჩამოტვირთვები და მიიღეთ რჩევები, რომ სრულყოფილად გამოიყენოთ Firefox.</string>
>>>>>>> eeb875b8
    <!-- Description for enable notification permission screen used by Nimbus experiments. Nimbus experiments do not support string placeholders.
       Note: The word "Firefox" should NOT be translated -->
    <string name="juno_onboarding_enable_notifications_description_nimbus_2">დაცულად გაგზავნეთ ჩანართები თქვენს მოწყობილობებს შორის და აღმოაჩინეთ Firefox-ის სხვა საშუალებები პირადულობისთვის.</string>
    <!-- Text for the button to request notification permission on the device -->
    <string name="juno_onboarding_enable_notifications_positive_button" tools:ignore="UnusedResources">შეტყობინებების ჩართვა</string>
    <!-- Text for the button dismiss the screen and move on with the flow -->
    <string name="juno_onboarding_enable_notifications_negative_button" tools:ignore="UnusedResources">ახლა არა</string>

    <!-- Title for add search widget screen used by Nimbus experiments. Nimbus experiments do not support string placeholders.
        Note: The word "Firefox" should NOT be translated -->
    <string name="juno_onboarding_add_search_widget_title" tools:ignore="UnusedResources">სცადეთ Firefox-ის საძიებო სამარჯვი</string>

    <!-- Description for add search widget screen used by Nimbus experiments. Nimbus experiments do not support string placeholders.
        Note: The word "Firefox" should NOT be translated -->
    <string name="juno_onboarding_add_search_widget_description" tools:ignore="UnusedResources">Firefox-ის სამარჯვის გამოტანით მთავარ ეკრანზე მარტივი წვდომა გექნებათ პირადულობის უწინარესობის უზრუნველმყოფ და საიტთაშორისი მეთვალყურეების ამრიდებელ ბრაუზერთან.</string>
    <!-- Text for the button to add search widget on the device used by Nimbus experiments. Nimbus experiments do not support string placeholders.
        Note: The word "Firefox" should NOT be translated -->
    <string name="juno_onboarding_add_search_widget_positive_button" tools:ignore="UnusedResources">Firefox-სამარჯვის დამატება</string>
    <!-- Text for the button to dismiss the screen and move on with the flow -->
    <string name="juno_onboarding_add_search_widget_negative_button" tools:ignore="UnusedResources">ახლა არა</string>

    <!-- Search Widget -->
    <!-- Content description for searching with a widget. The first parameter is the name of the application.-->
    <string name="search_widget_content_description_2">ახალი %1$s-ჩანართის გახსნა</string>
    <!-- Text preview for smaller sized widgets -->
    <string name="search_widget_text_short">ძიება</string>
    <!-- Text preview for larger sized widgets -->
    <string name="search_widget_text_long">ძიება ვებსივრცეში</string>

    <!-- Content description (not visible, for screen readers etc.): Voice search -->
    <string name="search_widget_voice">ხმოვანი ძიება</string>

    <!-- Preferences -->
    <!-- Title for the settings page-->
    <string name="settings">პარამეტრები</string>
    <!-- Preference category for general settings -->
    <string name="preferences_category_general">მთავარი</string>
    <!-- Preference category for all links about Fenix -->
    <string name="preferences_category_about">შესახებ</string>
    <!-- Preference category for settings related to changing the default search engine -->
    <string name="preferences_category_select_default_search_engine">შერჩევა</string>
    <!-- Preference for settings related to managing search shortcuts for the quick search menu -->
    <string name="preferences_manage_search_shortcuts" moz:removedIn="120" tools:ignore="UnusedResources">ძიების მალსახმობების მართვა</string>
    <!-- Preference for settings related to managing search shortcuts for the quick search menu -->
    <string name="preferences_manage_search_shortcuts_2">გამართეთ საძიებოები ასარჩევად</string>
    <!-- Summary for preference for settings related to managing search shortcuts for the quick search menu -->
    <string name="preferences_manage_search_shortcuts_summary">ძიების მენიუში ხილული საძიებოების ჩასწორება</string>
    <!-- Preference category for settings related to managing search shortcuts for the quick search menu -->
    <string name="preferences_category_engines_in_search_menu">ძიების მენიუში ხილული საძიებოები</string>
    <!-- Preference for settings related to changing the default search engine -->
    <string name="preferences_default_search_engine">ნაგულისხმევი საძიებო სისტემა</string>
    <!-- Preference for settings related to Search -->
    <string name="preferences_search">ძიება</string>

    <!-- Preference for settings related to Search engines -->
    <string name="preferences_search_engines">საძიებოები</string>
    <!-- Preference for settings related to Search engines suggestions-->
    <string name="preferences_search_engines_suggestions">შემოთავაზებები საძიებოებისგან</string>
    <!-- Preference for settings related to Search address bar -->
    <string name="preferences_search_address_bar" moz:removedIn="120" tools:ignore="UnusedResources">მისამართების ველი</string>
    <!-- Preference Category for settings related to Search address bar -->
    <string name="preferences_settings_address_bar">მისამართის ველის პარამეტრები</string>
    <!-- Preference Category for settings to Firefox Suggest -->
    <string name="preference_search_address_bar_fx_suggest">მისამართების ველი – Firefox-შემოთავაზება</string>
    <!-- Preference link to Learn more about Firefox Suggest -->
    <string name="preference_search_learn_about_fx_suggest">ვრცლად Firefox-შემოთავაზების შესახებ</string>
    <!-- Preference link to rating Fenix on the Play Store -->
    <string name="preferences_rate">შეაფასეთ Google Play-ზე</string>
    <!-- Preference linking to about page for Fenix
        The first parameter is the name of the app defined in app_name (for example: Fenix) -->
    <string name="preferences_about">%1$s – შესახებ</string>

    <!-- Preference for settings related to changing the default browser -->
    <string name="preferences_set_as_default_browser">ნაგულისხმევ ბრაუზერად დაყენება</string>
    <!-- Preference category for advanced settings -->
    <string name="preferences_category_advanced">დამატებითი</string>
    <!-- Preference category for privacy and security settings -->
    <string name="preferences_category_privacy_security">პირადულობა და უსაფრთხოება</string>
    <!-- Preference for advanced site permissions -->
    <string name="preferences_site_permissions">საიტის ნებართვები</string>
    <!-- Preference for private browsing options -->
    <string name="preferences_private_browsing_options">პირადი თვალიერება</string>
    <!-- Preference for opening links in a private tab-->
    <string name="preferences_open_links_in_a_private_tab">ბმულის პირად ჩანართში გახსნა</string>
    <!-- Preference for allowing screenshots to be taken while in a private tab-->
    <string name="preferences_allow_screenshots_in_private_mode">ეკრანის გადაღების უფლება პირადი თვალიერებისას</string>
    <!-- Will inform the user of the risk of activating Allow screenshots in private browsing option -->
    <string name="preferences_screenshots_in_private_mode_disclaimer">ნების დართვის შემთხვევაში პირადი ჩანართები ხილული იქნება რამდენიმე აპის გახსნის დროსაც</string>
    <!-- Preference for adding private browsing shortcut -->
    <string name="preferences_add_private_browsing_shortcut">პირადი თვალიერების მალსახმობის დამატება</string>
    <!-- Preference for enabling "HTTPS-Only" mode -->
    <string name="preferences_https_only_title">მხოლოდ-HTTPS-რეჟიმი</string>

    <!-- Preference for removing cookie/consent banners from sites automatically. See reduce_cookie_banner_summary for additional context. -->
    <string name="preferences_cookie_banner_reduction" moz:RemovedIn="121" tools:ignore="UnusedResources">ფუნთუშის მოთხოვნების შემცირება</string>
    <!-- Label for cookie banner section in quick settings panel. -->
    <string name="cookie_banner_blocker">ფუნთუშის მოთხოვნების შემზღუდავი</string>
    <!-- Preference for removing cookie/consent banners from sites automatically in private mode. See reduce_cookie_banner_summary for additional context. -->
    <string name="preferences_cookie_banner_reduction_private_mode">ფუნთუშის მოთხოვნების შეზღუდვა პირადი თვალიერებისას</string>
    <!-- Preference for rejecting or removing as many cookie/consent banners as possible on sites. See reduce_cookie_banner_summary for additional context. -->
<<<<<<< HEAD
    <string name="reduce_cookie_banner_option">ფუნთუშის მოთხოვნების შემცირება</string>
=======
    <string name="reduce_cookie_banner_option" moz:RemovedIn="121" tools:ignore="UnusedResources">ფუნთუშის მოთხოვნების შემცირება</string>
>>>>>>> eeb875b8
    <!-- Summary of cookie banner handling preference if the setting disabled is set to off -->
    <string name="reduce_cookie_banner_option_off" moz:RemovedIn="121" tools:ignore="UnusedResources">გამორთ.</string>
    <!-- Summary of cookie banner handling preference if the setting enabled is set to on -->
    <string name="reduce_cookie_banner_option_on" moz:RemovedIn="121" tools:ignore="UnusedResources">ჩართ.</string>

    <!-- Summary for the preference for rejecting all cookies whenever possible. The first parameter is the application name -->
<<<<<<< HEAD
    <string name="reduce_cookie_banner_summary_1">%1$s თავად ეცდება უარყოს ფუნთუშების მოთხოვნები საიტებზე და მოაცილოს აბრები.</string>
=======
    <string name="reduce_cookie_banner_summary_1" moz:RemovedIn="121" tools:ignore="UnusedResources">%1$s თავად ეცდება უარყოს ფუნთუშების მოთხოვნები საიტებზე და მოაცილოს აბრები.</string>
>>>>>>> eeb875b8
    <!-- Text for indicating cookie banner handling is off this site, this is shown as part of the protections panel with the tracking protection toggle -->
    <string name="reduce_cookie_banner_off_for_site">გამორთ. ამ საიტზე</string>
    <!-- Text for cancel button indicating that cookie banner reduction is not supported for the current site, this is shown as part of the cookie banner details view. -->
    <string name="cookie_banner_handling_details_site_is_not_supported_cancel_button">გაუქმება</string>
    <!-- Text for request support button indicating that cookie banner reduction is not supported for the current site, this is shown as part of the cookie banner details view. -->
    <string name="cookie_banner_handling_details_site_is_not_supported_request_support_button_2">მოთხოვნის გაგზავნა</string>
    <!-- Text for title indicating that cookie banner reduction is not supported for the current site, this is shown as part of the cookie banner details view. -->
    <string name="cookie_banner_handling_details_site_is_not_supported_title_2">გსურთ, ამ საიტის მხარდაჭერილებში დამატება?</string>
    <!-- Label for the snackBar, after the user reports with success a website where cookie banner reducer did not work -->
    <string name="cookie_banner_handling_report_site_snack_bar_text_2">მოთხოვნა გაგზავნილია</string>
    <!-- Text for indicating cookie banner handling is on this site, this is shown as part of the protections panel with the tracking protection toggle -->
    <string name="reduce_cookie_banner_on_for_site">ჩართ. ამ საიტზე</string>
    <!-- Text for indicating that a request for unsupported site was sent to Nimbus (it's a Mozilla library for experiments), this is shown as part of the protections panel with the tracking protection toggle -->
    <string name="reduce_cookie_banner_unsupported_site_request_submitted_2">მხარდაჭერის მოთხოვნა გაიგზავნა</string>
    <!-- Text for indicating cookie banner handling is currently not supported for this site, this is shown as part of the protections panel with the tracking protection toggle -->
    <string name="reduce_cookie_banner_unsupported_site">ეს საიტი ჯერ არაა მხარდაჭერილი</string>
    <!-- Title text for a detail explanation indicating cookie banner handling is on this site, this is shown as part of the cookie banner panel in the toolbar. The first parameter is a shortened URL of the current site-->
    <string name="reduce_cookie_banner_details_panel_title_on_for_site" moz:RemovedIn="121" tools:ignore="UnusedResources">ჩაირთოს ფუნთუშის მოთხოვნების შემცირება საიტზე %1$s?</string>
    <!-- Title text for a detail explanation indicating cookie banner handling is on this site, this is shown as part of the cookie banner panel in the toolbar. The first parameter is a shortened URL of the current site-->
    <string name="reduce_cookie_banner_details_panel_title_on_for_site_1">შეიზღუდოს ფუნთუშის მოთხოვნები საიტზე %1$s?</string>
    <!-- Title text for a detail explanation indicating cookie banner handling is off this site, this is shown as part of the cookie banner panel in the toolbar. The first parameter is a shortened URL of the current site-->
    <string name="reduce_cookie_banner_details_panel_title_off_for_site" moz:RemovedIn="121" tools:ignore="UnusedResources">გამოირთოს ფუნთუშის მოთხოვნების შემცირება საიტზე %1$s?</string>
    <!-- Title text for a detail explanation indicating cookie banner handling is off this site, this is shown as part of the cookie banner panel in the toolbar. The first parameter is a shortened URL of the current site-->
    <string name="reduce_cookie_banner_details_panel_title_off_for_site_1">აღარ შეიზღუდოს ფუნთუშის მოთხოვნები საიტზე %1$s?</string>
    <!-- Title text for a detail explanation indicating cookie banner reducer didn't work for the current site, this is shown as part of the cookie banner panel in the toolbar. The first parameter is the application name-->
    <string name="reduce_cookie_banner_details_panel_title_unsupported_site_request_2">%1$s ვერ ახერხებს ამ საიტზე ფუნთუშების ნებართვების არიდებას. შეგიძლიათ მოითხოვოთ, რომ მხარდაჭერილ საიტებში დაემატოს სამომავლოდ.</string>
    <!-- Long text for a detail explanation indicating what will happen if cookie banner handling is off for a site, this is shown as part of the cookie banner panel in the toolbar. The first parameter is the application name -->
    <string name="reduce_cookie_banner_details_panel_description_off_for_site" moz:RemovedIn="121" tools:ignore="UnusedResources">%1$s გაასუფთავებს ამ საიტის ფუნთუშებს და განაახლებს გვერდს. ყველა ფუნთუშის წაშლით შეიძლება გამოხვიდეთ ანგარიშებიდან და დაცარიელდეს საყიდლების კალათა.</string>

    <!-- Long text for a detail explanation indicating what will happen if cookie banner handling is off for a site, this is shown as part of the cookie banner panel in the toolbar. The first parameter is the application name -->
    <string name="reduce_cookie_banner_details_panel_description_off_for_site_1">გამორთვის შედეგად %1$s გაასუფთავებს ფუნთუშებს საიტის ახლიდან ჩატვირთვით. ამის გამო შესაძლოა, გამოხვიდეთ ანგარიშიდან ან დაცარიელდეს თქვენი საყიდლების კალათა.</string>
    <!-- Long text for a detail explanation indicating what will happen if cookie banner handling is on for a site, this is shown as part of the cookie banner panel in the toolbar. The first parameter is the application name -->
    <string name="reduce_cookie_banner_details_panel_description_on_for_site_2" moz:RemovedIn="121" tools:ignore="UnusedResources">%1$s ეცდება თავადვე უარყოს ფუნთუშების არჩევის ყველა მოთხოვნა მხარდაჭერილ საიტებზე.</string>
    <!-- Long text for a detail explanation indicating what will happen if cookie banner handling is on for a site, this is shown as part of the cookie banner panel in the toolbar. The first parameter is the application name -->
    <string name="reduce_cookie_banner_details_panel_description_on_for_site_3">ჩართვის შედეგად %1$s ეცდება თავადვე უარყოს ფუნთუშის მოთხოვნები ამ საიტზე.</string>
    <!-- Title text for the cookie banner re-engagement dialog. The first parameter is the application name. -->
    <string name="reduce_cookie_banner_dialog_title" moz:RemovedIn="121" tools:ignore="UnusedResources">გსურთ, რომ %1$s თავადვე უარყოფდეს ფუნთუშის მოთხოვნებს?</string>
    <!-- Body text for the cookie banner re-engagement dialog use. The first parameter is the application name. -->
    <string name="reduce_cookie_banner_dialog_body" moz:RemovedIn="121" tools:ignore="UnusedResources">%1$s ეცდება თავადვე უარყოს ფუნთუშების მოთხოვნების უმეტესობა.</string>
    <!-- Remind me later text button for the onboarding dialog -->
    <string name="reduce_cookie_banner_dialog_not_now_button" moz:RemovedIn="121" tools:ignore="UnusedResources">ახლა არა</string>
    <!-- Snack text for the cookie banner dialog, after user hit the dismiss banner button -->
    <string name="reduce_cookie_banner_dialog_snackbar_text" moz:RemovedIn="121" tools:ignore="UnusedResources">უფრო იშვიათად იხილავთ ფუნთუშის მოთხოვნებს</string>

    <!-- Change setting text button, for the cookie banner re-engagement dialog -->
    <string name="reduce_cookie_banner_dialog_change_setting_button" moz:RemovedIn="121" tools:ignore="UnusedResources">ნებართვა</string>

    <!-- Description of the preference to enable "HTTPS-Only" mode. -->
    <string name="preferences_https_only_summary">თავადვე შეეცდება დაუკავშირდეს საიტებს დაშიფრული HTTPS-ოქმით მეტი უსაფრთხოებისთვის.</string>
    <!-- Summary of https only preference if https only is set to off -->
    <string name="preferences_https_only_off">გამორთ.</string>
    <!-- Summary of https only preference if https only is set to on in all tabs -->
    <string name="preferences_https_only_on_all">ყველა ჩანართში</string>
    <!-- Summary of https only preference if https only is set to on in private tabs only -->
    <string name="preferences_https_only_on_private">პირად ჩანართებში</string>
    <!-- Text displayed that links to website containing documentation about "HTTPS-Only" mode -->
    <string name="preferences_http_only_learn_more">ვრცლად</string>
    <!-- Option for the https only setting -->
    <string name="preferences_https_only_in_all_tabs">ჩართვა ყველა ჩანართში</string>
    <!-- Option for the https only setting -->
    <string name="preferences_https_only_in_private_tabs">მხოლოდ პირად ჩანართებში</string>
    <!-- Title shown in the error page for when trying to access a http website while https only mode is enabled. -->
    <string name="errorpage_httpsonly_title">დაცული კავშირი მიუწვდომელია</string>
    <!-- Message shown in the error page for when trying to access a http website while https only mode is enabled. The message has two paragraphs. This is the first. -->
    <string name="errorpage_httpsonly_message_title">სავარაუდოდ, საიტზე არაა მხარდაჭერილი HTTPS.</string>
    <!-- Message shown in the error page for when trying to access a http website while https only mode is enabled. The message has two paragraphs. This is the second. -->
    <string name="errorpage_httpsonly_message_summary">მიუხედავად ამისა, არაა გამორიცხული, შემტევის ხელიც ერიოს. თუ მაინც გადახვალთ, საიტის ველებში ნუ შეიყვანთ საფრთხილო მონაცემებს. ამასთანავე, მხოლოდ-HTTPS-რეჟიმი დროებით გამოირთვება ამ საიტისთვის.</string>
    <!-- Preference for accessibility -->
    <string name="preferences_accessibility">ხელმისაწვდომობა</string>
    <!-- Preference to override the Firefox Account server -->
    <string name="preferences_override_fxa_server" moz:RemovedIn="120" tools:ignore="UnusedResources">Firefox-ანგარიშის მითითებული სერვერი</string>
    <!-- Preference to override the Mozilla account server -->
    <string name="preferences_override_account_server">Mozilla-ანგარიშის მითითებული სერვერი</string>
    <!-- Preference to override the Sync token server -->
    <string name="preferences_override_sync_tokenserver">დასინქრონების მითითებული სერვერი</string>
    <!-- Toast shown after updating the FxA/Sync server override preferences -->
    <string name="toast_override_fxa_sync_server_done" moz:RemovedIn="120" tools:ignore="UnusedResources">შეცვალა Firefox-ანგარიშის/სინქრონიზაციის სერვერი. პროგრამა დაიხურება ცვლილებების ასახვისთვის…</string>
    <!-- Toast shown after updating the Mozilla account/Sync server override preferences -->
    <string name="toast_override_account_sync_server_done">Mozilla-ანგარიშის/სინქრონიზაციის სერვერი შეიცვალა. პროგრამა დაიხურება ცვლილებების ასახვისთვის…</string>
    <!-- Preference category for account information -->
    <string name="preferences_category_account">ანგარიში</string>
    <!-- Preference for changing where the toolbar is positioned -->
    <string name="preferences_toolbar">ხელსაწყოთა ზოლი</string>
    <!-- Preference for changing default theme to dark or light mode -->
    <string name="preferences_theme">თემა</string>
    <!-- Preference for customizing the home screen -->
    <string name="preferences_home_2">საწყისი გვერდი</string>
    <!-- Preference for gestures based actions -->
    <string name="preferences_gestures">ჟესტები</string>
    <!-- Preference for settings related to visual options -->
    <string name="preferences_customize">მორგება</string>
    <!-- Preference description for banner about signing in -->
    <string name="preferences_sign_in_description_2">შედით ანგარიშზე, რომ დაასინქრონოთ თქვენი ჩანართები, სანიშნები, პაროლები და სხვ.</string>
    <!-- Preference shown instead of account display name while account profile information isn't available yet. -->
    <string name="preferences_account_default_name" moz:RemovedIn="120" tools:ignore="UnusedResources">Firefox-ანგარიში</string>
    <!-- Preference shown instead of account display name while account profile information isn't available yet. -->
    <string name="preferences_account_default_name_2">Mozilla-ანგარიში</string>
    <!-- Preference text for account title when there was an error syncing FxA -->
    <string name="preferences_account_sync_error">ხელახლა დაკავშირება სინქრონიზაციის აღსადგენად</string>
    <!-- Preference for language -->
    <string name="preferences_language">ენა</string>
    <!-- Preference for data choices -->
    <string name="preferences_data_choices">მონაცემთა შერჩევა</string>
    <!-- Preference for data collection -->
    <string name="preferences_data_collection">მონაცემთა აღრიცხვა</string>
    <!-- Preference for developers -->
    <string name="preferences_remote_debugging">დაშორებული USB-გამართვა</string>

    <!-- Preference title for switch preference to show search engines -->
    <string name="preferences_show_search_engines" moz:RemovedIn="120" tools:ignore="UnusedResources">საძიებო სისტემების ჩვენება</string>
    <!-- Preference title for switch preference to show search suggestions -->
    <string name="preferences_show_search_suggestions">ძიების შემოთავაზების ჩვენება</string>
    <!-- Preference title for switch preference to show voice search button -->
    <string name="preferences_show_voice_search">ხმოვანი ძიების ჩვენება</string>
    <!-- Preference title for switch preference to show search suggestions also in private mode -->
    <string name="preferences_show_search_suggestions_in_private">ჩვენება პირად ფანჯრებში</string>
    <!-- Preference title for switch preference to show a clipboard suggestion when searching -->
    <string name="preferences_show_clipboard_suggestions">აღებული ასლის შემოთავაზებები</string>
    <!-- Preference title for switch preference to suggest browsing history when searching -->
    <string name="preferences_search_browsing_history">ძიება დათვალიერების ისტორიაში</string>
    <!-- Preference title for switch preference to suggest bookmarks when searching -->
    <string name="preferences_search_bookmarks">ძიება სანიშნებში</string>
    <!-- Preference title for switch preference to suggest synced tabs when searching -->
    <string name="preferences_search_synced_tabs">დასინქრონებულ ჩანართებში ძიება</string>
    <!-- Preference for account settings -->
    <string name="preferences_account_settings">ანგარიშის პარამეტრები</string>
    <!-- Preference for enabling url autocomplete-->
    <string name="preferences_enable_autocomplete_urls">ბმულების თვითდასრულება</string>
    <!-- Preference title for switch preference to show sponsored Firefox Suggest search suggestions -->
    <string name="preferences_show_sponsored_suggestions">შემოთავაზებები დამფინანსებლებისგან</string>
    <!-- Summary for preference to show sponsored Firefox Suggest search suggestions.
         The first parameter is the name of the application. -->
    <string name="preferences_show_sponsored_suggestions_summary">დაეხმარეთ %1$s-ს დროდადრო დაფინანსებული შემოთავაზებებით</string>
    <!-- Preference title for switch preference to show Firefox Suggest search suggestions for web content.
         The first parameter is the name of the application. -->
    <string name="preferences_show_nonsponsored_suggestions">შემოთავაზებების წყაროა %1$s</string>
    <!-- Summary for preference to show Firefox Suggest search suggestions for web content -->
    <string name="preferences_show_nonsponsored_suggestions_summary">შემოთავაზებები ვებსივრციდან თქვენ მიერ მოძიებულის შესაბამისად</string>
    <!-- Preference for open links in third party apps -->
    <string name="preferences_open_links_in_apps">ბმულების გახსნა პროგრამებში</string>
    <!-- Preference for open links in third party apps always open in apps option -->
    <string name="preferences_open_links_in_apps_always">ყოველთვის</string>
    <!-- Preference for open links in third party apps ask before opening option -->
    <string name="preferences_open_links_in_apps_ask">შეკითხვა გახსნამდე</string>
    <!-- Preference for open links in third party apps never open in apps option -->
    <string name="preferences_open_links_in_apps_never">არასდროს</string>
    <!-- Preference for open download with an external download manager app -->
    <string name="preferences_external_download_manager">გარეშე მმართველი ჩამოსატვირთად</string>
    <!-- Preference for enabling gecko engine logs -->
    <string name="preferences_enable_gecko_logs">Gecko-აღრიცხვების ჩართვა</string>
    <!-- Message to indicate users that we are quitting the application to apply the changes -->
    <string name="quit_application">პროგრამა იხურება ცვლილებების ასახვისთვის…</string>

    <!-- Preference for add_ons -->
    <string name="preferences_addons">დამატებები</string>

    <!-- Preference for notifications -->
    <string name="preferences_notifications">შეტყობინებები</string>

    <!-- Summary for notification preference indicating notifications are allowed -->
    <string name="notifications_allowed_summary">ნებადართული</string>
    <!-- Summary for notification preference indicating notifications are not allowed -->
    <string name="notifications_not_allowed_summary">შეზღუდული</string>

    <!-- Add-on Preferences -->
    <!-- Preference to customize the configured AMO (addons.mozilla.org) collection -->
    <string name="preferences_customize_amo_collection">შერჩეული დამატებების კრებული</string>
    <!-- Button caption to confirm the add-on collection configuration -->
    <string name="customize_addon_collection_ok">კარგი</string>
    <!-- Button caption to abort the add-on collection configuration -->
    <string name="customize_addon_collection_cancel">გაუქმება</string>
    <!-- Hint displayed on input field for custom collection name -->
    <string name="customize_addon_collection_hint">კრებულის დასახელება</string>
    <!-- Hint displayed on input field for custom collection user ID-->
    <string name="customize_addon_collection_user_hint">კრებულის მფლობელი (მომხმარებლის ID)</string>
    <!-- Toast shown after confirming the custom add-on collection configuration -->
    <string name="toast_customize_addon_collection_done">დამატებების კრებული შეიცვალა. პროგრამა დაიხურება ცვლილებების ასახვისთვის…</string>

    <!-- Customize Home -->
    <!-- Header text for jumping back into the recent tab in customize the home screen -->
    <string name="customize_toggle_jump_back_in">წინაზე გადასვლა</string>
    <!-- Title for the customize home screen section with recently saved bookmarks. -->
    <string name="customize_toggle_recent_bookmarks">ბოლოს ჩანიშნული</string>
    <!-- Title for the customize home screen section with recently visited. Recently visited is
    a section where users see a list of tabs that they have visited in the past few days -->
    <string name="customize_toggle_recently_visited">ბოლოს ნანახი</string>

    <!-- Title for the customize home screen section with Pocket. -->
    <string name="customize_toggle_pocket_2">მეტად დამაფიქრებელი ამბები</string>
    <!-- Summary for the customize home screen section with Pocket. The first parameter is product name Pocket -->
    <string name="customize_toggle_pocket_summary">სტატიებს გთავაზობთ %s</string>
    <!-- Title for the customize home screen section with sponsored Pocket stories. -->
    <string name="customize_toggle_pocket_sponsored">დაფინანსებული ამბები</string>
    <!-- Title for the opening wallpaper settings screen -->
    <string name="customize_wallpapers">ფონები</string>
    <!-- Title for the customize home screen section with sponsored shortcuts. -->
    <string name="customize_toggle_contile">დაფინანსებული მალსახმობები</string>

    <!-- Wallpapers -->
    <!-- Content description for various wallpapers. The first parameter is the name of the wallpaper -->
    <string name="wallpapers_item_name_content_description">ფონის ნაწილი: %1$s</string>
    <!-- Snackbar message for when wallpaper is selected -->
    <string name="wallpaper_updated_snackbar_message">ფონი განახლებულია!</string>
    <!-- Snackbar label for action to view selected wallpaper -->
    <string name="wallpaper_updated_snackbar_action">ნახვა</string>
    <!-- Snackbar message for when wallpaper couldn't be downloaded -->
    <string name="wallpaper_download_error_snackbar_message">ფონის ჩამოტვირთვა ვერ მოხერხდა</string>
    <!-- Snackbar label for action to retry downloading the wallpaper -->
    <string name="wallpaper_download_error_snackbar_action">სცადეთ ხელახლა</string>
    <!-- Snackbar message for when wallpaper couldn't be selected because of the disk error -->
    <string name="wallpaper_select_error_snackbar_message">ფონის შეცვლა ვერ მოხერხდა</string>
    <!-- Text displayed that links to website containing documentation about the "Limited Edition" wallpapers. -->
    <string name="wallpaper_learn_more">ვრცლად</string>

    <!-- Text for classic wallpapers title. The first parameter is the Firefox name. -->
    <string name="wallpaper_classic_title">ჩვეული %s</string>
    <!-- Text for artist series wallpapers title. "Artist series" represents a collection of artist collaborated wallpapers. -->
    <string name="wallpaper_artist_series_title">კრებული მხატვრებისგან</string>
    <!-- Description text for the artist series wallpapers with learn more link. The first parameter is the learn more string defined in wallpaper_learn_more. "Independent voices" is the name of the wallpaper collection -->
    <string name="wallpaper_artist_series_description_with_learn_more">კრებული „დამოუკიდებელი ხმები“. %s</string>
    <!-- Description text for the artist series wallpapers. "Independent voices" is the name of the wallpaper collection -->
    <string name="wallpaper_artist_series_description">კრებული „დამოუკიდებელი ხმები“.</string>
    <!-- Wallpaper onboarding dialog header text. -->
    <string name="wallpapers_onboarding_dialog_title_text">შეაფერადეთ</string>
    <!-- Wallpaper onboarding dialog body text. -->
    <string name="wallpapers_onboarding_dialog_body_text">აირჩიეთ ფონი, რომელიც შთაგაგონებთ.</string>
    <!-- Wallpaper onboarding dialog learn more button text. The button navigates to the wallpaper settings screen. -->
    <string name="wallpapers_onboarding_dialog_explore_more_button_text">სხვა გაფორმების მოძიება</string>

    <!-- Add-ons general availability nimbus message-->
    <!-- Title of the Nimbus message for add-ons general availability-->
    <string name="addon_ga_message_title" tools:ignore="UnusedResources">ახალი დამატებები უკვე ხელმისაწვდომია</string>
    <!-- Body of the Nimbus message for add-ons general availability. 'Firefox' intentionally hardcoded here-->
    <string name="addon_ga_message_body" tools:ignore="UnusedResources">გაეცანით 100-ზე მეტ ახალ გაფართოებას, რომელთა მეშვეობითაც Firefox გახდება მეტად თქვენებური.</string>
    <!-- Button text of the Nimbus message for add-ons general availability. -->
    <string name="addon_ga_message_button" tools:ignore="UnusedResources">მოიძიეთ დამატებები</string>

    <!-- Add-on Installation from AMO-->
    <!-- Error displayed when user attempts to install an add-on from AMO (addons.mozilla.org) that is not supported -->
    <string name="addon_not_supported_error" moz:removedIn="120" tools:ignore="UnusedResources">დამატება არაა მხარდაჭერილი</string>
    <!-- Error displayed when user attempts to install an add-on from AMO (addons.mozilla.org) that is already installed -->
    <string name="addon_already_installed" moz:removedIn="120" tools:ignore="UnusedResources">დამატება უკვე ჩადგმულია</string>

    <!-- Add-on process crash dialog to user -->
    <!-- Title of a dialog shown to the user when enough errors have occurred with addons and they need to be temporarily disabled -->
    <string name="addon_process_crash_dialog_title" tools:ignore="UnusedResources">დამატებები დროებით ამორთულია</string>
    <!-- The first parameter is the application name. This is a message shown to the user when too many errors have occurred with the addons process and they have been disabled. The user can decide if they would like to continue trying to start add-ons or if they'd rather continue without them. -->
    <string name="addon_process_crash_dialog_message" tools:ignore="UnusedResources">ერთი ან რამდენიმე დამატება ვეღარ მუშაობს და აფერხებს სისტემის მდგრადობას. %1$s წარუმატებლად შეეცადა დამატებ(ებ)ის ხელმეორედ გაშვებას.\n\nდამატებები ვერ გაეშვება ხელახლა მიმდინარე სეანსზე.\n\nდამატებების მოცილებამ ან ამორთვამ შეიძლება მოაგვაროს ხარვეზი.</string>
    <!-- This will cause the add-ons to try restarting but the dialog will reappear if it is unsuccessful again -->
    <string name="addon_process_crash_dialog_retry_button_text" tools:ignore="UnusedResources">სცადეთ დამატებების ახლიდან ჩართვა</string>
    <!-- The user will continue with all add-ons disabled -->
    <string name="addon_process_crash_dialog_disable_addons_button_text" tools:ignore="UnusedResources">განაგრძეთ ამორთული დამატებებით</string>

    <!-- Account Preferences -->
    <!-- Preference for managing your account via accounts.firefox.com -->
    <string name="preferences_manage_account">ანგარიშის მართვა</string>
    <!-- Summary of the preference for managing your account via accounts.firefox.com. -->
    <string name="preferences_manage_account_summary">შეცვალეთ თქვენი პაროლი, მართეთ მონაცემთა აღრიცხვა ან წაშალეთ თქვენი ანგარიში</string>
    <!-- Preference for triggering sync -->
    <string name="preferences_sync_now">დასინქრონება ახლავე</string>
    <!-- Preference category for sync -->
    <string name="preferences_sync_category">აირჩიეთ, რა დასინქრონდეს</string>
    <!-- Preference for syncing history -->
    <string name="preferences_sync_history">ისტორია</string>
    <!-- Preference for syncing bookmarks -->
    <string name="preferences_sync_bookmarks">სანიშნები</string>
    <!-- Preference for syncing logins -->
    <string name="preferences_sync_logins">ანგარიშები</string>
    <!-- Preference for syncing tabs -->
    <string name="preferences_sync_tabs_2">გახსნილი ჩანართები</string>
    <!-- Preference for signing out -->
    <string name="preferences_sign_out">გამოსვლა</string>
    <!-- Preference displays and allows changing current FxA device name -->
    <string name="preferences_sync_device_name">მოწყობილობის სახელი</string>
    <!-- Text shown when user enters empty device name -->
    <string name="empty_device_name_error">სახელი ცარიელი ვერ იქნება.</string>
    <!-- Label indicating that sync is in progress -->
    <string name="sync_syncing_in_progress">სინქრონდება…</string>
    <!-- Label summary indicating that sync failed. The first parameter is the date stamp showing last time it succeeded -->
    <string name="sync_failed_summary">სინქრონიზაცია ვერ მოხერხდა. ბოლო წარმატებული: %s</string>
    <!-- Label summary showing never synced -->
    <string name="sync_failed_never_synced_summary">სინქრონიზაცია ვერ მოხერხდა. ბოლო დასინქრონება: არასდროს</string>
    <!-- Label summary the date we last synced. The first parameter is date stamp showing last time synced -->
    <string name="sync_last_synced_summary">ბოლო დასინქრონება: %s</string>
    <!-- Label summary showing never synced -->
    <string name="sync_never_synced_summary">ბოლო დასინქრონება: არასდროს</string>

    <!-- Text for displaying the default device name.
        The first parameter is the application name, the second is the device manufacturer name
        and the third is the device model. -->
    <string name="default_device_name_2">%1$s მოწყობილობაზე %2$s %3$s</string>

    <!-- Preference for syncing credit cards -->
    <string name="preferences_sync_credit_cards">საკრედიტო ბარათები</string>
    <!-- Preference for syncing addresses -->
    <string name="preferences_sync_address">მისამართები</string>

    <!-- Send Tab -->
    <!-- Name of the "receive tabs" notification channel. Displayed in the "App notifications" system settings for the app -->
    <string name="fxa_received_tab_channel_name">მიღებული ჩანართები</string>

    <!-- Description of the "receive tabs" notification channel. Displayed in the "App notifications" system settings for the app -->
    <string name="fxa_received_tab_channel_description">შეტყობინებები ჩანართებისთვის მიღებული სხვა Firefox-მოწყობილობებიდან.</string>
    <!--  The body for these is the URL of the tab received  -->
    <string name="fxa_tab_received_notification_name">მიღებული ჩანართი</string>
    <!-- %s is the device name -->
    <string name="fxa_tab_received_from_notification_name">ჩანართები %s-იდან</string>

    <!-- Advanced Preferences -->
    <!-- Preference for tracking protection exceptions -->
    <string name="preferences_tracking_protection_exceptions">გამონაკლისები</string>
    <!-- Button in Exceptions Preference to turn on tracking protection for all sites (remove all exceptions) -->
    <string name="preferences_tracking_protection_exceptions_turn_on_for_all">ჩართვა ყველა საიტზე</string>
    <!-- Text displayed when there are no exceptions -->
    <string name="exceptions_empty_message_description">გამონაკლისებით შეძლებთ, გამორთოთ თვალთვალისგან დაცვა შერჩეულ საიტებზე.</string>
    <!-- Text displayed when there are no exceptions, with learn more link that brings users to a tracking protection SUMO page -->
    <string name="exceptions_empty_message_learn_more_link">ვრცლად</string>

    <!-- Preference switch for usage and technical data collection -->
    <string name="preference_usage_data">გამოყენებისა და ტექნიკური მონაცემები</string>
    <!-- Preference description for usage and technical data collection -->
    <string name="preferences_usage_data_description">გაუზიარებს წარმადობის, გამოყენების, აპრატურისა და მორგების მონაცემებს Mozilla-ს, რომ %1$s გახდეს კიდევ უფრო უკეთესი</string>

    <!-- Preference switch for marketing data collection -->
    <string name="preferences_marketing_data">მარკეტინგული მონაცემები</string>
    <!-- Preference description for marketing data collection -->
    <string name="preferences_marketing_data_description2">გამოყენების გამარტივებულ მონაცემებს გაეცნობა Adjust, რომელიც მობილურ მარკეტინგში გვიწევს მომსახურებას</string>
    <!-- Title for studies preferences -->
    <string name="preference_experiments_2">კვლევები</string>
    <!-- Summary for studies preferences -->
    <string name="preference_experiments_summary_2">ნებას დართავს Mozilla-ს, ჩადგას და გაუშვას კვლევები</string>

    <!-- Turn On Sync Preferences -->
    <!-- Header of the Sync and save your data preference view -->
    <string name="preferences_sync_2">დაასინქრონეთ და გადაინახეთ თქვენი მონაცემები</string>
    <!-- Preference for reconnecting to FxA sync -->
    <string name="preferences_sync_sign_in_to_reconnect">შესვლა ხელახლა დასაკავშირებლად</string>
    <!-- Preference for removing FxA account -->
    <string name="preferences_sync_remove_account">ანგარიშის მოცილება</string>

    <!-- Pairing Feature strings -->
    <!-- Instructions on how to access pairing -->
    <string name="pair_instructions_2"><![CDATA[QR-კოდი წააკითხეთ გვერდიდან <b>firefox.com/pair</b>]]></string>

    <!-- Toolbar Preferences -->
    <!-- Preference for using top toolbar -->
    <string name="preference_top_toolbar">ზემოთ</string>
    <!-- Preference for using bottom toolbar -->
    <string name="preference_bottom_toolbar">ქვემოთ</string>

    <!-- Theme Preferences -->
    <!-- Preference for using light theme -->
    <string name="preference_light_theme">ნათელი</string>
    <!-- Preference for using dark theme -->
    <string name="preference_dark_theme">მუქი</string>
    <!-- Preference for using using dark or light theme automatically set by battery -->
    <string name="preference_auto_battery_theme">ბატარეის დამზოგის მიხედვით</string>
    <!-- Preference for using following device theme -->
    <string name="preference_follow_device_theme">მოწყობილობის თემის მიხედვით</string>

    <!-- Gestures Preferences-->
    <!-- Preferences for using pull to refresh in a webpage -->
    <string name="preference_gestures_website_pull_to_refresh">ჩამოწევით გაახლება</string>
    <!-- Preference for using the dynamic toolbar -->
    <string name="preference_gestures_dynamic_toolbar">გადაადგილებისას ხელსაწყოთა დამალვა</string>

    <!-- Preference for switching tabs by swiping horizontally on the toolbar -->
    <string name="preference_gestures_swipe_toolbar_switch_tabs">ხელსაწყოთა ზოლზე გასმით, ჩანართებზე გადასვლა</string>
    <!-- Preference for showing the opened tabs by swiping up on the toolbar-->
    <string name="preference_gestures_swipe_toolbar_show_tabs">აუსვით ხელსაწყოთა ზოლზე ჩანართების გახსნისთვის</string>

    <!-- Library -->
    <!-- Option in Library to open Downloads page -->
    <string name="library_downloads">ჩამოტვირთვები</string>
    <!-- Option in library to open Bookmarks page -->
    <string name="library_bookmarks">სანიშნები</string>
    <!-- Option in library to open Desktop Bookmarks root page -->
    <string name="library_desktop_bookmarks_root">კომპიუტერის სანიშნები</string>
    <!-- Option in library to open Desktop Bookmarks "menu" page -->
    <string name="library_desktop_bookmarks_menu">სანიშნების მენიუ</string>
    <!-- Option in library to open Desktop Bookmarks "toolbar" page -->
    <string name="library_desktop_bookmarks_toolbar">სანიშნების ხელსაწყოთა ზოლი</string>
    <!-- Option in library to open Desktop Bookmarks "unfiled" page -->
    <string name="library_desktop_bookmarks_unfiled">სხვა სანიშნები</string>
    <!-- Option in Library to open History page -->
    <string name="library_history">ისტორია</string>
    <!-- Option in Library to open a new tab -->
    <string name="library_new_tab">ახალი ჩანართი</string>
    <!-- Settings Page Title -->
    <string name="settings_title">პარამეტრები</string>
    <!-- Content description (not visible, for screen readers etc.): "Close button for library settings" -->
    <string name="content_description_close_button">დახურვა</string>

    <!-- Title to show in alert when a lot of tabs are to be opened
    %d is a placeholder for the number of tabs that will be opened -->
    <string name="open_all_warning_title">გაიხსნას %d ჩანართი?</string>
    <!-- Message to warn users that a large number of tabs will be opened
    %s will be replaced by app name. -->
    <string name="open_all_warning_message">ბევრი ჩანართის გახსნამ შესაძლოა შეანელოს %s გვერდების ჩატვირთვისას. ნამდვილად გსურთ, განაგრძოთ?</string>
    <!-- Dialog button text for confirming open all tabs -->
    <string name="open_all_warning_confirm">ჩანართების გახსნა</string>
    <!-- Dialog button text for canceling open all tabs -->
    <string name="open_all_warning_cancel">გაუქმება</string>

    <!-- Text to show users they have one page in the history group section of the History fragment.
    %d is a placeholder for the number of pages in the group. -->
    <string name="history_search_group_site_1">%d გვერდი</string>

    <!-- Text to show users they have multiple pages in the history group section of the History fragment.
    %d is a placeholder for the number of pages in the group. -->
    <string name="history_search_group_sites_1">%d გვერდი</string>

    <!-- Option in library for Recently Closed Tabs -->
    <string name="library_recently_closed_tabs">ბოლოს დახურული ჩანართები</string>
    <!-- Option in library to open Recently Closed Tabs page -->
    <string name="recently_closed_show_full_history">სრული ისტორიის ჩვენება</string>
    <!-- Text to show users they have multiple tabs saved in the Recently Closed Tabs section of history.
    %d is a placeholder for the number of tabs selected. -->
    <string name="recently_closed_tabs">%d ჩანართი</string>
    <!-- Text to show users they have one tab saved in the Recently Closed Tabs section of history.
    %d is a placeholder for the number of tabs selected. -->
    <string name="recently_closed_tab">%d ჩანართი</string>
    <!-- Recently closed tabs screen message when there are no recently closed tabs -->
    <string name="recently_closed_empty_message">ბოლოს დახურული ჩანართები არაა</string>

    <!-- Tab Management -->
    <!-- Title of preference for tabs management -->
    <string name="preferences_tabs">ჩანართები</string>
    <!-- Title of preference that allows a user to specify the tab view -->
    <string name="preferences_tab_view">ჩანართის ხედი</string>
    <!-- Option for a list tab view -->
    <string name="tab_view_list">სია</string>
    <!-- Option for a grid tab view -->
    <string name="tab_view_grid">ბადისებრი</string>
    <!-- Title of preference that allows a user to auto close tabs after a specified amount of time -->
    <string name="preferences_close_tabs">ჩანართების დახურვა</string>
    <!-- Option for auto closing tabs that will never auto close tabs, always allows user to manually close tabs -->
    <string name="close_tabs_manually">ხელით</string>
    <!-- Option for auto closing tabs that will auto close tabs after one day -->
    <string name="close_tabs_after_one_day">ერთი დღის შემდეგ</string>
    <!-- Option for auto closing tabs that will auto close tabs after one week -->
    <string name="close_tabs_after_one_week">ერთი კვირის შემდეგ</string>

    <!-- Option for auto closing tabs that will auto close tabs after one month -->
    <string name="close_tabs_after_one_month">ერთი თვის შემდეგ</string>

    <!-- Title of preference that allows a user to specify the auto-close settings for open tabs -->
    <string name="preference_auto_close_tabs" tools:ignore="UnusedResources">გახსნილი ჩანართების თვითდახურვა</string>

    <!-- Opening screen -->
    <!-- Title of a preference that allows a user to choose what screen to show after opening the app -->
    <string name="preferences_opening_screen">საწყისი ეკრანი</string>
    <!-- Option for always opening the homepage when re-opening the app -->
    <string name="opening_screen_homepage">საწყისი გვერდი</string>
    <!-- Option for always opening the user's last-open tab when re-opening the app -->
    <string name="opening_screen_last_tab">ბოლო ჩანართი</string>
    <!-- Option for always opening the homepage when re-opening the app after four hours of inactivity -->
    <string name="opening_screen_after_four_hours_of_inactivity">საწყისი გვერდი ოთხი საათის უქმობის შემდეგ</string>
    <!-- Summary for tabs preference when auto closing tabs setting is set to manual close-->
    <string name="close_tabs_manually_summary">ხელით დახურვა</string>
    <!-- Summary for tabs preference when auto closing tabs setting is set to auto close tabs after one day-->
    <string name="close_tabs_after_one_day_summary">ერთ დღეში დახურვა</string>
    <!-- Summary for tabs preference when auto closing tabs setting is set to auto close tabs after one week-->
    <string name="close_tabs_after_one_week_summary">ერთ კვირაში დახურვა</string>
    <!-- Summary for tabs preference when auto closing tabs setting is set to auto close tabs after one month-->
    <string name="close_tabs_after_one_month_summary">ერთ თვეში დახურვა</string>

    <!-- Summary for homepage preference indicating always opening the homepage when re-opening the app -->
    <string name="opening_screen_homepage_summary">საწყისი გვერდის გახსნა</string>
    <!-- Summary for homepage preference indicating always opening the last-open tab when re-opening the app -->
    <string name="opening_screen_last_tab_summary">ბოლო ჩანართის გახსნა</string>
    <!-- Summary for homepage preference indicating opening the homepage when re-opening the app after four hours of inactivity -->
    <string name="opening_screen_after_four_hours_of_inactivity_summary">საწყისი გვერდის გახსნა ოთხი საათის შემდგომ</string>

    <!-- Inactive tabs -->
    <!-- Category header of a preference that allows a user to enable or disable the inactive tabs feature -->
    <string name="preferences_inactive_tabs">ძველი ჩანართების უქმეებში გადატანა</string>
    <!-- Title of inactive tabs preference -->
    <string name="preferences_inactive_tabs_title">ორი კვირის მოუნახულებელი ჩანართები გადმოვა უქმეების არეში.</string>

    <!-- Studies -->
    <!-- Title of the remove studies button -->
    <string name="studies_remove">მოცილება</string>
    <!-- Title of the active section on the studies list -->
    <string name="studies_active">მოქმედი</string>
    <!-- Description for studies, it indicates why Firefox use studies. The first parameter is the name of the application. -->
    <string name="studies_description_2">%1$s დროდადრო დააყენებს და ჩაატარებს კვლევებს.</string>
    <!-- Learn more link for studies, links to an article for more information about studies. -->
    <string name="studies_learn_more">ვრცლად</string>
    <!-- Dialog message shown after removing a study -->
    <string name="studies_restart_app">პროგრამა დაიხურება ცვლილებების ასახვისთვის</string>
    <!-- Dialog button to confirm the removing a study. -->
    <string name="studies_restart_dialog_ok">კარგი</string>
    <!-- Dialog button text for canceling removing a study. -->
    <string name="studies_restart_dialog_cancel">გაუქმება</string>
    <!-- Toast shown after turning on/off studies preferences -->
    <string name="studies_toast_quit_application" tools:ignore="UnusedResources">პროგრამა იხურება ცვლილებების ასახვისთვის…</string>

    <!-- Sessions -->
    <!-- Title for the list of tabs -->
    <string name="tab_header_label">გახსნილი ჩანართები</string>
    <!-- Title for the list of tabs in the current private session -->
    <string name="tabs_header_private_tabs_title">პირადი ჩანართები</string>
    <!-- Title for the list of tabs in the synced tabs -->
    <string name="tabs_header_synced_tabs_title">დასინქ. ჩანართები</string>
    <!-- Content description (not visible, for screen readers etc.): Add tab button. Adds a news tab when pressed -->
    <string name="add_tab">ჩანართის დამატება</string>
    <!-- Content description (not visible, for screen readers etc.): Add tab button. Adds a news tab when pressed -->
    <string name="add_private_tab">პირადი ჩანართის დამატება</string>
    <!-- Text for the new tab button to indicate adding a new private tab in the tab -->
    <string name="tab_drawer_fab_content">პირადი</string>
    <!-- Text for the new tab button to indicate syncing command on the synced tabs page -->
    <string name="tab_drawer_fab_sync">დასინქრონება</string>
    <!-- Text shown in the menu for sharing all tabs -->
    <string name="tab_tray_menu_item_share">ყველა ჩანართის გაზიარება</string>
    <!-- Text shown in the menu to view recently closed tabs -->
    <string name="tab_tray_menu_recently_closed">ბოლოს დახურული ჩანართები</string>
    <!-- Text shown in the tabs tray inactive tabs section -->
    <string name="tab_tray_inactive_recently_closed" tools:ignore="UnusedResources">ახლახანს დახურული</string>
    <!-- Text shown in the menu to view account settings -->
    <string name="tab_tray_menu_account_settings">ანგარიშის პარამეტრები</string>
    <!-- Text shown in the menu to view tab settings -->
    <string name="tab_tray_menu_tab_settings">ჩანართის პარამეტრები</string>
    <!-- Text shown in the menu for closing all tabs -->
    <string name="tab_tray_menu_item_close">ყველა ჩანართის დახურვა</string>
    <!-- Text shown in the multiselect menu for bookmarking selected tabs. -->
    <string name="tab_tray_multiselect_menu_item_bookmark">სანიშნი</string>
    <!-- Text shown in the multiselect menu for closing selected tabs. -->
    <string name="tab_tray_multiselect_menu_item_close">დახურვა</string>
    <!-- Content description for tabs tray multiselect share button -->
    <string name="tab_tray_multiselect_share_content_description">არჩეული ჩანართების გაზიარება</string>
    <!-- Content description for tabs tray multiselect menu -->
    <string name="tab_tray_multiselect_menu_content_description">არჩეული ჩანართების მენიუ</string>
    <!-- Content description (not visible, for screen readers etc.): Removes tab from collection button. Removes the selected tab from collection when pressed -->
    <string name="remove_tab_from_collection">ჩანართის მოცილება კრებულიდან</string>
    <!-- Text for button to enter multiselect mode in tabs tray -->
    <string name="tabs_tray_select_tabs">ჩანართების შერჩევა</string>
    <!-- Content description (not visible, for screen readers etc.): Close tab button. Closes the current session when pressed -->
    <string name="close_tab">ჩანართის დახურვა</string>
    <!-- Content description (not visible, for screen readers etc.): Close tab <title> button. First parameter is tab title  -->
    <string name="close_tab_title">დაიხუროს ჩანართი %s</string>
    <!-- Content description (not visible, for screen readers etc.): Opens the open tabs menu when pressed -->
    <string name="open_tabs_menu">ჩანართების მენიუს გახსნა</string>
    <!-- Open tabs menu item to save tabs to collection -->
    <string name="tabs_menu_save_to_collection1">ჩანართების კრებულში შენახვა</string>
    <!-- Text for the menu button to delete a collection -->
    <string name="collection_delete">კრებულის წაშლა</string>
    <!-- Text for the menu button to rename a collection -->
    <string name="collection_rename">კრებულის გადარქმევა</string>
    <!-- Text for the button to open tabs of the selected collection -->
    <string name="collection_open_tabs">ჩანართების გახსნა</string>
    <!-- Hint for adding name of a collection -->
    <string name="collection_name_hint">კრებულის დასახელება</string>
    <!-- Text for the menu button to rename a top site -->
    <string name="rename_top_site">გადარქმევა</string>
    <!-- Text for the menu button to remove a top site -->
    <string name="remove_top_site">მოცილება</string>

    <!-- Text for the menu button to delete a top site from history -->
    <string name="delete_from_history">ისტორიიდან ამოშლა</string>
    <!-- Postfix for private WebApp titles, placeholder is replaced with app name -->
    <string name="pwa_site_controls_title_private">%1$s (პირადი რეჟიმი)</string>

    <!-- History -->
    <!-- Text for the button to search all history -->
    <string name="history_search_1">მიუთითეთ საძიებო ფრაზა</string>
    <!-- Text for the button to clear all history -->
    <string name="history_delete_all">ისტორიის წაშლა</string>

    <!-- Text for the snackbar to confirm that multiple browsing history items has been deleted -->
    <string name="history_delete_multiple_items_snackbar">ისტორია წაიშალა</string>
    <!-- Text for the snackbar to confirm that a single browsing history item has been deleted. The first parameter is the shortened URL of the deleted history item. -->
    <string name="history_delete_single_item_snackbar">წაიშალა %1$s</string>
    <!-- Context description text for the button to delete a single history item -->
    <string name="history_delete_item">წაშლა</string>
    <!-- History multi select title in app bar
    The first parameter is the number of bookmarks selected -->
    <string name="history_multi_select_title">შერჩეულია %1$d</string>
    <!-- Text for the header that groups the history for today -->
    <string name="history_today">დღეს</string>
    <!-- Text for the header that groups the history for yesterday -->
    <string name="history_yesterday">გუშინ</string>
    <!-- Text for the header that groups the history the past 7 days -->
    <string name="history_7_days">ბოლო 7 დღე</string>
    <!-- Text for the header that groups the history the past 30 days -->
    <string name="history_30_days">ბოლო 30 დღე</string>
    <!-- Text for the header that groups the history older than the last month -->
    <string name="history_older">უფრო ძველი</string>
    <!-- Text shown when no history exists -->
    <string name="history_empty_message">ისტორია არ არის</string>

    <!-- Downloads -->
    <!-- Text for the snackbar to confirm that multiple downloads items have been removed -->
    <string name="download_delete_multiple_items_snackbar_1">ჩამოტვირთვები მოცილებულია</string>
    <!-- Text for the snackbar to confirm that a single download item has been removed. The first parameter is the name of the download item. -->
    <string name="download_delete_single_item_snackbar">%1$s მოცილებულია</string>
    <!-- Text shown when no download exists -->
    <string name="download_empty_message_1">ჩამოტვირთული ფაილები არაა</string>
    <!-- History multi select title in app bar
    The first parameter is the number of downloads selected -->
    <string name="download_multi_select_title">შერჩეულია %1$d</string>


    <!-- Text for the button to remove a single download item -->
    <string name="download_delete_item_1">მოცილება</string>


    <!-- Crashes -->
    <!-- Title text displayed on the tab crash page. This first parameter is the name of the application (For example: Fenix) -->
    <string name="tab_crash_title_2">ვწუხვართ. %1$s ვერ ტვირთავს ამ გვერდს.</string>
    <!-- Send crash report checkbox text on the tab crash page -->
    <string name="tab_crash_send_report">გათიშვის მოხსენების გადაგზავნა Mozilla-სთვის</string>
    <!-- Close tab button text on the tab crash page -->
    <string name="tab_crash_close">ჩანართის დახურვა</string>
    <!-- Restore tab button text on the tab crash page -->
    <string name="tab_crash_restore">ჩანართის აღდგენა</string>

    <!-- Bookmarks -->
    <!-- Confirmation message for a dialog confirming if the user wants to delete the selected folder -->
    <string name="bookmark_delete_folder_confirmation_dialog">ნამდვილად გსურთ ამ საქაღალდის წაშლა?</string>
    <!-- Confirmation message for a dialog confirming if the user wants to delete multiple items including folders. Parameter will be replaced by app name. -->
    <string name="bookmark_delete_multiple_folders_confirmation_dialog">%s წაშლის მონიშნულებს.</string>
    <!-- Text for the cancel button on delete bookmark dialog -->
    <string name="bookmark_delete_negative">გაუქმება</string>
    <!-- Screen title for adding a bookmarks folder -->
    <string name="bookmark_add_folder">საქაღალდის დამატება</string>
    <!-- Snackbar title shown after a bookmark has been created. -->
    <string name="bookmark_saved_snackbar">ჩანიშნულია!</string>
    <!-- Snackbar edit button shown after a bookmark has been created. -->
    <string name="edit_bookmark_snackbar_action">ჩასწორება</string>
    <!-- Bookmark overflow menu edit button -->
    <string name="bookmark_menu_edit_button">ჩასწორება</string>
    <!-- Bookmark overflow menu copy button -->
    <string name="bookmark_menu_copy_button">ასლი</string>
    <!-- Bookmark overflow menu share button -->
    <string name="bookmark_menu_share_button">გაზიარება</string>
    <!-- Bookmark overflow menu open in new tab button -->
    <string name="bookmark_menu_open_in_new_tab_button">ახალ ჩანართში გახსნა</string>
    <!-- Bookmark overflow menu open in private tab button -->
    <string name="bookmark_menu_open_in_private_tab_button">პირად ჩანართში გახსნა</string>

    <!-- Bookmark overflow menu open all in tabs button -->
    <string name="bookmark_menu_open_all_in_tabs_button">ყველას ახალ ჩანართებში გახსნა</string>
    <!-- Bookmark overflow menu open all in private tabs button -->
    <string name="bookmark_menu_open_all_in_private_tabs_button">ყველას პირად ჩანართებში გახსნა</string>
    <!-- Bookmark overflow menu delete button -->
    <string name="bookmark_menu_delete_button">წაშლა</string>
    <!--Bookmark overflow menu save button -->
    <string name="bookmark_menu_save_button">შენახვა</string>

    <!-- Bookmark multi select title in app bar
     The first parameter is the number of bookmarks selected -->
    <string name="bookmarks_multi_select_title">შერჩეულია %1$d</string>
    <!-- Bookmark editing screen title -->
    <string name="edit_bookmark_fragment_title">სანიშნის ჩასწორება</string>
    <!-- Bookmark folder editing screen title -->
    <string name="edit_bookmark_folder_fragment_title">საქაღალდის ჩასწორება</string>
    <!-- Bookmark sign in button message -->
    <string name="bookmark_sign_in_button">შედით დასინქრონებული სანიშნების სანახავად</string>
    <!-- Bookmark URL editing field label -->
    <string name="bookmark_url_label">URL-ბმული</string>
    <!-- Bookmark FOLDER editing field label -->
    <string name="bookmark_folder_label">საქაღალდე</string>
    <!-- Bookmark NAME editing field label -->
    <string name="bookmark_name_label">სახელი</string>
    <!-- Bookmark add folder screen title -->
    <string name="bookmark_add_folder_fragment_label">საქაღალდის დამატება</string>
    <!-- Bookmark select folder screen title -->
    <string name="bookmark_select_folder_fragment_label">საქაღალდის მითითება</string>
    <!-- Bookmark editing error missing title -->
    <string name="bookmark_empty_title_error">უნდა ჰქონდეს სათაური</string>
    <!-- Bookmark editing error missing or improper URL -->
    <string name="bookmark_invalid_url_error">არამართებული URL</string>
    <!-- Bookmark screen message for empty bookmarks folder -->
    <string name="bookmarks_empty_message">სანიშნები არ არის</string>
    <!-- Bookmark snackbar message on deletion
     The first parameter is the host part of the URL of the bookmark deleted, if any -->
    <string name="bookmark_deletion_snackbar_message">წაიშალა %1$s</string>
    <!-- Bookmark snackbar message on deleting multiple bookmarks not including folders-->
    <string name="bookmark_deletion_multiple_snackbar_message_2">სანიშნები წაიშალა</string>
    <!-- Bookmark snackbar message on deleting multiple bookmarks including folders-->
    <string name="bookmark_deletion_multiple_snackbar_message_3">იშლება მითითებული საქაღალდეები</string>
    <!-- Bookmark undo button for deletion snackbar action -->
    <string name="bookmark_undo_deletion">დაბრუნება</string>

    <!-- Text for the button to search all bookmarks -->
    <string name="bookmark_search">შეიყვანეთ საძიებო ფრაზა</string>

    <!-- Site Permissions -->
    <!-- Button label that take the user to the Android App setting -->
    <string name="phone_feature_go_to_settings">პარამეტრებში გადასვლა</string>
    <!-- Content description (not visible, for screen readers etc.): Quick settings sheet
        to give users access to site specific information / settings. For example:
        Secure settings status and a button to modify site permissions -->
    <string name="quick_settings_sheet">სწრაფი პარამეტრების არე</string>
    <!-- Label that indicates that this option it the recommended one -->
    <string name="phone_feature_recommended">სასურველი</string>
    <!-- Button label for clearing all the information of site permissions-->
    <string name="clear_permissions">ნებართვების გასუფთავება</string>
    <!-- Text for the OK button on Clear permissions dialog -->
    <string name="clear_permissions_positive">კარგი</string>
    <!-- Text for the cancel button on Clear permissions dialog -->
    <string name="clear_permissions_negative">გაუქმება</string>
    <!-- Button label for clearing a site permission-->
    <string name="clear_permission">ნებართვის გასუფთავება</string>
    <!-- Text for the OK button on Clear permission dialog -->
    <string name="clear_permission_positive">კარგი</string>
    <!-- Text for the cancel button on Clear permission dialog -->
    <string name="clear_permission_negative">გაუქმება</string>
    <!-- Button label for clearing all the information on all sites-->
    <string name="clear_permissions_on_all_sites">ყველა საიტის ნებართვის გასუფთავება</string>
    <!-- Preference for altering video and audio autoplay for all websites -->
    <string name="preference_browser_feature_autoplay">თვითგაშვება</string>
    <!-- Preference for altering the camera access for all websites -->
    <string name="preference_phone_feature_camera">კამერა</string>
    <!-- Preference for altering the microphone access for all websites -->
    <string name="preference_phone_feature_microphone">მიკროფონი</string>
    <!-- Preference for altering the location access for all websites -->
    <string name="preference_phone_feature_location">მდებარეობა</string>
    <!-- Preference for altering the notification access for all websites -->
    <string name="preference_phone_feature_notification">შეტყობინება</string>
    <!-- Preference for altering the persistent storage access for all websites -->
    <string name="preference_phone_feature_persistent_storage">მუდმივი მეხსიერება</string>
    <!-- Preference for altering the storage access setting for all websites -->
    <string name="preference_phone_feature_cross_origin_storage_access">საიტთაშორისი ფუნთუშები</string>
    <!-- Preference for altering the EME access for all websites -->
    <string name="preference_phone_feature_media_key_system_access">DRM-დაქვემდებარებული შიგთავსი</string>
    <!-- Label that indicates that a permission must be asked always -->
    <string name="preference_option_phone_feature_ask_to_allow">კითხვა ყოველ ჯერზე</string>
    <!-- Label that indicates that a permission must be blocked -->
    <string name="preference_option_phone_feature_blocked">შეზღუდული</string>
    <!-- Label that indicates that a permission must be allowed -->
    <string name="preference_option_phone_feature_allowed">დაშვებული</string>
    <!--Label that indicates a permission is by the Android OS-->
    <string name="phone_feature_blocked_by_android">ზღუდავს Android</string>
    <!-- Preference for showing a list of websites that the default configurations won't apply to them -->
    <string name="preference_exceptions">გამონაკლისები</string>
    <!-- Summary of tracking protection preference if tracking protection is set to off -->
    <string name="tracking_protection_off">გამორთ.</string>
    <!-- Summary of tracking protection preference if tracking protection is set to standard -->
    <string name="tracking_protection_standard">საშუალო</string>
    <!-- Summary of tracking protection preference if tracking protection is set to strict -->
    <string name="tracking_protection_strict">მკაცრი</string>
    <!-- Summary of tracking protection preference if tracking protection is set to custom -->
    <string name="tracking_protection_custom">მორგებული</string>
    <!-- Label for global setting that indicates that all video and audio autoplay is allowed -->
    <string name="preference_option_autoplay_allowed2">ხმისა და ვიდეოს დაშვება</string>
    <!-- Label for site specific setting that indicates that all video and audio autoplay is allowed -->
    <string name="quick_setting_option_autoplay_allowed">ხმისა და ვიდეოს დაშვება</string>
    <!-- Label that indicates that video and audio autoplay is only allowed over Wi-Fi -->
    <string name="preference_option_autoplay_allowed_wifi_only2">ხმისა და ვიდეოს შეზღუდვა, მხოლოდ ფიჭურ ინტერნეტზე</string>
    <!-- Subtext that explains 'autoplay on Wi-Fi only' option -->
    <string name="preference_option_autoplay_allowed_wifi_subtext">ხმისა და ვიდეოს დაშვება WiFi-ზე</string>
    <!-- Label for global setting that indicates that video autoplay is allowed, but audio autoplay is blocked -->
    <string name="preference_option_autoplay_block_audio2">მხოლოდ ხმის შეზღუდვა</string>
    <!-- Label for site specific setting that indicates that video autoplay is allowed, but audio autoplay is blocked -->
    <string name="quick_setting_option_autoplay_block_audio">მხოლოდ ხმის შეზღუდვა</string>
    <!-- Label for global setting that indicates that all video and audio autoplay is blocked -->
    <string name="preference_option_autoplay_blocked3">ხმისა და ვიდეოს შეზღუდვა</string>
    <!-- Label for site specific setting that indicates that all video and audio autoplay is blocked -->
    <string name="quick_setting_option_autoplay_blocked">ხმისა და ვიდეოს შეზღუდვა</string>
    <!-- Summary of delete browsing data on quit preference if it is set to on -->
    <string name="delete_browsing_data_quit_on">ჩართ.</string>
    <!-- Summary of delete browsing data on quit preference if it is set to off -->
    <string name="delete_browsing_data_quit_off">გამორთ.</string>

    <!-- Summary of studies preference if it is set to on -->
    <string name="studies_on">ჩართ.</string>
    <!-- Summary of studies data on quit preference if it is set to off -->
    <string name="studies_off">გამორთ.</string>

    <!-- Collections -->
    <!-- Collections header on home fragment -->
    <string name="collections_header">კრებულები</string>
    <!-- Content description (not visible, for screen readers etc.): Opens the collection menu when pressed -->
    <string name="collection_menu_button_content_description">კრებულის მენიუ</string>
    <!-- Label to describe what collections are to a new user without any collections -->
    <string name="no_collections_description2">შეაგროვეთ, რაც თქვენთვის ღირებულია.\nთავი მოუყარეთ მოძიებულ მასალებს, საიტებსა და ჩანართებს მომავალში სწრაფი წვდომისთვის.</string>
    <!-- Title for the "select tabs" step of the collection creator -->
    <string name="create_collection_select_tabs">ჩანართების შერჩევა</string>
    <!-- Title for the "select collection" step of the collection creator -->
    <string name="create_collection_select_collection">კრებულის შერჩევა</string>
    <!-- Title for the "name collection" step of the collection creator -->
    <string name="create_collection_name_collection">კრებულის სახელი</string>
    <!-- Button to add new collection for the "select collection" step of the collection creator -->
    <string name="create_collection_add_new_collection">ახალი კრებულის დამატება</string>
    <!-- Button to select all tabs in the "select tabs" step of the collection creator -->
    <string name="create_collection_select_all">ყველას შერჩევა</string>
    <!-- Button to deselect all tabs in the "select tabs" step of the collection creator -->
    <string name="create_collection_deselect_all">მონიშვნის გაუქმება</string>
    <!-- Text to prompt users to select the tabs to save in the "select tabs" step of the collection creator -->
    <string name="create_collection_save_to_collection_empty">ჩანართების შერჩევა შესანახად</string>
    <!-- Text to show users how many tabs they have selected in the "select tabs" step of the collection creator.
     %d is a placeholder for the number of tabs selected. -->
    <string name="create_collection_save_to_collection_tabs_selected">%d ჩანართია შერჩეული</string>
    <!-- Text to show users they have one tab selected in the "select tabs" step of the collection creator.
    %d is a placeholder for the number of tabs selected. -->
    <string name="create_collection_save_to_collection_tab_selected">%d ჩანართია შერჩეული</string>
    <!-- Text shown in snackbar when multiple tabs have been saved in a collection -->
    <string name="create_collection_tabs_saved">ჩანართები შენახულია!</string>
    <!-- Text shown in snackbar when one or multiple tabs have been saved in a new collection -->
    <string name="create_collection_tabs_saved_new_collection">კრებული შენახულია!</string>
    <!-- Text shown in snackbar when one tab has been saved in a collection -->
    <string name="create_collection_tab_saved">ჩანართი შენახულია!</string>
    <!-- Content description (not visible, for screen readers etc.): button to close the collection creator -->
    <string name="create_collection_close">დახურვა</string>
    <!-- Button to save currently selected tabs in the "select tabs" step of the collection creator-->
    <string name="create_collection_save">შენახვა</string>

    <!-- Snackbar action to view the collection the user just created or updated -->
    <string name="create_collection_view">ჩვენება</string>

    <!-- Text for the OK button from collection dialogs -->
    <string name="create_collection_positive">კარგი</string>
    <!-- Text for the cancel button from collection dialogs -->
    <string name="create_collection_negative">გაუქმება</string>

    <!-- Default name for a new collection in "name new collection" step of the collection creator. %d is a placeholder for the number of collections-->
    <string name="create_collection_default_name">კრებული %d</string>

    <!-- Share -->
    <!-- Share screen header -->
    <string name="share_header_2">გაზიარება</string>
    <!-- Content description (not visible, for screen readers etc.):
        "Share" button. Opens the share menu when pressed. -->
    <string name="share_button_content_description">გაზიარება</string>
    <!-- Text for the Save to PDF feature in the share menu -->
    <string name="share_save_to_pdf">შენახვა PDF-სახით</string>
    <!-- Text for error message when generating a PDF file Text. -->
    <string name="unable_to_save_to_pdf_error">ვერ ხერხდება PDF-ის შექმნა</string>
    <!-- Text for standard error snackbar dismiss button. -->
    <string name="standard_snackbar_error_dismiss">დახურვა</string>
    <!-- Text for error message when printing a page and it fails. -->
    <string name="unable_to_print_error" moz:removedIn="121" tools:ignore="UnusedResources">ამობეჭდვა ვერ ხერხდება</string>
    <!-- Text for error message when printing a page and it fails. -->
    <string name="unable_to_print_page_error">ვერ ხერხდება გვერდის ამობეჭდვა</string>
    <!-- Text for the print feature in the share and browser menu -->
    <string name="menu_print">ამობეჭდვა</string>
    <!-- Sub-header in the dialog to share a link to another sync device -->
    <string name="share_device_subheader">მოწყობილობაზე გაგზავნა</string>
    <!-- Sub-header in the dialog to share a link to an app from the full list -->
    <string name="share_link_all_apps_subheader">ყველა მოქმედება</string>
    <!-- Sub-header in the dialog to share a link to an app from the most-recent sorted list -->
    <string name="share_link_recent_apps_subheader">ბოლოს გამოყენებული</string>
    <!-- Text for the copy link action in the share screen. -->
    <string name="share_copy_link_to_clipboard">ასლის აღება</string>
    <!-- Toast shown after copying link to clipboard -->
    <string name="toast_copy_link_to_clipboard">ასლი აღებულია</string>
    <!-- An option from the share dialog to sign into sync -->
    <string name="sync_sign_in">დასინქრონებაში შესვლა</string>
     <!-- An option from the three dot menu to sync and save data -->
    <string name="sync_menu_sync_and_save_data">დასინქრონება და შენახვა</string>
    <!-- An option from the share dialog to send link to all other sync devices -->
    <string name="sync_send_to_all">ყველა მოწყობილობაზე გაგზავნა</string>
    <!-- An option from the share dialog to reconnect to sync -->
    <string name="sync_reconnect">ხელახლა დაკავშირება სინქრონიზაციასთან</string>
    <!-- Text displayed when sync is offline and cannot be accessed -->
    <string name="sync_offline">კავშირგარეშეა</string>
    <!-- An option to connect additional devices -->
    <string name="sync_connect_device">სხვა მოწყობილობის დაკავშირება</string>
    <!-- The dialog text shown when additional devices are not available -->
    <string name="sync_connect_device_dialog">ჩანართის გასაგზავნად, შედით Firefox-ში, სულ მცირე, კიდევ ერთი სხვა მოწყობილობიდან.</string>
    <!-- Confirmation dialog button -->
    <string name="sync_confirmation_button">გასაგებია</string>
    <!-- Share error message -->
    <string name="share_error_snackbar">ამ პროგრამასთან გაზიარება შეუძლებელია</string>
    <!-- Add new device screen title -->
    <string name="sync_add_new_device_title">მოწყობილობაზე გაგზავნა</string>
    <!-- Text for the warning message on the Add new device screen -->
    <string name="sync_add_new_device_message">მოწყობილობები არაა დაკავშირებული</string>
    <!-- Text for the button to learn about sending tabs -->
    <string name="sync_add_new_device_learn_button">ვრცლად ჩანართების გაგზავნის შესახებ…</string>
    <!-- Text for the button to connect another device -->
    <string name="sync_add_new_device_connect_button">სხვა მოწყობილობის დაკავშირება…</string>

    <!-- Notifications -->
    <!-- Text shown in the notification that pops up to remind the user that a private browsing session is active. -->
    <string name="notification_pbm_delete_text_2">პირადი ჩანართების დახურვა</string>

    <!-- Name of the marketing notification channel. Displayed in the "App notifications" system settings for the app -->
    <string name="notification_marketing_channel_name">მარკეტინგული</string>

    <!-- Title shown in the notification that pops up to remind the user to set fenix as default browser.
    The app name is in the text, due to limitations with localizing Nimbus experiments -->
    <string name="nimbus_notification_default_browser_title" tools:ignore="UnusedResources">Firefox სწრაფი და დაცულია</string>
    <!-- Text shown in the notification that pops up to remind the user to set fenix as default browser.
    The app name is in the text, due to limitations with localizing Nimbus experiments -->
    <string name="nimbus_notification_default_browser_text" tools:ignore="UnusedResources">გახადეთ Firefox ნაგულისხმევი ბრაუზერი</string>
    <!-- Title shown in the notification that pops up to re-engage the user -->
    <string name="notification_re_engagement_title">გამოცადეთ პირადი რეჟიმი</string>
    <!-- Text shown in the notification that pops up to re-engage the user.
    %1$s is a placeholder that will be replaced by the app name. -->
    <string name="notification_re_engagement_text">გვერდების მონახულებისას %1$s არ შეინახავს ისტორიასა და ფუნთუშებს</string>

    <!-- Title A shown in the notification that pops up to re-engage the user -->
    <string name="notification_re_engagement_A_title">ათვალიერეთ კვალის დატოვების გარეშე</string>
    <!-- Text A shown in the notification that pops up to re-engage the user.
    %1$s is a placeholder that will be replaced by the app name. -->
    <string name="notification_re_engagement_A_text">პირადი თვალიერებისას %1$s არაფერს არ შეინახავს.</string>
    <!-- Title B shown in the notification that pops up to re-engage the user -->
    <string name="notification_re_engagement_B_title">დაიწყეთ გვერდების მოძიება</string>
    <!-- Text B shown in the notification that pops up to re-engage the user -->
    <string name="notification_re_engagement_B_text">მონახეთ რამე ახლომახლო. ანდაც აღმოაჩინეთ რამე სახალისო.</string>

    <!-- Survey -->
    <!-- Text shown in the fullscreen message that pops up to ask user to take a short survey.
    The app name is in the text, due to limitations with localizing Nimbus experiments -->
    <string name="nimbus_survey_message_text">გთხოვთ დაგვეხმაროთ მცირე კითხვარის შევსებით, რომ გავაუმჯობესოთ Firefox.</string>
    <!-- Preference for taking the short survey. -->
    <string name="preferences_take_survey">კითხვარის შევსება</string>
    <!-- Preference for not taking the short survey. -->
    <string name="preferences_not_take_survey">არა, გმადლობთ</string>

    <!-- Snackbar -->
    <!-- Text shown in snackbar when user deletes a collection -->
    <string name="snackbar_collection_deleted">კრებული წაიშალა</string>
    <!-- Text shown in snackbar when user renames a collection -->
    <string name="snackbar_collection_renamed">კრებულს გადაერქვა</string>
    <!-- Text shown in snackbar when user closes a tab -->
    <string name="snackbar_tab_closed">ჩანართი დაიხურა</string>
    <!-- Text shown in snackbar when user closes all tabs -->
    <string name="snackbar_tabs_closed">ჩანართები დაიხურა</string>
    <!-- Text shown in snackbar when user bookmarks a list of tabs -->
    <string name="snackbar_message_bookmarks_saved">ჩანიშნულია!</string>
    <!-- Text shown in snackbar when user adds a site to shortcuts -->
    <string name="snackbar_added_to_shortcuts">მალსახმობებში დამატება!</string>
    <!-- Text shown in snackbar when user closes a private tab -->
    <string name="snackbar_private_tab_closed">პირადი ჩანართი დაიხურა</string>
    <!-- Text shown in snackbar when user closes all private tabs -->
    <string name="snackbar_private_tabs_closed">პირადი ჩანართები დაიხურა</string>
    <!-- Text shown in snackbar when user erases their private browsing data -->
    <string name="snackbar_private_data_deleted">პირადი ფანჯრის მონაცემები გასუფთავებულია</string>
    <!-- Text shown in snackbar to undo deleting a tab, top site or collection -->
    <string name="snackbar_deleted_undo">დაბრუნება</string>
    <!-- Text shown in snackbar when user removes a top site -->
    <string name="snackbar_top_site_removed">საიტი მოცილებულია</string>
    <!-- QR code scanner prompt which appears after scanning a code, but before navigating to it
        First parameter is the name of the app, second parameter is the URL or text scanned-->
    <string name="qr_scanner_confirmation_dialog_message">ნებართვა, რომ %1$s გახსნის %2$s</string>
    <!-- QR code scanner prompt dialog positive option to allow navigation to scanned link -->
    <string name="qr_scanner_dialog_positive">დაშვება</string>
    <!-- QR code scanner prompt dialog positive option to deny navigation to scanned link -->
    <string name="qr_scanner_dialog_negative">უარყოფა</string>
    <!-- QR code scanner prompt dialog error message shown when a hostname does not contain http or https. -->
    <string name="qr_scanner_dialog_invalid">მისამართი არასწორია.</string>
    <!-- QR code scanner prompt dialog positive option when there is an error -->
    <string name="qr_scanner_dialog_invalid_ok">კარგი</string>
    <!-- Tab collection deletion prompt dialog message. Placeholder will be replaced with the collection name -->
    <string name="tab_collection_dialog_message">ნამდვილად გსურთ, წაიშალოს %1$s?</string>
    <!-- Collection and tab deletion prompt dialog message. This will show when the last tab from a collection is deleted -->
    <string name="delete_tab_and_collection_dialog_message">ამ ჩანართის წაშლით, მთლიანი კრებული წაიშლება. ახალი კრებულების შექმნა, ნებისმიერ დროს შეგეძლებათ.</string>
    <!-- Collection and tab deletion prompt dialog title. Placeholder will be replaced with the collection name. This will show when the last tab from a collection is deleted -->
    <string name="delete_tab_and_collection_dialog_title">წაიშალოს %1$s?</string>
    <!-- Tab collection deletion prompt dialog option to delete the collection -->
    <string name="tab_collection_dialog_positive">წაშლა</string>
    <!-- Text displayed in a notification when the user enters full screen mode -->
    <string name="full_screen_notification">სრულ ეკრანზე გაშლა</string>
    <!-- Message for copying the URL via long press on the toolbar -->
    <string name="url_copied">URL-ს ასლი აღებულია</string>
    <!-- Sample text for accessibility font size -->
    <string name="accessibility_text_size_sample_text_1">ეს ტექსტი ნიმუშია. იგი აჩვენებს, თუ როგორ გამოჩნდება ნაწერი ამ პარამეტრით ზომის გაზრდისას ან შემცირებისას.</string>
    <!-- Summary for Accessibility Text Size Scaling Preference -->
    <string name="preference_accessibility_text_size_summary">გაზარდეთ ან შეამცირეთ ნაწერის ზომა საიტებზე</string>
    <!-- Title for Accessibility Text Size Scaling Preference -->
    <string name="preference_accessibility_font_size_title">შრიფტის ზომა</string>

    <!-- Title for Accessibility Text Automatic Size Scaling Preference -->
    <string name="preference_accessibility_auto_size_2">შრიფტის ავტომატური ზომა</string>
    <!-- Summary for Accessibility Text Automatic Size Scaling Preference -->
    <string name="preference_accessibility_auto_size_summary">შრიფტის ზომის განსაზღვრა Android-პარამეტრებით. გათიშეთ ზომის შესაცვლელად.</string>

    <!-- Title for the Delete browsing data preference -->
    <string name="preferences_delete_browsing_data">დათვალიერების მონაცემების წაშლა</string>
    <!-- Title for the tabs item in Delete browsing data -->
    <string name="preferences_delete_browsing_data_tabs_title_2">გახსნილი ჩანართები</string>
    <!-- Subtitle for the tabs item in Delete browsing data, parameter will be replaced with the number of open tabs -->
    <string name="preferences_delete_browsing_data_tabs_subtitle">%d ჩანართი</string>
    <!-- Title for the data and history items in Delete browsing data -->
    <!-- Title for the history item in Delete browsing data -->
    <string name="preferences_delete_browsing_data_browsing_history_title">დათვალიერების ისტორია</string>
    <!-- Subtitle for the data and history items in delete browsing data, parameter will be replaced with the
        number of history items the user has -->
    <string name="preferences_delete_browsing_data_browsing_data_subtitle">%d მისამართი</string>
    <!-- Title for the cookies and site data items in Delete browsing data -->
    <string name="preferences_delete_browsing_data_cookies_and_site_data">ფუნთუშები და საიტის მონაცემები</string>
    <!-- Subtitle for the cookies item in Delete browsing data -->
    <string name="preferences_delete_browsing_data_cookies_subtitle">გამოხვალთ ანგარიშებიდან უმეტეს საიტზე</string>
    <!-- Title for the cached images and files item in Delete browsing data -->
    <string name="preferences_delete_browsing_data_cached_files">მომარაგებული სურათები და ფაილები</string>
    <!-- Subtitle for the cached images and files item in Delete browsing data -->
    <string name="preferences_delete_browsing_data_cached_files_subtitle">გაათავისუფლებს მეხსიერებას</string>
    <!-- Title for the site permissions item in Delete browsing data -->
    <string name="preferences_delete_browsing_data_site_permissions">საიტის ნებართვები</string>
    <!-- Title for the downloads item in Delete browsing data -->
    <string name="preferences_delete_browsing_data_downloads">ჩამოტვირთვები</string>
    <!-- Text for the button to delete browsing data -->
    <string name="preferences_delete_browsing_data_button">დათვალიერების მონაცემების წაშლა</string>
    <!-- Title for the Delete browsing data on quit preference -->
    <string name="preferences_delete_browsing_data_on_quit">დათვალიერების მონაცემების წაშლა გამოსვლისას</string>

    <!-- Summary for the Delete browsing data on quit preference. "Quit" translation should match delete_browsing_data_on_quit_action translation. -->
    <string name="preference_summary_delete_browsing_data_on_quit_2">წაიშლება დათვალიერებული გვერდების მონაცემები მენიუში „გამოსვლაზე“ დაჭერისას</string>
    <!-- Action item in menu for the Delete browsing data on quit feature -->
    <string name="delete_browsing_data_on_quit_action">გამოსვლა</string>

    <!-- Title text of a delete browsing data dialog. -->
    <string name="delete_history_prompt_title">გასასუფთავებელი დროის შუალედი</string>
    <!-- Body text of a delete browsing data dialog. -->
    <string name="delete_history_prompt_body" moz:RemovedIn="130" tools:ignore="UnusedResources">წაიშლება ისტორია (მათ შორის, სხვა მოწყობილობიდან დასინქრონებული), ფუნთუშები და მონახულებული გვერდების მონაცემები.</string>
    <!-- Body text of a delete browsing data dialog. -->
    <string name="delete_history_prompt_body_2">შლის ისტორიას (სხვა მოწყობილობებიდან დასინქრონებულსაც)</string>
    <!-- Radio button in the delete browsing data dialog to delete history items for the last hour. -->
    <string name="delete_history_prompt_button_last_hour">ბოლო საათი</string>
    <!-- Radio button in the delete browsing data dialog to delete history items for today and yesterday. -->
    <string name="delete_history_prompt_button_today_and_yesterday">დღეს და გუშინ</string>
    <!-- Radio button in the delete browsing data dialog to delete all history. -->
    <string name="delete_history_prompt_button_everything">ყველაფერი</string>

    <!-- Dialog message to the user asking to delete browsing data. Parameter will be replaced by app name. -->
    <string name="delete_browsing_data_prompt_message_3">%s წაშლის დათვალიერების მითითებულ მონაცემებს</string>
    <!-- Text for the cancel button for the data deletion dialog -->
    <string name="delete_browsing_data_prompt_cancel">გაუქმება</string>
    <!-- Text for the allow button for the data deletion dialog -->
    <string name="delete_browsing_data_prompt_allow">წაშლა</string>
    <!-- Text for the snackbar confirmation that the data was deleted -->
    <string name="preferences_delete_browsing_data_snackbar">დათვალიერების მონაცემები წაშლილია</string>
    <!-- Text for the snackbar to show the user that the deletion of browsing data is in progress -->
    <string name="deleting_browsing_data_in_progress">იშლება დათვალიერების მონაცემები…</string>

    <!-- Dialog message to the user asking to delete all history items inside the opened group. Parameter will be replaced by a history group name. -->
    <string name="delete_all_history_group_prompt_message">წაიშალოს ყველა, რომელთაც მოიცავს „%s“</string>
    <!-- Text for the cancel button for the history group deletion dialog -->
    <string name="delete_history_group_prompt_cancel">გაუქმება</string>
    <!-- Text for the allow button for the history group dialog -->
    <string name="delete_history_group_prompt_allow">წაშლა</string>
    <!-- Text for the snackbar confirmation that the history group was deleted -->
    <string name="delete_history_group_snackbar">ჯგუფი წაიშალა</string>

    <!-- Onboarding -->
<<<<<<< HEAD
    <!-- Text for onboarding welcome header. -->
    <string name="onboarding_header_2" moz:RemovedIn="118" tools:ignore="UnusedResources">მოგესალმებით უკეთეს ინტერნეტში</string>
    <!-- Text for the onboarding welcome message. -->
    <string name="onboarding_message" moz:RemovedIn="118" tools:ignore="UnusedResources">ბრაუზერი შექმნილი ხალხისთვის, და არა მოგებისთვის</string>
    <!-- Text for the Firefox account onboarding sign in card header. -->
    <string name="onboarding_account_sign_in_header" moz:RemovedIn="118" tools:ignore="UnusedResources">განაგრძეთ იქიდან, სადაც შეჩერდით</string>
    <!-- Text for the button to learn more about signing in to your Firefox account. -->
    <string name="onboarding_manual_sign_in_description" moz:RemovedIn="118" tools:ignore="UnusedResources">დაასინქრონეთ ჩანართები და პაროლები მოწყობილობებს შორის შეუფერხებლად გადასვლისთვის.</string>
    <!-- Text for the button to manually sign into Firefox account. -->
    <string name="onboarding_firefox_account_sign_in" moz:RemovedIn="118" tools:ignore="UnusedResources">შესვლა</string>
=======
>>>>>>> eeb875b8
    <!-- text to display in the snackbar once account is signed-in -->
    <string name="onboarding_firefox_account_sync_is_on">სინქრონიზაცია ჩართულია</string>

    <!-- Onboarding theme -->
    <!-- Text shown in snackbar when multiple tabs have been sent to device -->
    <string name="sync_sent_tabs_snackbar">ჩანართები გაიგზავნა!</string>
    <!-- Text shown in snackbar when one tab has been sent to device  -->
    <string name="sync_sent_tab_snackbar">ჩანართი გაიგზავნა!</string>
    <!-- Text shown in snackbar when sharing tabs failed  -->
    <string name="sync_sent_tab_error_snackbar">გაგზავნა ვერ ხერხდება</string>
    <!-- Text shown in snackbar for the "retry" action that the user has after sharing tabs failed -->
    <string name="sync_sent_tab_error_snackbar_action">გამეორება</string>
    <!-- Title of QR Pairing Fragment -->
    <string name="sync_scan_code">კოდის წაკითხვა</string>
    <!-- Instructions on how to access pairing -->
    <string name="sign_in_instructions"><![CDATA[გაუშვით კომპიუტერში Firefox და გახსენით გვერდი <b>https://firefox.com/pair</b>]]></string>
    <!-- Text shown for sign in pairing when ready -->
    <string name="sign_in_ready_for_scan">მზადაა წასაკითხად</string>
    <!-- Text shown for settings option for sign with pairing -->
    <string name="sign_in_with_camera">შედით კამერის დახმარებით</string>
    <!-- Text shown for settings option for sign with email -->
    <string name="sign_in_with_email">ელფოსტის გამოყენება სანაცვლოდ</string>
    <!-- Text shown for settings option for create new account text.'Firefox' intentionally hardcoded here.-->
    <string name="sign_in_create_account_text"><![CDATA[არ გაქვთ ანგარიში? <u>შექმენით</u> და დაასინქრონეთ Firefox მოწყობილობებზე.]]></string>
    <!-- Text shown in confirmation dialog to sign out of account. The first parameter is the name of the app (e.g. Firefox Preview) -->
    <string name="sign_out_confirmation_message_2">%s შეწყვეტს დასინქრონებას თქვენი ანგარიშით, მაგრამ არ წაშლის მონაცემებს ამ მოწყობილობაზე.</string>
    <!-- Option to continue signing out of account shown in confirmation dialog to sign out of account -->
    <string name="sign_out_disconnect">გამოთიშვა</string>
    <!-- Option to cancel signing out shown in confirmation dialog to sign out of account -->
    <string name="sign_out_cancel">გაუქმება</string>
    <!-- Error message snackbar shown after the user tried to select a default folder which cannot be altered -->
    <string name="bookmark_cannot_edit_root">ნაგულისხმევი საქაღალდეების ჩასწორება ვერ მოხერხდება</string>

    <!-- Enhanced Tracking Protection -->
    <!-- Link displayed in enhanced tracking protection panel to access tracking protection settings -->
    <string name="etp_settings">დაცვის პარამეტრები</string>
    <!-- Preference title for enhanced tracking protection settings -->
    <string name="preference_enhanced_tracking_protection">თვალთვალისგან გაძლიერებული დაცვა</string>
    <!-- Preference summary for enhanced tracking protection settings on/off switch -->
    <string name="preference_enhanced_tracking_protection_summary">ახლა უკვე ახლავს ფუნთუშებისგან ყოველმხრივი დაცვაც, ჩვენი არნახულად მძლავრი საშუალება საიტთაშორისი მეთვალყურეების წინააღმდეგ.</string>
    <!-- Description of enhanced tracking protection. The parameter is the name of the application (For example: Firefox Fenix) -->
    <string name="preference_enhanced_tracking_protection_explanation_2">%s აგარიდებთ ცნობილი მეთვალყურეების უმეტესობას, რომლებიც თან დაგყვებათ ინტერნეტში.</string>
    <!-- Text displayed that links to website about enhanced tracking protection -->
    <string name="preference_enhanced_tracking_protection_explanation_learn_more">ვრცლად</string>

    <!-- Preference for enhanced tracking protection for the standard protection settings -->
    <string name="preference_enhanced_tracking_protection_standard_default_1">ჩვეულებრივი (ნაგულისხმევი)</string>
    <!-- Preference description for enhanced tracking protection for the standard protection settings -->
    <string name="preference_enhanced_tracking_protection_standard_description_5">გვერდები ჩაიტვირთება ჩვეულებრივ, მაგრამ ნაკლები მეთვალყურე შეიზღუდება.</string>
    <!--  Accessibility text for the Standard protection information icon  -->
    <string name="preference_enhanced_tracking_protection_standard_info_button">რა იზღუდება თვალთვალისგან ჩვეულებრივი დაცვით</string>
    <!-- Preference for enhanced tracking protection for the strict protection settings -->
    <string name="preference_enhanced_tracking_protection_strict">მკაცრი</string>
    <!-- Preference description for enhanced tracking protection for the strict protection settings -->
    <string name="preference_enhanced_tracking_protection_strict_description_4">მეტად მძლავრი დაცვა თვალთვალისგან და მეტი სისწრაფე, მაგრამ საიტების ნაწილმა, შესაძლოა გაუმართავად იმუშაოს.</string>
    <!--  Accessibility text for the Strict protection information icon  -->
    <string name="preference_enhanced_tracking_protection_strict_info_button">რა იზღუდება თვალთვალისგან მკაცრი დაცვით</string>
    <!-- Preference for enhanced tracking protection for the custom protection settings -->
    <string name="preference_enhanced_tracking_protection_custom">მორგებული</string>
    <!-- Preference description for enhanced tracking protection for the strict protection settings -->
    <string name="preference_enhanced_tracking_protection_custom_description_2">აირჩიეთ, რომელი მეთვალყურე საშუალებები შეიზღუდოს.</string>
    <!--  Accessibility text for the Strict protection information icon  -->
    <string name="preference_enhanced_tracking_protection_custom_info_button">რა იზღუდება თვალთვალისგან მორგებული დაცვით</string>
    <!-- Header for categories that are being blocked by current Enhanced Tracking Protection settings -->
    <!-- Preference for enhanced tracking protection for the custom protection settings for cookies-->
    <string name="preference_enhanced_tracking_protection_custom_cookies">ფუნთუშები</string>
    <!-- Option for enhanced tracking protection for the custom protection settings for cookies-->
    <string name="preference_enhanced_tracking_protection_custom_cookies_1">საიტთაშორისი და სოციალური ქსელის მეთვალყურეები</string>
    <!-- Option for enhanced tracking protection for the custom protection settings for cookies-->
    <string name="preference_enhanced_tracking_protection_custom_cookies_2">ფუნთუშები, მოუნახულებელი საიტებიდან</string>
    <!-- Option for enhanced tracking protection for the custom protection settings for cookies-->
    <string name="preference_enhanced_tracking_protection_custom_cookies_3">ყველა გარეშე ფუნთუშა (იწვევს ზოგი საიტის გაუმართაობას)</string>
    <!-- Option for enhanced tracking protection for the custom protection settings for cookies-->
    <string name="preference_enhanced_tracking_protection_custom_cookies_4">ყველა ფუნთუშა (იწვევს ზოგი საიტის გაუმართაობას)</string>
    <!-- Option for enhanced tracking protection for the custom protection settings for cookies-->
    <string name="preference_enhanced_tracking_protection_custom_cookies_5">საიტთაშორისი ფუნთუშების გამიჯვნა</string>
    <!-- Preference for enhanced tracking protection for the custom protection settings for tracking content -->
    <string name="preference_enhanced_tracking_protection_custom_tracking_content">მეთვალყურე შიგთავსი</string>
    <!-- Option for enhanced tracking protection for the custom protection settings for tracking content-->
    <string name="preference_enhanced_tracking_protection_custom_tracking_content_1">ყველა ჩანართში</string>
    <!-- Option for enhanced tracking protection for the custom protection settings for tracking content-->
    <string name="preference_enhanced_tracking_protection_custom_tracking_content_2">მხოლოდ პირად ჩანართებში</string>
    <!-- Preference for enhanced tracking protection for the custom protection settings -->
    <string name="preference_enhanced_tracking_protection_custom_cryptominers">კრიპტოგამომმუშავებლები</string>
    <!-- Preference for enhanced tracking protection for the custom protection settings -->
    <string name="preference_enhanced_tracking_protection_custom_fingerprinters">მომხმარებლის ამომცნობები</string>

    <!-- Button label for navigating to the Enhanced Tracking Protection details -->
    <string name="enhanced_tracking_protection_details">დაწვრილებით</string>
    <!-- Header for categories that are being being blocked by current Enhanced Tracking Protection settings -->
    <string name="enhanced_tracking_protection_blocked">შეზღუდული</string>
    <!-- Header for categories that are being not being blocked by current Enhanced Tracking Protection settings -->
    <string name="enhanced_tracking_protection_allowed">დაშვებული</string>
    <!-- Category of trackers (social media trackers) that can be blocked by Enhanced Tracking Protection -->
    <string name="etp_social_media_trackers_title">სოციალური ქსელის მეთვალყურეები</string>
    <!-- Description of social media trackers that can be blocked by Enhanced Tracking Protection -->
    <string name="etp_social_media_trackers_description">უზღუდავს სოციალურ ქსელებს, ვებსივრცეში თქვენს საქმიანობაზე თვალის მიდევნების საშუალებას.</string>
    <!-- Category of trackers (cross-site tracking cookies) that can be blocked by Enhanced Tracking Protection -->
    <string name="etp_cookies_title">საიტთაშორისი მეთვალყურე ფუნთუშები</string>
    <!-- Category of trackers (cross-site tracking cookies) that can be blocked by Enhanced Tracking Protection -->
    <string name="etp_cookies_title_2">საიტთაშორისი ფუნთუშები</string>
    <!-- Description of cross-site tracking cookies that can be blocked by Enhanced Tracking Protection -->
    <string name="etp_cookies_description">ზღუდავს ფუნთუშებს, რომლებსაც სარეკლამო და ანალიტიკური კომპანიები იყენებენ თქვენზე მონაცემების ერთიანად შეგროვებისთვის, სხვადასხვა საიტიდან.</string>
    <!-- Description of cross-site tracking cookies that can be blocked by Enhanced Tracking Protection -->
    <string name="etp_cookies_description_2">ფუნთუშებისგან ყოველმხრივი დაცვა ფუნთუშებს იმ საიტის საზღვრებში აქცევს, რომელზეც იმყოფებით და მეთვალყურეები ვეღარ შეძლებენ, საიტებს შორის მიმოსვლისას გადევნონ თვალი.</string>
    <!-- Category of trackers (cryptominers) that can be blocked by Enhanced Tracking Protection -->
    <string name="etp_cryptominers_title">კრიპტოგამომმუშავებლები</string>
    <!-- Description of cryptominers that can be blocked by Enhanced Tracking Protection -->
    <string name="etp_cryptominers_description">ხელს უშლის მავნე კოდებს, თქვენი მოწყობილობის მეშვეობით, ციფრული ვალუტის გამომუშავებაში.</string>
    <!-- Category of trackers (fingerprinters) that can be blocked by Enhanced Tracking Protection -->
    <string name="etp_fingerprinters_title">მომხმარებლის ამომცნობები</string>

    <!-- Description of fingerprinters that can be blocked by Enhanced Tracking Protection -->
    <string name="etp_fingerprinters_description">შეაჩერებს იმ მონაცემების აღრიცხვას, რომელთა მეშვეობითაც შესაძლებელია თქვენი სხვებისგან გამორჩევა თვალის სადევნებლად.</string>
    <!-- Category of trackers (tracking content) that can be blocked by Enhanced Tracking Protection -->
    <string name="etp_tracking_content_title">მეთვალყურე შიგთავსი</string>
    <!-- Description of tracking content that can be blocked by Enhanced Tracking Protection -->
    <string name="etp_tracking_content_description">აჩერებს გარეშე რეკლამების, ვიდეოებისა და სხვა მეთვალყურე კოდის შემცველი შიგთავსის ჩატვირთვას. შეიძლება გავლენა იქონიოს ვებგვერდის ზოგიერთ შესაძლებლობაზე.</string>
    <!-- Enhanced Tracking Protection message that protection is currently on for this site -->
    <string name="etp_panel_on">დაცვა ჩართულია ამ საიტზე</string>
    <!-- Enhanced Tracking Protection message that protection is currently off for this site -->
    <string name="etp_panel_off">დაცვა გამორთულია ამ საიტზე</string>
    <!-- Header for exceptions list for which sites enhanced tracking protection is always off -->
    <string name="enhanced_tracking_protection_exceptions">თვალთვალისგან გაძლიერებული დაცვა გამორთულია ამ საიტებზე</string>
    <!-- Content description (not visible, for screen readers etc.): Navigate
    back from ETP details (Ex: Tracking content) -->
    <string name="etp_back_button_content_description">გადასვლა უკან</string>
    <!-- About page link text to open what's new link -->
    <string name="about_whats_new">რა სიახლეებითაა %s</string>
    <!-- Open source licenses page title
    The first parameter is the app name -->
    <string name="open_source_licenses_title">%s | OSS-ბიბლიოთეკები</string>

    <!-- Category of trackers (redirect trackers) that can be blocked by Enhanced Tracking Protection -->
    <string name="etp_redirect_trackers_title">გადამმისამართებელი მეთვალყურეები</string>
    <!-- Description of redirect tracker cookies that can be blocked by Enhanced Tracking Protection -->
    <string name="etp_redirect_trackers_description">ასუფთავებს გადამისამართებით მიღებულ ფუნთუშებს, ცნობილი მეთვალყურეებისგან.</string>

    <!-- Description of the SmartBlock Enhanced Tracking Protection feature. The * symbol is intentionally hardcoded here,
         as we use it on the UI to indicate which trackers have been partially unblocked.  -->
    <string name="preference_etp_smartblock_description">ქვემოთ მონიშნული ზოგი მეთვალყურე ნაწილობრივ დაშვებულია ამ გვერდზე, მათთან თქვენი ურთიერთქმედების გამო *.</string>
    <!-- Text displayed that links to website about enhanced tracking protection SmartBlock -->
    <string name="preference_etp_smartblock_learn_more">ვრცლად</string>

    <!-- Content description (not visible, for screen readers etc.):
    Enhanced tracking protection exception preference icon for ETP settings. -->
    <string name="preference_etp_exceptions_icon_description">თვალთვალისგან გაძლიერებული დაცვის გამონაკლისის მანიშნებელი ხატულა</string>

    <!-- About page link text to open support link -->
    <string name="about_support">მხარდაჭერა</string>
    <!-- About page link text to list of past crashes (like about:crashes on desktop) -->
    <string name="about_crashes">უეცარი გათიშვები</string>
    <!-- About page link text to open privacy notice link -->
    <string name="about_privacy_notice">პირადულობის განაცხადი</string>
    <!-- About page link text to open know your rights link -->
    <string name="about_know_your_rights">გაეცანით თქვენს უფლებებს</string>
    <!-- About page link text to open licensing information link -->
    <string name="about_licensing_information">ლიცენზიის შესახებ</string>
    <!-- About page link text to open a screen with libraries that are used -->
    <string name="about_other_open_source_libraries">ბიბლიოთეკები, რომელთაც ვიყენებთ</string>

    <!-- Toast shown to the user when they are activating the secret dev menu
        The first parameter is number of long clicks left to enable the menu -->
    <string name="about_debug_menu_toast_progress">გამართვის მენიუ: %1$d დაჭერაა დარჩენილი ასამოქმედებლად</string>
    <string name="about_debug_menu_toast_done">გამართვის მენიუ ამოქმედებულია</string>

    <!-- Browser long press popup menu -->
    <!-- Copy the current url -->
    <string name="browser_toolbar_long_press_popup_copy">ასლი</string>
    <!-- Paste & go the text in the clipboard. '&amp;' is replaced with the ampersand symbol: & -->
    <string name="browser_toolbar_long_press_popup_paste_and_go">ჩასმა და გადასვლა</string>
    <!-- Paste the text in the clipboard -->
    <string name="browser_toolbar_long_press_popup_paste">ჩასმა</string>
    <!-- Snackbar message shown after an URL has been copied to clipboard. -->
    <string name="browser_toolbar_url_copied_to_clipboard_snackbar">URL-ს ასლი აღებულია</string>

    <!-- Title text for the Add To Homescreen dialog -->
    <string name="add_to_homescreen_title">მთავარ ეკრანზე დამატება</string>
    <!-- Cancel button text for the Add to Homescreen dialog -->
    <string name="add_to_homescreen_cancel">გაუქმება</string>
    <!-- Add button text for the Add to Homescreen dialog -->
    <string name="add_to_homescreen_add">დამატება</string>
    <!-- Continue to website button text for the first-time Add to Homescreen dialog -->
    <string name="add_to_homescreen_continue">ვებგვერდზე გადასვლა</string>
    <!-- Placeholder text for the TextView in the Add to Homescreen dialog -->
    <string name="add_to_homescreen_text_placeholder">მალსახმობის სახელი</string>

    <!-- Describes the add to homescreen functionality -->
    <string name="add_to_homescreen_description_2">მარტივად შეგიძლიათ დაამატოთ ეს საიტი მოწყობილობის მთავარ ეკრანზე, სწრაფად წვდომისა და გახნისთვის, პროგრამის მსგავსად.</string>

    <!-- Preference for managing the settings for logins and passwords in Fenix -->
    <string name="preferences_passwords_logins_and_passwords">ანგარიშები და პაროლები</string>
    <!-- Preference for managing the saving of logins and passwords in Fenix -->
    <string name="preferences_passwords_save_logins">ანგარიშების მონაცემების შენახვა</string>
    <!-- Preference option for asking to save passwords in Fenix -->
    <string name="preferences_passwords_save_logins_ask_to_save">შეკითხვა შენახვისას</string>
    <!-- Preference option for never saving passwords in Fenix -->
    <string name="preferences_passwords_save_logins_never_save">არასოდეს შეინახოს</string>
    <!-- Preference for autofilling saved logins in Firefox (in web content), %1$s will be replaced with the app name -->
    <string name="preferences_passwords_autofill2">%1$s თვითშევსება</string>
    <!-- Description for the preference for autofilling saved logins in Firefox (in web content), %1$s will be replaced with the app name -->
    <string name="preferences_passwords_autofill_description">შეავსეთ ან შეინახეთ სახელები და პაროლები საიტებზე, როცა %1$s გამოიყენება.</string>
    <!-- Preference for autofilling logins from Fenix in other apps (e.g. autofilling the Twitter app) -->
    <string name="preferences_android_autofill">თვითშევსება სხვა პროგრამებში</string>
    <!-- Description for the preference for autofilling logins from Fenix in other apps (e.g. autofilling the Twitter app) -->
    <string name="preferences_android_autofill_description">შეავსეთ სახელები და პაროლები თქვენი მოწყობილობის სხვა პროგრამებში.</string>

    <!-- Preference option for adding a login -->
    <string name="preferences_logins_add_login">ანგარიშის დამატება</string>

    <!-- Preference for syncing saved logins in Fenix -->
    <string name="preferences_passwords_sync_logins">ანგარიშების დასინქრონება</string>
    <!-- Preference for syncing saved logins in Fenix, when not signed in-->
    <string name="preferences_passwords_sync_logins_across_devices">ანგარიშების დასინქრონება მოწყობილობებზე</string>
    <!-- Preference to access list of saved logins -->
    <string name="preferences_passwords_saved_logins">შენახული შესვლები</string>
    <!-- Description of empty list of saved passwords. Placeholder is replaced with app name.  -->
    <string name="preferences_passwords_saved_logins_description_empty_text">შენახულ ან დასინქრონებულ ანგარიშებს %s გამოაჩენს აქ.</string>
    <!-- Preference to access list of saved logins -->
    <string name="preferences_passwords_saved_logins_description_empty_learn_more_link">ვრცლად სინქრონიზაციაზე.</string>
    <!-- Preference to access list of login exceptions that we never save logins for -->
    <string name="preferences_passwords_exceptions">გამონაკლისები</string>
    <!-- Empty description of list of login exceptions that we never save logins for -->
    <string name="preferences_passwords_exceptions_description_empty">შეუნახავი ანგარიშები და პაროლები გამოჩნდება აქ.</string>

    <!-- Description of list of login exceptions that we never save logins for -->
    <string name="preferences_passwords_exceptions_description">ანგარიშის მონაცემები არ შეინახება ამ საიტებისთვის.</string>
    <!-- Text on button to remove all saved login exceptions -->
    <string name="preferences_passwords_exceptions_remove_all">ყველა გამონაკლისის წაშლა</string>
    <!-- Hint for search box in logins list -->
    <string name="preferences_passwords_saved_logins_search">ანგარიშების ძიება</string>
    <!-- The header for the site that a login is for -->
    <string name="preferences_passwords_saved_logins_site">საიტი</string>
    <!-- The header for the username for a login -->
    <string name="preferences_passwords_saved_logins_username">მომხმარებელი</string>
    <!-- The header for the password for a login -->
    <string name="preferences_passwords_saved_logins_password">პაროლი</string>
    <!-- Shown in snackbar to tell user that the password has been copied -->
    <string name="logins_password_copied">პაროლის ასლი აღებულია</string>
    <!-- Shown in snackbar to tell user that the username has been copied -->
    <string name="logins_username_copied">მომხმარებლის ასლი აღებულია</string>

    <!-- Content Description (for screenreaders etc) read for the button to copy a password in logins-->
    <string name="saved_logins_copy_password">პაროლის ასლი</string>
    <!-- Content Description (for screenreaders etc) read for the button to clear a password while editing a login-->
    <string name="saved_logins_clear_password">პაროლის გასუფთავება</string>
    <!-- Content Description (for screenreaders etc) read for the button to copy a username in logins -->
    <string name="saved_login_copy_username">მომხმარებლის ასლი</string>
    <!-- Content Description (for screenreaders etc) read for the button to clear a username while editing a login -->
    <string name="saved_login_clear_username">სახელის გასუფთავება</string>
    <!-- Content Description (for screenreaders etc) read for the button to clear the hostname field while creating a login -->
    <string name="saved_login_clear_hostname">მისამართის გასუფთავება</string>
    <!-- Content Description (for screenreaders etc) read for the button to open a site in logins -->
    <string name="saved_login_open_site">საიტის ბრაუზერში გახსნა</string>
    <!-- Content Description (for screenreaders etc) read for the button to reveal a password in logins -->
    <string name="saved_login_reveal_password">პაროლის გამოჩენა</string>
    <!-- Content Description (for screenreaders etc) read for the button to hide a password in logins -->
    <string name="saved_login_hide_password">პაროლის დამალვა</string>
    <!-- Message displayed in biometric prompt displayed for authentication before allowing users to view their logins -->
    <string name="logins_biometric_prompt_message">გახსენით შენახული ანგარიშების სანახავად</string>
    <!-- Title of warning dialog if users have no device authentication set up -->
    <string name="logins_warning_dialog_title">დაიცავით თქვენი ანგარიშები</string>
    <!-- Message of warning dialog if users have no device authentication set up -->
    <string name="logins_warning_dialog_message">დააყენეთ მოწყობილობის ჩასაკეტად მოსახაზი, PIN-კოდი ან პაროლი, თქვენი შენახული ანგარიშების მონაცემებთან, უცხო პირების წვდომის აღსაკვეთად.</string>
    <!-- Negative button to ignore warning dialog if users have no device authentication set up -->
    <string name="logins_warning_dialog_later">მოგვიანებით</string>
    <!-- Positive button to send users to set up a pin of warning dialog if users have no device authentication set up -->
    <string name="logins_warning_dialog_set_up_now">დაყენება ახლავე</string>
    <!-- Title of PIN verification dialog to direct users to re-enter their device credentials to access their logins -->
    <string name="logins_biometric_prompt_message_pin">გახსენით მოწყობილობა</string>
    <!-- Title for Accessibility Force Enable Zoom Preference -->
    <string name="preference_accessibility_force_enable_zoom">ზომის ცვლილება ყველა საიტზე</string>
    <!-- Summary for Accessibility Force Enable Zoom Preference -->
    <string name="preference_accessibility_force_enable_zoom_summary">მოახლოებისა და დაშორების ჩართვა იმ საიტებზეც კი, რომლებზეც აკრძალულია.</string>

    <!-- Saved logins sorting strategy menu item -by name- (if selected, it will sort saved logins alphabetically) -->
    <string name="saved_logins_sort_strategy_alphabetically">ანბანურად</string>
    <!-- Saved logins sorting strategy menu item -by last used- (if selected, it will sort saved logins by last used) -->
    <string name="saved_logins_sort_strategy_last_used">ბოლოს გამოყენებული</string>
    <!-- Content description (not visible, for screen readers etc.): Sort saved logins dropdown menu chevron icon -->
    <string name="saved_logins_menu_dropdown_chevron_icon_content_description">ანგარიშების მენიუს დალაგება</string>

    <!-- Autofill -->
    <!-- Preference and title for managing the autofill settings -->
    <string name="preferences_autofill">თვითშევსება</string>
    <!-- Preference and title for managing the settings for addresses -->
    <string name="preferences_addresses">მისამართები</string>
    <!-- Preference and title for managing the settings for credit cards -->
    <string name="preferences_credit_cards">საკრედიტო ბარათები</string>
    <!-- Preference for saving and autofilling credit cards -->
    <string name="preferences_credit_cards_save_and_autofill_cards">ბარათების შენახვა და თვითშევსება</string>
    <!-- Preference summary for saving and autofilling credit card data -->
    <string name="preferences_credit_cards_save_and_autofill_cards_summary">მონაცემები იშიფრება</string>

    <!-- Preference option for syncing credit cards across devices. This is displayed when the user is not signed into sync -->
    <string name="preferences_credit_cards_sync_cards_across_devices">დაასინქრონეთ ბარათები სხვადასხვა მოწყობილობაზე</string>
    <!-- Preference option for syncing credit cards across devices. This is displayed when the user is signed into sync -->
    <string name="preferences_credit_cards_sync_cards">ბარათების დასინქრონება</string>
    <!-- Preference option for adding a credit card -->
    <string name="preferences_credit_cards_add_credit_card">საკრედიტო ბარათის დამატება</string>

    <!-- Preference option for managing saved credit cards -->
    <string name="preferences_credit_cards_manage_saved_cards">შენახული ბარათების მართვა</string>
    <!-- Preference option for adding an address -->
    <string name="preferences_addresses_add_address">მისამართის დამატება</string>
    <!-- Preference option for managing saved addresses -->
    <string name="preferences_addresses_manage_addresses">მისამართების დამატება</string>

    <!-- Preference for saving and autofilling addresses -->
    <string name="preferences_addresses_save_and_autofill_addresses">მისამართების შენახვა და თვითშევსება</string>
    <!-- Preference summary for saving and autofilling address data -->
    <string name="preferences_addresses_save_and_autofill_addresses_summary">მონაცემების დართვა, მათ შორის ნომრების, ელფოსტისა და ამანათის მიმღების მისამართის</string>

    <!-- Title of the "Add card" screen -->
    <string name="credit_cards_add_card">ბარათის დამატება</string>
    <!-- Title of the "Edit card" screen -->
    <string name="credit_cards_edit_card">ბარათის ჩასწორება</string>
    <!-- The header for the card number of a credit card -->
    <string name="credit_cards_card_number">ბარათის ნომერი</string>
    <!-- The header for the expiration date of a credit card -->
    <string name="credit_cards_expiration_date">ვადის გასვლის თარიღი</string>
    <!-- The label for the expiration date month of a credit card to be used by a11y services-->
    <string name="credit_cards_expiration_date_month">ვადის გასვლის თვე</string>
    <!-- The label for the expiration date year of a credit card to be used by a11y services-->
    <string name="credit_cards_expiration_date_year">ვადის გასვლის წელიწადი</string>
    <!-- The header for the name on the credit card -->
    <string name="credit_cards_name_on_card">მფლობელის სახელი</string>
    <!-- The text for the "Delete card" menu item for deleting a credit card -->
    <string name="credit_cards_menu_delete_card">ბარათის წაშლა</string>
    <!-- The text for the "Delete card" button for deleting a credit card -->
    <string name="credit_cards_delete_card_button">ბარათის წაშლა</string>
    <!-- The text for the confirmation message of "Delete card" dialog -->
    <string name="credit_cards_delete_dialog_confirmation">ნამდვილად გსურთ ამ საკრედიტო ბარათის წაშლა?</string>
    <!-- The text for the positive button on "Delete card" dialog -->
    <string name="credit_cards_delete_dialog_button">წაშლა</string>
    <!-- The title for the "Save" menu item for saving a credit card -->
    <string name="credit_cards_menu_save">შენახვა</string>
    <!-- The text for the "Save" button for saving a credit card -->
    <string name="credit_cards_save_button">შენახვა</string>
    <!-- The text for the "Cancel" button for cancelling adding, updating or deleting a credit card -->
    <string name="credit_cards_cancel_button">გაუქმება</string>

    <!-- Title of the "Saved cards" screen -->
    <string name="credit_cards_saved_cards">შენახული ბარათები</string>

    <!-- Error message for credit card number validation -->
    <string name="credit_cards_number_validation_error_message">გთხოვთ, შეიყვანოთ საკრედიტო ბარათის მართებული ნომერი</string>

    <!-- Error message for credit card name on card validation -->
    <string name="credit_cards_name_on_card_validation_error_message">გთხოვთ, შეავსოთ ეს ველი</string>
    <!-- Message displayed in biometric prompt displayed for authentication before allowing users to view their saved credit cards -->
    <string name="credit_cards_biometric_prompt_message">გახსენით შენახული ბარათების სანახავად</string>
    <!-- Title of warning dialog if users have no device authentication set up -->
    <string name="credit_cards_warning_dialog_title">დაიცავით საკრედიტო ბარათები</string>
    <!-- Message of warning dialog if users have no device authentication set up -->
    <string name="credit_cards_warning_dialog_message">დააყენეთ მოწყობილობის ჩასაკეტად მოსახაზი, PIN-კოდი ან პაროლი, თქვენი ბარათების მონაცემებთან, უცხო პირების წვდომის აღსაკვეთათ.</string>
    <!-- Positive button to send users to set up a pin of warning dialog if users have no device authentication set up -->
    <string name="credit_cards_warning_dialog_set_up_now">დაყენება ახლავე</string>
    <!-- Negative button to ignore warning dialog if users have no device authentication set up -->
    <string name="credit_cards_warning_dialog_later">მოგვიანებით</string>
    <!-- Title of PIN verification dialog to direct users to re-enter their device credentials to access their credit cards -->
    <string name="credit_cards_biometric_prompt_message_pin">გახსენით მოწყობილობა</string>
    <!-- Message displayed in biometric prompt for authentication, before allowing users to use their stored credit card information -->
    <string name="credit_cards_biometric_prompt_unlock_message">გახსენით, შენახული ბარათის გამოსაყენებლად</string>

    <!-- Title of the "Add address" screen -->
    <string name="addresses_add_address">მისამართის დამატება</string>
    <!-- Title of the "Edit address" screen -->
    <string name="addresses_edit_address">მისამართის ჩასწორება</string>
    <!-- Title of the "Manage addresses" screen -->
    <string name="addresses_manage_addresses">მისამართების მართვა</string>
    <!-- The header for the first name of an address -->
    <string name="addresses_first_name">სახელი</string>
    <!-- The header for the middle name of an address -->
    <string name="addresses_middle_name">მეორე სახელი</string>
    <!-- The header for the last name of an address -->
    <string name="addresses_last_name">გვარი</string>
    <!-- The header for the street address of an address -->
    <string name="addresses_street_address">ქუჩის მისამართი</string>
    <!-- The header for the city of an address -->
    <string name="addresses_city">ქალაქი</string>
    <!-- The header for the subregion of an address when "state" should be used -->
    <string name="addresses_state">მხარე</string>
    <!-- The header for the subregion of an address when "province" should be used -->
    <string name="addresses_province">რაიონი</string>
    <!-- The header for the zip code of an address -->
    <string name="addresses_zip">საფოსტო ნომერი</string>
    <!-- The header for the country or region of an address -->
    <string name="addresses_country">ქვეყანა ან მხარე</string>
    <!-- The header for the phone number of an address -->
    <string name="addresses_phone">ტელეფონი</string>
    <!-- The header for the email of an address -->
    <string name="addresses_email">ელფოსტა</string>
    <!-- The text for the "Save" button for saving an address -->
    <string name="addresses_save_button">შენახვა</string>
    <!-- The text for the "Cancel" button for cancelling adding, updating or deleting an address -->
    <string name="addresses_cancel_button">გაუქმება</string>
    <!-- The text for the "Delete address" button for deleting an address -->
    <string name="addressess_delete_address_button">მისამართის წაშლა</string>

    <!-- The title for the "Delete address" confirmation dialog -->
    <string name="addressess_confirm_dialog_message">ნამდვილად გსურთ ამ მისამართის წაშლა?</string>
    <!-- The text for the positive button on "Delete address" dialog -->
    <string name="addressess_confirm_dialog_ok_button">წაშლა</string>
    <!-- The text for the negative button on "Delete address" dialog -->
    <string name="addressess_confirm_dialog_cancel_button">გაუქმება</string>
    <!-- The text for the "Save address" menu item for saving an address -->
    <string name="address_menu_save_address">მისამართის შენახვა</string>
    <!-- The text for the "Delete address" menu item for deleting an address -->
    <string name="address_menu_delete_address">მისამართის წაშლა</string>

    <!-- Title of the Add search engine screen -->
    <string name="search_engine_add_custom_search_engine_title">საძიებო სისტემის დამატება</string>
    <!-- Content description (not visible, for screen readers etc.): Title for the button that navigates to add new engine screen -->
    <string name="search_engine_add_custom_search_engine_button_content_description">ახალი საძიებოს დამატება</string>
    <!-- Title of the Edit search engine screen -->
    <string name="search_engine_edit_custom_search_engine_title">საძიებო სისტემის ჩასწორება</string>
    <!-- Content description (not visible, for screen readers etc.): Title for the button to add a search engine in the action bar -->
    <string name="search_engine_add_button_content_description" moz:RemovedIn="120" tools:ignore="UnusedResources">დამატება</string>
    <!-- Content description (not visible, for screen readers etc.): Title for the button to save a search engine in the action bar -->
    <string name="search_engine_add_custom_search_engine_edit_button_content_description" moz:RemovedIn="120" tools:ignore="UnusedResources">შენახვა</string>
    <!-- Text for the menu button to edit a search engine -->
    <string name="search_engine_edit">ჩასწორება</string>
    <!-- Text for the menu button to delete a search engine -->
    <string name="search_engine_delete">წაშლა</string>

    <!-- Text for the button to create a custom search engine on the Add search engine screen -->
    <string name="search_add_custom_engine_label_other" moz:RemovedIn="120" tools:ignore="UnusedResources">სხვა</string>
    <!-- Label for the TextField in which user enters custom search engine name -->
    <string name="search_add_custom_engine_name_label">სახელი</string>
    <!-- Placeholder text shown in the Search Engine Name TextField before a user enters text -->
    <string name="search_add_custom_engine_name_hint" moz:RemovedIn="120" tools:ignore="UnusedResources">სახელი</string>
    <!-- Placeholder text shown in the Search Engine Name text field before a user enters text -->
    <string name="search_add_custom_engine_name_hint_2">საძიებოს სახელი</string>
    <!-- Label for the TextField in which user enters custom search engine URL -->
    <string name="search_add_custom_engine_url_label">საძიებო სტრიქონის ბმული</string>
    <!-- Placeholder text shown in the Search String TextField before a user enters text -->
    <string name="search_add_custom_engine_search_string_hint" moz:RemovedIn="120" tools:ignore="UnusedResources">საძიებო ფრაზა</string>
    <!-- Placeholder text shown in the Search String TextField before a user enters text -->
    <string name="search_add_custom_engine_search_string_hint_2">ბმული საძიებოსთვის</string>
    <!-- Description text for the Search String TextField. The %s is part of the string -->
    <string name="search_add_custom_engine_search_string_example" formatted="false">მიუთითეთ „%s“ საძიებო ტექსტად. მაგალითი:\nhttps://www.google.com/search?q=%s</string>

    <!-- Accessibility description for the form in which details about the custom search engine are entered -->
    <string name="search_add_custom_engine_form_description">მორგებული საძიებო სისტემის შესახებ</string>

    <!-- Label for the TextField in which user enters custom search engine suggestion URL -->
    <string name="search_add_custom_engine_suggest_url_label">ძიების შეთავაზების API (არასავალდებულო)</string>
    <!-- Placeholder text shown in the Search Suggestion String TextField before a user enters text -->
    <string name="search_add_custom_engine_suggest_string_hint">ძიების შეთავაზების API ბმული</string>
    <!-- Description text for the Search Suggestion String TextField. The %s is part of the string -->
    <string name="search_add_custom_engine_suggest_string_example_2" formatted="false">საძიებო ფრაზისთვის გამოიყენეთ „%s“. მაგალითად:\nhttps://suggestqueries.google.com/complete/search?client=firefox&amp;q=%s</string>
    <!-- The text for the "Save" button for saving a custom search engine -->
    <string name="search_custom_engine_save_button">შენახვა</string>

    <!-- Text shown when a user leaves the name field empty -->
    <string name="search_add_custom_engine_error_empty_name">შეიყვანეთ საძიებო სისტემის სახელი</string>
    <!-- Text shown when a user leaves the search string field empty -->
    <string name="search_add_custom_engine_error_empty_search_string">შეიყვანეთ საძიებო ფრაზა</string>
    <!-- Text shown when a user leaves out the required template string -->
    <string name="search_add_custom_engine_error_missing_template">დარწმუნდით, რომ შეესაბამება მოცემულ მაგალითს</string>
    <!-- Text shown when we aren't able to validate the custom search query. The first parameter is the url of the custom search engine -->
    <string name="search_add_custom_engine_error_cannot_reach">შეცდომა კავშირისას – „%s“</string>
    <!-- Text shown when a user creates a new search engine -->
    <string name="search_add_custom_engine_success_message">შეიქმნა %s</string>
    <!-- Text shown when a user successfully edits a custom search engine -->
    <string name="search_edit_custom_engine_success_message">შენახულია %s</string>
    <!-- Text shown when a user successfully deletes a custom search engine -->
    <string name="search_delete_search_engine_success_message">წაიშალა %s</string>

    <!-- Heading for the instructions to allow a permission -->
    <string name="phone_feature_blocked_intro">დასაშვებად:</string>
    <!-- First step for the allowing a permission -->
    <string name="phone_feature_blocked_step_settings">1. გადადით Android-პარამეტრებში</string>
    <!-- Second step for the allowing a permission -->
    <string name="phone_feature_blocked_step_permissions"><![CDATA[2. შეეხეთ <b>ნებართვებს</b>]]></string>

    <!-- Third step for the allowing a permission (Fore example: Camera) -->
    <string name="phone_feature_blocked_step_feature"><![CDATA[3. გახადეთ <b>%1$s</b> დაშვებული]]></string>

    <!-- Label that indicates a site is using a secure connection -->
    <string name="quick_settings_sheet_secure_connection_2">კავშირი დაცულია</string>
    <!-- Label that indicates a site is using a insecure connection -->
    <string name="quick_settings_sheet_insecure_connection_2">კავშირი დაუცველია</string>
    <!-- Label to clear site data -->
    <string name="clear_site_data">ფუნთუშებისა და საიტის მონაცემების გასუფთავება</string>
    <!-- Confirmation message for a dialog confirming if the user wants to delete all data for current site -->
    <string name="confirm_clear_site_data"><![CDATA[ნამდვილად გსურთ ყველა ფუნთუშისა და მონაცემის გასუფთავება საიტიდან <b>%s</b>?]]></string>
    <!-- Confirmation message for a dialog confirming if the user wants to delete all the permissions for all sites-->
    <string name="confirm_clear_permissions_on_all_sites">ნამდვილად გსურთ ყველა ნებართვის გასუფთავება თითოეულ საიტზე?</string>
    <!-- Confirmation message for a dialog confirming if the user wants to delete all the permissions for a site-->
    <string name="confirm_clear_permissions_site">ნამდვილად გსურთ ყველა ნებართვის გასუფთავება ამ საიტზე?</string>
    <!-- Confirmation message for a dialog confirming if the user wants to set default value a permission for a site-->
    <string name="confirm_clear_permission_site">ნამდვილად გსურთ ამ ნებართვის წაშლა ამ საიტზე?</string>
    <!-- label shown when there are not site exceptions to show in the site exception settings -->
    <string name="no_site_exceptions">გამონაკლისები არ არის</string>
    <!-- Bookmark deletion confirmation -->
    <string name="bookmark_deletion_confirmation">ნამდვილად გსურთ, ამ სანიშნის წაშლა?</string>
    <!-- Browser menu button that adds a shortcut to the home fragment -->
    <string name="browser_menu_add_to_shortcuts">მალსახმობებში დამატება</string>
    <!-- Browser menu button that removes a shortcut from the home fragment -->
    <string name="browser_menu_remove_from_shortcuts">მოცილება მალსახმობებიდან</string>
    <!-- text shown before the issuer name to indicate who its verified by, parameter is the name of
     the certificate authority that verified the ticket-->
    <string name="certificate_info_verified_by">დამმოწმებელი: %1$s</string>
    <!-- Login overflow menu delete button -->
    <string name="login_menu_delete_button">წაშლა</string>
    <!-- Login overflow menu edit button -->
    <string name="login_menu_edit_button">ჩასწორება</string>
    <!-- Message in delete confirmation dialog for logins -->
    <string name="login_deletion_confirmation">ნამდვილად გსურთ ამ მონაცემების წაშლა?</string>
    <!-- Positive action of a dialog asking to delete  -->
    <string name="dialog_delete_positive">წაშლა</string>
    <!-- Negative action of a dialog asking to delete login -->
    <string name="dialog_delete_negative">გაუქმება</string>
    <!--  The saved login options menu description. -->
    <string name="login_options_menu">მონაცემების პარამეტრები</string>
    <!--  The editable text field for a login's web address. -->
    <string name="saved_login_hostname_description">ტექსტის ჩასასწორებელი ველი, ანგარიშის ვებმისამართისთვის.</string>
    <!--  The editable text field for a login's username. -->
    <string name="saved_login_username_description">ტექსტის ჩასასწორებელი ველი, ანგარიშის სახელისთვის.</string>
    <!--  The editable text field for a login's password. -->
    <string name="saved_login_password_description">ტექსტის ჩასასწორებელი ველი, ანგარიშის პაროლისთვის.</string>
    <!--  The button description to save changes to an edited login. -->
    <string name="save_changes_to_login">მონაცემების ცვლილების შენახვა.</string>
    <!--  The page title for editing a saved login. -->
    <string name="edit">ჩასწორება</string>
    <!--  The page title for adding new login. -->
    <string name="add_login">ახალი ანგარიში</string>
    <!--  The error message in add/edit login view when password field is blank. -->
    <string name="saved_login_password_required">პაროლი აუცილებელია</string>
    <!--  The error message in add login view when username field is blank. -->
    <string name="saved_login_username_required">სახელი აუცილებელია</string>
    <!--  The error message in add login view when hostname field is blank. -->
    <string name="saved_login_hostname_required" tools:ignore="UnusedResources">მისამართი აუცილებელია</string>
    <!-- Voice search button content description  -->
    <string name="voice_search_content_description">ხმოვანი ძიება</string>
    <!-- Voice search prompt description displayed after the user presses the voice search button -->
    <string name="voice_search_explainer">წარმოთქვით</string>

    <!--  The error message in edit login view when a duplicate username exists. -->
    <string name="saved_login_duplicate">ანგარიში ამ სახელით უკვე არსებობს</string>

    <!-- This is the hint text that is shown inline on the hostname field of the create new login page. 'https://www.example.com' intentionally hardcoded here -->
    <string name="add_login_hostname_hint_text">https://www.example.com</string>

    <!-- This is an error message shown below the hostname field of the add login page when a hostname does not contain http or https. -->
    <string name="add_login_hostname_invalid_text_3">მისამართის თავსართი უნდა იყოს „https://“ ან „http://“</string>
    <!-- This is an error message shown below the hostname field of the add login page when a hostname is invalid. -->
    <string name="add_login_hostname_invalid_text_2">მართებული მისამართი აუცილებელია</string>

    <!-- Synced Tabs -->
    <!-- Text displayed to ask user to connect another device as no devices found with account -->
    <string name="synced_tabs_connect_another_device">სხვა მოწყობილობის დაკავშირება</string>
    <!-- Text displayed asking user to re-authenticate -->
    <string name="synced_tabs_reauth">გთხოვთ, ხელახლა შეხვიდეთ.</string>
    <!-- Text displayed when user has disabled tab syncing in Firefox Sync Account -->
    <string name="synced_tabs_enable_tab_syncing">გთხოვთ, ჩართოთ ჩანართების სინქრონიზაცია.</string>

    <!-- Text displayed when user has no tabs that have been synced -->
    <string name="synced_tabs_no_tabs">თქვენ არ გაქვთ, Firefox-ის გახსნილი ჩანართები, სხვა მოწყობილობებზე.</string>
    <!-- Text displayed in the synced tabs screen when a user is not signed in to Firefox Sync describing Synced Tabs -->
    <string name="synced_tabs_sign_in_message">იხილეთ ჩანართების სია თქვენი სხვა მოწყობილობებიდან.</string>
    <!-- Text displayed on a button in the synced tabs screen to link users to sign in when a user is not signed in to Firefox Sync -->
    <string name="synced_tabs_sign_in_button">სინქრონიზაციაში შესვლა</string>

    <!-- The text displayed when a synced device has no tabs to show in the list of Synced Tabs. -->
    <string name="synced_tabs_no_open_tabs">გახსნილი ჩანართები არაა</string>

    <!-- Content description for expanding a group of synced tabs. -->
    <string name="synced_tabs_expand_group">დასინქრონებული ჩანართების გაშლა</string>
    <!-- Content description for collapsing a group of synced tabs. -->
    <string name="synced_tabs_collapse_group">დასინქრონებული ჩანართების აკეცვა</string>

    <!-- Top Sites -->
    <!-- Title text displayed in the dialog when shortcuts limit is reached. -->
    <string name="shortcut_max_limit_title">მალსახმობების ზღვარი მიღწეულია</string>
    <!-- Content description text displayed in the dialog when shortcut limit is reached. -->
    <string name="shortcut_max_limit_content">ახალი მალსახმობის დასამატებლად, წაშალეთ წინა. მასზე დიდხანს შეხებით და მოცილებით.</string>
    <!-- Confirmation dialog button text when top sites limit is reached. -->
    <string name="top_sites_max_limit_confirmation_button">კარგი, გასაგებია</string>

    <!-- Label for the preference to show the shortcuts for the most visited top sites on the homepage -->
    <string name="top_sites_toggle_top_recent_sites_4">მალსახმობები</string>
    <!-- Title text displayed in the rename top site dialog. -->
    <string name="top_sites_rename_dialog_title">სახელი</string>
    <!-- Hint for renaming title of a shortcut -->
    <string name="shortcut_name_hint">მალსახმობის სახელი</string>
    <!-- Button caption to confirm the renaming of the top site. -->
    <string name="top_sites_rename_dialog_ok">კარგი</string>
    <!-- Dialog button text for canceling the rename top site prompt. -->
    <string name="top_sites_rename_dialog_cancel">გაუქმება</string>

    <!-- Text for the menu button to open the homepage settings. -->
    <string name="top_sites_menu_settings">პარამეტრები</string>
    <!-- Text for the menu button to navigate to sponsors and privacy support articles. '&amp;' is replaced with the ampersand symbol: & -->
    <string name="top_sites_menu_sponsor_privacy">ჩვენი დამფინანსებლები და თქვენი პირადულობა</string>
    <!-- Label text displayed for a sponsored top site. -->
    <string name="top_sites_sponsored_label">დაფინანსებული</string>

    <!-- Inactive tabs in the tabs tray -->
    <!-- Title text displayed in the tabs tray when a tab has been unused for 14 days. -->
    <string name="inactive_tabs_title">უქმი ჩანართები</string>
    <!-- Content description for closing all inactive tabs -->
    <string name="inactive_tabs_delete_all">ყველა უქმი ჩანართის დახურვა</string>

    <!-- Content description for expanding the inactive tabs section. -->
    <string name="inactive_tabs_expand_content_description">უქმი ჩანართების გაშლა</string>
    <!-- Content description for collapsing the inactive tabs section. -->
    <string name="inactive_tabs_collapse_content_description">უქმი ჩანართების აკეცვა</string>

    <!-- Inactive tabs auto-close message in the tabs tray -->
    <!-- The header text of the auto-close message when the user is asked if they want to turn on the auto-closing of inactive tabs. -->
    <string name="inactive_tabs_auto_close_message_header" tools:ignore="UnusedResources">დაიხუროს ერთ თვეში?</string>
    <!-- A description below the header to notify the user what the inactive tabs auto-close feature is. -->
    <string name="inactive_tabs_auto_close_message_description" tools:ignore="UnusedResources">Firefox დახურავს ჩანართებს, რომლებიც არ გინახავთ წინა თვეში.</string>
    <!-- A call to action below the description to allow the user to turn on the auto closing of inactive tabs. -->
    <string name="inactive_tabs_auto_close_message_action" tools:ignore="UnusedResources">ᲗᲕᲘᲗᲓᲐᲮᲣᲠᲕᲘᲡ ᲩᲐᲠᲗᲕᲐ</string>
    <!-- Text for the snackbar to confirm auto-close is enabled for inactive tabs -->
    <string name="inactive_tabs_auto_close_message_snackbar">თვითდახურვა ჩართულია</string>

    <!-- Awesome bar suggestion's headers -->
    <!-- Search suggestions title for Firefox Suggest. -->
    <string name="firefox_suggest_header">Firefox-შეთავაზება</string>

    <!-- Title for search suggestions when Google is the default search suggestion engine. -->
    <string name="google_search_engine_suggestion_header">Google ძიება</string>
    <!-- Title for search suggestions when the default search suggestion engine is anything other than Google. The first parameter is default search engine name. -->
    <string name="other_default_search_engine_suggestion_header">%s ძიება</string>

    <!-- Default browser experiment -->
    <string name="default_browser_experiment_card_text">მითითება რომ ბმულები ვებსაიტებიდან, ელფოსტიდან და შეტყობინებებიდან, გაიხსნას პირდაპირ Firefox-ში.</string>

    <!-- Content description for close button in collection placeholder. -->
    <string name="remove_home_collection_placeholder_content_description">მოცილება</string>

    <!-- Content description radio buttons with a link to more information -->
    <string name="radio_preference_info_content_description">დაწკაპეთ ვრცლად სანახავად</string>

    <!-- Content description for the action bar "up" button -->
    <string name="action_bar_up_description">ზემოთ გადასვლა</string>

    <!-- Content description for privacy content close button -->
    <string name="privacy_content_close_button_content_description">დახურვა</string>

    <!-- Pocket recommended stories -->
    <!-- Header text for a section on the home screen. -->
    <string name="pocket_stories_header_1">მეტად სააზროვნო მასალები</string>
    <!-- Header text for a section on the home screen. -->
    <string name="pocket_stories_categories_header">ამბები თემატურად</string>
    <!-- Text of a button allowing users to access an external url for more Pocket recommendations. -->
    <string name="pocket_stories_placeholder_text">აღმოაჩინეთ მეტი</string>
    <!-- Title of an app feature. Smaller than a heading. The first parameter is product name Pocket -->
    <string name="pocket_stories_feature_title_2">უზრუნველყოფს %s.</string>
    <!-- Caption for describing a certain feature. The placeholder is for a clickable text (eg: Learn more) which will load an url in a new tab when clicked.  -->
    <string name="pocket_stories_feature_caption">Firefox ოჯახის ნაწილი. %s</string>
    <!-- Clickable text for opening an external link for more information about Pocket. -->
    <string name="pocket_stories_feature_learn_more">ვრცლად</string>

    <!-- Text indicating that the Pocket story that also displays this text is a sponsored story by other 3rd party entity. -->
    <string name="pocket_stories_sponsor_indication">დაფინანსებული</string>

    <!-- Snackbar message for enrolling in a Nimbus experiment from the secret settings when Studies preference is Off.-->
    <string name="experiments_snackbar">ჩართეთ გაზომვები მონაცემთა გასაგზავნად.</string>
    <!-- Snackbar button text to navigate to telemetry settings.-->
    <string name="experiments_snackbar_button">პარამეტრებზე გადასვლა</string>

    <!-- Review quality check feature-->
    <!-- Name for the review quality check feature used as title for the panel. -->
    <string name="review_quality_check_feature_name" moz:RemovedIn="120" tools:ignore="UnusedResources">მიმოხილვის შემმოწმებელი</string>
    <!-- Name for the review quality check feature used as title for the panel. -->
    <string name="review_quality_check_feature_name_2">მიმოხილვის შემმოწმებელი</string>
    <!-- Summary for grades A and B for review quality check adjusted grading. -->
    <string name="review_quality_check_grade_a_b_description">სანდოა მიმოხილვები</string>
    <!-- Summary for grade C for review quality check adjusted grading. -->
    <string name="review_quality_check_grade_c_description">შერეულადაა სანდო და არასანდო მიმოხილვები</string>
    <!-- Summary for grades D and F for review quality check adjusted grading. -->
    <string name="review_quality_check_grade_d_f_description">არასანდოა მიმოხილვები</string>
    <!-- Text for title presenting the reliability of a product's reviews. -->
    <string name="review_quality_check_grade_title">რამდენად სანდოა ეს მიმოხილვები?</string>
    <!-- Title for when the rating has been updated by the review checker -->
    <string name="review_quality_check_adjusted_rating_title">შესწორებული შეფასება</string>
    <!-- Description for a product's adjusted star rating. The text presents that the product's reviews which were evaluated as unreliable were removed from the adjusted rating. -->
    <string name="review_quality_check_adjusted_rating_description">არასანდო მიმოხილვების გამოკლებით</string>
    <!-- Title for list of highlights from a product's review emphasizing a product's important traits. -->
    <string name="review_quality_check_highlights_title">გამოსარჩევი ბოლო მიმოხილვებიდან</string>
    <!-- Title for section explaining how we analyze the reliability of a product's reviews. -->
    <string name="review_quality_check_explanation_title">როგორ განისაზღვრება მიმოხილვის ხარისხი</string>
    <!-- Paragraph explaining how we analyze the reliability of a product's reviews. First parameter is the Fakespot product name. In the phrase "Fakespot by Mozilla", "by" can be localized. Does not need to stay by. -->
    <string name="review_quality_check_explanation_body_reliability">%s Mozilla-სგან ხელოვნური ინტელექტის შესაძლებლობებით ამოწმებს მიმოხილვების სანდოობას. ამით მხოლოდ მიმოხილვის ხარისხი დგინდება და არა – ნაწარმის ხარისხი.</string>
    <!-- Paragraph explaining the grading system we use to classify the reliability of a product's reviews. -->
    <string name="review_quality_check_info_review_grade_header"><![CDATA[გასაყიდ ნაწარმზე თითოეულ მიმოხილვას ეწერება <b>ნიშნები</b> A-დან F-მდე.]]></string>
<<<<<<< HEAD
    <!-- Description explaining grades A and B for review quality check adjusted grading. -->
    <string name="review_quality_check_info_grade_info_AB">სანდო მიმოხილვები. მიგვაჩნია, რომ ეს მიმოხილვები, სავარაუდოდ, ნამდვილი მომხმარებლებისგანაა დატოვებული პატიოსნად და მიუკერძოებლად.</string>
    <!-- Description explaining grades A and B for review quality check adjusted grading. -->
=======
    <!-- Description explaining grades A and B for review quality check adjusted grading. -->
    <string name="review_quality_check_info_grade_info_AB">სანდოა მიმოხილვები. მიგვაჩნია, რომ ეს მიმოხილვები მეტწილად ნამდვილი მომხმარებლების დატოვებულია პატიოსნად და მიუკერძოებლად.</string>
    <!-- Description explaining grades A and B for review quality check adjusted grading. -->
>>>>>>> eeb875b8
    <string name="review_quality_check_info_grade_info_AB_2" moz:RemovedIn="120" tools:ignore="UnusedResources">მიგვაჩნია, რომ მიმოხილვები სანდო უნდა იყოს.</string>
    <!-- Description explaining grade C for review quality check adjusted grading. -->
    <string name="review_quality_check_info_grade_info_C">მიგვაჩნია, რომ შერეულადაა სანდო და არასანდო მიმოხილვები.</string>
    <!-- Description explaining grades D and F for review quality check adjusted grading. -->
<<<<<<< HEAD
    <string name="review_quality_check_info_grade_info_DF">არასანდო მიმოხილვები. მიგვაჩნია, რომ ეს მიმოხილვები, სავარაუდოდ, ყალბი ან მიკერძოებული მიმომხილველებისგანაა.</string>
=======
    <string name="review_quality_check_info_grade_info_DF">არასანდოა მიმოხილვები. მიგვაჩნია, რომ ეს მიმოხილვები მეტწილად ყალბი ან მიკერძოებული მიმომხილველებისგანაა.</string>
>>>>>>> eeb875b8
    <!-- Description explaining grades D and F for review quality check adjusted grading. -->
    <string name="review_quality_check_info_grade_info_DF_2" moz:RemovedIn="120" tools:ignore="UnusedResources">მიგვაჩნია, რომ მიმოხილვები არაა სანდო.</string>
    <!-- Paragraph explaining how a product's adjusted grading is calculated. -->
    <string name="review_quality_check_explanation_body_adjusted_grading"><![CDATA[<b>შესწორებული შეფასება</b> ეყრდნობა მხოლოდ სანდოდ მიჩნეულ მიმოხილვებს.]]></string>
    <!-- Paragraph explaining product review highlights. First parameter is the name of the retailer (e.g. Amazon). -->
<<<<<<< HEAD
    <string name="review_quality_check_explanation_body_highlights"><![CDATA[<b>გამოსარჩევი</b> ბოლო 80 დღეში %s-ის მიმოხილვებიდან, რომლებიც სანდოდ მიგვაჩნია.]]></string>
=======
    <string name="review_quality_check_explanation_body_highlights"><![CDATA[<b>გამოსარჩევი</b> ბოლო 80 დღეში %s-ის სანდოდ მიჩნეული მიმოხილვებიდან.]]></string>
>>>>>>> eeb875b8
    <!-- Text for learn more caption presenting a link with information about review quality. First parameter is for clickable text defined in review_quality_check_info_learn_more_link. -->
    <string name="review_quality_check_info_learn_more">უკეთ გაიცანით %s.</string>
    <!-- Clickable text that links to review quality check SuMo page. First parameter is the Fakespot product name. In the phrase "Fakespot by Mozilla", "by" can be localized. Does not need to stay by. -->
    <string name="review_quality_check_info_learn_more_link" moz:RemovedIn="121" tools:ignore="UnusedResources">როგორ განსაზღვრავს Mozilla-ს %s მიმოხილვის ხარისხს</string>
    <!-- Clickable text that links to review quality check SuMo page. First parameter is the Fakespot product name. -->
    <string name="review_quality_check_info_learn_more_link_2">როგორ განსაზღვრავს %s მიმოხილვის ხარისხს</string>
    <!-- Text for title of settings section. -->
    <string name="review_quality_check_settings_title">პარამეტრები</string>
    <!-- Text for label for switch preference to show recommended products from review quality check settings section. -->
    <string name="review_quality_check_settings_recommended_products">რეკლამების ჩვენება მიმოხილვის შემმოწმებელში</string>
    <!-- Description for switch preference to show recommended products from review quality check settings section. First parameter is for clickable text defined in review_quality_check_settings_recommended_products_learn_more.-->
    <string name="review_quality_check_settings_recommended_products_description" moz:RemovedIn="120" tools:ignore="UnusedResources">დროდადრო იხილავთ რეკლამებს ნაწარმის შესაბამისად. ყველა რეკლამა უნდა აკმაყოფილებდეს მიმოხილვის ხარისხის ჩვენს მოთხოვნებს. %s
</string>
    <!-- Description for switch preference to show recommended products from review quality check settings section. First parameter is for clickable text defined in review_quality_check_settings_recommended_products_learn_more.-->
    <string name="review_quality_check_settings_recommended_products_description_2" tools:ignore="UnusedResources">დროდადრო იხილავთ რეკლამებს  ნაწარმის შესაბამისად. ჩვენ მხოლოდ სანდო მიმოხილვების მქონეს გთავაზობთ. %s</string>
    <!-- Clickable text that links to review quality check recommended products support article. -->
    <string name="review_quality_check_settings_recommended_products_learn_more" tools:ignore="UnusedResources">ვრცლად</string>
    <!-- Text for turning sidebar off button from review quality check settings section. -->
    <string name="review_quality_check_settings_turn_off">მიმოხილვის შემმოწმებლის გამორთვა</string>
    <!-- Text for title of recommended product section. This is displayed above a product image, suggested as an alternative to the product reviewed. -->
    <string name="review_quality_check_ad_title" tools:ignore="UnusedResources">სხვა მსგავსი</string>
    <!-- Caption for recommended product section indicating this is an ad by Fakespot. First parameter is the Fakespot product name. -->
    <string name="review_quality_check_ad_caption" tools:ignore="UnusedResources">რეკლამა – %s</string>
    <!-- Caption for review quality check panel. First parameter is for clickable text defined in review_quality_check_powered_by_link. -->
    <string name="review_quality_check_powered_by" tools:ignore="UnusedResources" moz:RemovedIn="119">მიმოხილვის შემმოწმებლის უზრუნველმყოფია %s.</string>
    <!-- Caption for review quality check panel. First parameter is for clickable text defined in review_quality_check_powered_by_link. -->
    <string name="review_quality_check_powered_by_2">მიმოხილვის შემმოწმებლის უზრუნველმყოფია %s</string>
    <!-- Clickable text that links to Fakespot.com. First parameter is the Fakespot product name. In the phrase "Fakespot by Mozilla", "by" can be localized. Does not need to stay by. -->
    <string name="review_quality_check_powered_by_link" tools:ignore="UnusedResources">%s Mozilla-სგან</string>
    <!-- Text for title of warning card informing the user that the current analysis is outdated. -->
    <string name="review_quality_check_outdated_analysis_warning_title" tools:ignore="UnusedResources">ახალი მონაცემებია შესამოწმებელი</string>
    <!-- Text for button from warning card informing the user that the current analysis is outdated. Clicking this should trigger the product's re-analysis. -->
    <string name="review_quality_check_outdated_analysis_warning_action" tools:ignore="UnusedResources">შემოწმება ახლავე</string>
    <!-- Title for warning card informing the user that the current product does not have enough reviews for a review analysis. -->
    <string name="review_quality_check_no_reviews_warning_title">საკმარისი მიმოხილვები ჯერ არაა</string>
    <!-- Text for body of warning card informing the user that the current product does not have enough reviews for a review analysis. -->
    <string name="review_quality_check_no_reviews_warning_body">როცა ამ ნაწარმს ექნება მეტი მიმოხილვა, შემდეგ შეგვეძლება მათი ხარისხის შემოწმება.</string>
    <!-- Title for warning card informing the user that the current product is currently not available. -->
    <string name="review_quality_check_product_availability_warning_title" tools:ignore="UnusedResources">გასაყიდი ნაწარმი მიუწვდომელია</string>
    <!-- Text for the body of warning card informing the user that the current product is currently not available. -->
    <string name="review_quality_check_product_availability_warning_body" tools:ignore="UnusedResources">თუ ნახავთ, რომ ნაწარმი დააბრუნეს გასაყიდად, მოგვახსენეთ და ვიმუშავებთ მიმოხილვების შესამოწმებლად.</string>
    <!-- Clickable text for warning card informing the user that the current product is currently not available. Clicking this should inform the server that the product is available. -->
    <string name="review_quality_check_product_availability_warning_action" moz:RemovedIn="120" tools:ignore="UnusedResources">მოხსენება ნაწარმის გასაყიდად დაბრუნებისას</string>
    <!-- Clickable text for warning card informing the user that the current product is currently not available. Clicking this should inform the server that the product is available. -->
    <string name="review_quality_check_product_availability_warning_action_2" tools:ignore="UnusedResources">მოხსენება გასაყიდი პროდუქტისა</string>
    <!-- Title for warning card informing the user that the current product's re-analysis is still processing. -->
    <string name="review_quality_check_reanalysis_in_progress_warning_title">მოწმდება მიმოხილვის ხარისხი</string>
    <!-- Title for warning card informing the user that the current product's analysis is still processing. -->
    <string name="review_quality_check_analysis_in_progress_warning_title">მოწმდება მიმოხილვის ხარისხი</string>
    <!-- Text for body of warning card informing the user that the current product's analysis is still processing. -->
    <string name="review_quality_check_analysis_in_progress_warning_body">შეიძლება გასტანოს 60 წამს.</string>
    <!-- Title for info card displayed after the user reports a product is back in stock. -->
    <string name="review_quality_check_analysis_requested_info_title" tools:ignore="UnusedResources">გმადლობთ მოხსენებისთვის!</string>
    <!-- Text for body of info card displayed after the user reports a product is back in stock. -->
    <string name="review_quality_check_analysis_requested_info_body" tools:ignore="UnusedResources">ამ ნაწარმის მიმოხილვების შესახებ მონაცემები გვექნება 24 საათში. გთხოვთ, მოგვიანებით დაუბრუნდეთ.</string>
    <!-- Title for info card displayed when the user review checker while on a product that Fakespot does not analyze (e.g. gift cards, music). -->
    <string name="review_quality_check_not_analyzable_info_title">ვერ მოწმდება ეს მიმოხილვები</string>
    <!-- Text for body of info card displayed when the user review checker while on a product that Fakespot does not analyze (e.g. gift cards, music). -->
    <string name="review_quality_check_not_analyzable_info_body">სამწუხაროდ, გარკვეული სახის ნაწარმზე მიმოხილვის ხარისხი ვერ შემოწმდება. ასეთებია მაგალითად, სასაჩუქრე ბარათები, ეთერით გადასაცემი ვიდეო, მუსიკა და თამაშები.</string>
    <!-- Title for info card displayed when another user reported the displayed product is back in stock. -->
    <string name="review_quality_check_analysis_requested_other_user_info_title" tools:ignore="UnusedResources">მონაცემები მალე იქნება</string>
    <!-- Text for body of info card displayed when another user reported the displayed product is back in stock. -->
    <string name="review_quality_check_analysis_requested_other_user_info_body" tools:ignore="UnusedResources">ამ ნაწარმის მიმოხილვების შესახებ მონაცემები გვექნება 24 საათში. გთხოვთ, მოგვიანებით დაუბრუნდეთ.</string>
    <!-- Title for info card displayed to the user when analysis finished updating. -->
    <string name="review_quality_check_analysis_updated_confirmation_title" tools:ignore="UnusedResources">დამუშავებული მონაცემები განახლებულია</string>
    <!-- Text for the action button from info card displayed to the user when analysis finished updating. -->
    <string name="review_quality_check_analysis_updated_confirmation_action" tools:ignore="UnusedResources">გასაგებია</string>

    <!-- Title for error card displayed to the user when an error occurred. -->
    <string name="review_quality_check_generic_error_title">მონაცემები ამჟამად მიუწვდომელია</string>
    <!-- Text for body of error card displayed to the user when an error occurred. -->
    <string name="review_quality_check_generic_error_body">ჩვენ ვმუშაობთ საკითხის გადასაწყვეტად. გთხოვთ, მოგვიანებით დაუბრუნდეთ.</string>
    <!-- Title for error card displayed to the user when the device is disconnected from the network. -->
    <string name="review_quality_check_no_connection_title">ქსელთან კავშირი არაა</string>
    <!-- Text for body of error card displayed to the user when the device is disconnected from the network. -->
    <string name="review_quality_check_no_connection_body">შეამოწმეთ ქსელთან კავშირი და სცადეთ გვერდის ხელახლა ჩატვირთვა.</string>
    <!-- Title for card displayed to the user for products whose reviews were not analyzed yet. -->
    <string name="review_quality_check_no_analysis_title">ამ მიმოხილვების შესახებ მონაცემები ჯერ არაა</string>
    <!-- Text for the body of card displayed to the user for products whose reviews were not analyzed yet. -->
    <string name="review_quality_check_no_analysis_body">იმის გასაგებად, სანდოა თუ არა ამ ნაწარმის მიმოხილვები, გადაამოწმეთ მიმოხილვის ხარისხი. მიახლოებით 60 წამს გასტანს მხოლოდ.</string>
    <!-- Text for button from body of card displayed to the user for products whose reviews were not analyzed yet. Clicking this should trigger a product analysis. -->
    <string name="review_quality_check_no_analysis_link">მიმოხილვის ხარისხის შემოწმება</string>
    <!-- Headline for review quality check contextual onboarding card. -->
    <string name="review_quality_check_contextual_onboarding_title">გამოცადეთ ჩვენი საიმედო მეგზური საყიდლების მიმოხილვებისთვის</string>
    <!-- Description for review quality check contextual onboarding card. The first and last two parameters are for retailer names (e.g. Amazon, Walmart). The second parameter is for the name of the application (e.g. Firefox). -->
    <string name="review_quality_check_contextual_onboarding_description">გადაამოწმეთ შეძენამდე, თუ რამდენად სანდოა გასაყიდი ნაწარმის მიმოხილვები საიტზე %1$s. მიმოხილვის შემმოწმებელი საცდელი შესაძლებლობაა %2$s-სგან და პირდაპირ ბრაუზერშივეა ჩაშენებული. მხარდაჭერილია %3$s და აგრეთვე %4$s.</string>
    <!-- Paragraph presenting review quality check feature. First parameter is the Fakespot product name. Second parameter is for clickable text defined in review_quality_check_contextual_onboarding_learn_more_link. In the phrase "Fakespot by Mozilla", "by" can be localized. Does not need to stay by. -->
    <string name="review_quality_check_contextual_onboarding_learn_more">Mozilla-ს %1$s-ის ძლევამოსილებით ჩვენ დაგეხმარებით მიკერძოებული და ყალბი მიმოხილვების თავიდან აცილებაში. ჩვენი AI-მოდელი მუდმივად იხვეწება საყიდლების შეძენისას თქვენს დასაცავად. %2$s</string>
    <!-- Clickable text from the contextual onboarding card that links to review quality check support article. -->
    <string name="review_quality_check_contextual_onboarding_learn_more_link">ვრცლად</string>

    <!-- Caption text to be displayed in review quality check contextual onboarding card above the opt-in button. First parameter is the Fakespot product name. Following parameters are for clickable texts defined in review_quality_check_contextual_onboarding_privacy_policy and review_quality_check_contextual_onboarding_terms_use. In the phrase "Fakespot by Mozilla", "by" can be localized. Does not need to stay by. -->
    <string name="review_quality_check_contextual_onboarding_caption" moz:RemovedIn="121" tools:ignore="UnusedResources">თუ მიუთითებთ „დიახ, მოისინჯოს“, ესე იგი თქვენთვის მისაღებია Mozilla-ს %1$s-ის %2$s და %3$s.</string>
    <!-- Caption text to be displayed in review quality check contextual onboarding card above the opt-in button. Parameter is the Fakespot product name. After the colon, what appears are two links, each on their own line. The first link is to a Privacy policy (review_quality_check_contextual_onboarding_privacy_policy_2). The second link is to Terms of use (review_quality_check_contextual_onboarding_terms_use_2). -->
    <string name="review_quality_check_contextual_onboarding_caption_2">თუ მიუთითებთ „დიახ, მოისინჯოს“, ესე იგი თქვენთვის მისაღებია %1$s:</string>
    <!-- Clickable text from the review quality check contextual onboarding card that links to Fakespot privacy policy. -->
    <string name="review_quality_check_contextual_onboarding_privacy_policy" moz:RemovedIn="121" tools:ignore="UnusedResources">პირადულობის დებულება</string>
    <!-- Clickable text from the review quality check contextual onboarding card that links to Fakespot privacy policy. -->
    <string name="review_quality_check_contextual_onboarding_privacy_policy_2">პირადულობის დებულება</string>
    <!-- Clickable text from the review quality check contextual onboarding card that links to Fakespot terms of use. -->
    <string name="review_quality_check_contextual_onboarding_terms_use" moz:RemovedIn="121" tools:ignore="UnusedResources">გამოყენების პირობები</string>
    <!-- Clickable text from the review quality check contextual onboarding card that links to Fakespot terms of use. -->
    <string name="review_quality_check_contextual_onboarding_terms_use_2">გამოყენების პირობები</string>
    <!-- Text for opt-in button from the review quality check contextual onboarding card. -->
    <string name="review_quality_check_contextual_onboarding_primary_button_text">დიახ, მოისინჯოს</string>
    <!-- Text for opt-out button from the review quality check contextual onboarding card. -->
    <string name="review_quality_check_contextual_onboarding_secondary_button_text">ახლა არა</string>
    <!-- Text for the first CFR presenting the review quality check feature. -->
    <string name="review_quality_check_first_cfr_message">გაარკვიეთ, სანდოა თუ არა გასაყიდი ნაწარმის მიმოხილვები — შეძენამდე.</string>
    <!-- Text displayed in the first CFR presenting the review quality check feature that opens the review checker when clicked. -->
    <string name="review_quality_check_first_cfr_action" tools:ignore="UnusedResources">სცადეთ მიმოხილვის შემმოწმებელი</string>
    <!-- Text for the second CFR presenting the review quality check feature. -->
    <string name="review_quality_check_second_cfr_message">სანდოა ეს მიმოხილვები? გადაამოწმეთ ახლავე შესწორებული შეფასების სანახავად.</string>
    <!-- Text displayed in the second CFR presenting the review quality check feature that opens the review checker when clicked. -->
    <string name="review_quality_check_second_cfr_action" tools:ignore="UnusedResources">მიმოხილვის შემმოწმებლის გახსნა</string>
    <!-- Flag showing that the review quality check feature is work in progress. -->
    <string name="review_quality_check_beta_flag">საცდელი Beta</string>
    <!-- Content description (not visible, for screen readers etc.) for opening browser menu button to open review quality check bottom sheet. -->
    <string name="review_quality_check_open_handle_content_description">მიმოხილვის შემმოწმებლის გახსნა</string>
    <!-- Content description (not visible, for screen readers etc.) for closing browser menu button to open review quality check bottom sheet. -->
    <string name="review_quality_check_close_handle_content_description">მიმოხილვის შემმოწმებლის დახურვა</string>
    <!-- Content description (not visible, for screen readers etc.) for review quality check star rating. First parameter is the number of stars (1-5) representing the rating. -->
    <string name="review_quality_check_star_rating_content_description">%1$s ვარსკვლავი 5-იდან</string>
    <!-- Text for minimize button from highlights card. When clicked the highlights card should reduce its size. -->
    <string name="review_quality_check_highlights_show_less">მოკლედ</string>
    <!-- Text for maximize button from highlights card. When clicked the highlights card should expand to its full size. -->
    <string name="review_quality_check_highlights_show_more">ვრცლად</string>
    <!-- Text for highlights card quality category header. Reviews shown under this header should refer the product's quality. -->
    <string name="review_quality_check_highlights_type_quality">ხარისხი</string>
    <!-- Text for highlights card price category header. Reviews shown under this header should refer the product's price. -->
    <string name="review_quality_check_highlights_type_price">ფასი</string>
    <!-- Text for highlights card shipping category header. Reviews shown under this header should refer the product's shipping. -->
    <string name="review_quality_check_highlights_type_shipping">მიწოდება</string>
    <!-- Text for highlights card packaging and appearance category header. Reviews shown under this header should refer the product's packaging and appearance. -->
    <string name="review_quality_check_highlights_type_packaging_appearance">შეფუთვა და იერსახე</string>
    <!-- Text for highlights card competitiveness category header. Reviews shown under this header should refer the product's competitiveness. -->
    <string name="review_quality_check_highlights_type_competitiveness">მეტოქეებთან შედარებით</string>

    <!-- Accessibility services actions labels. These will be appended to accessibility actions like "Double tap to.." but not by or applications but by services like Talkback. -->
    <!-- Action label for elements that can be collapsed if interacting with them. Talkback will append this to say "Double tap to collapse". -->
    <string name="a11y_action_label_collapse">აკეცვა</string>
    <!-- Current state for elements that can be collapsed if interacting with them. Talkback will dictate this after a state change. -->
    <string name="a11y_state_label_collapsed">აკეცილი</string>
    <!-- Action label for elements that can be expanded if interacting with them. Talkback will append this to say "Double tap to expand". -->
    <string name="a11y_action_label_expand">გაშლა</string>
    <!-- Current state for elements that can be expanded if interacting with them. Talkback will dictate this after a state change. -->
    <string name="a11y_state_label_expanded">გაშლილი</string>
    <!-- Action label for links to a website containing documentation about a wallpaper collection. Talkback will append this to say "Double tap to open link to learn more about this collection". -->
    <string name="a11y_action_label_wallpaper_collection_learn_more">გახსენით ბმული და იხილეთ ვრცლად ამ კრებულზე</string>
    <!-- Action label for links that point to an article. Talkback will append this to say "Double tap to read the article". -->
    <string name="a11y_action_label_read_article">სტატიის წაკითხვა</string>
    <!-- Action label for links to the Firefox Pocket website. Talkback will append this to say "Double tap to open link to learn more". -->
    <string name="a11y_action_label_pocket_learn_more">ვრცლად იხილეთ ბმულზე</string>
</resources><|MERGE_RESOLUTION|>--- conflicted
+++ resolved
@@ -327,13 +327,9 @@
     <!-- Juno first user onboarding flow experiment, strings are marked unused as they are only referenced by Nimbus experiments. -->
     <!-- Title for set firefox as default browser screen used by Nimbus experiments. Nimbus experiments do not support string placeholders.
         Note: The word "Firefox" should NOT be translated -->
-<<<<<<< HEAD
-    <string name="juno_onboarding_default_browser_title_nimbus" tools:ignore="UnusedResources">გამოიყენეთ Firefox ძირითად ბრაუზერად</string>
-=======
     <string name="juno_onboarding_default_browser_title_nimbus" moz:removedIn="120" tools:ignore="UnusedResources">გამოიყენეთ Firefox ძირითად ბრაუზერად</string>
     <!-- Title for set firefox as default browser screen used by Nimbus experiments. -->
     <string name="juno_onboarding_default_browser_title_nimbus_2">ჩვენ ვზრუნავთ თქვენს უსაფრთხოებაზე</string>
->>>>>>> eeb875b8
     <!-- Description for set firefox as default browser screen used by Nimbus experiments. Nimbus experiments do not support string placeholders.
         Note: The word "Firefox" should NOT be translated -->
     <string name="juno_onboarding_default_browser_description_nimbus" moz:removedIn="120" tools:ignore="UnusedResources">Firefox ხალხს მოგებაზე წინ აყენებს და იცავს თქვენს პირად მონაცემებს საიტთაშორისი მეთვალყურეებისგან.\n\nვრცლად იხილეთ პირადულობის განაცხადი.</string>
@@ -351,23 +347,16 @@
     <!-- Title for sign in to sync screen. -->
     <string name="juno_onboarding_sign_in_title_2">დაშიფრეთ ყველაფერი მოწყობილობებს შორის გადართვისას</string>
     <!-- Description for sign in to sync screen. -->
-<<<<<<< HEAD
-    <string name="juno_onboarding_sign_in_description" tools:ignore="UnusedResources">გამოიყოლეთ ჩანართები და სანიშნები სხვა მოწყობილობიდან, რომ განაგრძოთ იქიდანვე, სადაც შეჩერდით.</string>
-=======
     <string name="juno_onboarding_sign_in_description" moz:removedIn="120" tools:ignore="UnusedResources">გამოიყოლეთ ჩანართები და სანიშნები სხვა მოწყობილობიდან, რომ განაგრძოთ იქიდანვე, სადაც შეჩერდით.</string>
     <!-- Description for sign in to sync screen. Nimbus experiments do not support string placeholders.
      Note: The word "Firefox" should NOT be translated -->
     <string name="juno_onboarding_sign_in_description_2">ანგარიშზე შესვლისას და სინქრონიზაციისას კვლავ დაცული რჩებით. Firefox შიფრავს თქვენს პაროლებს, სანიშნებსა და ყველა მონაცემს.</string>
->>>>>>> eeb875b8
     <!-- Text for the button to sign in to sync on the device -->
     <string name="juno_onboarding_sign_in_positive_button" tools:ignore="UnusedResources">შესვლა</string>
     <!-- Text for the button dismiss the screen and move on with the flow -->
     <string name="juno_onboarding_sign_in_negative_button" tools:ignore="UnusedResources">ახლა არა</string>
     <!-- Title for enable notification permission screen used by Nimbus experiments. Nimbus experiments do not support string placeholders.
         Note: The word "Firefox" should NOT be translated -->
-<<<<<<< HEAD
-    <string name="juno_onboarding_enable_notifications_title_nimbus" tools:ignore="UnusedResources">შეტყობინებები დაგეხმარებათ, სრულყოფილად გამოიყენოთ Firefox</string>
-=======
     <string name="juno_onboarding_enable_notifications_title_nimbus" moz:removedIn="120" tools:ignore="UnusedResources">შეტყობინებები დაგეხმარებათ, სრულყოფილად გამოიყენოთ Firefox</string>
     <!-- Title for enable notification permission screen used by Nimbus experiments. Nimbus experiments do not support string placeholders.
         Note: The word "Firefox" should NOT be translated -->
@@ -375,7 +364,6 @@
     <!-- Description for enable notification permission screen used by Nimbus experiments. Nimbus experiments do not support string placeholders.
        Note: The word "Firefox" should NOT be translated -->
     <string name="juno_onboarding_enable_notifications_description_nimbus" moz:removedIn="120" tools:ignore="UnusedResources">გაგზავნეთ ჩანართები მოწყობილობებს შორის, მართეთ ჩამოტვირთვები და მიიღეთ რჩევები, რომ სრულყოფილად გამოიყენოთ Firefox.</string>
->>>>>>> eeb875b8
     <!-- Description for enable notification permission screen used by Nimbus experiments. Nimbus experiments do not support string placeholders.
        Note: The word "Firefox" should NOT be translated -->
     <string name="juno_onboarding_enable_notifications_description_nimbus_2">დაცულად გაგზავნეთ ჩანართები თქვენს მოწყობილობებს შორის და აღმოაჩინეთ Firefox-ის სხვა საშუალებები პირადულობისთვის.</string>
@@ -476,22 +464,14 @@
     <!-- Preference for removing cookie/consent banners from sites automatically in private mode. See reduce_cookie_banner_summary for additional context. -->
     <string name="preferences_cookie_banner_reduction_private_mode">ფუნთუშის მოთხოვნების შეზღუდვა პირადი თვალიერებისას</string>
     <!-- Preference for rejecting or removing as many cookie/consent banners as possible on sites. See reduce_cookie_banner_summary for additional context. -->
-<<<<<<< HEAD
-    <string name="reduce_cookie_banner_option">ფუნთუშის მოთხოვნების შემცირება</string>
-=======
     <string name="reduce_cookie_banner_option" moz:RemovedIn="121" tools:ignore="UnusedResources">ფუნთუშის მოთხოვნების შემცირება</string>
->>>>>>> eeb875b8
     <!-- Summary of cookie banner handling preference if the setting disabled is set to off -->
     <string name="reduce_cookie_banner_option_off" moz:RemovedIn="121" tools:ignore="UnusedResources">გამორთ.</string>
     <!-- Summary of cookie banner handling preference if the setting enabled is set to on -->
     <string name="reduce_cookie_banner_option_on" moz:RemovedIn="121" tools:ignore="UnusedResources">ჩართ.</string>
 
     <!-- Summary for the preference for rejecting all cookies whenever possible. The first parameter is the application name -->
-<<<<<<< HEAD
-    <string name="reduce_cookie_banner_summary_1">%1$s თავად ეცდება უარყოს ფუნთუშების მოთხოვნები საიტებზე და მოაცილოს აბრები.</string>
-=======
     <string name="reduce_cookie_banner_summary_1" moz:RemovedIn="121" tools:ignore="UnusedResources">%1$s თავად ეცდება უარყოს ფუნთუშების მოთხოვნები საიტებზე და მოაცილოს აბრები.</string>
->>>>>>> eeb875b8
     <!-- Text for indicating cookie banner handling is off this site, this is shown as part of the protections panel with the tracking protection toggle -->
     <string name="reduce_cookie_banner_off_for_site">გამორთ. ამ საიტზე</string>
     <!-- Text for cancel button indicating that cookie banner reduction is not supported for the current site, this is shown as part of the cookie banner details view. -->
@@ -1531,19 +1511,6 @@
     <string name="delete_history_group_snackbar">ჯგუფი წაიშალა</string>
 
     <!-- Onboarding -->
-<<<<<<< HEAD
-    <!-- Text for onboarding welcome header. -->
-    <string name="onboarding_header_2" moz:RemovedIn="118" tools:ignore="UnusedResources">მოგესალმებით უკეთეს ინტერნეტში</string>
-    <!-- Text for the onboarding welcome message. -->
-    <string name="onboarding_message" moz:RemovedIn="118" tools:ignore="UnusedResources">ბრაუზერი შექმნილი ხალხისთვის, და არა მოგებისთვის</string>
-    <!-- Text for the Firefox account onboarding sign in card header. -->
-    <string name="onboarding_account_sign_in_header" moz:RemovedIn="118" tools:ignore="UnusedResources">განაგრძეთ იქიდან, სადაც შეჩერდით</string>
-    <!-- Text for the button to learn more about signing in to your Firefox account. -->
-    <string name="onboarding_manual_sign_in_description" moz:RemovedIn="118" tools:ignore="UnusedResources">დაასინქრონეთ ჩანართები და პაროლები მოწყობილობებს შორის შეუფერხებლად გადასვლისთვის.</string>
-    <!-- Text for the button to manually sign into Firefox account. -->
-    <string name="onboarding_firefox_account_sign_in" moz:RemovedIn="118" tools:ignore="UnusedResources">შესვლა</string>
-=======
->>>>>>> eeb875b8
     <!-- text to display in the snackbar once account is signed-in -->
     <string name="onboarding_firefox_account_sync_is_on">სინქრონიზაცია ჩართულია</string>
 
@@ -2236,34 +2203,20 @@
     <string name="review_quality_check_explanation_body_reliability">%s Mozilla-სგან ხელოვნური ინტელექტის შესაძლებლობებით ამოწმებს მიმოხილვების სანდოობას. ამით მხოლოდ მიმოხილვის ხარისხი დგინდება და არა – ნაწარმის ხარისხი.</string>
     <!-- Paragraph explaining the grading system we use to classify the reliability of a product's reviews. -->
     <string name="review_quality_check_info_review_grade_header"><![CDATA[გასაყიდ ნაწარმზე თითოეულ მიმოხილვას ეწერება <b>ნიშნები</b> A-დან F-მდე.]]></string>
-<<<<<<< HEAD
-    <!-- Description explaining grades A and B for review quality check adjusted grading. -->
-    <string name="review_quality_check_info_grade_info_AB">სანდო მიმოხილვები. მიგვაჩნია, რომ ეს მიმოხილვები, სავარაუდოდ, ნამდვილი მომხმარებლებისგანაა დატოვებული პატიოსნად და მიუკერძოებლად.</string>
-    <!-- Description explaining grades A and B for review quality check adjusted grading. -->
-=======
     <!-- Description explaining grades A and B for review quality check adjusted grading. -->
     <string name="review_quality_check_info_grade_info_AB">სანდოა მიმოხილვები. მიგვაჩნია, რომ ეს მიმოხილვები მეტწილად ნამდვილი მომხმარებლების დატოვებულია პატიოსნად და მიუკერძოებლად.</string>
     <!-- Description explaining grades A and B for review quality check adjusted grading. -->
->>>>>>> eeb875b8
     <string name="review_quality_check_info_grade_info_AB_2" moz:RemovedIn="120" tools:ignore="UnusedResources">მიგვაჩნია, რომ მიმოხილვები სანდო უნდა იყოს.</string>
     <!-- Description explaining grade C for review quality check adjusted grading. -->
     <string name="review_quality_check_info_grade_info_C">მიგვაჩნია, რომ შერეულადაა სანდო და არასანდო მიმოხილვები.</string>
     <!-- Description explaining grades D and F for review quality check adjusted grading. -->
-<<<<<<< HEAD
-    <string name="review_quality_check_info_grade_info_DF">არასანდო მიმოხილვები. მიგვაჩნია, რომ ეს მიმოხილვები, სავარაუდოდ, ყალბი ან მიკერძოებული მიმომხილველებისგანაა.</string>
-=======
     <string name="review_quality_check_info_grade_info_DF">არასანდოა მიმოხილვები. მიგვაჩნია, რომ ეს მიმოხილვები მეტწილად ყალბი ან მიკერძოებული მიმომხილველებისგანაა.</string>
->>>>>>> eeb875b8
     <!-- Description explaining grades D and F for review quality check adjusted grading. -->
     <string name="review_quality_check_info_grade_info_DF_2" moz:RemovedIn="120" tools:ignore="UnusedResources">მიგვაჩნია, რომ მიმოხილვები არაა სანდო.</string>
     <!-- Paragraph explaining how a product's adjusted grading is calculated. -->
     <string name="review_quality_check_explanation_body_adjusted_grading"><![CDATA[<b>შესწორებული შეფასება</b> ეყრდნობა მხოლოდ სანდოდ მიჩნეულ მიმოხილვებს.]]></string>
     <!-- Paragraph explaining product review highlights. First parameter is the name of the retailer (e.g. Amazon). -->
-<<<<<<< HEAD
-    <string name="review_quality_check_explanation_body_highlights"><![CDATA[<b>გამოსარჩევი</b> ბოლო 80 დღეში %s-ის მიმოხილვებიდან, რომლებიც სანდოდ მიგვაჩნია.]]></string>
-=======
     <string name="review_quality_check_explanation_body_highlights"><![CDATA[<b>გამოსარჩევი</b> ბოლო 80 დღეში %s-ის სანდოდ მიჩნეული მიმოხილვებიდან.]]></string>
->>>>>>> eeb875b8
     <!-- Text for learn more caption presenting a link with information about review quality. First parameter is for clickable text defined in review_quality_check_info_learn_more_link. -->
     <string name="review_quality_check_info_learn_more">უკეთ გაიცანით %s.</string>
     <!-- Clickable text that links to review quality check SuMo page. First parameter is the Fakespot product name. In the phrase "Fakespot by Mozilla", "by" can be localized. Does not need to stay by. -->
