--- conflicted
+++ resolved
@@ -81,12 +81,6 @@
     <!-- Text for the negative action button -->
     <string name="open_in_app_cfr_negative_button_text">გამოტოვება</string>
 
-<<<<<<< HEAD
-    <!-- Content description for close button used in "contextual feature recommendation" (CFR) popups -->
-    <string name="cfr_dismiss_button_default_content_description" moz:removedIn="110" tools:ignore="UnusedResources">დახურვა</string>
-
-=======
->>>>>>> 09d9f897
     <!-- Total cookie protection "contextual feature recommendation" (CFR) -->
     <!-- Text for the message displayed in the contextual feature recommendation popup promoting the total cookie protection feature. -->
     <string name="tcp_cfr_message">ჩვენი ყველაზე მძლავრი საშუალება პირადულობის დასაცავად საიტთაშორისი მეთვალყურეების გამიჯვნაა.</string>
@@ -415,15 +409,9 @@
     <!-- Long text for a detail explanation indicating what will happen if cookie banner handling is on for a site, this is shown as part of the cookie banner panel in the toolbar. The first parameter is the application name -->
     <string name="reduce_cookie_banner_details_panel_description_on_for_site_2">%1$s ეცდება თავადვე უარყოს ფუნთუშების ყველა მოთხოვნა მხარდაჭერილ საიტებზე.</string>
     <!-- Title text for the dialog use on the control branch of the experiment to determine which context users engaged the most -->
-<<<<<<< HEAD
-    <string name="reduce_cookie_banner_control_experiment_dialog_title">ფუნთუშის მოთხოვნის აბრებო, გაქრით!</string>
-    <!-- Body text for the dialog use on the control branch of the experiment to determine which context users engaged the most -->
-    <string name="reduce_cookie_banner_control_experiment_dialog_body" moz:RemovedIn="110" tools:ignore="UnusedResources">მოთხოვნილი ფუნთუშები იმთავითვე უარყოფილი იქნება. თუ უარყოფა ვერ ხერხდება, ყველა ფუნთუშაზე თანხმობით მოცილდება ამომხტომი აბრები.</string>
-=======
     <string name="reduce_cookie_banner_control_experiment_dialog_title" moz:RemovedIn="112" tools:ignore="UnusedResources">ფუნთუშის მოთხოვნის აბრებო, გაქრით!</string>
     <!-- Title text for the cookie banner re-engagement dialog. The first parameter is the application name. -->
     <string name="reduce_cookie_banner_dialog_title">გსურთ, რომ %1$s თავადვე უარყოფდეს ფუნთუშის მოთხოვნებს?</string>
->>>>>>> 09d9f897
     <!-- Body text for the dialog use on the control branch of the experiment to determine which context users engaged the most -->
     <string name="reduce_cookie_banner_control_experiment_dialog_body_1" moz:RemovedIn="111" tools:ignore="UnusedResources">ფუნთუშების მოთხოვნის ავტომატური უაროფა, როცა კი შესაძლებელია.</string>
     <!-- Body text for the dialog use on the control branch of the experiment to determine which context users engaged the most.The first parameter is the application name -->
