<?xml version="1.0" encoding="utf-8"?>
<resources xmlns:tools="http://schemas.android.com/tools" xmlns:moz="http://mozac.org/tools">
    <!-- App name for private browsing mode. The first parameter is the name of the app defined in app_name (for example: Fenix)-->
    <string name="app_name_private_5">Хосусый %s</string>
    <!-- App name for private browsing mode. The first parameter is the name of the app defined in app_name (for example: Fenix)-->
    <string name="app_name_private_4">%s (Хосусый)</string>

    <!-- Home Fragment -->
    <!-- Content description (not visible, for screen readers etc.): "Three dot" menu button. -->
    <string name="content_description_menu">Күбрәк опцияләр</string>
    <!-- Content description (not visible, for screen readers etc.): "Private Browsing" menu button. -->
    <string name="content_description_private_browsing_button">Хосусый гизү режимын кабызу</string>
    <!-- Content description (not visible, for screen readers etc.): "Private Browsing" menu button. -->
    <string name="content_description_disable_private_browsing_button">Хосусый гизү режимын сүндерү</string>
    <!-- Placeholder text shown in the search bar before a user enters text for the default engine -->
    <string name="search_hint">Эзләү яки адрес язу</string>
    <!-- Placeholder text shown in the search bar before a user enters text for a general engine -->
    <string name="search_hint_general_engine">Интернетта эзләү</string>
    <!-- Placeholder text shown in search bar when using history search -->
    <string name="history_search_hint">Тарихтан эзләү</string>
    <!-- Placeholder text shown in search bar when using bookmarks search -->
    <string name="bookmark_search_hint">Кыстыргычлардан эзләү</string>
    <!-- Placeholder text shown in search bar when using tabs search -->
    <string name="tab_search_hint">Таблардан эзләү</string>
    <!-- Placeholder text shown in the search bar when using application search engines -->
    <string name="application_search_hint">Эзләнәсе сүзләрне кертү</string>
    <!-- No Open Tabs Message Description -->
    <string name="no_open_tabs_description">Сезнең ачык таблар монда күрсәтеләчәк.</string>
    <!-- No Private Tabs Message Description -->
    <string name="no_private_tabs_description">Сезнең хосусый таблар монда күрсәтеләчәк.</string>
    <!-- Tab tray multi select title in app bar. The first parameter is the number of tabs selected -->
    <string name="tab_tray_multi_select_title">%1$d сайланган</string>
    <!-- Label of button in create collection dialog for creating a new collection  -->
    <string name="tab_tray_add_new_collection">Яңа җыентык өстәү</string>
    <!-- Label of editable text in create collection dialog for naming a new collection  -->
    <string name="tab_tray_add_new_collection_name">Исем</string>
    <!-- Label of button in save to collection dialog for selecting a current collection  -->
    <string name="tab_tray_select_collection">Җыентыкны сайлау</string>
    <!-- Content description for close button while in multiselect mode in tab tray -->
    <string name="tab_tray_close_multiselect_content_description">Күп сайлау режимыннан чыгу</string>
    <!-- Content description for save to collection button while in multiselect mode in tab tray -->
    <string name="tab_tray_collection_button_multiselect_content_description">Сайланган табларны җыентыкка өстәү</string>


    <!-- Content description on checkmark while tab is selected in multiselect mode in tab tray -->
    <string name="tab_tray_multiselect_selected_content_description">Сайланган</string>

    <!-- Home - Recently saved bookmarks -->
    <!-- Title for the home screen section with recently saved bookmarks. -->
    <string name="recently_saved_title">Күптән түгел сакланган</string>
    <!-- Content description for the button which navigates the user to show all of their saved bookmarks. -->
    <string name="recently_saved_show_all_content_description_2">Барлык сакланган кыстыргычларны да күрсәтү</string>

    <!-- Text for the menu button to remove a recently saved bookmark from the user's home screen -->
    <string name="recently_saved_menu_item_remove">Бетерү</string>

    <!-- About content. The first parameter is the name of the application. (For example: Fenix) -->
    <string name="about_content">%1$s Mozilla тарафыннан җитештерелә.</string>

    <string name="private_browsing_common_myths">
       Хосусый гизү турында киң таралган мифлар
    </string>

    <!-- Text for the positive button to accept adding a Private Browsing shortcut to the Home screen -->
    <string name="private_mode_cfr_pos_button_text">Өй экранына өстәү</string>
    <!-- Text for the negative button to decline adding a Private Browsing shortcut to the Home screen -->
    <string name="cfr_neg_button_text">Юк, рәхмәт</string>

    <!-- Text for the positive action button -->
    <string name="open_in_app_cfr_positive_button_text">Көйләүләргә күчү</string>

    <!-- Text for the negative action button -->
    <string name="open_in_app_cfr_negative_button_text">Яшерү</string>

    <!-- Text displayed that links to website containing documentation about the "Total cookie protection" feature. -->
    <string name="tcp_cfr_learn_more">Cookie файлларыннан тулысынча саклау турында мәгълүмат алу</string>

    <!-- Text for the info dialog when camera permissions have been denied but user tries to access a camera feature. -->
    <string name="camera_permissions_needed_message">Камера куллануга рөхсәт кирәк. Android көйләүләренә кереп, &quot;рөхсәтләр&quot; дигән битне ачып, &quot;рөхсәт итү&quot; дигәнгә басыгыз.</string>
    <!-- Text for the positive action button to go to Android Settings to grant permissions. -->
    <string name="camera_permissions_needed_positive_button_text">Көйләүләргә күчү</string>
    <!-- Text for the negative action button to dismiss the dialog. -->
    <string name="camera_permissions_needed_negative_button_text">Яшерү</string>

    <!-- Text for the positive action button to go to Settings for auto close tabs. -->
    <string name="tab_tray_close_tabs_banner_positive_button_text">Опцияләрне карау </string>
    <!-- Text for the negative action button to dismiss the Close Tabs Banner. -->
    <string name="tab_tray_close_tabs_banner_negative_button_text">Яшерү</string>

    <!-- Text for the banner message to tell users about our inactive tabs feature. -->
    <string name="tab_tray_inactive_onboarding_message">Ике атна эчендә каралмаган таблар монда күчереләчәк.</string>
    <!-- Text for the action link to go to Settings for inactive tabs. -->
    <string name="tab_tray_inactive_onboarding_button_text">Көйләүләрдә сүндерү</string>
    <!-- Text for title for the auto-close dialog of the inactive tabs. -->
    <string name="tab_tray_inactive_auto_close_title">Бер айдан соң автоматик рәвештә ябылсынмы?</string>
    <!-- Content description for close button in the auto-close dialog of the inactive tabs. -->
    <string name="tab_tray_inactive_auto_close_button_content_description">Ябу</string>

    <!-- Text for turn on auto close tabs button in the auto-close dialog of the inactive tabs. -->
    <string name="tab_tray_inactive_turn_on_auto_close_button_2">Автоматик рәвештә ябуны кабызу</string>


    <!-- Home screen icons - Long press shortcuts -->
    <!-- Shortcut action to open new tab -->
    <string name="home_screen_shortcut_open_new_tab_2">Яңа таб</string>
    <!-- Shortcut action to open new private tab -->
    <string name="home_screen_shortcut_open_new_private_tab_2">Яңа хосусый таб</string>

    <!-- Recent Tabs -->
    <!-- Header text for jumping back into the recent tab in the home screen -->
    <string name="recent_tabs_header">Кире кайту</string>
    <!-- Button text for showing all the tabs in the tabs tray -->
    <string name="recent_tabs_show_all">Барысын да күрсәтү</string>

    <!-- Content description for the button which navigates the user to show all recent tabs in the tabs tray. -->
    <string name="recent_tabs_show_all_content_description_2">Барлың соңгы табларны күрсәтү төймәсе</string>

<<<<<<< HEAD
=======
    <!-- Text for button in synced tab card that opens synced tabs tray -->
    <string name="recent_tabs_see_all_synced_tabs_button_text">Барлык синхронланган табларны карау</string>
    <!-- Accessibility description for device icon used for recent synced tab -->
    <string name="recent_tabs_synced_device_icon_content_description">Синхронланган җиһаз</string>
>>>>>>> fa51e99d
    <!-- Text for the dropdown menu to remove a recent synced tab from the homescreen -->
    <string name="recent_synced_tab_menu_item_remove">Бетерү</string>
    <!-- Text for the menu button to remove a grouped highlight from the user's browsing history
         in the Recently visited section -->
    <string name="recent_tab_menu_item_remove">Бетерү</string>

    <!-- History Metadata -->
    <!-- Header text for a section on the home screen that displays grouped highlights from the
         user's browsing history, such as topics they have researched or explored on the web -->
    <string name="history_metadata_header_2">Соңгы каралган</string>
    <!-- Text for the menu button to remove a grouped highlight from the user's browsing history
         in the Recently visited section -->
    <string name="recently_visited_menu_item_remove">Бетерү</string>

    <!-- Content description for the button which navigates the user to show all of their history. -->
    <string name="past_explorations_show_all_content_description_2">Тарихны тулысынча күрсәтү</string>

    <!-- Browser Fragment -->
    <!-- Content description (not visible, for screen readers etc.): Navigate backward (browsing history) -->
    <string name="browser_menu_back">Артка</string>
    <!-- Content description (not visible, for screen readers etc.): Navigate forward (browsing history) -->
    <string name="browser_menu_forward">Алга</string>
    <!-- Content description (not visible, for screen readers etc.): Refresh current website -->
    <string name="browser_menu_refresh">Яңарту</string>
    <!-- Content description (not visible, for screen readers etc.): Stop loading current website -->
    <string name="browser_menu_stop">Туктату</string>
    <!-- Browser menu button that opens the addon manager -->
    <string name="browser_menu_add_ons">Кушымчалар</string>
    <!-- Browser menu button that opens account settings -->
    <string name="browser_menu_account_settings">Хисап турында мәгълүмат</string>
    <!-- Text displayed when there are no add-ons to be shown -->
    <string name="no_add_ons">Монда кушымчалар юк</string>
    <!-- Browser menu button that sends a user to help articles -->
    <string name="browser_menu_help">Ярдәм</string>
    <!-- Browser menu button that sends a to a the what's new article -->
    <string name="browser_menu_whats_new">Яңалыклар</string>
    <!-- Browser menu button that opens the settings menu -->
    <string name="browser_menu_settings">Көйләүләр</string>
    <!-- Browser menu button that opens a user's library -->
    <string name="browser_menu_library">Китапханә</string>
    <!-- Browser menu toggle that requests a desktop site -->
    <string name="browser_menu_desktop_site">Сайтның компьютер версиясе</string>
    <!-- Browser menu toggle that adds a shortcut to the site on the device home screen. -->
    <string name="browser_menu_add_to_homescreen">Өй экранына өстәү</string>
    <!-- Browser menu toggle that installs a Progressive Web App shortcut to the site on the device home screen. -->
    <string name="browser_menu_install_on_homescreen">Урнаштыру</string>
    <!-- Content description (not visible, for screen readers etc.) for the Resync tabs button -->
    <string name="resync_button_content_description">Яңадан синхронлау</string>
    <!-- Browser menu button that opens the find in page menu -->
    <string name="browser_menu_find_in_page">Биттән табу</string>
    <!-- Browser menu button that saves the current tab to a collection -->
    <string name="browser_menu_save_to_collection_2">Җыентыкка саклау</string>
    <!-- Browser menu button that open a share menu to share the current site -->
    <string name="browser_menu_share">Уртаклашу</string>
    <!-- Browser menu button shown in custom tabs that opens the current tab in Fenix
        The first parameter is the name of the app defined in app_name (for example: Fenix) -->
    <string name="browser_menu_open_in_fenix">%1$s белән ачу</string>
    <!-- Browser menu text shown in custom tabs to indicate this is a Fenix tab
        The first parameter is the name of the app defined in app_name (for example: Fenix) -->
    <string name="browser_menu_powered_by">%1$s НИГЕЗЕНДӘ</string>
    <!-- Browser menu text shown in custom tabs to indicate this is a Fenix tab
        The first parameter is the name of the app defined in app_name (for example: Fenix) -->
    <string name="browser_menu_powered_by2">%1$s нигезендә</string>

    <!-- Browser menu button to put the current page in reader mode -->
    <string name="browser_menu_read">Уку режимы</string>
    <!-- Browser menu button content description to close reader mode and return the user to the regular browser -->
    <string name="browser_menu_read_close">Уку режимын ябу</string>
    <!-- Browser menu button to open the current page in an external app -->
    <string name="browser_menu_open_app_link">Кушымтада ачу</string>

    <!-- Browser menu button to show reader view appearance controls e.g. the used font type and size -->
    <string name="browser_menu_customize_reader_view">Уку режимын яраклаштыру</string>
    <!-- Browser menu label for adding a bookmark -->
    <string name="browser_menu_add">Өстәү</string>
    <!-- Browser menu label for editing a bookmark -->
    <string name="browser_menu_edit">Үзгәртү</string>

    <!-- Button shown on the home page that opens the Customize home settings -->
    <string name="browser_menu_customize_home_1">Баш битне көйләү</string>
    <!-- Browser Toolbar -->
    <!-- Content description for the Home screen button on the browser toolbar -->
    <string name="browser_toolbar_home">Өй экран</string>

    <!-- Locale Settings Fragment -->
    <!-- Content description for tick mark on selected language -->
    <string name="a11y_selected_locale_content_description">Сайланган тел </string>

    <!-- Text for default locale item -->
    <string name="default_locale_text">Җиһаз теленә иярү</string>
    <!-- Placeholder text shown in the search bar before a user enters text -->
    <string name="locale_search_hint">Телне эзләү</string>

    <!-- Search Fragment -->
    <!-- Button in the search view that lets a user search by scanning a QR code -->
    <string name="search_scan_button">Сканерлау</string>
    <!-- Button in the search view that lets a user change their search engine -->
    <string name="search_engine_button">Эзләү системасы</string>
    <!-- Button in the search view when shortcuts are displayed that takes a user to the search engine settings -->
    <string name="search_shortcuts_engine_settings">Эзләү системасы көйләүләре</string>
    <!-- Button in the search view that lets a user navigate to the site in their clipboard -->
    <string name="awesomebar_clipboard_title">Сылтаманы алмашу буферыннан алу</string>
    <!-- Button in the search suggestions onboarding that allows search suggestions in private sessions -->
    <string name="search_suggestions_onboarding_allow_button">Рөхсәт итү</string>
    <!-- Button in the search suggestions onboarding that does not allow search suggestions in private sessions -->
    <string name="search_suggestions_onboarding_do_not_allow_button">Рөхсәт итмәү</string>
    <!-- Search suggestion onboarding hint title text -->
    <string name="search_suggestions_onboarding_title">Хосусый сессияләрдә эзләү тәкъдимнәрен рөхсәт итәргәме?</string>
    <!-- Search suggestion onboarding hint description text, first parameter is the name of the app defined in app_name (for example: Fenix)-->
    <string name="search_suggestions_onboarding_text">%s Сез адрес юлында язган һәрнәрсәне дә стандарт эзләү системагыз белән уртаклашачак.</string>

    <!-- Search engine suggestion title text. The first parameter is the name of teh suggested engine-->
    <string name="search_engine_suggestions_title">%s ярдәмендә эзләү</string>

    <!-- Search engine suggestion description text -->
    <string name="search_engine_suggestions_description">Адрес юлыннан турыдан-туры эзләү</string>

    <!-- Menu option in the search selector menu to open the search settings -->
    <string name="search_settings_menu_item">Эзләү көйләүләре</string>

<<<<<<< HEAD
    <!-- Text for the button dismiss the screen and move on with the flow -->
    <string name="juno_onboarding_default_browser_negative_button">Хәзер түгел</string>
=======
    <!-- Header text for the search selector menu -->
    <string name="search_header_menu_item_2">Бу юлы монда эзләү:</string>

    <!-- Home onboarding dialog welcome screen title text. -->
    <string name="onboarding_home_welcome_title_2">Шәхсирәк бер интернетка рәхим итегез</string>
    <!-- Home onboarding dialog welcome screen description text. -->
    <string name="onboarding_home_welcome_description">Күптөслерәк. Хосусыйрак. Элеккечә табыш өчен түгел, кешеләр өчен.</string>
    <!-- Home onboarding dialog sign into sync screen title text. -->
    <string name="onboarding_home_sync_title_3">Җиһаздан җиһазга күчү тагын да җиңеләйде</string>
    <!-- Home onboarding dialog sign into sync screen description text. -->
    <string name="onboarding_home_sync_description">Хәзер баш биттә күренүче, башка җиһазларыгыздагы табларны сайлап, туктаган җирегездән дәвам итегез.</string>
    <!-- Text for the button to continue the onboarding on the home onboarding dialog. -->
    <string name="onboarding_home_get_started_button">Башлап җибәрү</string>
    <!-- Text for the button to navigate to the sync sign in screen on the home onboarding dialog. -->
    <string name="onboarding_home_sign_in_button">Керү</string>
    <!-- Text for the button to skip the onboarding on the home onboarding dialog. -->
    <string name="onboarding_home_skip_button">Калдырып тору</string>
    <!-- Onboarding home screen sync popup dialog message, shown on top of Recent Synced Tabs in the Jump back in section. -->
    <string name="sync_cfr_message">Сезнең таблар синхронлана! Башка җиһазыгызда туктап калган җирегездән дәвам итегез.</string>
    <!-- Content description (not visible, for screen readers etc.): Close button for the home onboarding dialog -->
    <string name="onboarding_home_content_description_close_button">Ябу</string>

    <!-- Notification pre-permission dialog -->
    <!-- Enable notification pre permission dialog title
        The first parameter is the name of the app defined in app_name (for example: Fenix) -->
    <string name="onboarding_home_enable_notifications_title">Искәртүләр Сезгә %s ярдәмендә күбрәк эш эшләргә ярдәм итә</string>
    <!-- Text for the button to request notification permission on the device -->
    <string name="onboarding_home_enable_notifications_positive_button">Дәвам итү</string>
    <!-- Text for the button to not request notification permission on the device and dismiss the dialog -->
    <string name="onboarding_home_enable_notifications_negative_button">Хәзер түгел</string>

    <!-- Juno first user onboarding flow experiment -->
    <!-- Title for set firefox as default browser screen.
        The first parameter is the name of the app defined in app_name (for example: Fenix) -->
    <string name="juno_onboarding_default_browser_title">%s-ны көн саен куллана торган браузерыгыз итегез</string>
    <!-- Title for set firefox as default browser screen used by Nimbus experiments. Nimbus experiments do not support string placeholders.
        Note: The word "Firefox" should NOT be translated -->
    <string name="juno_onboarding_default_browser_title_nimbus" tools:ignore="UnusedResources">Firefox-ны көн саен куллана торган браузерыгыз итегез</string>
    <!-- Text for the link to the privacy notice webpage for set as firefox default browser screen.
    This is part of the string with the key "juno_onboarding_default_browser_description". -->
    <string name="juno_onboarding_default_browser_description_link_text">хосусыйлык аңлатмасы</string>
    <!-- Text for the button to set firefox as default browser on the device -->
    <string name="juno_onboarding_default_browser_positive_button">Төп браузер итеп билгеләү</string>
    <!-- Text for the button dismiss the screen and move on with the flow -->
    <string name="juno_onboarding_default_browser_negative_button">Хәзер түгел</string>
    <!-- Text for the button to sign in to sync on the device -->
    <string name="juno_onboarding_sign_in_positive_button">Керү</string>
    <!-- Text for the button dismiss the screen and move on with the flow -->
    <string name="juno_onboarding_sign_in_negative_button">Хәзер түгел</string>
    <!-- Title for enable notification permission screen.
        The first parameter is the name of the app defined in app_name (for example: Fenix) -->
    <string name="juno_onboarding_enable_notifications_title">Искәртүләр Сезгә %s белән күбрәк эш эшләргә ярдәм итә</string>
>>>>>>> fa51e99d
    <!-- Text for the button to request notification permission on the device -->
    <string name="juno_onboarding_enable_notifications_positive_button">Искәртүләрне кабызу</string>

    <!-- Text for the button dismiss the screen and move on with the flow -->
    <string name="juno_onboarding_enable_notifications_negative_button">Хәзер түгел</string>

    <!-- Search Widget -->
    <!-- Content description for searching with a widget. The first parameter is the name of the application.-->
    <string name="search_widget_content_description_2">Яңа %1$s табы ачу</string>
    <!-- Text preview for smaller sized widgets -->
    <string name="search_widget_text_short">Эзләү</string>

    <!-- Text preview for larger sized widgets -->
    <string name="search_widget_text_long">Интернетта эзләү</string>

    <!-- Content description (not visible, for screen readers etc.): Voice search -->
    <string name="search_widget_voice">Тавышлы эзләү</string>

    <!-- Preferences -->
    <!-- Title for the settings page-->
    <string name="settings">Көйләүләр</string>
    <!-- Preference category for general settings -->
    <string name="preferences_category_general">Гомуми</string>
    <!-- Preference category for all links about Fenix -->
    <string name="preferences_category_about">Хакында</string>
    <!-- Preference for settings related to changing the default search engine -->
    <string name="preferences_default_search_engine">Стандарт эзләү системасы</string>
    <!-- Preference for settings related to Search -->
    <string name="preferences_search">Эзләү</string>
    <!-- Preference for settings related to Search address bar -->
    <string name="preferences_search_address_bar">Адрес юлы</string>
    <!-- Preference link to rating Fenix on the Play Store -->
    <string name="preferences_rate">Google Play-да бәяләү</string>
    <!-- Preference linking to about page for Fenix
        The first parameter is the name of the app defined in app_name (for example: Fenix) -->
    <string name="preferences_about">%1$s турында</string>
    <!-- Preference for settings related to changing the default browser -->
    <string name="preferences_set_as_default_browser">Стандарт браузер итеп билгеләү</string>
    <!-- Preference category for advanced settings -->
    <string name="preferences_category_advanced">Киңәйтелгән</string>
    <!-- Preference category for privacy and security settings -->
    <string name="preferences_category_privacy_security">Хосусыйлык һәм хәвефсезлек</string>
    <!-- Preference for advanced site permissions -->
    <string name="preferences_site_permissions">Сайт рөхсәтләре</string>
    <!-- Preference for private browsing options -->
    <string name="preferences_private_browsing_options">Хосусый гизү</string>
    <!-- Preference for opening links in a private tab-->
    <string name="preferences_open_links_in_a_private_tab">Сылтаманы xосусый биттә ачу</string>
    <!-- Preference for allowing screenshots to be taken while in a private tab-->
    <string name="preferences_allow_screenshots_in_private_mode">Хосусый гизү режимында скриншотларны рөхсәт итү</string>
    <!-- Will inform the user of the risk of activating Allow screenshots in private browsing option -->
    <string name="preferences_screenshots_in_private_mode_disclaimer">Рөхсәт ителсә, берничә кушымта ачык булганда хосусый таблар да күренәчәк</string>
    <!-- Preference for adding private browsing shortcut -->
    <string name="preferences_add_private_browsing_shortcut">Хосусый гизү ярлыгын өстәү</string>

    <!-- Preference for enabling "HTTPS-Only" mode -->
    <string name="preferences_https_only_title">Тик-HTTPS режимы</string>

    <!-- Preference for removing cookie/consent banners from sites automatically. See reduce_cookie_banner_summary for additional context. -->
    <string name="preferences_cookie_banner_reduction">Куки баннерларын киметү</string>
    <!-- Preference for rejecting or removing as many cookie/consent banners as possible on sites. See reduce_cookie_banner_summary for additional context. -->
    <string name="reduce_cookie_banner_option">Куки баннерларын киметү</string>
    <!-- Summary of cookie banner handling preference if the setting disabled is set to off -->
    <string name="reduce_cookie_banner_option_off">Сүнгән</string>
    <!-- Summary of cookie banner handling preference if the setting enabled is set to on -->
    <string name="reduce_cookie_banner_option_on">Кабынган</string>

    <!-- Summary for the preference for rejecting all cookies whenever possible. The first parameter is the application name -->
    <string name="reduce_cookie_banner_summary_1">%1$s куки баннерларындагы куки сорауларын автоматик рәвештә кире кагарга тырыша.</string>
    <!-- Text for indicating cookie banner handling is off this site, this is shown as part of the protections panel with the tracking protection toggle -->
    <string name="reduce_cookie_banner_off_for_site">Бу сайт өчен cүнгән</string>
    <!-- Text for cancel button indicating that cookie banner reduction is not supported for the current site, this is shown as part of the cookie banner details view. -->
    <string name="cookie_banner_handling_details_site_is_not_supported_cancel_button">Баш тарту</string>
    <!-- Text for title indicating that cookie banner reduction is not supported for the current site, this is shown as part of the cookie banner details view. -->
<<<<<<< HEAD
    <string name="cookie_banner_handling_details_site_is_not_supported_title">Cookie баннерларын киметү</string>
=======
    <string name="cookie_banner_handling_details_site_is_not_supported_title" moz:RemovedIn="114" tools:ignore="UnusedResources">Cookie баннерларын киметү</string>
>>>>>>> fa51e99d
    <!-- Text for indicating cookie banner handling is on this site, this is shown as part of the protections panel with the tracking protection toggle -->
    <string name="reduce_cookie_banner_on_for_site">Бу сайт өчен кабынган</string>
    <!-- Text for indicating cookie banner handling is currently not supported for this site, this is shown as part of the protections panel with the tracking protection toggle -->
    <string name="reduce_cookie_banner_unsupported_site">Бу сайт хәзерге вакытта танылмый</string>
    <!-- Remind me later text button for the onboarding dialog -->
    <string name="reduce_cookie_banner_dialog_not_now_button">Хәзер түгел</string>
<<<<<<< HEAD
    <!-- Change setting text button, for the dialog use on the control branch of the experiment to determine which context users engaged the most -->
    <string name="reduce_cookie_banner_control_experiment_dialog_change_setting_button" moz:RemovedIn="112" tools:ignore="UnusedResources">Баннерларны ябу</string>
    <!-- Change setting text button, for the dialog use on the variant 2 branch of the experiment to determine which context users engaged the most -->
    <string name="reduce_cookie_banner_variant_2_experiment_dialog_change_setting_button" moz:RemovedIn="112" tools:ignore="UnusedResources">Рөхсәт итү</string>
=======
>>>>>>> fa51e99d
    <!-- Change setting text button, for the cookie banner re-engagement dialog -->
    <string name="reduce_cookie_banner_dialog_change_setting_button">Рөхсәт итү</string>

    <!-- Summary of https only preference if https only is set to off -->
    <string name="preferences_https_only_off">Сүнгән</string>
    <!-- Summary of https only preference if https only is set to on in all tabs -->
    <string name="preferences_https_only_on_all">Барлык табларда да кабынган</string>
    <!-- Summary of https only preference if https only is set to on in private tabs only -->
    <string name="preferences_https_only_on_private">Хосусый табларда кабынган</string>
    <!-- Preference for accessibility -->
    <string name="preferences_accessibility">Кулайлык</string>
    <!-- Preference to override the Firefox Account server -->
    <string name="preferences_override_fxa_server">Үзгә Firefox Хисап серверы</string>
    <!-- Preference to override the Sync token server -->
    <string name="preferences_override_sync_tokenserver">Үзгә Синхронлау серверы</string>
    <!-- Toast shown after updating the FxA/Sync server override preferences -->
    <string name="toast_override_fxa_sync_server_done">Firefox Хисап/Синхронлау серверы үзгәртелгән. Үзгәртүләрне гамәлгә ашыру өчен кушымтадан чыгу…</string>
    <!-- Preference category for account information -->
    <string name="preferences_category_account">Хисап язмасы</string>
    <!-- Preference for changing where the toolbar is positioned -->
    <string name="preferences_toolbar">Кораллар панеле</string>
    <!-- Preference for changing default theme to dark or light mode -->
    <string name="preferences_theme">Тема</string>
    <!-- Preference for customizing the home screen -->
    <string name="preferences_home_2">Баш бит</string>
    <!-- Preference for gestures based actions -->
    <string name="preferences_gestures">Ишарәләр</string>
    <!-- Preference for settings related to visual options -->
    <string name="preferences_customize">Яраклаштыру</string>
    <!-- Preference shown instead of account display name while account profile information isn't available yet. -->
    <string name="preferences_account_default_name">Firefox хисап язмасы</string>
    <!-- Preference text for account title when there was an error syncing FxA -->
    <string name="preferences_account_sync_error">Синхронлауны дәвам итү өчен яңадан тоташыгыз</string>
    <!-- Preference for language -->
    <string name="preferences_language">Тел</string>


    <!-- Preference for data choices -->
    <string name="preferences_data_choices">Бирелгәннәрне сайлау</string>
    <!-- Preference for data collection -->
    <string name="preferences_data_collection">Мәгълүмат туплау</string>
    <!-- Preference for developers -->
    <string name="preferences_remote_debugging">USB аркылы хаталарны ерактан төзәтү</string>
    <!-- Preference title for switch preference to show search engines -->
    <string name="preferences_show_search_engines">Эзләү системаларын күрсәтү</string>
    <!-- Preference title for switch preference to show search suggestions -->
    <string name="preferences_show_search_suggestions">Эзләү тәкъдимнәрен күрсәтү</string>
    <!-- Preference title for switch preference to show voice search button -->
    <string name="preferences_show_voice_search">Тавышлы эзләүне күрсәтү</string>
    <!-- Preference title for switch preference to show search suggestions also in private mode -->
    <string name="preferences_show_search_suggestions_in_private">Хосусый сессияләрдә күрсәтү</string>
    <!-- Preference title for switch preference to show a clipboard suggestion when searching -->
    <string name="preferences_show_clipboard_suggestions">Алмаш буферы тәкъдимнәрен күрсәтү</string>
    <!-- Preference title for switch preference to suggest browsing history when searching -->
    <string name="preferences_search_browsing_history">Гизү тарихыннан эзләү</string>
    <!-- Preference title for switch preference to suggest bookmarks when searching -->
    <string name="preferences_search_bookmarks">Кыстыргычлардан эзләү</string>
    <!-- Preference title for switch preference to suggest synced tabs when searching -->
    <string name="preferences_search_synced_tabs">Синхронланган табларны эзләү</string>
    <!-- Preference for account settings -->
    <string name="preferences_account_settings">Хисап язмасы көйләүләре</string>
    <!-- Preference for enabling url autocomplete-->
    <string name="preferences_enable_autocomplete_urls">URL aдресларын автотәмамлау</string>
    <!-- Preference for open links in third party apps -->
    <string name="preferences_open_links_in_apps">Сылтамаларны кушымталарда ачу</string>
    <!-- Preference for open download with an external download manager app -->
    <string name="preferences_external_download_manager">Тышкы йөкләп алу менеджеры</string>
    <!-- Preference for add_ons -->
    <string name="preferences_addons">Кушымчалар</string>
    <!-- Preference for notifications -->
    <string name="preferences_notifications">Искәртүләр</string>

    <!-- Add-on Preferences -->
    <!-- Preference to customize the configured AMO (addons.mozilla.org) collection -->
    <string name="preferences_customize_amo_collection">Үзгә кушымчалар җыентыгы</string>
    <!-- Button caption to confirm the add-on collection configuration -->
    <string name="customize_addon_collection_ok">ОК</string>
    <!-- Button caption to abort the add-on collection configuration -->
    <string name="customize_addon_collection_cancel">Баш тарту</string>

    <!-- Hint displayed on input field for custom collection name -->
    <string name="customize_addon_collection_hint">Җыентык исеме</string>
    <!-- Hint displayed on input field for custom collection user ID-->
    <string name="customize_addon_collection_user_hint">Җыентык иясе (Кулланучы ID)</string>

    <!-- Toast shown after confirming the custom add-on collection configuration -->
    <string name="toast_customize_addon_collection_done">Кушымчалар җыентыгы үзгәртелгән. Үзгәртүләрне гамәлгә ашыру өчен кушымтадан чыгу…</string>

    <!-- Customize Home -->
    <!-- Header text for jumping back into the recent tab in customize the home screen -->
    <string name="customize_toggle_jump_back_in">Кире кайту</string>
    <!-- Title for the customize home screen section with recently saved bookmarks. -->
    <string name="customize_toggle_recent_bookmarks">Соңгы кыстыргычлар</string>
    <!-- Title for the customize home screen section with recently visited. Recently visited is
    a section where users see a list of tabs that they have visited in the past few days -->
    <string name="customize_toggle_recently_visited">Соңгы каралганнар</string>

    <!-- Title for the opening wallpaper settings screen -->
    <string name="customize_wallpapers">Фон рәсемнәр</string>
    <!-- Title for the customize home screen section with sponsored shortcuts. -->
    <string name="customize_toggle_contile">Иганәче ярлыклары</string>

    <!-- Wallpapers -->
    <!-- Content description for various wallpapers. The first parameter is the name of the wallpaper -->
    <string name="wallpapers_item_name_content_description">Фон рәсем элементы: %1$s</string>
    <!-- Snackbar message for when wallpaper is selected -->
    <string name="wallpaper_updated_snackbar_message">Фон рәсем яңартылды!</string>
    <!-- Snackbar label for action to view selected wallpaper -->
    <string name="wallpaper_updated_snackbar_action">Карау</string>

    <!-- Add-on Installation from AMO-->
    <!-- Error displayed when user attempts to install an add-on from AMO (addons.mozilla.org) that is not supported -->
    <string name="addon_not_supported_error">Кушымчаны кулланып булмый</string>
    <!-- Error displayed when user attempts to install an add-on from AMO (addons.mozilla.org) that is already installed -->
    <string name="addon_already_installed">Кушымча урнаштырылган инде</string>

    <!-- Account Preferences -->
    <!-- Preference for triggering sync -->
    <string name="preferences_sync_now">Хәзер синхронлау</string>
    <!-- Preference category for sync -->
    <string name="preferences_sync_category">Ниләрне синхронларга икәнен сайлагыз</string>
    <!-- Preference for syncing history -->
    <string name="preferences_sync_history">Тарих</string>
    <!-- Preference for syncing bookmarks -->
    <string name="preferences_sync_bookmarks">Кыстыргычлар</string>
    <!-- Preference for syncing logins -->
    <string name="preferences_sync_logins">Логиннар</string>
    <!-- Preference for syncing tabs -->
    <string name="preferences_sync_tabs_2">Ачык битләр</string>
    <!-- Preference for signing out -->
    <string name="preferences_sign_out">Чыгу</string>
    <!-- Preference displays and allows changing current FxA device name -->
    <string name="preferences_sync_device_name">Җиһаз исеме</string>
    <!-- Text shown when user enters empty device name -->
    <string name="empty_device_name_error">Җиһаз исеме буш була алмый.</string>
    <!-- Label indicating that sync is in progress -->
    <string name="sync_syncing_in_progress">Синхронлау…</string>
    <!-- Label summary indicating that sync failed. The first parameter is the date stamp showing last time it succeeded -->
    <string name="sync_failed_summary">Синхронлау барып чыкмады. Соңгы синхронлау: %s</string>
    <!-- Label summary showing never synced -->
    <string name="sync_failed_never_synced_summary">Синхронлау барып чыкмады. Соңгы синхронлау: һичкайчан</string>
    <!-- Label summary the date we last synced. The first parameter is date stamp showing last time synced -->
    <string name="sync_last_synced_summary">Соңгы синхронлау: %s</string>
    <!-- Label summary showing never synced -->
    <string name="sync_never_synced_summary">Соңгы синхронлау: һичкайчан</string>
    <!-- Text for displaying the default device name.
        The first parameter is the application name, the second is the device manufacturer name
        and the third is the device model. -->
    <string name="default_device_name_2">%1$s, %2$s %3$s</string>

    <!-- Preference for syncing credit cards -->
    <string name="preferences_sync_credit_cards">Кредит карталары</string>
    <!-- Preference for syncing addresses -->
    <string name="preferences_sync_address">Адреслар</string>

    <!-- Send Tab -->
    <!-- Name of the "receive tabs" notification channel. Displayed in the "App notifications" system settings for the app -->
    <string name="fxa_received_tab_channel_name">Башка җиһаздагы таблар</string>
    <!-- Description of the "receive tabs" notification channel. Displayed in the "App notifications" system settings for the app -->
    <string name="fxa_received_tab_channel_description">Башка Firefox җиһазларыннан алынган таблар өчен искәртүләр.</string>
    <!--  The body for these is the URL of the tab received  -->
    <string name="fxa_tab_received_notification_name">Таб кабул ителде</string>

    <!-- %s is the device name -->
    <string name="fxa_tab_received_from_notification_name">%s җиһазыннан таб</string>

    <!-- Advanced Preferences -->
    <!-- Preference for tracking protection exceptions -->
    <string name="preferences_tracking_protection_exceptions">Чыгармалар</string>
    <!-- Button in Exceptions Preference to turn on tracking protection for all sites (remove all exceptions) -->
    <string name="preferences_tracking_protection_exceptions_turn_on_for_all">Барлык сайтлар өчен дә кабызу</string>
    <!-- Text displayed when there are no exceptions, with learn more link that brings users to a tracking protection SUMO page -->
    <string name="exceptions_empty_message_learn_more_link">Күбрәк белү</string>

    <!-- Preference switch for usage and technical data collection -->
    <string name="preference_usage_data">Куллану турында һәм техник мәгълүматлар</string>
    <!-- Preference switch for marketing data collection -->
    <string name="preferences_marketing_data">Маркетинг мәгълүматлары</string>
    <!-- Title for studies preferences -->
    <string name="preference_experiments_2">Тикшеренүләр</string>
    <!-- Summary for studies preferences -->
    <string name="preference_experiments_summary_2">Mozilla-га тикшеренүләр урнаштырырга һәм үткәрергә рөхсәт итү</string>

    <!-- Preference for reconnecting to FxA sync -->
    <string name="preferences_sync_sign_in_to_reconnect">Яңадан тоташу өчен керегез</string>
    <!-- Preference for removing FxA account -->
    <string name="preferences_sync_remove_account">Хисап язмасын бетерү</string>

    <!-- Pairing Feature strings -->
    <!-- Instructions on how to access pairing -->
    <string name="pair_instructions_2"><![CDATA[<b>Firefox.com/pair</b> адресында күрсәтелгән QR кодны сканерлагыз]]></string>

    <!-- Toolbar Preferences -->
    <!-- Preference for using top toolbar -->
    <string name="preference_top_toolbar">Өстә</string>

    <!-- Preference for using bottom toolbar -->
    <string name="preference_bottom_toolbar">Аста</string>

    <!-- Theme Preferences -->
    <!-- Preference for using light theme -->
    <string name="preference_light_theme">Ачык төсле</string>
    <!-- Preference for using dark theme -->
    <string name="preference_dark_theme">Караңгы төсле</string>

    <!-- Preference for using using dark or light theme automatically set by battery -->
    <string name="preference_auto_battery_theme">Батареяны саклау режимын исәпкә алу</string>
    <!-- Preference for using following device theme -->
    <string name="preference_follow_device_theme">Җиһаз темасына иярү</string>

    <!-- Gestures Preferences-->
    <!-- Preferences for using pull to refresh in a webpage -->
    <string name="preference_gestures_website_pull_to_refresh">Яңарту өчен тартыгыз</string>

    <!-- Preference for using the dynamic toolbar -->
    <string name="preference_gestures_dynamic_toolbar">Кораллар панелен яшерү өчен әйләндерегез</string>
    <!-- Preference for switching tabs by swiping horizontally on the toolbar -->
    <string name="preference_gestures_swipe_toolbar_switch_tabs">Табларны алыштыру өчен кораллар панелен кырыйга сөйрәгез</string>
    <!-- Preference for showing the opened tabs by swiping up on the toolbar-->
    <string name="preference_gestures_swipe_toolbar_show_tabs">Табларны ачу өчен кораллар панелен өскә таба сөйрәгез</string>

    <!-- Library -->
    <!-- Option in Library to open Downloads page -->
    <string name="library_downloads">Йөкләп алулар</string>
    <!-- Option in library to open Bookmarks page -->
    <string name="library_bookmarks">Кыстыргычлар</string>
    <!-- Option in library to open Desktop Bookmarks root page -->
    <string name="library_desktop_bookmarks_root">Компьютердагы кыстыргычлар</string>
    <!-- Option in library to open Desktop Bookmarks "menu" page -->
    <string name="library_desktop_bookmarks_menu">Кыстыргычлар менюсы</string>
    <!-- Option in library to open Desktop Bookmarks "toolbar" page -->
    <string name="library_desktop_bookmarks_toolbar">Кыстыргычлар панеле</string>
    <!-- Option in library to open Desktop Bookmarks "unfiled" page -->
    <string name="library_desktop_bookmarks_unfiled">Башка кыстыргычлар</string>
    <!-- Option in Library to open History page -->
    <string name="library_history">Тарих</string>
    <!-- Option in Library to open a new tab -->
    <string name="library_new_tab">Яңа таб</string>
    <!-- Settings Page Title -->
    <string name="settings_title">Көйләүләр</string>
    <!-- Content description (not visible, for screen readers etc.): "Close button for library settings" -->
    <string name="content_description_close_button">Ябу</string>

    <!-- Option in library for Recently Closed Tabs -->
    <string name="library_recently_closed_tabs">Күптән түгел ябылган таблар</string>
    <!-- Option in library to open Recently Closed Tabs page -->
    <string name="recently_closed_show_full_history">Тулы тарихны күрсәтү </string>
    <!-- Text to show users they have multiple tabs saved in the Recently Closed Tabs section of history.
    %d is a placeholder for the number of tabs selected. -->
    <string name="recently_closed_tabs">%d бит</string>
    <!-- Text to show users they have one tab saved in the Recently Closed Tabs section of history.
    %d is a placeholder for the number of tabs selected. -->
    <string name="recently_closed_tab">%d бит</string>

    <!-- Recently closed tabs screen message when there are no recently closed tabs -->
    <string name="recently_closed_empty_message">Монда күптән түгел ябылган таблар юк</string>

    <!-- Tab Management -->
    <!-- Title of preference for tabs management -->
    <string name="preferences_tabs">Таблар</string>
    <!-- Title of preference that allows a user to specify the tab view -->
    <string name="preferences_tab_view">Таб күренеше</string>
    <!-- Option for a list tab view -->
    <string name="tab_view_list">Исемлек</string>
    <!-- Option for a grid tab view -->
    <string name="tab_view_grid">Челтәр</string>
    <!-- Title of preference that allows a user to auto close tabs after a specified amount of time -->
    <string name="preferences_close_tabs">Табларны ябу</string>
    <!-- Option for auto closing tabs that will never auto close tabs, always allows user to manually close tabs -->
    <string name="close_tabs_manually">Кулдан</string>

    <!-- Option for auto closing tabs that will auto close tabs after one day -->
    <string name="close_tabs_after_one_day">Бер көннән соң</string>
    <!-- Option for auto closing tabs that will auto close tabs after one week -->
    <string name="close_tabs_after_one_week">Бер атнадан соң</string>
    <!-- Option for auto closing tabs that will auto close tabs after one month -->
    <string name="close_tabs_after_one_month">Бер айдан соң</string>

    <!-- Title of preference that allows a user to specify the auto-close settings for open tabs -->
    <string name="preference_auto_close_tabs" tools:ignore="UnusedResources">Ачык табларны автматик рәвештә оябу</string>

    <!-- Opening screen -->
    <!-- Title of a preference that allows a user to choose what screen to show after opening the app -->
    <string name="preferences_opening_screen">Башлангыч экран</string>
    <!-- Option for always opening the homepage when re-opening the app -->
    <string name="opening_screen_homepage">Баш бит</string>
    <!-- Option for always opening the user's last-open tab when re-opening the app -->
    <string name="opening_screen_last_tab">Соңгы таб</string>
    <!-- Option for always opening the homepage when re-opening the app after four hours of inactivity -->
    <string name="opening_screen_after_four_hours_of_inactivity">Дүрт сәгать хәрәкәтсезлектән соң баш бит</string>
    <!-- Summary for tabs preference when auto closing tabs setting is set to manual close-->
    <string name="close_tabs_manually_summary">Кулдан ябу</string>

    <!-- Summary for tabs preference when auto closing tabs setting is set to auto close tabs after one day-->
    <string name="close_tabs_after_one_day_summary">Бер көннән соң ябу</string>
    <!-- Summary for tabs preference when auto closing tabs setting is set to auto close tabs after one week-->
    <string name="close_tabs_after_one_week_summary">Бер атнадан соң ябу</string>
    <!-- Summary for tabs preference when auto closing tabs setting is set to auto close tabs after one month-->
    <string name="close_tabs_after_one_month_summary">Бер айдан соң ябу</string>

    <!-- Inactive tabs -->
    <!-- Category header of a preference that allows a user to enable or disable the inactive tabs feature -->
    <string name="preferences_inactive_tabs">Иске табларны актив булмаганга күчерү</string>
    <!-- Title of inactive tabs preference -->
    <string name="preferences_inactive_tabs_title">Ике атна эчендә каралмаган таблар актив булмаган бүлеккә күчереләчәк.</string>

    <!-- Studies -->
    <!-- Title of the remove studies button -->
    <string name="studies_remove">Бетерү</string>
    <!-- Title of the active section on the studies list -->
    <string name="studies_active">Актив</string>
    <!-- Learn more link for studies, links to an article for more information about studies. -->
    <string name="studies_learn_more">Күбрәк белү</string>
    <!-- Dialog message shown after removing a study -->
    <string name="studies_restart_app">Үзгәртүләрне гамәлгә ашыру өчен кушымта ябылачак</string>
    <!-- Dialog button to confirm the removing a study. -->
    <string name="studies_restart_dialog_ok">ОК</string>
    <!-- Dialog button text for canceling removing a study. -->
    <string name="studies_restart_dialog_cancel">Баш тарту</string>
    <!-- Toast shown after turning on/off studies preferences -->
    <string name="studies_toast_quit_application" tools:ignore="UnusedResources">Үзгәртүләрне гамәлгә ашыру өчен кушымтадан чыгу…</string>

    <!-- Sessions -->
    <!-- Title for the list of tabs -->
    <string name="tab_header_label">Ачык битләр</string>
    <!-- Title for the list of tabs in the current private session -->
    <string name="tabs_header_private_tabs_title">Хосусый таблар</string>
    <!-- Title for the list of tabs in the synced tabs -->
    <string name="tabs_header_synced_tabs_title">Синхронланган таблар</string>
    <!-- Content description (not visible, for screen readers etc.): Add tab button. Adds a news tab when pressed -->
    <string name="add_tab">Таб өстәү</string>
    <!-- Content description (not visible, for screen readers etc.): Add tab button. Adds a news tab when pressed -->
    <string name="add_private_tab">Хосусый таб өстәү </string>
    <!-- Text for the new tab button to indicate adding a new private tab in the tab -->
    <string name="tab_drawer_fab_content">Хосусый</string>
    <!-- Text for the new tab button to indicate syncing command on the synced tabs page -->
    <string name="tab_drawer_fab_sync">Синхронлау</string>


    <!-- Text shown in the menu for sharing all tabs -->
    <string name="tab_tray_menu_item_share">Барлык табларны уртаклашу</string>
    <!-- Text shown in the menu to view recently closed tabs -->
    <string name="tab_tray_menu_recently_closed">Күптән түгел ябылган таблар</string>
    <!-- Text shown in the tabs tray inactive tabs section -->
    <string name="tab_tray_inactive_recently_closed" tools:ignore="UnusedResources">Күптән түгел ябылган</string>
    <!-- Text shown in the menu to view account settings -->
    <string name="tab_tray_menu_account_settings">Хисап көйләүләре</string>
    <!-- Text shown in the menu to view tab settings -->
    <string name="tab_tray_menu_tab_settings">Таб көйләүләре</string>
    <!-- Text shown in the menu for closing all tabs -->
    <string name="tab_tray_menu_item_close">Барлык табларны да ябу</string>
    <!-- Text shown in the multiselect menu for bookmarking selected tabs. -->
    <string name="tab_tray_multiselect_menu_item_bookmark">Кыстыргыч</string>
    <!-- Text shown in the multiselect menu for closing selected tabs. -->
    <string name="tab_tray_multiselect_menu_item_close">Ябу</string>
    <!-- Content description for tabs tray multiselect share button -->
    <string name="tab_tray_multiselect_share_content_description">Сайланган табларны уртаклашу</string>
    <!-- Content description for tabs tray multiselect menu -->
    <string name="tab_tray_multiselect_menu_content_description">Сайланган таблар менюсы</string>
    <!-- Content description (not visible, for screen readers etc.): Removes tab from collection button. Removes the selected tab from collection when pressed -->
    <string name="remove_tab_from_collection">Табны җыентыктан алып ташлау</string>
    <!-- Text for button to enter multiselect mode in tabs tray -->
    <string name="tabs_tray_select_tabs">Табларны сайлау</string>
    <!-- Content description (not visible, for screen readers etc.): Close tab button. Closes the current session when pressed -->
    <string name="close_tab">Табны ябу</string>
    <!-- Content description (not visible, for screen readers etc.): Close tab <title> button. First parameter is tab title  -->
    <string name="close_tab_title">%s табын ябу</string>
    <!-- Content description (not visible, for screen readers etc.): Opens the open tabs menu when pressed -->
    <string name="open_tabs_menu">Ачык таблар менюсы</string>
    <!-- Open tabs menu item to save tabs to collection -->
    <string name="tabs_menu_save_to_collection1">Табларны җыентыкка саклау</string>
    <!-- Text for the menu button to delete a collection -->
    <string name="collection_delete">Җыентыкны бетерү</string>
    <!-- Text for the menu button to rename a collection -->
    <string name="collection_rename">Җыентык исемен үзгәртү</string>
    <!-- Text for the button to open tabs of the selected collection -->
    <string name="collection_open_tabs">Табларны ачу</string>
    <!-- Hint for adding name of a collection -->
    <string name="collection_name_hint">Җыентык исеме</string>
	<!-- Text for the menu button to rename a top site -->
	<string name="rename_top_site">Исемен үзгәртү</string>
	<!-- Text for the menu button to remove a top site -->
	<string name="remove_top_site">Бетерү</string>
    <!-- Text for the menu button to delete a top site from history -->
    <string name="delete_from_history">Тарихтан бетерү</string>
    <!-- Postfix for private WebApp titles, placeholder is replaced with app name -->
    <string name="pwa_site_controls_title_private">%1$s (Хосусый режим)</string>

    <!-- Text for the button to clear all history -->
    <string name="history_delete_all">Тарихны бетерү</string>
    <!-- Text for the snackbar to confirm that multiple browsing history items has been deleted -->
    <string name="history_delete_multiple_items_snackbar">Тарих бетерелде</string>
    <!-- Text for the snackbar to confirm that a single browsing history item has been deleted. The first parameter is the shortened URL of the deleted history item. -->
    <string name="history_delete_single_item_snackbar">%1$s бетерелде</string>
    <!-- Context description text for the button to delete a single history item -->
    <string name="history_delete_item">Бетерү</string>
    <!-- History multi select title in app bar
    The first parameter is the number of bookmarks selected -->
    <string name="history_multi_select_title">%1$d сайланды</string>
    <!-- Text for the header that groups the history for today -->
    <string name="history_today">Бүген</string>
    <!-- Text for the header that groups the history for yesterday -->
    <string name="history_yesterday">Кичә</string>
    <!-- Text for the header that groups the history the past 7 days -->
    <string name="history_7_days">Соңгы 7 көн</string>
    <!-- Text for the header that groups the history the past 30 days -->
    <string name="history_30_days">Соңгы 30 көн</string>
    <!-- Text for the header that groups the history older than the last month -->
    <string name="history_older">Искерәк</string>
    <!-- Text shown when no history exists -->
    <string name="history_empty_message">Тарих юк</string>

    <!-- Downloads -->
    <!-- Text for the snackbar to confirm that multiple downloads items have been removed -->
    <string name="download_delete_multiple_items_snackbar_1">Йөкләүләр бетерелде</string>
    <!-- Text for the snackbar to confirm that a single download item has been removed. The first parameter is the name of the download item. -->
    <string name="download_delete_single_item_snackbar">%1$s бетерелде</string>
    <!-- Text shown when no download exists -->
    <string name="download_empty_message_1">Йөкләп алынган файллар юк</string>
    <!-- History multi select title in app bar
    The first parameter is the number of downloads selected -->
    <string name="download_multi_select_title">%1$d сайланган</string>
    <!-- Text for the button to remove a single download item -->
    <string name="download_delete_item_1">Бетерү</string>


    <!-- Crashes -->
    <!-- Title text displayed on the tab crash page. This first parameter is the name of the application (For example: Fenix) -->
    <string name="tab_crash_title_2">Гафу. %1$s бу сәхифәне йөкли алмый.</string>

    <!-- Send crash report checkbox text on the tab crash page -->
    <string name="tab_crash_send_report">Mozilla-га ватылу турында хәбәр җибәрү</string>
    <!-- Close tab button text on the tab crash page -->
    <string name="tab_crash_close">Табны ябу</string>
    <!-- Restore tab button text on the tab crash page -->
    <string name="tab_crash_restore">Табны кире кайтару</string>

    <!-- Bookmarks -->
    <!-- Confirmation message for a dialog confirming if the user wants to delete the selected folder -->
    <string name="bookmark_delete_folder_confirmation_dialog">Папка бетерүне раслыйсызмы?</string>
    <!-- Confirmation message for a dialog confirming if the user wants to delete multiple items including folders. Parameter will be replaced by app name. -->
    <string name="bookmark_delete_multiple_folders_confirmation_dialog">%s сайланган элементларны бетерәчәк.</string>
    <!-- Screen title for adding a bookmarks folder -->
    <string name="bookmark_add_folder">Папка өстәү</string>
    <!-- Snackbar title shown after a bookmark has been created. -->
    <string name="bookmark_saved_snackbar">Кыстыргыч cакланды!</string>
    <!-- Snackbar edit button shown after a bookmark has been created. -->
    <string name="edit_bookmark_snackbar_action">ҮЗГӘРТҮ</string>
    <!-- Bookmark overflow menu edit button -->
    <string name="bookmark_menu_edit_button">Үзгәртү</string>
    <!-- Bookmark overflow menu copy button -->
    <string name="bookmark_menu_copy_button">Күчереп алу</string>
    <!-- Bookmark overflow menu share button -->
    <string name="bookmark_menu_share_button">Уртаклашу</string>
    <!-- Bookmark overflow menu open in new tab button -->
    <string name="bookmark_menu_open_in_new_tab_button">Яңа табта ачу</string>
    <!-- Bookmark overflow menu open in private tab button -->
    <string name="bookmark_menu_open_in_private_tab_button">Хосусый табта ачу</string>
    <!-- Bookmark overflow menu delete button -->
    <string name="bookmark_menu_delete_button">Бетерү</string>
    <!--Bookmark overflow menu save button -->
    <string name="bookmark_menu_save_button">Саклау</string>
    <!-- Bookmark multi select title in app bar
     The first parameter is the number of bookmarks selected -->
    <string name="bookmarks_multi_select_title">%1$d сайланды</string>
    <!-- Bookmark editing screen title -->
    <string name="edit_bookmark_fragment_title">Кыстарманы үзгәртү</string>
    <!-- Bookmark folder editing screen title -->
    <string name="edit_bookmark_folder_fragment_title">Папканы үзгәртү</string>
    <!-- Bookmark sign in button message -->
    <string name="bookmark_sign_in_button">Синхрон кыстыргычларны карау өчен керегез</string>
    <!-- Bookmark URL editing field label -->
    <string name="bookmark_url_label">URL</string>
    <!-- Bookmark FOLDER editing field label -->
    <string name="bookmark_folder_label">ПАПКА</string>
    <!-- Bookmark NAME editing field label -->
    <string name="bookmark_name_label">ИСЕМ</string>
    <!-- Bookmark add folder screen title -->
    <string name="bookmark_add_folder_fragment_label">Папка өстәү</string>
    <!-- Bookmark select folder screen title -->
    <string name="bookmark_select_folder_fragment_label">Папка сайлау</string>
    <!-- Bookmark editing error missing title -->
    <string name="bookmark_empty_title_error">Исеме булырга тиеш</string>
    <!-- Bookmark editing error missing or improper URL -->
    <string name="bookmark_invalid_url_error">Яраксыз URL</string>
    <!-- Bookmark screen message for empty bookmarks folder -->
    <string name="bookmarks_empty_message">Монда кыстыргычлар юк</string>
    <!-- Bookmark snackbar message on deletion
     The first parameter is the host part of the URL of the bookmark deleted, if any -->
    <string name="bookmark_deletion_snackbar_message">%1$s бетерелде</string>

    <!-- Bookmark snackbar message on deleting multiple bookmarks not including folders-->
    <string name="bookmark_deletion_multiple_snackbar_message_2">Кыстыргычлар бетерелде</string>
    <!-- Bookmark snackbar message on deleting multiple bookmarks including folders-->
    <string name="bookmark_deletion_multiple_snackbar_message_3">Сайланган папкаларны бетерү</string>
    <!-- Bookmark undo button for deletion snackbar action -->
    <string name="bookmark_undo_deletion">КИРЕ АЛУ</string>

    <!-- Site Permissions -->
    <!-- Button label that take the user to the Android App setting -->
    <string name="phone_feature_go_to_settings">Көйләүләргә күчү</string>
    <!-- Content description (not visible, for screen readers etc.): Quick settings sheet
        to give users access to site specific information / settings. For example:
        Secure settings status and a button to modify site permissions -->
    <string name="quick_settings_sheet">Тиз көйләүләр панеле</string>
    <!-- Label that indicates that this option it the recommended one -->
    <string name="phone_feature_recommended">Киңәш ителә</string>
    <!-- Button label for clearing all the information of site permissions-->
    <string name="clear_permissions">Рөхсәтләрне бетерү</string>
    <!-- Button label for clearing a site permission-->
    <string name="clear_permission">Рөхсәтне бетерү</string>
    <!-- Button label for clearing all the information on all sites-->
    <string name="clear_permissions_on_all_sites">Барлык сайтлар өчен дә бирелгән рөхсәтләрне чистарту</string>
    <!-- Preference for altering video and audio autoplay for all websites -->
    <string name="preference_browser_feature_autoplay">Автоуйнату</string>
    <!-- Preference for altering the camera access for all websites -->
    <string name="preference_phone_feature_camera">Камера</string>
    <!-- Preference for altering the microphone access for all websites -->
    <string name="preference_phone_feature_microphone">Микрофон</string>
    <!-- Preference for altering the location access for all websites -->
    <string name="preference_phone_feature_location">Урнашу</string>
    <!-- Preference for altering the notification access for all websites -->
    <string name="preference_phone_feature_notification">Искәртү</string>
    <!-- Preference for altering the persistent storage access for all websites -->
    <string name="preference_phone_feature_persistent_storage">Даими саклагыч</string>
    <!-- Preference for altering the storage access setting for all websites -->
    <string name="preference_phone_feature_cross_origin_storage_access">Сайт-ара кукилар</string>
    <!-- Preference for altering the EME access for all websites -->
    <string name="preference_phone_feature_media_key_system_access">DRM белән идарә ителгән эчтәлек</string>
    <!-- Label that indicates that a permission must be asked always -->
    <string name="preference_option_phone_feature_ask_to_allow">Рөхсәт итүне сорау</string>
    <!-- Label that indicates that a permission must be blocked -->
    <string name="preference_option_phone_feature_blocked">Блокланган</string>
    <!-- Label that indicates that a permission must be allowed -->
    <string name="preference_option_phone_feature_allowed">Рөхсәт ителгән</string>
    <!--Label that indicates a permission is by the Android OS-->
    <string name="phone_feature_blocked_by_android">Android тарафыннан тыелган</string>
    <!-- Preference for showing a list of websites that the default configurations won't apply to them -->
    <string name="preference_exceptions">Чыгармалар</string>
    <!-- Summary of tracking protection preference if tracking protection is set to off -->
    <string name="tracking_protection_off">Сүнгән</string>
    <!-- Label for global setting that indicates that all video and audio autoplay is allowed -->
    <string name="preference_option_autoplay_allowed2">Аудио һәм видеоны рөхсәт итү</string>
    <!-- Label for site specific setting that indicates that all video and audio autoplay is allowed -->
    <string name="quick_setting_option_autoplay_allowed">Аудио һәм видеоны рөхсәт итү</string>
    <!-- Label that indicates that video and audio autoplay is only allowed over Wi-Fi -->
    <string name="preference_option_autoplay_allowed_wifi_only2">Аудио һәм видеоны мобиль интернетны кулланганда гына блоклау</string>
    <!-- Subtext that explains 'autoplay on Wi-Fi only' option -->
    <string name="preference_option_autoplay_allowed_wifi_subtext">Аудио һәм видео Wi-Fi аша уйнатылачак</string>
    <!-- Label for global setting that indicates that video autoplay is allowed, but audio autoplay is blocked -->
    <string name="preference_option_autoplay_block_audio2">Аудионы гына тыю</string>
    <!-- Label for site specific setting that indicates that video autoplay is allowed, but audio autoplay is blocked -->
    <string name="quick_setting_option_autoplay_block_audio">Аудионы гына тыю</string>
    <!-- Label for global setting that indicates that all video and audio autoplay is blocked -->
    <string name="preference_option_autoplay_blocked3">Аудио һәм видеоны тыю</string>
    <!-- Label for site specific setting that indicates that all video and audio autoplay is blocked -->
    <string name="quick_setting_option_autoplay_blocked">Аудио һәм видеоны тыю</string>
    <!-- Summary of delete browsing data on quit preference if it is set to on -->
    <string name="delete_browsing_data_quit_on">Кабынган</string>
    <!-- Summary of delete browsing data on quit preference if it is set to off -->
    <string name="delete_browsing_data_quit_off">Сүнгән</string>

    <!-- Summary of studies preference if it is set to on -->
    <string name="studies_on">Кабынган</string>
    <!-- Summary of studies data on quit preference if it is set to off -->
    <string name="studies_off">Сүнгән</string>

    <!-- Collections -->
    <!-- Collections header on home fragment -->
    <string name="collections_header">Җыентыклар</string>
    <!-- Content description (not visible, for screen readers etc.): Opens the collection menu when pressed -->
    <string name="collection_menu_button_content_description">Җыентык менюсы</string>
    <!-- Title for the "select tabs" step of the collection creator -->
    <string name="create_collection_select_tabs">Табларны сайлау</string>
    <!-- Title for the "select collection" step of the collection creator -->
    <string name="create_collection_select_collection">Җыентыкны сайлау</string>
    <!-- Title for the "name collection" step of the collection creator -->
    <string name="create_collection_name_collection">Җыентыкка исем бирү</string>
    <!-- Button to add new collection for the "select collection" step of the collection creator -->
    <string name="create_collection_add_new_collection">Яңа җыентык өстәү</string>
    <!-- Button to select all tabs in the "select tabs" step of the collection creator -->
    <string name="create_collection_select_all">Барысын да сайлау</string>
    <!-- Button to deselect all tabs in the "select tabs" step of the collection creator -->
    <string name="create_collection_deselect_all">Берсен дә сайламау</string>
    <!-- Text to prompt users to select the tabs to save in the "select tabs" step of the collection creator -->
    <string name="create_collection_save_to_collection_empty">Сакланачак табларны сайлагыз</string>
    <!-- Text to show users how many tabs they have selected in the "select tabs" step of the collection creator.
     %d is a placeholder for the number of tabs selected. -->
    <string name="create_collection_save_to_collection_tabs_selected">%d таб сайланды</string>
    <!-- Text to show users they have one tab selected in the "select tabs" step of the collection creator.
    %d is a placeholder for the number of tabs selected. -->
    <string name="create_collection_save_to_collection_tab_selected">%d таб сайланды</string>
    <!-- Text shown in snackbar when multiple tabs have been saved in a collection -->
    <string name="create_collection_tabs_saved">Таблар сакланды!</string>
    <!-- Text shown in snackbar when one or multiple tabs have been saved in a new collection -->
    <string name="create_collection_tabs_saved_new_collection">Җыентык cакланды!</string>
    <!-- Text shown in snackbar when one tab has been saved in a collection -->
    <string name="create_collection_tab_saved">Таб сакланды!</string>
    <!-- Content description (not visible, for screen readers etc.): button to close the collection creator -->
    <string name="create_collection_close">Ябу</string>
    <!-- Button to save currently selected tabs in the "select tabs" step of the collection creator-->
    <string name="create_collection_save">Саклау</string>
    <!-- Snackbar action to view the collection the user just created or updated -->
    <string name="create_collection_view">Карау</string>

    <!-- Default name for a new collection in "name new collection" step of the collection creator. %d is a placeholder for the number of collections-->
    <string name="create_collection_default_name">%d җыентыгы</string>

    <!-- Share -->
    <!-- Share screen header -->
    <string name="share_header_2">Уртаклашу</string>
    <!-- Content description (not visible, for screen readers etc.):
        "Share" button. Opens the share menu when pressed. -->
    <string name="share_button_content_description">Уртаклашу</string>
    <!-- Sub-header in the dialog to share a link to another sync device -->
    <string name="share_device_subheader">Җиһазга җибәрү</string>
    <!-- Sub-header in the dialog to share a link to an app from the full list -->
    <string name="share_link_all_apps_subheader">Барлык гамәлләр</string>
    <!-- Sub-header in the dialog to share a link to an app from the most-recent sorted list -->
    <string name="share_link_recent_apps_subheader">Соңгы кулланылган</string>
    <!-- An option from the share dialog to sign into sync -->
    <string name="sync_sign_in">Синхронлауга керү</string>
     <!-- An option from the share dialog to send link to all other sync devices -->
    <string name="sync_send_to_all">Барлык җиһазларга җибәрү</string>
    <!-- An option from the share dialog to reconnect to sync -->
    <string name="sync_reconnect">Синхронлауга яңадан тоташу</string>
    <!-- Text displayed when sync is offline and cannot be accessed -->
    <string name="sync_offline">Офлайн</string>
    <!-- An option to connect additional devices -->
    <string name="sync_connect_device">Башка җиһазны тоташтыру</string>
    <!-- The dialog text shown when additional devices are not available -->
    <string name="sync_connect_device_dialog">Табны җибәрү өчен, кимендә тагын бер башка җиһаздан Firefox-ка керегез.</string>
    <!-- Confirmation dialog button -->
    <string name="sync_confirmation_button">Аңладым</string>

    <!-- Share error message -->
    <string name="share_error_snackbar">Бу кушымта белән бүлешеп булмый</string>
    <!-- Add new device screen title -->
    <string name="sync_add_new_device_title">Җиһазга җибәрү</string>
    <!-- Text for the warning message on the Add new device screen -->
    <string name="sync_add_new_device_message">Тоташкан җиһаз юк</string>
    <!-- Text for the button to learn about sending tabs -->
    <string name="sync_add_new_device_learn_button">Табларны җибәрү турында күбрәк белү…</string>
    <!-- Text for the button to connect another device -->
    <string name="sync_add_new_device_connect_button">Башка җиһазны тоташтыру…</string>

    <!-- Notifications -->
    <!-- Text shown in the notification that pops up to remind the user that a private browsing session is active. -->
    <string name="notification_pbm_delete_text_2">Хосусый табларны ябу</string>

    <!-- Name of the marketing notification channel. Displayed in the "App notifications" system settings for the app -->
    <string name="notification_marketing_channel_name">Маркетинг</string>

    <!-- Snackbar -->
    <!-- Text shown in snackbar when user deletes a collection -->
    <string name="snackbar_collection_deleted">Җыентык бетерелде</string>
    <!-- Text shown in snackbar when user renames a collection -->
    <string name="snackbar_collection_renamed">Җыентык исеме үзгәртелде</string>
    <!-- Text shown in snackbar when user closes a tab -->
    <string name="snackbar_tab_closed">Таб ябылды</string>
    <!-- Text shown in snackbar when user closes all tabs -->
    <string name="snackbar_tabs_closed">Таблар ябылды</string>
    <!-- Text shown in snackbar when user bookmarks a list of tabs -->
    <string name="snackbar_message_bookmarks_saved">Кыстыргычлар cакланды!</string>
    <!-- Text shown in snackbar when user closes a private tab -->
    <string name="snackbar_private_tab_closed">Хосусый таб ябылды</string>
    <!-- Text shown in snackbar when user closes all private tabs -->
    <string name="snackbar_private_tabs_closed">Хосусый таблар ябылды</string>
    <!-- Text shown in snackbar to undo deleting a tab, top site or collection -->
    <string name="snackbar_deleted_undo">КИРЕ АЛУ</string>
    <!-- Text shown in snackbar when user removes a top site -->
    <string name="snackbar_top_site_removed">Сайт бетерелде</string>
    <!-- QR code scanner prompt which appears after scanning a code, but before navigating to it
        First parameter is the name of the app, second parameter is the URL or text scanned-->
    <string name="qr_scanner_confirmation_dialog_message">%1$s кушымтасына %2$s сылтамасын ачарга рөхсәт бирү</string>
    <!-- QR code scanner prompt dialog positive option to allow navigation to scanned link -->
    <string name="qr_scanner_dialog_positive">РӨXCӘT ИТҮ</string>
    <!-- QR code scanner prompt dialog positive option to deny navigation to scanned link -->
    <string name="qr_scanner_dialog_negative">КИРЕ КАГУ</string>
    <!-- QR code scanner prompt dialog error message shown when a hostname does not contain http or https. -->
    <string name="qr_scanner_dialog_invalid">Веб-адрес хаталы.</string>
    <!-- QR code scanner prompt dialog positive option when there is an error -->
    <string name="qr_scanner_dialog_invalid_ok">ОК</string>
    <!-- Tab collection deletion prompt dialog message. Placeholder will be replaced with the collection name -->
    <string name="tab_collection_dialog_message">%1$s җыентыгын бетерүне раслыйсызмы?</string>
    <!-- Collection and tab deletion prompt dialog message. This will show when the last tab from a collection is deleted -->
    <string name="delete_tab_and_collection_dialog_message">Бу табны бетерү бөтен җыентыкны бетерәчәк. Сез һәрвакыт яңа җыентыклар булдыра аласыз.</string>
    <!-- Collection and tab deletion prompt dialog title. Placeholder will be replaced with the collection name. This will show when the last tab from a collection is deleted -->
    <string name="delete_tab_and_collection_dialog_title">%1$s җыентыгын бетерергәме?</string>
    <!-- Tab collection deletion prompt dialog option to delete the collection -->
    <string name="tab_collection_dialog_positive">Бетерү</string>

    <!-- Text displayed in a notification when the user enters full screen mode -->
    <string name="full_screen_notification">Тулы экран режимына күчү</string>
    <!-- Message for copying the URL via long press on the toolbar -->
    <string name="url_copied">URL копияләнде</string>
    <!-- Summary for Accessibility Text Size Scaling Preference -->
    <string name="preference_accessibility_text_size_summary">Вебсайтларда текстны зурайту я кечерәйтү</string>
    <!-- Title for Accessibility Text Size Scaling Preference -->
    <string name="preference_accessibility_font_size_title">Шрифт үлчәме</string>

    <!-- Title for Accessibility Text Automatic Size Scaling Preference -->
    <string name="preference_accessibility_auto_size_2">Автоматик шрифт үлчәме</string>

    <!-- Summary for Accessibility Text Automatic Size Scaling Preference -->
    <string name="preference_accessibility_auto_size_summary">Шрифт үлчәме сезнең Android көйләүләренә туры киләчәк. Шрифт үлчәмен монда үзгәртү өчен сүндерегез.</string>

    <!-- Title for the Delete browsing data preference -->
    <string name="preferences_delete_browsing_data">Гизү мәгълүматларын бетерү</string>
    <!-- Title for the tabs item in Delete browsing data -->
    <string name="preferences_delete_browsing_data_tabs_title_2">Ачык битләр</string>
    <!-- Subtitle for the tabs item in Delete browsing data, parameter will be replaced with the number of open tabs -->
    <string name="preferences_delete_browsing_data_tabs_subtitle">%d таб</string>
    <!-- Title for the data and history items in Delete browsing data -->
    <string name="preferences_delete_browsing_data_browsing_data_title">Гизү тарихы һәм сайт мәгълүматлары</string>
    <!-- Subtitle for the data and history items in delete browsing data, parameter will be replaced with the
        number of history items the user has -->
    <string name="preferences_delete_browsing_data_browsing_data_subtitle">%d адрес</string>
    <!-- Title for the cookies item in Delete browsing data -->
    <string name="preferences_delete_browsing_data_cookies">Кукилар</string>
    <!-- Subtitle for the cookies item in Delete browsing data -->
    <string name="preferences_delete_browsing_data_cookies_subtitle">Сез күпчелек сайтлардан чыгачаксыз</string>
    <!-- Title for the cached images and files item in Delete browsing data -->
    <string name="preferences_delete_browsing_data_cached_files">Кәшләнгән рәсемнәр һәм файллар</string>
    <!-- Subtitle for the cached images and files item in Delete browsing data -->
    <string name="preferences_delete_browsing_data_cached_files_subtitle">Саклагычта урын бушата</string>

    <!-- Title for the site permissions item in Delete browsing data -->
    <string name="preferences_delete_browsing_data_site_permissions">Сайт рөхсәтләре</string>
    <!-- Title for the downloads item in Delete browsing data -->
    <string name="preferences_delete_browsing_data_downloads">Йөкләүләр</string>
    <!-- Text for the button to delete browsing data -->
    <string name="preferences_delete_browsing_data_button">Гизү мәгълүматларын бетерү</string>
    <!-- Title for the Delete browsing data on quit preference -->
    <string name="preferences_delete_browsing_data_on_quit">Чыкканда гизү мәгълүматларын бетерү</string>
    <!-- Summary for the Delete browsing data on quit preference. "Quit" translation should match delete_browsing_data_on_quit_action translation. -->
    <string name="preference_summary_delete_browsing_data_on_quit_2">Төп менюдан \&quot;Чыгу\&quot;-ны сайлаганда, гизү мәгълүматларын автоматик рәвештә бетерә</string>
    <!-- Action item in menu for the Delete browsing data on quit feature -->
    <string name="delete_browsing_data_on_quit_action">Чыгу</string>

    <!-- Dialog message to the user asking to delete browsing data. Parameter will be replaced by app name. -->
    <string name="delete_browsing_data_prompt_message_3">%s сайланган гизү мәгълүматларын бетерәчәк.</string>
    <!-- Text for the cancel button for the data deletion dialog -->
    <string name="delete_browsing_data_prompt_cancel">Баш тарту</string>
    <!-- Text for the allow button for the data deletion dialog -->
    <string name="delete_browsing_data_prompt_allow">Бетерү</string>

    <!-- Text for the snackbar confirmation that the data was deleted -->
    <string name="preferences_delete_browsing_data_snackbar">Гизү мәгълүматлары бетерелде</string>
    <!-- Text for the snackbar to show the user that the deletion of browsing data is in progress -->
    <string name="deleting_browsing_data_in_progress">Гизү мәгълүматларын бетерү…</string>

    <!-- text to display in the snackbar once account is signed-in -->
    <string name="onboarding_firefox_account_sync_is_on">Синхронлау кабызылган</string>
    <!-- text for tracking protection radio button option for standard level of blocking -->
    <string name="onboarding_tracking_protection_standard_button_2">Стандарт (килешенгәнчә)</string>
    <!-- text for standard blocking option button description -->
    <string name="onboarding_tracking_protection_standard_button_description_3">Хосусыйлык һәм җитештерүчәнлек балансланган. Битләр гадәттәгечә йөкләнәчәк.</string>
    <!-- text for tracking protection radio button option for strict level of blocking -->
    <string name="onboarding_tracking_protection_strict_option">Катгый</string>
    <!-- text for the toolbar position card header  -->
    <string name="onboarding_toolbar_placement_header_1">Кораллар панеленең урнашуын сайлау</string>
    <!-- Text for the button to read the privacy notice -->
    <string name="onboarding_privacy_notice_read_button">Безнең xоусыйлык аңлатмасын укыгыз</string>

    <!-- text for the button to finish onboarding -->
    <string name="onboarding_finish">Гизүне башлау</string>

    <!-- Onboarding theme -->
    <!-- text for the theme picker onboarding card header -->
    <string name="onboarding_theme_picker_header">Теманы сайлау</string>
    <!-- text for the theme picker onboarding card description -->
    <string name="onboarding_theme_picker_description_2">Караңгы режим ярдәмендә батареяны һәм күзләрегезне саклагыз.</string>
    <!-- Automatic theme setting (will follow device setting) -->
    <string name="onboarding_theme_automatic_title">Автоматик</string>
    <!-- Summary of automatic theme setting (will follow device setting) -->
    <string name="onboarding_theme_automatic_summary">Җиһаз көйләүләренә яраклаша</string>
    <!-- Theme setting for dark mode -->
    <string name="onboarding_theme_dark_title">Караңгы тема</string>
    <!-- Theme setting for light mode -->
    <string name="onboarding_theme_light_title">Ачык тема</string>

    <!-- Text shown in snackbar when multiple tabs have been sent to device -->
    <string name="sync_sent_tabs_snackbar">Таблар җибәрелде!</string>
    <!-- Text shown in snackbar when one tab has been sent to device  -->
    <string name="sync_sent_tab_snackbar">Таб җибәрелде!</string>
    <!-- Text shown in snackbar when sharing tabs failed  -->
    <string name="sync_sent_tab_error_snackbar">Җибәреп булмады</string>
    <!-- Text shown in snackbar for the "retry" action that the user has after sharing tabs failed -->
    <string name="sync_sent_tab_error_snackbar_action">КАБАТЛАУ</string>
    <!-- Title of QR Pairing Fragment -->
    <string name="sync_scan_code">Кодны сканерлау</string>
    <!-- Instructions on how to access pairing -->
    <string name="sign_in_instructions"><![CDATA[Компьютерыгызда Firefox-ны ачыгыз һәм <b>https://firefox.com/pair</b> адресына үтегез]]></string>
    <!-- Text shown for sign in pairing when ready -->
    <string name="sign_in_ready_for_scan">Сканерлауга әзер</string>
    <!-- Text shown for settings option for sign with pairing -->
    <string name="sign_in_with_camera">Камерагыз ярдәмендә керегез</string>
    <!-- Text shown for settings option for sign with email -->
    <string name="sign_in_with_email">Моның урынына эл. почта кулланыгыз</string>
    <!-- Text shown for settings option for create new account text.'Firefox' intentionally hardcoded here.-->
    <string name="sign_in_create_account_text"><![CDATA[Аккаунтыгыз юкмы? Firefox-ны җиһазлар арасында синхронлау өчен, бер <u>хисап булдырыгыз</u>.]]></string>
    <!-- Text shown in confirmation dialog to sign out of account. The first parameter is the name of the app (e.g. Firefox Preview) -->
    <string name="sign_out_confirmation_message_2">%s хисабыгыз белән синхронлауны туктатачак, ләкин бу җиһаздагы гизү мәгълүматларының берсен дә бетермәячәк.</string>
    <!-- Option to continue signing out of account shown in confirmation dialog to sign out of account -->
    <string name="sign_out_disconnect">Өзү</string>
    <!-- Option to cancel signing out shown in confirmation dialog to sign out of account -->
    <string name="sign_out_cancel">Баш тарту</string>

    <!-- Error message snackbar shown after the user tried to select a default folder which cannot be altered -->
    <string name="bookmark_cannot_edit_root">Стандарт папкаларны үзгәртә алмыйм</string>

    <!-- Enhanced Tracking Protection -->
    <!-- Link displayed in enhanced tracking protection panel to access tracking protection settings -->
    <string name="etp_settings">Саклау көйләүләре</string>
    <!-- Preference title for enhanced tracking protection settings -->
    <string name="preference_enhanced_tracking_protection">Күзәтелүдән Көчәйтелгән Саклау</string>
    <!-- Title for the description of enhanced tracking protection -->
    <string name="preference_enhanced_tracking_protection_explanation_title" moz:removedIn="114" tools:ignore="UnusedResources">Күзәтелмичә гизү</string>
    <!-- Description of enhanced tracking protection. The first parameter is the name of the application (For example: Fenix) -->
    <string name="preference_enhanced_tracking_protection_explanation" moz:removedIn="114" tools:ignore="UnusedResources">Мәгълүматыгыз үзегездә генә булсын. %s онлайнда нәрсә эшләгәнегезне ачыкларга омтылган күпчелек күзәтүчеләрдән Сезне саклый.</string>
    <!-- Text displayed that links to website about enhanced tracking protection -->
    <string name="preference_enhanced_tracking_protection_explanation_learn_more">Күбрәк белү</string>
    <!-- Preference for enhanced tracking protection for the standard protection settings -->
    <string name="preference_enhanced_tracking_protection_standard_default_1">Стандарт (килешенгәнчә)</string>
    <!-- Preference description for enhanced tracking protection for the standard protection settings -->
    <string name="preference_enhanced_tracking_protection_standard_description_4" moz:removedIn="114" tools:ignore="UnusedResources">Хосусыйлык һәм җитештерүчәнлек балансланган. Битләр гадәттәгечә йөкләнә.</string>
    <!--  Accessibility text for the Standard protection information icon  -->
    <string name="preference_enhanced_tracking_protection_standard_info_button">Стандарт күзәтелүдән саклау чаралары нәрсәләрне блоклый</string>
    <!-- Preference for enhanced tracking protection for the strict protection settings -->
    <string name="preference_enhanced_tracking_protection_strict">Катгый</string>
    <!--  Accessibility text for the Strict protection information icon  -->
    <string name="preference_enhanced_tracking_protection_strict_info_button">Катгый күзәтелүдән саклау чаралары нәрсәләрне блоклый</string>
    <!-- Preference for enhanced tracking protection for the custom protection settings -->
    <string name="preference_enhanced_tracking_protection_custom">Үзгә</string>
    <!-- Preference description for enhanced tracking protection for the strict protection settings -->
    <string name="preference_enhanced_tracking_protection_custom_description_2">Кайсы төр трекерларны һәм скриптларны блокларга икәнен сайлагыз.</string>
    <!--  Accessibility text for the Strict protection information icon  -->
    <string name="preference_enhanced_tracking_protection_custom_info_button">Үзгә күзәтелүдән саклау чаралары нәрсәләрне блоклый</string>
    <!-- Header for categories that are being blocked by current Enhanced Tracking Protection settings -->
    <!-- Preference for enhanced tracking protection for the custom protection settings for cookies-->
    <string name="preference_enhanced_tracking_protection_custom_cookies">Кукилар</string>
    <!-- Option for enhanced tracking protection for the custom protection settings for cookies-->
    <string name="preference_enhanced_tracking_protection_custom_cookies_1">Сайт-ара һәм социаль челтәр күзәтүчеләре</string>
    <!-- Option for enhanced tracking protection for the custom protection settings for cookies-->
    <string name="preference_enhanced_tracking_protection_custom_cookies_2">Каралмаган сайтлардан булган кукилар</string>
    <!-- Preference for enhanced tracking protection for the custom protection settings for tracking content -->
    <string name="preference_enhanced_tracking_protection_custom_tracking_content">Күзәтүче эчтәлек</string>
    <!-- Option for enhanced tracking protection for the custom protection settings for tracking content-->
    <string name="preference_enhanced_tracking_protection_custom_tracking_content_1">Барлык табларда</string>

    <!-- Option for enhanced tracking protection for the custom protection settings for tracking content-->
    <string name="preference_enhanced_tracking_protection_custom_tracking_content_2">Хосусый табларда гына</string>
    <!-- Preference for enhanced tracking protection for the custom protection settings -->
    <string name="preference_enhanced_tracking_protection_custom_cryptominers">Криптомайнерләр</string>
    <!-- Preference for enhanced tracking protection for the custom protection settings -->
    <string name="preference_enhanced_tracking_protection_custom_fingerprinters">Бармак эзләрен җыючылар (идентификаторлар)</string>
    <!-- Button label for navigating to the Enhanced Tracking Protection details -->
    <string name="enhanced_tracking_protection_details">Нечкәлекләр</string>
    <!-- Header for categories that are being being blocked by current Enhanced Tracking Protection settings -->
    <string name="enhanced_tracking_protection_blocked">Тыелган</string>
    <!-- Header for categories that are being not being blocked by current Enhanced Tracking Protection settings -->
    <string name="enhanced_tracking_protection_allowed">Рөхсәт ителгән</string>
    <!-- Category of trackers (social media trackers) that can be blocked by Enhanced Tracking Protection -->
    <string name="etp_social_media_trackers_title">Социаль челтәр күзәтүчеләре</string>
    <!-- Category of trackers (cross-site tracking cookies) that can be blocked by Enhanced Tracking Protection -->
    <string name="etp_cookies_title">Сайт-ара күзәтүче сookie файллары</string>
    <!-- Category of trackers (cryptominers) that can be blocked by Enhanced Tracking Protection -->
    <string name="etp_cryptominers_title">Криптомайнерләр</string>
    <!-- Category of trackers (fingerprinters) that can be blocked by Enhanced Tracking Protection -->
    <string name="etp_fingerprinters_title">Бармак эзләрен җыючылар (идентификаторлар)</string>
    <!-- Category of trackers (tracking content) that can be blocked by Enhanced Tracking Protection -->
    <string name="etp_tracking_content_title">Күзәтүче эчтәлек</string>
    <!-- Enhanced Tracking Protection message that protection is currently on for this site -->
    <string name="etp_panel_on">Бу сайт өчен саклау КАБЫНГАН</string>
    <!-- Enhanced Tracking Protection message that protection is currently off for this site -->
    <string name="etp_panel_off">Бу сайт өчен саклау СҮНГӘН</string>
    <!-- Header for exceptions list for which sites enhanced tracking protection is always off -->
    <string name="enhanced_tracking_protection_exceptions">Күзәтелүдән көчәйтелгән саклау бу вебсайтлар өчен сүндерелгән</string>
    <!-- Content description (not visible, for screen readers etc.): Navigate
    back from ETP details (Ex: Tracking content) -->
    <string name="etp_back_button_content_description">Кире кайту</string>
    <!-- About page link text to open what's new link -->
    <string name="about_whats_new">%s яңалыклары</string>
    <!-- Open source licenses page title
    The first parameter is the app name -->
    <string name="open_source_licenses_title">%s | OSS китапханәләр</string>

    <!-- Category of trackers (redirect trackers) that can be blocked by Enhanced Tracking Protection -->
    <string name="etp_redirect_trackers_title">Юнәлтүләрне күзәтеп торучылар</string>

    <!-- Description of redirect tracker cookies that can be blocked by Enhanced Tracking Protection -->
    <string name="etp_redirect_trackers_description">Билгеле күзәтүче вебсайтларга булган юнәлтүләр урнаштырган кукиларны чистарта.</string>
    <!-- Text displayed that links to website about enhanced tracking protection SmartBlock -->
    <string name="preference_etp_smartblock_learn_more">Күбрәк белү</string>

    <!-- About page link text to open support link -->
    <string name="about_support">Техник ярдәм</string>
    <!-- About page link text to list of past crashes (like about:crashes on desktop) -->
    <string name="about_crashes">Өзеклеклер</string>
    <!-- About page link text to open privacy notice link -->
    <string name="about_privacy_notice">Хосусыйлык аңлатмасы</string>
    <!-- About page link text to open know your rights link -->
    <string name="about_know_your_rights">Хокукларыгызны белегез</string>
    <!-- About page link text to open licensing information link -->
    <string name="about_licensing_information">Лицензия турында мәгълүмат</string>
    <!-- About page link text to open a screen with libraries that are used -->
    <string name="about_other_open_source_libraries">Без кулланган китапханәләр</string>

    <!-- Toast shown to the user when they are activating the secret dev menu
        The first parameter is number of long clicks left to enable the menu -->
    <string name="about_debug_menu_toast_progress">Хата төзәтү менюсы: кабызу өчен %1$d чиртү калды</string>
    <string name="about_debug_menu_toast_done">Хата төзәтү менюсы кабынган</string>

    <!-- Browser long press popup menu -->
    <!-- Copy the current url -->
    <string name="browser_toolbar_long_press_popup_copy">Күчереп алу</string>
    <!-- Paste & go the text in the clipboard. '&amp;' is replaced with the ampersand symbol: & -->
    <string name="browser_toolbar_long_press_popup_paste_and_go">Ябыштыру һәм күчү</string>
    <!-- Paste the text in the clipboard -->
    <string name="browser_toolbar_long_press_popup_paste">Өстәү</string>

    <!-- Snackbar message shown after an URL has been copied to clipboard. -->
    <string name="browser_toolbar_url_copied_to_clipboard_snackbar">URL алмашу буферына күчермәләнде</string>

    <!-- Title text for the Add To Homescreen dialog -->
    <string name="add_to_homescreen_title">Өй экранына өстәү</string>
    <!-- Cancel button text for the Add to Homescreen dialog -->
    <string name="add_to_homescreen_cancel">Баш тарту</string>
    <!-- Add button text for the Add to Homescreen dialog -->
    <string name="add_to_homescreen_add">Өстәү</string>
    <!-- Continue to website button text for the first-time Add to Homescreen dialog -->
    <string name="add_to_homescreen_continue">Вебсайтка үтү</string>

    <!-- Placeholder text for the TextView in the Add to Homescreen dialog -->
    <string name="add_to_homescreen_text_placeholder">Ярлык исеме</string>

    <!-- Preference for managing the settings for logins and passwords in Fenix -->
    <string name="preferences_passwords_logins_and_passwords">Логиннар һәм серсүзләр</string>
    <!-- Preference for managing the saving of logins and passwords in Fenix -->
    <string name="preferences_passwords_save_logins">Логиннар һәм серсүзләрне саклау</string>
    <!-- Preference option for asking to save passwords in Fenix -->
    <string name="preferences_passwords_save_logins_ask_to_save">Саклар алдыннан сорау</string>
    <!-- Preference option for never saving passwords in Fenix -->
    <string name="preferences_passwords_save_logins_never_save">Беркайчан да cакламау</string>

    <!-- Preference for autofilling saved logins in Firefox (in web content), %1$s will be replaced with the app name -->
    <string name="preferences_passwords_autofill2">%1$s эчендә автотутыру</string>
    <!-- Description for the preference for autofilling saved logins in Firefox (in web content), %1$s will be replaced with the app name -->
    <string name="preferences_passwords_autofill_description">%1$s кулланганда вебсайтларда кулланучы исемнәре һәм серсүзләр саклансын һәм аннан автоматик рәвештә тутырылсын.</string>
    <!-- Preference for autofilling logins from Fenix in other apps (e.g. autofilling the Twitter app) -->
    <string name="preferences_android_autofill">Башка кушымталарда автотутыру</string>
    <!-- Description for the preference for autofilling logins from Fenix in other apps (e.g. autofilling the Twitter app) -->
    <string name="preferences_android_autofill_description">Җиһазыгыздагы башка кушымталарда кулланучы исемнәре һәм серсүзләр тутырылсын.</string>
    <!-- Preference option for adding a login -->
    <string name="preferences_logins_add_login">Логинны өстәү</string>

    <!-- Preference for syncing saved logins in Fenix -->
    <string name="preferences_passwords_sync_logins">Логиннарны синхронлау </string>
    <!-- Preference for syncing saved logins in Fenix, when not signed in-->
    <string name="preferences_passwords_sync_logins_across_devices">Логиннарны җиһазлар арасында синхронлау</string>
    <!-- Preference to access list of saved logins -->
    <string name="preferences_passwords_saved_logins">Сакланган логиннар</string>
    <!-- Description of empty list of saved passwords. Placeholder is replaced with app name.  -->
    <string name="preferences_passwords_saved_logins_description_empty_text">Сез саклаган яки %s белән синхронланган логиннар монда күрсәтеләчәк.</string>
    <!-- Preference to access list of saved logins -->
    <string name="preferences_passwords_saved_logins_description_empty_learn_more_link">Синхронлау турында күбрәк беләсез. </string>
    <!-- Preference to access list of login exceptions that we never save logins for -->
    <string name="preferences_passwords_exceptions">Чыгармалар</string>
    <!-- Empty description of list of login exceptions that we never save logins for -->
    <string name="preferences_passwords_exceptions_description_empty">Сакланмаган логиннар һәм серсүзләр монда күрсәтеләчәк.</string>
    <!-- Description of list of login exceptions that we never save logins for -->
    <string name="preferences_passwords_exceptions_description">Бу сайтлар өчен логиннар һәм серсүзләр сакланмаячак.</string>
    <!-- Text on button to remove all saved login exceptions -->
    <string name="preferences_passwords_exceptions_remove_all">Барлык чыгармаларны бетерү</string>
    <!-- Hint for search box in logins list -->
    <string name="preferences_passwords_saved_logins_search">Логиннардан эзләү</string>
    <!-- The header for the site that a login is for -->
    <string name="preferences_passwords_saved_logins_site">Сайт</string>
    <!-- The header for the username for a login -->
    <string name="preferences_passwords_saved_logins_username">Кулланучы исеме</string>
    <!-- The header for the password for a login -->
    <string name="preferences_passwords_saved_logins_password">Серсүз</string>
    <!-- Shown in snackbar to tell user that the password has been copied -->
    <string name="logins_password_copied">Серсүз алмашу буферына күчермәләнде</string>
    <!-- Shown in snackbar to tell user that the username has been copied -->
    <string name="logins_username_copied">Кулланучы исеме алмашу буферына күчермәләнде</string>
    <!-- Content Description (for screenreaders etc) read for the button to copy a password in logins-->
    <string name="saved_logins_copy_password">Серсүзне күчереп алу</string>
    <!-- Content Description (for screenreaders etc) read for the button to clear a password while editing a login-->
    <string name="saved_logins_clear_password">Серсүзне чистарту </string>
    <!-- Content Description (for screenreaders etc) read for the button to copy a username in logins -->
    <string name="saved_login_copy_username">Кулланучы исемен күчереп алу</string>

    <!-- Content Description (for screenreaders etc) read for the button to clear a username while editing a login -->
    <string name="saved_login_clear_username">Кулланучы исемен чистарту</string>
    <!-- Content Description (for screenreaders etc) read for the button to clear the hostname field while creating a login -->
    <string name="saved_login_clear_hostname">Сервер исемен чистарту</string>
    <!-- Content Description (for screenreaders etc) read for the button to open a site in logins -->
    <string name="saved_login_open_site">Сайтны браузерда ачу </string>
    <!-- Content Description (for screenreaders etc) read for the button to reveal a password in logins -->
    <string name="saved_login_reveal_password">Серсүзне күрсәтү</string>
    <!-- Content Description (for screenreaders etc) read for the button to hide a password in logins -->
    <string name="saved_login_hide_password">Серсүзне яшерү</string>
    <!-- Message displayed in biometric prompt displayed for authentication before allowing users to view their logins -->
    <string name="logins_biometric_prompt_message">Сакланган логиннарыгызны карау өчен йозакны ачыгыз</string>
    <!-- Title of warning dialog if users have no device authentication set up -->
    <string name="logins_warning_dialog_title">Логиннарыгыз һәм серсүзләрегезне башкалардан саклагыз</string>
    <!-- Negative button to ignore warning dialog if users have no device authentication set up -->
    <string name="logins_warning_dialog_later">Cоңрак</string>
    <!-- Positive button to send users to set up a pin of warning dialog if users have no device authentication set up -->
    <string name="logins_warning_dialog_set_up_now">Хәзер урнаштыру</string>
    <!-- Title of PIN verification dialog to direct users to re-enter their device credentials to access their logins -->
    <string name="logins_biometric_prompt_message_pin">Җиһазыгызның йозагын ачыгыз</string>
    <!-- Title for Accessibility Force Enable Zoom Preference -->
    <string name="preference_accessibility_force_enable_zoom">Барлык вебсайтларны да масштаблау</string>
    <!-- Saved logins sorting strategy menu item -by name- (if selected, it will sort saved logins alphabetically) -->
    <string name="saved_logins_sort_strategy_alphabetically">Исем (А-Я)</string>
    <!-- Saved logins sorting strategy menu item -by last used- (if selected, it will sort saved logins by last used) -->
    <string name="saved_logins_sort_strategy_last_used">Соңгы кулланылган</string>

    <!-- Content description (not visible, for screen readers etc.): Sort saved logins dropdown menu chevron icon -->
    <string name="saved_logins_menu_dropdown_chevron_icon_content_description">Логиннар менюсын тәртипкә китерү</string>

    <!-- Preference and title for managing the settings for credit cards -->
    <string name="preferences_credit_cards">Кредит карталары</string>
    <!-- Preference for saving and autofilling credit cards -->
    <string name="preferences_credit_cards_save_and_autofill_cards">Карталарны саклау һәм автотөгәлләү</string>
    <!-- Preference summary for saving and autofilling credit card data -->
    <string name="preferences_credit_cards_save_and_autofill_cards_summary">Мәгълүматлар шифрланган</string>
    <!-- Preference option for syncing credit cards across devices. This is displayed when the user is not signed into sync -->
    <string name="preferences_credit_cards_sync_cards_across_devices">Карталарны җиһазлар арасында синхронлау</string>
    <!-- Preference option for syncing credit cards across devices. This is displayed when the user is signed into sync -->
    <string name="preferences_credit_cards_sync_cards">Карталарны синхронлау</string>
    <!-- Preference option for adding a credit card -->
    <string name="preferences_credit_cards_add_credit_card">Кредит картасын өстәү</string>
    <!-- Preference option for managing saved credit cards -->
    <string name="preferences_credit_cards_manage_saved_cards">Сакланган карталар белән идарә итү</string>

    <!-- Title of the "Add card" screen -->
    <string name="credit_cards_add_card">Картаны өстәү</string>
    <!-- Title of the "Edit card" screen -->
    <string name="credit_cards_edit_card">Картаны үзгәртү</string>
    <!-- The header for the card number of a credit card -->
    <string name="credit_cards_card_number">Карта номеры</string>
    <!-- The header for the expiration date of a credit card -->
    <string name="credit_cards_expiration_date">Вакыты чыгу датасы</string>
    <!-- The label for the expiration date month of a credit card to be used by a11y services-->
    <string name="credit_cards_expiration_date_month">Вакыты чыгу датасы - Ай</string>
    <!-- The label for the expiration date year of a credit card to be used by a11y services-->
    <string name="credit_cards_expiration_date_year">Вакыты чыгу датасы - Ел</string>
    <!-- The header for the name on the credit card -->
    <string name="credit_cards_name_on_card">Картадагы исем</string>
    <!-- The text for the "Delete card" menu item for deleting a credit card -->
    <string name="credit_cards_menu_delete_card">Картаны бетерү</string>
    <!-- The text for the "Delete card" button for deleting a credit card -->
    <string name="credit_cards_delete_card_button">Картаны бетерү</string>
    <!-- The title for the "Save" menu item for saving a credit card -->
    <string name="credit_cards_menu_save">Саклау</string>
    <!-- The text for the "Save" button for saving a credit card -->
    <string name="credit_cards_save_button">Саклау</string>
    <!-- The text for the "Cancel" button for cancelling adding, updating or deleting a credit card -->
    <string name="credit_cards_cancel_button">Баш тарту</string>

    <!-- Title of the "Saved cards" screen -->
    <string name="credit_cards_saved_cards">Сакланган карталар</string>

    <!-- Error message for credit card number validation -->
    <string name="credit_cards_number_validation_error_message">Зинһар, дөрес бер карта номерын кертегез</string>

    <!-- Error message for credit card name on card validation -->
    <string name="credit_cards_name_on_card_validation_error_message">Зинһар, бу кырны тутырыгыз</string>
    <!-- Message displayed in biometric prompt displayed for authentication before allowing users to view their saved credit cards -->
    <string name="credit_cards_biometric_prompt_message">Сакланган карталарыгызны карау өчен йозакны ачыгыз</string>
    <!-- Title of warning dialog if users have no device authentication set up -->
    <string name="credit_cards_warning_dialog_title">Кредит карталарыгызны саклагыз</string>
    <!-- Positive button to send users to set up a pin of warning dialog if users have no device authentication set up -->
    <string name="credit_cards_warning_dialog_set_up_now">Хәзер урнаштыру</string>
    <!-- Negative button to ignore warning dialog if users have no device authentication set up -->
    <string name="credit_cards_warning_dialog_later">Cоңрак</string>
    <!-- Title of PIN verification dialog to direct users to re-enter their device credentials to access their credit cards -->
    <string name="credit_cards_biometric_prompt_message_pin">Җиһазыгызның йозагын ачыгыз</string>

    <!-- Message displayed in biometric prompt for authentication, before allowing users to use their stored credit card information -->
    <string name="credit_cards_biometric_prompt_unlock_message">Сакланган кредит картасы мәгълүматларын куллану өчен ачыгыз</string>

    <!-- Title of the Add search engine screen -->
    <string name="search_engine_add_custom_search_engine_title">Эзләү системасын өстәү</string>
    <!-- Title of the Edit search engine screen -->
    <string name="search_engine_edit_custom_search_engine_title">Эзләү системасын үзгәртү</string>
    <!-- Content description (not visible, for screen readers etc.): Title for the button to add a search engine in the action bar -->
    <string name="search_engine_add_button_content_description">Өстәү</string>
    <!-- Content description (not visible, for screen readers etc.): Title for the button to save a search engine in the action bar -->
    <string name="search_engine_add_custom_search_engine_edit_button_content_description">Саклау</string>
    <!-- Text for the menu button to edit a search engine -->
    <string name="search_engine_edit">Үзгәртү</string>
    <!-- Text for the menu button to delete a search engine -->
    <string name="search_engine_delete">Бетерү</string>

    <!-- Text for the button to create a custom search engine on the Add search engine screen -->
    <string name="search_add_custom_engine_label_other">Башка</string>
    <!-- Placeholder text shown in the Search Engine Name TextField before a user enters text -->
    <string name="search_add_custom_engine_name_hint">Исем</string>
    <!-- Placeholder text shown in the Search String TextField before a user enters text -->
    <string name="search_add_custom_engine_search_string_hint">Эзләнәчәк сүз я сүзтезмә</string>
    <!-- Description text for the Search String TextField. The %s is part of the string -->
    <string name="search_add_custom_engine_search_string_example" formatted="false">Сорауны “%s” юлы белән алыштырыгыз. Мисал өчен:\nhttps://www.google.com/search?q=%s</string>

    <!-- Accessibility description for the form in which details about the custom search engine are entered -->
    <string name="search_add_custom_engine_form_description">Үзгә эзләү системасының нечкәлекләре</string>

    <!-- Text shown when a user leaves the name field empty -->
    <string name="search_add_custom_engine_error_empty_name">Эзләү системасының исемен кертегез</string>
    <!-- Text shown when a user leaves the search string field empty -->
    <string name="search_add_custom_engine_error_empty_search_string">Эзләнәсе сүзтезмәне кертегез</string>
    <!-- Text shown when a user leaves out the required template string -->
    <string name="search_add_custom_engine_error_missing_template">Эзләнәсе сүзтезмәнең Мисал форматына туры килүен тикшерегез</string>
    <!-- Text shown when we aren't able to validate the custom search query. The first parameter is the url of the custom search engine -->
    <string name="search_add_custom_engine_error_cannot_reach">“%s” адресына тоташу хатасы</string>
    <!-- Text shown when a user creates a new search engine -->
    <string name="search_add_custom_engine_success_message">%s ясалды</string>
    <!-- Text shown when a user successfully edits a custom search engine -->
    <string name="search_edit_custom_engine_success_message">%s сакланды</string>
    <!-- Text shown when a user successfully deletes a custom search engine -->
    <string name="search_delete_search_engine_success_message">%s бетерелде</string>

    <!-- Heading for the instructions to allow a permission -->
    <string name="phone_feature_blocked_intro">Рөхсәт итү өчен:</string>
    <!-- First step for the allowing a permission -->
    <string name="phone_feature_blocked_step_settings">1. Android көйләүләренә керегез</string>
    <!-- Second step for the allowing a permission -->
    <string name="phone_feature_blocked_step_permissions"><![CDATA[2. <b>Рөхсәтләр</b>’гә басыгыз]]></string>

    <!-- Third step for the allowing a permission (Fore example: Camera) -->
    <string name="phone_feature_blocked_step_feature"><![CDATA[3. <b>%1$s</b> көйләнешен кабызыгыз]]></string>

    <!-- Label that indicates a site is using a secure connection -->
    <string name="quick_settings_sheet_secure_connection_2">Бәйләнеш хәвефсез</string>
    <!-- Label that indicates a site is using a insecure connection -->
    <string name="quick_settings_sheet_insecure_connection_2">Бәйләнеш хәвефсез түгел</string>
    <!-- Label to clear site data -->
    <string name="clear_site_data">Кукиларны һәм сайт мәгълүматларын чистарту</string>
    <!-- Confirmation message for a dialog confirming if the user wants to delete all data for current site -->
    <string name="confirm_clear_site_data"><![CDATA[<b>%s</b> сайты өчен барлык кукиларны һәм мәгълүматларны да чистартуны раслыйсызмы?]]></string>
    <!-- Confirmation message for a dialog confirming if the user wants to delete all the permissions for all sites-->
    <string name="confirm_clear_permissions_on_all_sites">Барлык сайтлардагы барлык рөхсәтләрне дә чистартуны раслыйсызмы?</string>
    <!-- Confirmation message for a dialog confirming if the user wants to delete all the permissions for a site-->
    <string name="confirm_clear_permissions_site">Бу сайт өчен бирелгән барлык рөхсәтләрне дә чистартуны раслыйсызмы?</string>
    <!-- Confirmation message for a dialog confirming if the user wants to set default value a permission for a site-->
    <string name="confirm_clear_permission_site">Әлеге сайт өчен бирелгән бу рөхсәтне кире алуны раслыйсызмы?</string>
    <!-- label shown when there are not site exceptions to show in the site exception settings -->
    <string name="no_site_exceptions">Сайт өчен чыгармалар юк</string>
    <!-- Bookmark deletion confirmation -->
    <string name="bookmark_deletion_confirmation">Бу кыстыргычны бетерүне раслыйсызмы?</string>
    <!-- text shown before the issuer name to indicate who its verified by, parameter is the name of
     the certificate authority that verified the ticket-->
    <string name="certificate_info_verified_by">Раслаучы: %1$s</string>
    <!-- Login overflow menu delete button -->
    <string name="login_menu_delete_button">Бетерү</string>
    <!-- Login overflow menu edit button -->
    <string name="login_menu_edit_button">Үзгәртү</string>
    <!-- Message in delete confirmation dialog for logins -->
    <string name="login_deletion_confirmation">Бу логинны бетерүне раслыйсызмы?</string>
    <!-- Positive action of a dialog asking to delete  -->
    <string name="dialog_delete_positive">Бетерү</string>
    <!--  The saved login options menu description. -->
    <string name="login_options_menu">Логин көйләүләре </string>
    <!--  The editable text field for a login's web address. -->
    <string name="saved_login_hostname_description">Логинның веб-адресы өчен үзгәртелә торган текст кыры.</string>
    <!--  The editable text field for a login's username. -->
    <string name="saved_login_username_description">Логинның кулланучы исеме өчен үзгәртелә торган текст кыры.</string>
    <!--  The editable text field for a login's password. -->
    <string name="saved_login_password_description">Логинның серсүзе өчен үзгәртелә торган текст кыры.</string>
    <!--  The button description to save changes to an edited login. -->
    <string name="save_changes_to_login">Логин үзгәрешләрен саклау.</string>
    <!--  The page title for editing a saved login. -->
    <string name="edit">Үзгәртү</string>
    <!--  The page title for adding new login. -->
    <string name="add_login">Яңа логин өстәү</string>
    <!--  The error message in add/edit login view when password field is blank. -->
    <string name="saved_login_password_required">Серсүз кирәк</string>

    <!--  The error message in add login view when username field is blank. -->
    <string name="saved_login_username_required">Кулланучы исеме кирәк</string>
    <!--  The error message in add login view when hostname field is blank. -->
    <string name="saved_login_hostname_required" tools:ignore="UnusedResources">Хост исеме кирәк</string>
    <!-- Voice search button content description  -->
    <string name="voice_search_content_description">Тавышлы эзләү</string>
    <!-- Voice search prompt description displayed after the user presses the voice search button -->
    <string name="voice_search_explainer">Хәзер сөйләгез</string>

    <!--  The error message in edit login view when a duplicate username exists. -->
    <string name="saved_login_duplicate">Мондый исемле кулланучы бар инде</string>

    <!-- This is the hint text that is shown inline on the hostname field of the create new login page. 'https://www.example.com' intentionally hardcoded here -->
    <string name="add_login_hostname_hint_text">https://www.example.com</string>
    <!-- This is an error message shown below the hostname field of the add login page when a hostname does not contain http or https. -->
    <string name="add_login_hostname_invalid_text_3">Веб-адреста &quot;https://&quot; яки &quot;http://&quot; булырга тиеш</string>
    <!-- This is an error message shown below the hostname field of the add login page when a hostname is invalid. -->
    <string name="add_login_hostname_invalid_text_2">Дөрес бер хост исеме кирәк</string>

    <!-- Synced Tabs -->
    <!-- Text displayed to ask user to connect another device as no devices found with account -->
    <string name="synced_tabs_connect_another_device">Башка бер җиһазны тоташтыру.</string>
    <!-- Text displayed asking user to re-authenticate -->
    <string name="synced_tabs_reauth">Зинһар, сайтка яңадан керегез.</string>
    <!-- Text displayed when user has disabled tab syncing in Firefox Sync Account -->
    <string name="synced_tabs_enable_tab_syncing">Зинһар, таблар синхронлауны кабызыгыз.</string>
    <!-- Text displayed when user has no tabs that have been synced -->
    <string name="synced_tabs_no_tabs">Башка җиһазларыгыздагы Firefox-ларда ачык таблар юк.</string>
    <!-- Text displayed in the synced tabs screen when a user is not signed in to Firefox Sync describing Synced Tabs -->
    <string name="synced_tabs_sign_in_message">Башка җиһазларыгызда ачылган таблар исемлеген карау.</string>
    <!-- Text displayed on a button in the synced tabs screen to link users to sign in when a user is not signed in to Firefox Sync -->
    <string name="synced_tabs_sign_in_button">Синхронлауга керү</string>
    <!-- The text displayed when a synced device has no tabs to show in the list of Synced Tabs. -->
    <string name="synced_tabs_no_open_tabs">Ачык таблар юк</string>

    <!-- Confirmation dialog button text when top sites limit is reached. -->
    <string name="top_sites_max_limit_confirmation_button">Яхшы, аңладым</string>
    <!-- Label for the preference to show the shortcuts for the most visited top sites on the homepage -->
    <string name="top_sites_toggle_top_recent_sites_4">Ярлыклар</string>
	<!-- Title text displayed in the rename top site dialog. -->
	<string name="top_sites_rename_dialog_title">Исем</string>
    <!-- Button caption to confirm the renaming of the top site. -->
	<string name="top_sites_rename_dialog_ok">ОК</string>
	<!-- Dialog button text for canceling the rename top site prompt. -->
	<string name="top_sites_rename_dialog_cancel">Баш тарту</string>

    <!-- Text for the menu button to open the homepage settings. -->
    <string name="top_sites_menu_settings">Көйләүләр</string>
    <!-- Text for the menu button to navigate to sponsors and privacy support articles. '&amp;' is replaced with the ampersand symbol: & -->
    <string name="top_sites_menu_sponsor_privacy">Безнең иганәчеләр һәм сезнең хосусыйлыгыз</string>

    <!-- Label text displayed for a sponsored top site. -->
    <string name="top_sites_sponsored_label">Спонсорланган</string>

    <!-- Inactive tabs in the tabs tray -->
    <!-- Title text displayed in the tabs tray when a tab has been unused for 14 days. -->
    <string name="inactive_tabs_title">Актив булмаган таблар</string>
    <!-- Content description for closing all inactive tabs -->
    <string name="inactive_tabs_delete_all">Барлык актив булмаган табларны ябу</string>

    <!-- Inactive tabs auto-close message in the tabs tray -->
    <!-- The header text of the auto-close message when the user is asked if they want to turn on the auto-closing of inactive tabs. -->
    <string name="inactive_tabs_auto_close_message_header" tools:ignore="UnusedResources">Бер айдан соң үзлегеннән ябылсынмы?</string>
    <!-- A description below the header to notify the user what the inactive tabs auto-close feature is. -->
    <string name="inactive_tabs_auto_close_message_description" tools:ignore="UnusedResources">Firefox соңгы айда каралмаган табларны яба ала.</string>
    <!-- A call to action below the description to allow the user to turn on the auto closing of inactive tabs. -->
    <string name="inactive_tabs_auto_close_message_action" tools:ignore="UnusedResources">АВТОЯБУНЫ КАБЫЗУ</string>
    <!-- Text for the snackbar to confirm auto-close is enabled for inactive tabs -->
    <string name="inactive_tabs_auto_close_message_snackbar">Автоябу кабызылды</string>

    <!-- Default browser experiment -->
    <string name="default_browser_experiment_card_text">Вебсайтлардан, эл. хатлардан һәм хәбәрләрдән сылтамаларны автоматик рәвештә Firefox-та ачылсын.</string>

    <!-- Content description for close button in collection placeholder. -->
    <string name="remove_home_collection_placeholder_content_description">Бетерү</string>

    <!-- Content description radio buttons with a link to more information -->
    <string name="radio_preference_info_content_description">Күбрәк белү өчен басыгыз</string>

    <!-- Content description for the action bar "up" button -->
    <string name="action_bar_up_description">Югарыга</string>

    <!-- Content description for privacy content close button -->
    <string name="privacy_content_close_button_content_description">Ябу</string>

    <!-- Pocket recommended stories -->
    <!-- Header text for a section on the home screen. -->
    <string name="pocket_stories_header_1">Уйландыра торган мәкаләләр</string>
    <!-- Header text for a section on the home screen. -->
    <string name="pocket_stories_categories_header">Темалар буенча хикәяләр</string>
    <!-- Text of a button allowing users to access an external url for more Pocket recommendations. -->
    <string name="pocket_stories_placeholder_text">Күбрәген күрү</string>
    <!-- Caption for describing a certain feature. The placeholder is for a clickable text (eg: Learn more) which will load an url in a new tab when clicked.  -->
    <string name="pocket_stories_feature_caption">Firefox гаиләсеннән. %s</string>
    <!-- Clickable text for opening an external link for more information about Pocket. -->
    <string name="pocket_stories_feature_learn_more">Күбрәк белү</string>

    </resources><|MERGE_RESOLUTION|>--- conflicted
+++ resolved
@@ -115,13 +115,10 @@
     <!-- Content description for the button which navigates the user to show all recent tabs in the tabs tray. -->
     <string name="recent_tabs_show_all_content_description_2">Барлың соңгы табларны күрсәтү төймәсе</string>
 
-<<<<<<< HEAD
-=======
     <!-- Text for button in synced tab card that opens synced tabs tray -->
     <string name="recent_tabs_see_all_synced_tabs_button_text">Барлык синхронланган табларны карау</string>
     <!-- Accessibility description for device icon used for recent synced tab -->
     <string name="recent_tabs_synced_device_icon_content_description">Синхронланган җиһаз</string>
->>>>>>> fa51e99d
     <!-- Text for the dropdown menu to remove a recent synced tab from the homescreen -->
     <string name="recent_synced_tab_menu_item_remove">Бетерү</string>
     <!-- Text for the menu button to remove a grouped highlight from the user's browsing history
@@ -242,10 +239,6 @@
     <!-- Menu option in the search selector menu to open the search settings -->
     <string name="search_settings_menu_item">Эзләү көйләүләре</string>
 
-<<<<<<< HEAD
-    <!-- Text for the button dismiss the screen and move on with the flow -->
-    <string name="juno_onboarding_default_browser_negative_button">Хәзер түгел</string>
-=======
     <!-- Header text for the search selector menu -->
     <string name="search_header_menu_item_2">Бу юлы монда эзләү:</string>
 
@@ -298,7 +291,6 @@
     <!-- Title for enable notification permission screen.
         The first parameter is the name of the app defined in app_name (for example: Fenix) -->
     <string name="juno_onboarding_enable_notifications_title">Искәртүләр Сезгә %s белән күбрәк эш эшләргә ярдәм итә</string>
->>>>>>> fa51e99d
     <!-- Text for the button to request notification permission on the device -->
     <string name="juno_onboarding_enable_notifications_positive_button">Искәртүләрне кабызу</string>
 
@@ -373,24 +365,13 @@
     <!-- Text for cancel button indicating that cookie banner reduction is not supported for the current site, this is shown as part of the cookie banner details view. -->
     <string name="cookie_banner_handling_details_site_is_not_supported_cancel_button">Баш тарту</string>
     <!-- Text for title indicating that cookie banner reduction is not supported for the current site, this is shown as part of the cookie banner details view. -->
-<<<<<<< HEAD
-    <string name="cookie_banner_handling_details_site_is_not_supported_title">Cookie баннерларын киметү</string>
-=======
     <string name="cookie_banner_handling_details_site_is_not_supported_title" moz:RemovedIn="114" tools:ignore="UnusedResources">Cookie баннерларын киметү</string>
->>>>>>> fa51e99d
     <!-- Text for indicating cookie banner handling is on this site, this is shown as part of the protections panel with the tracking protection toggle -->
     <string name="reduce_cookie_banner_on_for_site">Бу сайт өчен кабынган</string>
     <!-- Text for indicating cookie banner handling is currently not supported for this site, this is shown as part of the protections panel with the tracking protection toggle -->
     <string name="reduce_cookie_banner_unsupported_site">Бу сайт хәзерге вакытта танылмый</string>
     <!-- Remind me later text button for the onboarding dialog -->
     <string name="reduce_cookie_banner_dialog_not_now_button">Хәзер түгел</string>
-<<<<<<< HEAD
-    <!-- Change setting text button, for the dialog use on the control branch of the experiment to determine which context users engaged the most -->
-    <string name="reduce_cookie_banner_control_experiment_dialog_change_setting_button" moz:RemovedIn="112" tools:ignore="UnusedResources">Баннерларны ябу</string>
-    <!-- Change setting text button, for the dialog use on the variant 2 branch of the experiment to determine which context users engaged the most -->
-    <string name="reduce_cookie_banner_variant_2_experiment_dialog_change_setting_button" moz:RemovedIn="112" tools:ignore="UnusedResources">Рөхсәт итү</string>
-=======
->>>>>>> fa51e99d
     <!-- Change setting text button, for the cookie banner re-engagement dialog -->
     <string name="reduce_cookie_banner_dialog_change_setting_button">Рөхсәт итү</string>
 
