<?xml version="1.0" encoding="utf-8"?>
<resources xmlns:tools="http://schemas.android.com/tools" xmlns:moz="http://mozac.org/tools">


    <!-- App name for private browsing mode. The first parameter is the name of the app defined in app_name (for example: Fenix)-->
    <string name="app_name_private_5">사생활 보호 %s</string>
    <!-- App name for private browsing mode. The first parameter is the name of the app defined in app_name (for example: Fenix)-->
    <string name="app_name_private_4">%s (사생활 보호)</string>

    <!-- Home Fragment -->
    <!-- Content description (not visible, for screen readers etc.): "Three dot" menu button. -->
    <string name="content_description_menu">옵션 더보기</string>
    <!-- Content description (not visible, for screen readers etc.): "Private Browsing" menu button. -->
    <string name="content_description_private_browsing_button">사생활 보호 모드 활성화</string>
    <!-- Content description (not visible, for screen readers etc.): "Private Browsing" menu button. -->
    <string name="content_description_disable_private_browsing_button">사생활 보호 모드 비활성화</string>
    <!-- Placeholder text shown in the search bar before a user enters text for the default engine -->
    <string name="search_hint">검색어 또는 주소 입력</string>

    <!-- Placeholder text shown in the search bar before a user enters text for a general engine -->
    <string name="search_hint_general_engine">웹 검색</string>
    <!-- Placeholder text shown in search bar when using history search -->
    <string name="history_search_hint">기록 검색</string>
    <!-- Placeholder text shown in search bar when using bookmarks search -->
    <string name="bookmark_search_hint">북마크 검색</string>
    <!-- Placeholder text shown in search bar when using tabs search -->
    <string name="tab_search_hint">탭 검색</string>
    <!-- Placeholder text shown in the search bar when using application search engines -->
    <string name="application_search_hint">검색어 입력</string>
    <!-- No Open Tabs Message Description -->
    <string name="no_open_tabs_description">열린 탭이 여기에 표시됩니다.</string>

    <!-- No Private Tabs Message Description -->
    <string name="no_private_tabs_description">사생활 보호 탭이 여기에 표시됩니다.</string>

    <!-- Tab tray multi select title in app bar. The first parameter is the number of tabs selected -->
    <string name="tab_tray_multi_select_title">%1$d개 선택됨</string>
    <!-- Label of button in create collection dialog for creating a new collection  -->
    <string name="tab_tray_add_new_collection">새 모음집 추가</string>
    <!-- Label of editable text in create collection dialog for naming a new collection  -->
    <string name="tab_tray_add_new_collection_name">이름</string>
    <!-- Label of button in save to collection dialog for selecting a current collection  -->
    <string name="tab_tray_select_collection">모음집 선택</string>

    <!-- Content description for close button while in multiselect mode in tab tray -->
    <string name="tab_tray_close_multiselect_content_description">다중 선택 모드 종료</string>
    <!-- Content description for save to collection button while in multiselect mode in tab tray -->
    <string name="tab_tray_collection_button_multiselect_content_description">선택한 탭을 모음집에 저장</string>

    <!-- Content description on checkmark while tab is selected in multiselect mode in tab tray -->
    <string name="tab_tray_multiselect_selected_content_description">선택됨</string>

    <!-- Home - Recently saved bookmarks -->
    <!-- Title for the home screen section with recently saved bookmarks. -->
    <string name="recently_saved_title">최근에 저장됨</string>
    <!-- Content description for the button which navigates the user to show all of their saved bookmarks. -->
    <string name="recently_saved_show_all_content_description_2">저장된 북마크 모두 표시</string>

    <!-- Text for the menu button to remove a recently saved bookmark from the user's home screen -->
    <string name="recently_saved_menu_item_remove">삭제</string>

    <!-- About content. The first parameter is the name of the application. (For example: Fenix) -->
    <string name="about_content">%1$s는 Mozilla에서 제작했습니다.</string>

    <!-- Private Browsing -->
    <!-- Explanation for private browsing displayed to users on home view when they first enable private mode
        The first parameter is the name of the app defined in app_name (for example: Fenix) -->
    <string name="private_browsing_placeholder_description_2">%1$s는 사생활 보호 탭을 닫거나 앱을 종료할 때 사생활 보호 탭으로부터 검색과 방문 기록을 지웁니다. 이것이 사용자를 웹 사이트나 인터넷 서비스 제공자로부터 익명으로 만들지는 않지만, 사용자가 온라인에서 한 일을 이 기기를 사용하는 다른 사용자로부터 보호 할 수 있게 합니다.</string>
    <string name="private_browsing_common_myths">

       사생활 보호 모드에 관한 흔한 오해
    </string>

    <!-- True Private Browsing Mode -->
    <!-- Title for info card on private homescreen in True Private Browsing Mode. -->
    <string name="felt_privacy_desc_card_title">이 기기에 흔적을 남기지 마세요</string>
    <!-- Explanation for private browsing displayed to users on home view when they first enable
        private mode in our new Total Private Browsing mode.
        The first parameter is the name of the app defined in app_name (for example: Firefox Nightly)
        The second parameter is the clickable link text in felt_privacy_info_card_subtitle_link_text -->
    <string name="felt_privacy_info_card_subtitle" moz:removedIn="120" tools:ignore="UnusedResources">%1$s는 모든 사생활 보호 창을 닫을 때 쿠키, 기록 및 사이트 데이터를 삭제합니다. %2$s</string>
    <!-- Explanation for private browsing displayed to users on home view when they first enable
        private mode in our new Total Private Browsing mode.
        The first parameter is the name of the app defined in app_name (for example: Firefox Nightly)
        The second parameter is the clickable link text in felt_privacy_info_card_subtitle_link_text -->
    <string name="felt_privacy_info_card_subtitle_2">%1$s는 모든 사생활 보호 탭을 닫을 때 쿠키, 기록 및 사이트 데이터를 삭제합니다. %2$s</string>
    <!-- Clickable portion of the explanation for private browsing that links the user to our
        about privacy page.
        This string is used in felt_privacy_info_card_subtitle as the second parameter.-->
    <string name="felt_privacy_info_card_subtitle_link_text">누가 내 활동을 볼 수 있나요?</string>

    <!-- Private mode shortcut "contextual feature recommendation" (CFR) -->
    <!-- Text for the Private mode shortcut CFR message for adding a private mode shortcut to open private tabs from the Home screen -->
    <string name="private_mode_cfr_message_2">한 번 눌러 다음 사생활 보호 탭을 시작합니다.</string>
    <!-- Text for the positive button to accept adding a Private Browsing shortcut to the Home screen -->
    <string name="private_mode_cfr_pos_button_text">홈 화면에 추가</string>
    <!-- Text for the negative button to decline adding a Private Browsing shortcut to the Home screen -->
    <string name="cfr_neg_button_text">아니요</string>

    <!-- Open in App "contextual feature recommendation" (CFR) -->
    <!-- Text for the info message. The first parameter is the name of the application.-->
    <string name="open_in_app_cfr_info_message_2">앱에서 링크를 자동으로 열도록 %1$s를 설정할 수 있습니다.</string>
    <!-- Text for the positive action button -->
    <string name="open_in_app_cfr_positive_button_text">설정으로 이동</string>
    <!-- Text for the negative action button -->
    <string name="open_in_app_cfr_negative_button_text">닫기</string>

    <!-- Total cookie protection "contextual feature recommendation" (CFR) -->
    <!-- Text for the message displayed in the contextual feature recommendation popup promoting the total cookie protection feature. -->
    <string name="tcp_cfr_message">가장 강력한 개인 정보 보호 기능은 교차 사이트 추적기를 격리합니다.</string>
    <!-- Text displayed that links to website containing documentation about the "Total cookie protection" feature. -->
    <string name="tcp_cfr_learn_more">전체 쿠키 보호에 대해 알아보기</string>


    <!-- Private browsing erase action "contextual feature recommendation" (CFR) -->
    <!-- Text for the message displayed in the contextual feature recommendation popup promoting the erase private browsing feature. -->
    <string name="erase_action_cfr_message">새 사생활 세션을 시작하려면 여기를 누르세요. 기록, 쿠키 등 모든 것을 삭제하세요.</string>


    <!-- Text for the info dialog when camera permissions have been denied but user tries to access a camera feature. -->
    <string name="camera_permissions_needed_message">카메라 액세스가 필요합니다. Android 설정으로 이동하여 권한을 누른 다음 허용을 누르세요.</string>
    <!-- Text for the positive action button to go to Android Settings to grant permissions. -->
    <string name="camera_permissions_needed_positive_button_text">설정으로 이동</string>
    <!-- Text for the negative action button to dismiss the dialog. -->
    <string name="camera_permissions_needed_negative_button_text">닫기</string>

    <!-- Text for the banner message to tell users about our auto close feature. -->
    <string name="tab_tray_close_tabs_banner_message">지난 일, 주 또는 월 동안 보지 않은 열린 탭을 자동으로 닫도록 설정하세요.</string>
    <!-- Text for the positive action button to go to Settings for auto close tabs. -->
    <string name="tab_tray_close_tabs_banner_positive_button_text">옵션 보기</string>
    <!-- Text for the negative action button to dismiss the Close Tabs Banner. -->
    <string name="tab_tray_close_tabs_banner_negative_button_text">닫기</string>

    <!-- Text for the banner message to tell users about our inactive tabs feature. -->
    <string name="tab_tray_inactive_onboarding_message">2주 동안 보지 않은 탭은 여기로 이동됩니다.</string>
    <!-- Text for the action link to go to Settings for inactive tabs. -->
    <string name="tab_tray_inactive_onboarding_button_text">설정에서 끄기</string>

    <!-- Text for title for the auto-close dialog of the inactive tabs. -->
    <string name="tab_tray_inactive_auto_close_title">한 달 후 자동 닫기를 하시겠습니까?</string>
    <!-- Text for the body for the auto-close dialog of the inactive tabs.
        The first parameter is the name of the application.-->
    <string name="tab_tray_inactive_auto_close_body_2">%1$s는 지난 한 달 동안 보지 않은 탭을 닫을 수 있습니다.</string>
    <!-- Content description for close button in the auto-close dialog of the inactive tabs. -->
    <string name="tab_tray_inactive_auto_close_button_content_description">닫기</string>

    <!-- Text for turn on auto close tabs button in the auto-close dialog of the inactive tabs. -->
    <string name="tab_tray_inactive_turn_on_auto_close_button_2">자동 닫기 켜기</string>


    <!-- Home screen icons - Long press shortcuts -->
    <!-- Shortcut action to open new tab -->
    <string name="home_screen_shortcut_open_new_tab_2">새 탭</string>
    <!-- Shortcut action to open new private tab -->
    <string name="home_screen_shortcut_open_new_private_tab_2">새 사생활 보호 탭</string>

    <!-- Shortcut action to open Passwords screens -->
    <string name="home_screen_shortcut_open_password_screen">비밀번호 바로 가기</string>

    <!-- Recent Tabs -->
    <!-- Header text for jumping back into the recent tab in the home screen -->
    <string name="recent_tabs_header">최근 탭으로 이동</string>
    <!-- Button text for showing all the tabs in the tabs tray -->
    <string name="recent_tabs_show_all">모두 표시</string>

    <!-- Content description for the button which navigates the user to show all recent tabs in the tabs tray. -->
    <string name="recent_tabs_show_all_content_description_2">모든 최근 탭 표시 버튼</string>

    <!-- Text for button in synced tab card that opens synced tabs tray -->
    <string name="recent_tabs_see_all_synced_tabs_button_text">동기화된 탭 모두 보기</string>
    <!-- Accessibility description for device icon used for recent synced tab -->
    <string name="recent_tabs_synced_device_icon_content_description">동기화된 기기</string>
    <!-- Text for the dropdown menu to remove a recent synced tab from the homescreen -->
    <string name="recent_synced_tab_menu_item_remove">삭제</string>
    <!-- Text for the menu button to remove a grouped highlight from the user's browsing history
         in the Recently visited section -->
    <string name="recent_tab_menu_item_remove">삭제</string>

    <!-- History Metadata -->
    <!-- Header text for a section on the home screen that displays grouped highlights from the
         user's browsing history, such as topics they have researched or explored on the web -->
    <string name="history_metadata_header_2">최근에 방문함</string>
    <!-- Text for the menu button to remove a grouped highlight from the user's browsing history
         in the Recently visited section -->
    <string name="recently_visited_menu_item_remove">삭제</string>

    <!-- Content description for the button which navigates the user to show all of their history. -->
    <string name="past_explorations_show_all_content_description_2">모든 지난 탐색 표시</string>

    <!-- Browser Fragment -->
    <!-- Content description (not visible, for screen readers etc.): Navigate backward (browsing history) -->
    <string name="browser_menu_back">뒤로</string>
    <!-- Content description (not visible, for screen readers etc.): Navigate forward (browsing history) -->
    <string name="browser_menu_forward">앞으로</string>
    <!-- Content description (not visible, for screen readers etc.): Refresh current website -->
    <string name="browser_menu_refresh">새로 고침</string>
    <!-- Content description (not visible, for screen readers etc.): Stop loading current website -->
    <string name="browser_menu_stop">중지</string>
    <!-- Browser menu button that opens the addon manager -->
    <string name="browser_menu_add_ons">부가 기능</string>
    <!-- Browser menu button that opens account settings -->
    <string name="browser_menu_account_settings">계정 정보</string>
    <!-- Text displayed when there are no add-ons to be shown -->
    <string name="no_add_ons">부가 기능 없음</string>
    <!-- Browser menu button that sends a user to help articles -->
    <string name="browser_menu_help">도움말</string>
    <!-- Browser menu button that sends a to a the what's new article -->
    <string name="browser_menu_whats_new">새 기능</string>
    <!-- Browser menu button that opens the settings menu -->
    <string name="browser_menu_settings">설정</string>
    <!-- Browser menu button that opens a user's library -->
    <string name="browser_menu_library">라이브러리</string>
    <!-- Browser menu toggle that requests a desktop site -->
    <string name="browser_menu_desktop_site">데스크톱 사이트</string>
    <!-- Browser menu button that reopens a private tab as a regular tab -->
    <string name="browser_menu_open_in_regular_tab">일반 탭에서 열기</string>
    <!-- Browser menu toggle that adds a shortcut to the site on the device home screen. -->
    <string name="browser_menu_add_to_homescreen">홈 화면에 추가</string>
    <!-- Browser menu toggle that installs a Progressive Web App shortcut to the site on the device home screen. -->
    <string name="browser_menu_install_on_homescreen">설치</string>
    <!-- Content description (not visible, for screen readers etc.) for the Resync tabs button -->
    <string name="resync_button_content_description">다시 동기화</string>
    <!-- Browser menu button that opens the find in page menu -->
    <string name="browser_menu_find_in_page">페이지에서 찾기</string>
    <!-- Browser menu button that saves the current tab to a collection -->
    <string name="browser_menu_save_to_collection_2">모음집에 저장</string>
    <!-- Browser menu button that open a share menu to share the current site -->
    <string name="browser_menu_share">공유</string>
    <!-- Browser menu button shown in custom tabs that opens the current tab in Fenix
        The first parameter is the name of the app defined in app_name (for example: Fenix) -->
    <string name="browser_menu_open_in_fenix">%1$s에서 열기</string>
    <!-- Browser menu text shown in custom tabs to indicate this is a Fenix tab
        The first parameter is the name of the app defined in app_name (for example: Fenix) -->
    <string name="browser_menu_powered_by">%1$s 제공</string>

    <!-- Browser menu text shown in custom tabs to indicate this is a Fenix tab
        The first parameter is the name of the app defined in app_name (for example: Fenix) -->
    <string name="browser_menu_powered_by2">%1$s 제공</string>
    <!-- Browser menu button to put the current page in reader mode -->
    <string name="browser_menu_read">리더뷰</string>

    <!-- Browser menu button content description to close reader mode and return the user to the regular browser -->
    <string name="browser_menu_read_close">리더뷰 닫기</string>
    <!-- Browser menu button to open the current page in an external app -->
    <string name="browser_menu_open_app_link">앱에서 열기</string>

    <!-- Browser menu button to show reader view appearance controls e.g. the used font type and size -->
    <string name="browser_menu_customize_reader_view">리더뷰 사용자 지정</string>
    <!-- Browser menu label for adding a bookmark -->
    <string name="browser_menu_add">추가</string>
    <!-- Browser menu label for editing a bookmark -->
    <string name="browser_menu_edit">편집</string>

    <!-- Button shown on the home page that opens the Customize home settings -->
    <string name="browser_menu_customize_home_1">홈페이지 개인화</string>
    <!-- Browser Toolbar -->
    <!-- Content description for the Home screen button on the browser toolbar -->
    <string name="browser_toolbar_home">홈 화면</string>

    <!-- Content description (not visible, for screen readers etc.): Erase button: Erase the browsing
         history and go back to the home screen. -->
    <string name="browser_toolbar_erase">방문 기록 삭제</string>
    <!-- Locale Settings Fragment -->
    <!-- Content description for tick mark on selected language -->
    <string name="a11y_selected_locale_content_description">선택된 언어</string>
    <!-- Text for default locale item -->
    <string name="default_locale_text">기기 언어 따르기</string>
    <!-- Placeholder text shown in the search bar before a user enters text -->
    <string name="locale_search_hint">언어 검색</string>

    <!-- Search Fragment -->
    <!-- Button in the search view that lets a user search by scanning a QR code -->
    <string name="search_scan_button">스캔</string>
    <!-- Button in the search view that lets a user change their search engine -->
    <string name="search_engine_button" moz:RemovedIn="121" tools:ignore="UnusedResources">검색 엔진</string>
    <!-- Button in the search view when shortcuts are displayed that takes a user to the search engine settings -->
    <string name="search_shortcuts_engine_settings">검색 엔진 설정</string>
    <!-- Button in the search view that lets a user navigate to the site in their clipboard -->
    <string name="awesomebar_clipboard_title">클립보드로부터 링크 채우기</string>

    <!-- Button in the search suggestions onboarding that allows search suggestions in private sessions -->
    <string name="search_suggestions_onboarding_allow_button">허용</string>
    <!-- Button in the search suggestions onboarding that does not allow search suggestions in private sessions -->
    <string name="search_suggestions_onboarding_do_not_allow_button">허용 안 함</string>
    <!-- Search suggestion onboarding hint title text -->
    <string name="search_suggestions_onboarding_title">사생활 보호 세션에서 검색 제안을 허용하시겠습니까?</string>
    <!-- Search suggestion onboarding hint description text, first parameter is the name of the app defined in app_name (for example: Fenix)-->
    <string name="search_suggestions_onboarding_text">%s는 주소 표시줄에 입력한 모든 것을 기본 검색 엔진과 공유합니다.</string>

    <!-- Search engine suggestion title text. The first parameter is the name of the suggested engine-->
    <string name="search_engine_suggestions_title">%s 검색</string>
    <!-- Search engine suggestion description text -->
    <string name="search_engine_suggestions_description">주소 표시줄에서 직접 검색</string>

    <!-- Menu option in the search selector menu to open the search settings -->
    <string name="search_settings_menu_item">검색 설정</string>

    <!-- Header text for the search selector menu -->
    <string name="search_header_menu_item_2">이번만 검색:</string>

    <!-- Content description (not visible, for screen readers etc.): Search engine icon. The first parameter is the search engine name (for example: DuckDuckGo). -->
    <string name="search_engine_icon_content_description" tools:ignore="UnusedResources">%s 검색 엔진</string>

    <!-- Home onboarding -->
    <!-- Onboarding home screen popup dialog, shown on top of the Jump back in section. -->
    <string name="onboarding_home_screen_jump_back_contextual_hint_2">개인화된 홈페이지를 만나보세요. 최근 탭, 북마크 및 검색 결과가 여기에 표시됩니다.</string>
    <!-- Home onboarding dialog welcome screen title text. -->
    <string name="onboarding_home_welcome_title_2">나만의 인터넷에 오신 것을 환영합니다</string>
    <!-- Home onboarding dialog welcome screen description text. -->
    <string name="onboarding_home_welcome_description">더 많은 색상. 더 나은 개인 정보 보호. 이익보다는 사람들에 대한 헌신.</string>
    <!-- Home onboarding dialog sign into sync screen title text. -->
    <string name="onboarding_home_sync_title_3">더 쉬워진 화면 전환</string>
    <!-- Home onboarding dialog sign into sync screen description text. -->
    <string name="onboarding_home_sync_description">이제 홈페이지에서 다른 기기의 탭을 가져와서 중단한 부분부터 다시 시작하세요.</string>
    <!-- Text for the button to continue the onboarding on the home onboarding dialog. -->
    <string name="onboarding_home_get_started_button">시작하기</string>
    <!-- Text for the button to navigate to the sync sign in screen on the home onboarding dialog. -->
    <string name="onboarding_home_sign_in_button">로그인</string>
    <!-- Text for the button to skip the onboarding on the home onboarding dialog. -->
    <string name="onboarding_home_skip_button">건너뛰기</string>

    <!-- Onboarding home screen sync popup dialog message, shown on top of Recent Synced Tabs in the Jump back in section. -->
    <string name="sync_cfr_message">탭이 동기화 중입니다! 다른 기기에서 중단한 부분부터 다시 시작하세요.</string>

    <!-- Content description (not visible, for screen readers etc.): Close button for the home onboarding dialog -->
    <string name="onboarding_home_content_description_close_button">닫기</string>

    <!-- Notification pre-permission dialog -->
    <!-- Enable notification pre permission dialog title
        The first parameter is the name of the app defined in app_name (for example: Fenix) -->
    <string name="onboarding_home_enable_notifications_title">알림은 %s로 더 많은 작업을 수행하는 데 도움이 됩니다.</string>
    <!-- Enable notification pre permission dialog description with rationale
        The first parameter is the name of the app defined in app_name (for example: Fenix) -->
    <string name="onboarding_home_enable_notifications_description">기기 간에 탭을 동기화하고, 다운로드를 관리하고, %s의 개인 정보 보호를 최대한 활용하는 방법에 대한 팁을 얻으세요.</string>
    <!-- Text for the button to request notification permission on the device -->
    <string name="onboarding_home_enable_notifications_positive_button">계속</string>
    <!-- Text for the button to not request notification permission on the device and dismiss the dialog -->
    <string name="onboarding_home_enable_notifications_negative_button">나중에</string>

    <!-- Juno first user onboarding flow experiment, strings are marked unused as they are only referenced by Nimbus experiments. -->
    <!-- Title for set firefox as default browser screen used by Nimbus experiments. Nimbus experiments do not support string placeholders.
        Note: The word "Firefox" should NOT be translated -->
<<<<<<< HEAD
    <string name="juno_onboarding_default_browser_title_nimbus" tools:ignore="UnusedResources">Firefox를 기본 브라우저로 설정해 보세요</string>
=======
    <string name="juno_onboarding_default_browser_title_nimbus" moz:removedIn="120" tools:ignore="UnusedResources">Firefox를 기본 브라우저로 설정해 보세요</string>
    <!-- Title for set firefox as default browser screen used by Nimbus experiments. -->
    <string name="juno_onboarding_default_browser_title_nimbus_2">우리는 사용자를 안전하게 지키는 것을 좋아합니다</string>
>>>>>>> eeb875b8
    <!-- Description for set firefox as default browser screen used by Nimbus experiments. Nimbus experiments do not support string placeholders.
        Note: The word "Firefox" should NOT be translated -->
    <string name="juno_onboarding_default_browser_description_nimbus" moz:removedIn="120" tools:ignore="UnusedResources">Firefox는 이익보다 사람을 우선시하고 교차 사이트 추적기를 차단하여 개인 정보를 보호합니다.\n\n개인정보처리방침에서 더 알아보세요.</string>
    <!-- Description for set firefox as default browser screen used by Nimbus experiments. -->
    <string name="juno_onboarding_default_browser_description_nimbus_2">당사의 비영리 지원 브라우저는 회사가 웹에서 비밀리에 사용자를 추적하는 것을 방지하는 데 도움이 됩니다.\n\n개인정보처리방침에서 더 알아보세요.</string>
    <!-- Text for the link to the privacy notice webpage for set as firefox default browser screen.
    This is part of the string with the key "juno_onboarding_default_browser_description". -->
    <string name="juno_onboarding_default_browser_description_link_text" tools:ignore="UnusedResources">개인정보처리방침</string>
    <!-- Text for the button to set firefox as default browser on the device -->
    <string name="juno_onboarding_default_browser_positive_button" tools:ignore="UnusedResources">기본 브라우저로 설정</string>
    <!-- Text for the button dismiss the screen and move on with the flow -->
    <string name="juno_onboarding_default_browser_negative_button" tools:ignore="UnusedResources">나중에</string>
    <!-- Title for sign in to sync screen. -->
    <string name="juno_onboarding_sign_in_title" moz:removedIn="120" tools:ignore="UnusedResources">휴대전화에서 노트북으로 왔다가 다시 돌아가기</string>
    <!-- Title for sign in to sync screen. -->
    <string name="juno_onboarding_sign_in_title_2">기기 간 이동 시 암호화 상태를 유지하세요</string>
    <!-- Description for sign in to sync screen. -->
    <string name="juno_onboarding_sign_in_description" moz:removedIn="120" tools:ignore="UnusedResources">다른 기기에서 탭과 비밀번호를 가져와 중단한 부분부터 다시 시작하세요.</string>
    <!-- Description for sign in to sync screen. Nimbus experiments do not support string placeholders.
     Note: The word "Firefox" should NOT be translated -->
    <string name="juno_onboarding_sign_in_description_2">로그인하고 동기화하면 더 안전해집니다. Firefox는 비밀번호, 북마크 등을 암호화합니다.</string>
    <!-- Text for the button to sign in to sync on the device -->
    <string name="juno_onboarding_sign_in_positive_button" tools:ignore="UnusedResources">로그인</string>
    <!-- Text for the button dismiss the screen and move on with the flow -->
    <string name="juno_onboarding_sign_in_negative_button" tools:ignore="UnusedResources">나중에</string>
    <!-- Title for enable notification permission screen used by Nimbus experiments. Nimbus experiments do not support string placeholders.
        Note: The word "Firefox" should NOT be translated -->
<<<<<<< HEAD
    <string name="juno_onboarding_enable_notifications_title_nimbus" tools:ignore="UnusedResources">알림은 Firefox로 더 많은 작업을 수행하는 데 도움이 됩니다</string>
=======
    <string name="juno_onboarding_enable_notifications_title_nimbus" moz:removedIn="120" tools:ignore="UnusedResources">알림은 Firefox로 더 많은 작업을 수행하는 데 도움이 됩니다</string>
    <!-- Title for enable notification permission screen used by Nimbus experiments. Nimbus experiments do not support string placeholders.
        Note: The word "Firefox" should NOT be translated -->
    <string name="juno_onboarding_enable_notifications_title_nimbus_2">알림으로 Firefox를 더욱 안전하게 사용할 수 있습니다</string>
>>>>>>> eeb875b8
    <!-- Description for enable notification permission screen used by Nimbus experiments. Nimbus experiments do not support string placeholders.
       Note: The word "Firefox" should NOT be translated -->
    <string name="juno_onboarding_enable_notifications_description_nimbus" moz:removedIn="120" tools:ignore="UnusedResources">기기 간에 탭을 보내고, 다운로드를 관리하고, Firefox를 최대한 활용하기 위한 팁을 얻으세요.</string>
    <!-- Description for enable notification permission screen used by Nimbus experiments. Nimbus experiments do not support string placeholders.
       Note: The word "Firefox" should NOT be translated -->
    <string name="juno_onboarding_enable_notifications_description_nimbus_2">기기 간에 안전하게 탭을 보내고 Firefox의 다른 개인 정보 보호 기능을 찾아보세요.</string>
    <!-- Text for the button to request notification permission on the device -->
    <string name="juno_onboarding_enable_notifications_positive_button" tools:ignore="UnusedResources">알림 켜기</string>
    <!-- Text for the button dismiss the screen and move on with the flow -->
    <string name="juno_onboarding_enable_notifications_negative_button" tools:ignore="UnusedResources">나중에</string>

    <!-- Title for add search widget screen used by Nimbus experiments. Nimbus experiments do not support string placeholders.
        Note: The word "Firefox" should NOT be translated -->
    <string name="juno_onboarding_add_search_widget_title" tools:ignore="UnusedResources">Firefox 검색 위젯을 사용해 보세요</string>

    <!-- Description for add search widget screen used by Nimbus experiments. Nimbus experiments do not support string placeholders.
        Note: The word "Firefox" should NOT be translated -->
    <string name="juno_onboarding_add_search_widget_description" tools:ignore="UnusedResources">홈 화면에 Firefox를 사용하면, 교차 사이트 추적기를 차단하는 개인 정보 보호 우선 브라우저에 쉽게 접근할 수 있습니다.</string>
    <!-- Text for the button to add search widget on the device used by Nimbus experiments. Nimbus experiments do not support string placeholders.
        Note: The word "Firefox" should NOT be translated -->
    <string name="juno_onboarding_add_search_widget_positive_button" tools:ignore="UnusedResources">Firefox 위젯 추가</string>
    <!-- Text for the button to dismiss the screen and move on with the flow -->
    <string name="juno_onboarding_add_search_widget_negative_button" tools:ignore="UnusedResources">나중에</string>

    <!-- Search Widget -->
    <!-- Content description for searching with a widget. The first parameter is the name of the application.-->
    <string name="search_widget_content_description_2">새 %1$s 탭 열기</string>
    <!-- Text preview for smaller sized widgets -->
    <string name="search_widget_text_short">검색</string>
    <!-- Text preview for larger sized widgets -->
    <string name="search_widget_text_long">웹 검색</string>

    <!-- Content description (not visible, for screen readers etc.): Voice search -->
    <string name="search_widget_voice">음성 검색</string>

    <!-- Preferences -->
    <!-- Title for the settings page-->
    <string name="settings">설정</string>

    <!-- Preference category for general settings -->
    <string name="preferences_category_general">일반</string>
    <!-- Preference category for all links about Fenix -->
    <string name="preferences_category_about">소개</string>
    <!-- Preference category for settings related to changing the default search engine -->
    <string name="preferences_category_select_default_search_engine">선택하세요</string>
    <!-- Preference for settings related to managing search shortcuts for the quick search menu -->
    <string name="preferences_manage_search_shortcuts" moz:removedIn="120" tools:ignore="UnusedResources">검색 바로 가기 관리</string>
    <!-- Preference for settings related to managing search shortcuts for the quick search menu -->
    <string name="preferences_manage_search_shortcuts_2">대체 검색 엔진 관리</string>
    <!-- Summary for preference for settings related to managing search shortcuts for the quick search menu -->
    <string name="preferences_manage_search_shortcuts_summary">검색 메뉴에 표시되는 엔진 편집</string>
    <!-- Preference category for settings related to managing search shortcuts for the quick search menu -->
    <string name="preferences_category_engines_in_search_menu">검색 메뉴에 표시되는 엔진</string>
    <!-- Preference for settings related to changing the default search engine -->
    <string name="preferences_default_search_engine">기본 검색 엔진</string>
    <!-- Preference for settings related to Search -->
    <string name="preferences_search">검색</string>
    <!-- Preference for settings related to Search engines -->
    <string name="preferences_search_engines">검색 엔진</string>
    <!-- Preference for settings related to Search engines suggestions-->
    <string name="preferences_search_engines_suggestions">검색 엔진의 제안</string>
    <!-- Preference for settings related to Search address bar -->
    <string name="preferences_search_address_bar" moz:removedIn="120" tools:ignore="UnusedResources">주소 표시줄</string>
    <!-- Preference Category for settings related to Search address bar -->
    <string name="preferences_settings_address_bar">주소 표시줄 설정</string>
    <!-- Preference Category for settings to Firefox Suggest -->
    <string name="preference_search_address_bar_fx_suggest">주소 표시줄 - Firefox 제안</string>
    <!-- Preference link to Learn more about Firefox Suggest -->
    <string name="preference_search_learn_about_fx_suggest">Firefox 제안에 대해 더 알아보기</string>
    <!-- Preference link to rating Fenix on the Play Store -->
    <string name="preferences_rate">Google Play에서 평가하기</string>
    <!-- Preference linking to about page for Fenix
        The first parameter is the name of the app defined in app_name (for example: Fenix) -->
    <string name="preferences_about">%1$s 정보</string>
    <!-- Preference for settings related to changing the default browser -->
    <string name="preferences_set_as_default_browser">기본 브라우저로 지정</string>
    <!-- Preference category for advanced settings -->
    <string name="preferences_category_advanced">고급</string>
    <!-- Preference category for privacy and security settings -->
    <string name="preferences_category_privacy_security">개인 정보 및 보안</string>
    <!-- Preference for advanced site permissions -->
    <string name="preferences_site_permissions">사이트 권한</string>
    <!-- Preference for private browsing options -->
    <string name="preferences_private_browsing_options">사생활 보호 모드</string>
    <!-- Preference for opening links in a private tab-->
    <string name="preferences_open_links_in_a_private_tab">사생활 보호 탭에 링크 열기</string>
    <!-- Preference for allowing screenshots to be taken while in a private tab-->
    <string name="preferences_allow_screenshots_in_private_mode">사생활 보호 모드에서 스크린샷 허용</string>
    <!-- Will inform the user of the risk of activating Allow screenshots in private browsing option -->
    <string name="preferences_screenshots_in_private_mode_disclaimer">허용되는 경우, 여러 앱이 열려있을 때 사생활 보호 탭도 표시됨</string>
    <!-- Preference for adding private browsing shortcut -->
    <string name="preferences_add_private_browsing_shortcut">사생활 보호 모드 바로 가기 추가</string>
    <!-- Preference for enabling "HTTPS-Only" mode -->
    <string name="preferences_https_only_title">HTTPS 전용 모드</string>

    <!-- Preference for removing cookie/consent banners from sites automatically. See reduce_cookie_banner_summary for additional context. -->
    <string name="preferences_cookie_banner_reduction" moz:RemovedIn="121" tools:ignore="UnusedResources">쿠키 배너 감소</string>
    <!-- Label for cookie banner section in quick settings panel. -->
    <string name="cookie_banner_blocker">쿠키 배너 차단기</string>
    <!-- Preference for removing cookie/consent banners from sites automatically in private mode. See reduce_cookie_banner_summary for additional context. -->
    <string name="preferences_cookie_banner_reduction_private_mode">사생활 보호 모드의 쿠키 배너 차단기</string>
    <!-- Preference for rejecting or removing as many cookie/consent banners as possible on sites. See reduce_cookie_banner_summary for additional context. -->
    <string name="reduce_cookie_banner_option" moz:RemovedIn="121" tools:ignore="UnusedResources">쿠키 배너 줄이기</string>
    <!-- Summary of cookie banner handling preference if the setting disabled is set to off -->
    <string name="reduce_cookie_banner_option_off" moz:RemovedIn="121" tools:ignore="UnusedResources">꺼짐</string>
    <!-- Summary of cookie banner handling preference if the setting enabled is set to on -->
    <string name="reduce_cookie_banner_option_on" moz:RemovedIn="121" tools:ignore="UnusedResources">켜짐</string>

    <!-- Summary for the preference for rejecting all cookies whenever possible. The first parameter is the application name -->
    <string name="reduce_cookie_banner_summary_1" moz:RemovedIn="121" tools:ignore="UnusedResources">%1$s는 자동으로 쿠키 배너에서 쿠키 요청을 거부하려고 시도합니다.</string>
    <!-- Text for indicating cookie banner handling is off this site, this is shown as part of the protections panel with the tracking protection toggle -->
    <string name="reduce_cookie_banner_off_for_site">이 사이트에서 꺼짐</string>
    <!-- Text for cancel button indicating that cookie banner reduction is not supported for the current site, this is shown as part of the cookie banner details view. -->
    <string name="cookie_banner_handling_details_site_is_not_supported_cancel_button">취소</string>
    <!-- Text for request support button indicating that cookie banner reduction is not supported for the current site, this is shown as part of the cookie banner details view. -->
    <string name="cookie_banner_handling_details_site_is_not_supported_request_support_button_2">요청 보내기</string>
    <!-- Text for title indicating that cookie banner reduction is not supported for the current site, this is shown as part of the cookie banner details view. -->
    <string name="cookie_banner_handling_details_site_is_not_supported_title_2">이 사이트에 대한 지원을 요청하시겠습니까?</string>
    <!-- Label for the snackBar, after the user reports with success a website where cookie banner reducer did not work -->
    <string name="cookie_banner_handling_report_site_snack_bar_text_2">요청 전송됨</string>
    <!-- Text for indicating cookie banner handling is on this site, this is shown as part of the protections panel with the tracking protection toggle -->
    <string name="reduce_cookie_banner_on_for_site">이 사이트에서 켜짐</string>
    <!-- Text for indicating that a request for unsupported site was sent to Nimbus (it's a Mozilla library for experiments), this is shown as part of the protections panel with the tracking protection toggle -->
    <string name="reduce_cookie_banner_unsupported_site_request_submitted_2">지원 요청 전송됨</string>
    <!-- Text for indicating cookie banner handling is currently not supported for this site, this is shown as part of the protections panel with the tracking protection toggle -->
    <string name="reduce_cookie_banner_unsupported_site">현재 지원되지 않는 사이트</string>
    <!-- Title text for a detail explanation indicating cookie banner handling is on this site, this is shown as part of the cookie banner panel in the toolbar. The first parameter is a shortened URL of the current site-->
    <string name="reduce_cookie_banner_details_panel_title_on_for_site" moz:RemovedIn="121" tools:ignore="UnusedResources">%1$s에 대해 쿠키 배너 감소를 켜시겠습니까?</string>
    <!-- Title text for a detail explanation indicating cookie banner handling is on this site, this is shown as part of the cookie banner panel in the toolbar. The first parameter is a shortened URL of the current site-->
    <string name="reduce_cookie_banner_details_panel_title_on_for_site_1">%1$s에 쿠키 배너 차단기를 켜시겠습니까?</string>
    <!-- Title text for a detail explanation indicating cookie banner handling is off this site, this is shown as part of the cookie banner panel in the toolbar. The first parameter is a shortened URL of the current site-->
    <string name="reduce_cookie_banner_details_panel_title_off_for_site" moz:RemovedIn="121" tools:ignore="UnusedResources">%1$s에 대해 쿠키 배너 감소를 끄시겠습니까?</string>

    <!-- Title text for a detail explanation indicating cookie banner handling is off this site, this is shown as part of the cookie banner panel in the toolbar. The first parameter is a shortened URL of the current site-->
    <string name="reduce_cookie_banner_details_panel_title_off_for_site_1">%1$s에 쿠키 배너 차단기를 끄시겠습니까?</string>
    <!-- Title text for a detail explanation indicating cookie banner reducer didn't work for the current site, this is shown as part of the cookie banner panel in the toolbar. The first parameter is the application name-->
    <string name="reduce_cookie_banner_details_panel_title_unsupported_site_request_2">%1$s는 이 사이트에서 쿠키 요청을 자동으로 거부할 수 없습니다. 나중에 이 사이트를 지원하도록 요청을 보낼 수 있습니다.</string>
    <!-- Long text for a detail explanation indicating what will happen if cookie banner handling is off for a site, this is shown as part of the cookie banner panel in the toolbar. The first parameter is the application name -->
    <string name="reduce_cookie_banner_details_panel_description_off_for_site" moz:RemovedIn="121" tools:ignore="UnusedResources">%1$s는 이 사이트의 쿠키를 지우고 페이지를 새로 고침합니다. 모든 쿠키를 삭제하면 로그아웃되거나 장바구니가 비워질 수 있습니다.</string>

    <!-- Long text for a detail explanation indicating what will happen if cookie banner handling is off for a site, this is shown as part of the cookie banner panel in the toolbar. The first parameter is the application name -->
    <string name="reduce_cookie_banner_details_panel_description_off_for_site_1">끄면 %1$s가 쿠키를 지우고 이 사이트를 다시 로드합니다. 로그아웃되거나 장바구니가 비워질 수 있습니다.</string>
    <!-- Long text for a detail explanation indicating what will happen if cookie banner handling is on for a site, this is shown as part of the cookie banner panel in the toolbar. The first parameter is the application name -->
    <string name="reduce_cookie_banner_details_panel_description_on_for_site_2" moz:RemovedIn="121" tools:ignore="UnusedResources">%1$s는 지원되는 사이트에서 모든 쿠키 요청을 자동으로 거부하려고 시도합니다.</string>
    <!-- Long text for a detail explanation indicating what will happen if cookie banner handling is on for a site, this is shown as part of the cookie banner panel in the toolbar. The first parameter is the application name -->
    <string name="reduce_cookie_banner_details_panel_description_on_for_site_3">켜면 %1$s가 이 사이트의 모든 쿠키 배너를 자동으로 거부하려고 시도합니다.</string>
    <!-- Title text for the cookie banner re-engagement dialog. The first parameter is the application name. -->
    <string name="reduce_cookie_banner_dialog_title" moz:RemovedIn="121" tools:ignore="UnusedResources">%1$s가 쿠키 배너를 거부하도록 허용하시겠습니까?</string>
    <!-- Body text for the cookie banner re-engagement dialog use. The first parameter is the application name. -->
    <string name="reduce_cookie_banner_dialog_body" moz:RemovedIn="121" tools:ignore="UnusedResources">%1$s는 많은 쿠키 배너 요청을 자동으로 거부할 수 있습니다.</string>
    <!-- Remind me later text button for the onboarding dialog -->
    <string name="reduce_cookie_banner_dialog_not_now_button" moz:RemovedIn="121" tools:ignore="UnusedResources">나중에</string>

    <!-- Snack text for the cookie banner dialog, after user hit the dismiss banner button -->
    <string name="reduce_cookie_banner_dialog_snackbar_text" moz:RemovedIn="121" tools:ignore="UnusedResources">쿠키 요청이 더 적게 표시됩니다.</string>

    <!-- Change setting text button, for the cookie banner re-engagement dialog -->
    <string name="reduce_cookie_banner_dialog_change_setting_button" moz:RemovedIn="121" tools:ignore="UnusedResources">허용</string>

    <!-- Description of the preference to enable "HTTPS-Only" mode. -->
    <string name="preferences_https_only_summary">보안 강화를 위해 HTTPS 암호화 프로토콜을 사용하여 사이트에 자동으로 연결을 시도합니다.</string>
    <!-- Summary of https only preference if https only is set to off -->
    <string name="preferences_https_only_off">꺼짐</string>
    <!-- Summary of https only preference if https only is set to on in all tabs -->
    <string name="preferences_https_only_on_all">모든 탭에서 켜짐</string>
    <!-- Summary of https only preference if https only is set to on in private tabs only -->
    <string name="preferences_https_only_on_private">사생활 보호 탭에서 켜짐</string>
    <!-- Text displayed that links to website containing documentation about "HTTPS-Only" mode -->
    <string name="preferences_http_only_learn_more">더 알아보기</string>
    <!-- Option for the https only setting -->
    <string name="preferences_https_only_in_all_tabs">모든 탭에서 사용</string>
    <!-- Option for the https only setting -->
    <string name="preferences_https_only_in_private_tabs">사생활 보호 탭에서만 사용</string>
    <!-- Title shown in the error page for when trying to access a http website while https only mode is enabled. -->
    <string name="errorpage_httpsonly_title">보안 사이트를 사용할 수 없음</string>
    <!-- Message shown in the error page for when trying to access a http website while https only mode is enabled. The message has two paragraphs. This is the first. -->
    <string name="errorpage_httpsonly_message_title">웹 사이트가 HTTPS를 지원하지 않는 것 같습니다.</string>
    <!-- Message shown in the error page for when trying to access a http website while https only mode is enabled. The message has two paragraphs. This is the second. -->
    <string name="errorpage_httpsonly_message_summary">그러나, 공격자가 연루되었을 가능성도 있습니다. 웹 사이트를 방문하는 경우, 민감한 정보는 입력하지 않아야 합니다. 계속하면, 사이트에 대해 HTTPS 전용 모드가 일시적으로 꺼집니다.</string>
    <!-- Preference for accessibility -->
    <string name="preferences_accessibility">접근성</string>
    <!-- Preference to override the Firefox Account server -->
    <string name="preferences_override_fxa_server" moz:RemovedIn="120" tools:ignore="UnusedResources">사용자 지정 Firefox 계정 서버</string>
    <!-- Preference to override the Mozilla account server -->
    <string name="preferences_override_account_server">사용자 지정  Mozilla 계정 서버</string>
    <!-- Preference to override the Sync token server -->
    <string name="preferences_override_sync_tokenserver">사용자 지정 동기화 서버</string>
    <!-- Toast shown after updating the FxA/Sync server override preferences -->
    <string name="toast_override_fxa_sync_server_done" moz:RemovedIn="120" tools:ignore="UnusedResources">Firefox 계정/동기화 서버가 변경되었습니다. 변경 사항을 적용하기 위해 애플리케이션을 종료하는 중…</string>
    <!-- Toast shown after updating the Mozilla account/Sync server override preferences -->
    <string name="toast_override_account_sync_server_done">Mozilla 계정/동기화 서버가 수정되었습니다. 변경사항을 적용하기 위해 애플리케이션을 종료하는 중…</string>
    <!-- Preference category for account information -->
    <string name="preferences_category_account">계정</string>
    <!-- Preference for changing where the toolbar is positioned -->
    <string name="preferences_toolbar">도구 모음</string>
    <!-- Preference for changing default theme to dark or light mode -->
    <string name="preferences_theme">테마</string>
    <!-- Preference for customizing the home screen -->
    <string name="preferences_home_2">홈페이지</string>
    <!-- Preference for gestures based actions -->
    <string name="preferences_gestures">제스처</string>
    <!-- Preference for settings related to visual options -->
    <string name="preferences_customize">사용자 지정</string>
    <!-- Preference description for banner about signing in -->
    <string name="preferences_sign_in_description_2">탭, 북마크, 비밀번호 등을 동기화하려면 로그인하세요.</string>
    <!-- Preference shown instead of account display name while account profile information isn't available yet. -->
    <string name="preferences_account_default_name" moz:RemovedIn="120" tools:ignore="UnusedResources">Firefox 계정</string>
    <!-- Preference shown instead of account display name while account profile information isn't available yet. -->
    <string name="preferences_account_default_name_2">Mozilla 계정</string>
    <!-- Preference text for account title when there was an error syncing FxA -->
    <string name="preferences_account_sync_error">다시 연결하여 동기화를 계속하세요</string>
    <!-- Preference for language -->
    <string name="preferences_language">언어</string>
    <!-- Preference for data choices -->
    <string name="preferences_data_choices">데이터 선택</string>
    <!-- Preference for data collection -->
    <string name="preferences_data_collection">데이터 수집</string>
    <!-- Preference for developers -->
    <string name="preferences_remote_debugging">USB 원격 디버깅</string>
    <!-- Preference title for switch preference to show search engines -->
    <string name="preferences_show_search_engines" moz:RemovedIn="120" tools:ignore="UnusedResources">검색 엔진 표시</string>
    <!-- Preference title for switch preference to show search suggestions -->
    <string name="preferences_show_search_suggestions">검색 제안 표시</string>
    <!-- Preference title for switch preference to show voice search button -->
    <string name="preferences_show_voice_search">음성 검색 표시</string>
    <!-- Preference title for switch preference to show search suggestions also in private mode -->
    <string name="preferences_show_search_suggestions_in_private">사생활 보호 세션에서 보기</string>
    <!-- Preference title for switch preference to show a clipboard suggestion when searching -->
    <string name="preferences_show_clipboard_suggestions">클립보드 제안 보기</string>
    <!-- Preference title for switch preference to suggest browsing history when searching -->
    <string name="preferences_search_browsing_history">방문 기록 검색</string>
    <!-- Preference title for switch preference to suggest bookmarks when searching -->
    <string name="preferences_search_bookmarks">북마크 검색</string>
    <!-- Preference title for switch preference to suggest synced tabs when searching -->
    <string name="preferences_search_synced_tabs">동기화된 탭 검색</string>
    <!-- Preference for account settings -->
    <string name="preferences_account_settings">계정 설정</string>

    <!-- Preference for enabling url autocomplete-->
    <string name="preferences_enable_autocomplete_urls">URL 자동 완성</string>
    <!-- Preference title for switch preference to show sponsored Firefox Suggest search suggestions -->
    <string name="preferences_show_sponsored_suggestions">스폰서 제안</string>
    <!-- Summary for preference to show sponsored Firefox Suggest search suggestions.
         The first parameter is the name of the application. -->
    <string name="preferences_show_sponsored_suggestions_summary">가끔씩 스폰서 제안으로 %1$s 지원</string>
    <!-- Preference title for switch preference to show Firefox Suggest search suggestions for web content.
         The first parameter is the name of the application. -->
    <string name="preferences_show_nonsponsored_suggestions">%1$s 제안</string>
    <!-- Summary for preference to show Firefox Suggest search suggestions for web content -->
    <string name="preferences_show_nonsponsored_suggestions_summary">사용자 검색과 관련된 웹 제안을 받으세요</string>
    <!-- Preference for open links in third party apps -->
    <string name="preferences_open_links_in_apps">앱에서 링크 열기</string>

    <!-- Preference for open links in third party apps always open in apps option -->
    <string name="preferences_open_links_in_apps_always">항상</string>
    <!-- Preference for open links in third party apps ask before opening option -->
    <string name="preferences_open_links_in_apps_ask">열기 전에 묻기</string>
    <!-- Preference for open links in third party apps never open in apps option -->
    <string name="preferences_open_links_in_apps_never">안 함</string>
    <!-- Preference for open download with an external download manager app -->
    <string name="preferences_external_download_manager">외부 다운로드 관리자</string>
    <!-- Preference for enabling gecko engine logs -->
    <string name="preferences_enable_gecko_logs">Gecko 로그 활성화</string>
    <!-- Message to indicate users that we are quitting the application to apply the changes -->
    <string name="quit_application">변경 사항을 적용하기 위해 애플리케이션을 종료하는 중…</string>

    <!-- Preference for add_ons -->
    <string name="preferences_addons">부가 기능</string>

    <!-- Preference for notifications -->
    <string name="preferences_notifications">알림</string>

    <!-- Summary for notification preference indicating notifications are allowed -->
    <string name="notifications_allowed_summary">허용됨</string>
    <!-- Summary for notification preference indicating notifications are not allowed -->
    <string name="notifications_not_allowed_summary">허용되지 않음</string>

    <!-- Add-on Preferences -->
    <!-- Preference to customize the configured AMO (addons.mozilla.org) collection -->
    <string name="preferences_customize_amo_collection">사용자 지정 부가 기능 모음집</string>
    <!-- Button caption to confirm the add-on collection configuration -->
    <string name="customize_addon_collection_ok">확인</string>
    <!-- Button caption to abort the add-on collection configuration -->
    <string name="customize_addon_collection_cancel">취소</string>
    <!-- Hint displayed on input field for custom collection name -->
    <string name="customize_addon_collection_hint">모음집 이름</string>
    <!-- Hint displayed on input field for custom collection user ID-->
    <string name="customize_addon_collection_user_hint">모음집 소유자 (사용자 ID)</string>
    <!-- Toast shown after confirming the custom add-on collection configuration -->
    <string name="toast_customize_addon_collection_done">부가 기능 모음집이 변경되었습니다. 변경 사항을 적용하기 위해 애플리케이션을 종료하는 중…</string>

    <!-- Customize Home -->
    <!-- Header text for jumping back into the recent tab in customize the home screen -->
    <string name="customize_toggle_jump_back_in">최근 탭으로 이동</string>
    <!-- Title for the customize home screen section with recently saved bookmarks. -->
    <string name="customize_toggle_recent_bookmarks">최근 북마크</string>
    <!-- Title for the customize home screen section with recently visited. Recently visited is
    a section where users see a list of tabs that they have visited in the past few days -->
    <string name="customize_toggle_recently_visited">최근에 방문함</string>

    <!-- Title for the customize home screen section with Pocket. -->
    <string name="customize_toggle_pocket_2">생각하게 하는 이야기</string>
    <!-- Summary for the customize home screen section with Pocket. The first parameter is product name Pocket -->
    <string name="customize_toggle_pocket_summary">%s 제공 글</string>
    <!-- Title for the customize home screen section with sponsored Pocket stories. -->
    <string name="customize_toggle_pocket_sponsored">스폰서 소식</string>
    <!-- Title for the opening wallpaper settings screen -->
    <string name="customize_wallpapers">배경 화면</string>
    <!-- Title for the customize home screen section with sponsored shortcuts. -->
    <string name="customize_toggle_contile">스폰서 바로 가기</string>

    <!-- Wallpapers -->
    <!-- Content description for various wallpapers. The first parameter is the name of the wallpaper -->
    <string name="wallpapers_item_name_content_description">배경 화면 항목: %1$s</string>
    <!-- Snackbar message for when wallpaper is selected -->
    <string name="wallpaper_updated_snackbar_message">배경 화면이 업데이트됨!</string>
    <!-- Snackbar label for action to view selected wallpaper -->
    <string name="wallpaper_updated_snackbar_action">보기</string>

    <!-- Snackbar message for when wallpaper couldn't be downloaded -->
    <string name="wallpaper_download_error_snackbar_message">배경 화면을 다운로드할 수 없습니다</string>
    <!-- Snackbar label for action to retry downloading the wallpaper -->
    <string name="wallpaper_download_error_snackbar_action">다시 시도</string>
    <!-- Snackbar message for when wallpaper couldn't be selected because of the disk error -->
    <string name="wallpaper_select_error_snackbar_message">배경 화면을 변경할 수 없습니다</string>
    <!-- Text displayed that links to website containing documentation about the "Limited Edition" wallpapers. -->
    <string name="wallpaper_learn_more">더 알아보기</string>

    <!-- Text for classic wallpapers title. The first parameter is the Firefox name. -->
    <string name="wallpaper_classic_title">클래식 %s</string>
    <!-- Text for artist series wallpapers title. "Artist series" represents a collection of artist collaborated wallpapers. -->
    <string name="wallpaper_artist_series_title">아티스트 시리즈</string>
    <!-- Description text for the artist series wallpapers with learn more link. The first parameter is the learn more string defined in wallpaper_learn_more. "Independent voices" is the name of the wallpaper collection -->
    <string name="wallpaper_artist_series_description_with_learn_more">독립적인 목소리 모음. %s</string>
    <!-- Description text for the artist series wallpapers. "Independent voices" is the name of the wallpaper collection -->
    <string name="wallpaper_artist_series_description">독립적인 목소리 모음.</string>
    <!-- Wallpaper onboarding dialog header text. -->
    <string name="wallpapers_onboarding_dialog_title_text">다채로운 색상 체험</string>
    <!-- Wallpaper onboarding dialog body text. -->
    <string name="wallpapers_onboarding_dialog_body_text">나를 표현하는 배경 화면을 선택하세요.</string>
    <!-- Wallpaper onboarding dialog learn more button text. The button navigates to the wallpaper settings screen. -->
    <string name="wallpapers_onboarding_dialog_explore_more_button_text">더 많은 배경 화면 살펴보기</string>

    <!-- Add-ons general availability nimbus message-->
    <!-- Title of the Nimbus message for add-ons general availability-->
    <string name="addon_ga_message_title" tools:ignore="UnusedResources">새 부가 기능 지금 사용 가능</string>
    <!-- Body of the Nimbus message for add-ons general availability. 'Firefox' intentionally hardcoded here-->
    <string name="addon_ga_message_body" tools:ignore="UnusedResources">Firefox를 자신만의 것으로 만들 수 있는 100개 이상의 새로운 확장 기능을 확인해 보세요.</string>
    <!-- Button text of the Nimbus message for add-ons general availability. -->
    <string name="addon_ga_message_button" tools:ignore="UnusedResources">부가 기능 살펴보기</string>

    <!-- Add-on Installation from AMO-->
    <!-- Error displayed when user attempts to install an add-on from AMO (addons.mozilla.org) that is not supported -->
    <string name="addon_not_supported_error" moz:removedIn="120" tools:ignore="UnusedResources">부가 기능이 지원되지 않음</string>
    <!-- Error displayed when user attempts to install an add-on from AMO (addons.mozilla.org) that is already installed -->
    <string name="addon_already_installed" moz:removedIn="120" tools:ignore="UnusedResources">부가 기능이 이미 설치됨</string>

    <!-- Add-on process crash dialog to user -->
    <!-- Title of a dialog shown to the user when enough errors have occurred with addons and they need to be temporarily disabled -->
    <string name="addon_process_crash_dialog_title" tools:ignore="UnusedResources">부가 기능이 일시적으로 비활성화됨</string>
    <!-- The first parameter is the application name. This is a message shown to the user when too many errors have occurred with the addons process and they have been disabled. The user can decide if they would like to continue trying to start add-ons or if they'd rather continue without them. -->
    <string name="addon_process_crash_dialog_message" tools:ignore="UnusedResources">하나 이상의 부가 기능이 작동을 중지하여 시스템이 불안정해졌습니다. %1$s가 부가 기능을 다시 시작하지 못했습니다.\n\n현재 세션 중에는 부가 기능이 다시 시작되지 않습니다.\n\n부가 기능을 제거하거나 비활성화하면 이 문제가 해결될 수도 있습니다.</string>
    <!-- This will cause the add-ons to try restarting but the dialog will reappear if it is unsuccessful again -->
    <string name="addon_process_crash_dialog_retry_button_text" tools:ignore="UnusedResources">부가 기능을 다시 시작해 보기</string>

    <!-- The user will continue with all add-ons disabled -->
    <string name="addon_process_crash_dialog_disable_addons_button_text" tools:ignore="UnusedResources">부가 기능을 비활성화하고 계속</string>

    <!-- Account Preferences -->
    <!-- Preference for managing your account via accounts.firefox.com -->
    <string name="preferences_manage_account">계정 관리</string>
    <!-- Summary of the preference for managing your account via accounts.firefox.com. -->
    <string name="preferences_manage_account_summary">비밀번호 변경, 데이터 수집 관리 또는 계정 삭제</string>
    <!-- Preference for triggering sync -->
    <string name="preferences_sync_now">지금 동기화</string>
    <!-- Preference category for sync -->
    <string name="preferences_sync_category">동기화할 대상 선택</string>
    <!-- Preference for syncing history -->
    <string name="preferences_sync_history">기록</string>
    <!-- Preference for syncing bookmarks -->
    <string name="preferences_sync_bookmarks">북마크</string>
    <!-- Preference for syncing logins -->
    <string name="preferences_sync_logins">로그인</string>
    <!-- Preference for syncing tabs -->
    <string name="preferences_sync_tabs_2">열린 탭</string>
    <!-- Preference for signing out -->
    <string name="preferences_sign_out">로그아웃</string>
    <!-- Preference displays and allows changing current FxA device name -->
    <string name="preferences_sync_device_name">기기 이름</string>
    <!-- Text shown when user enters empty device name -->
    <string name="empty_device_name_error">기기 이름은 비워둘 수 없습니다.</string>
    <!-- Label indicating that sync is in progress -->
    <string name="sync_syncing_in_progress">동기화 중…</string>
    <!-- Label summary indicating that sync failed. The first parameter is the date stamp showing last time it succeeded -->
    <string name="sync_failed_summary">동기화 실패. 마지막 성공: %s</string>
    <!-- Label summary showing never synced -->
    <string name="sync_failed_never_synced_summary">동기화 실패. 마지막 동기화: 없음</string>
    <!-- Label summary the date we last synced. The first parameter is date stamp showing last time synced -->
    <string name="sync_last_synced_summary">마지막 동기화: %s</string>
    <!-- Label summary showing never synced -->
    <string name="sync_never_synced_summary">마지막 동기화: 없음</string>

    <!-- Text for displaying the default device name.
        The first parameter is the application name, the second is the device manufacturer name
        and the third is the device model. -->
    <string name="default_device_name_2">%2$s %3$s의 %1$s</string>

    <!-- Preference for syncing credit cards -->
    <string name="preferences_sync_credit_cards">신용 카드</string>
    <!-- Preference for syncing addresses -->
    <string name="preferences_sync_address">주소</string>

    <!-- Send Tab -->
    <!-- Name of the "receive tabs" notification channel. Displayed in the "App notifications" system settings for the app -->
    <string name="fxa_received_tab_channel_name">받은 탭</string>
    <!-- Description of the "receive tabs" notification channel. Displayed in the "App notifications" system settings for the app -->
    <string name="fxa_received_tab_channel_description">다른 Firefox 기기에서 받은 탭에 대한 알림입니다.</string>

    <!--  The body for these is the URL of the tab received  -->
    <string name="fxa_tab_received_notification_name">전송 받은 탭</string>
    <!-- %s is the device name -->
    <string name="fxa_tab_received_from_notification_name">%s에서 온 탭</string>

    <!-- Advanced Preferences -->
    <!-- Preference for tracking protection exceptions -->
    <string name="preferences_tracking_protection_exceptions">예외 목록</string>

    <!-- Button in Exceptions Preference to turn on tracking protection for all sites (remove all exceptions) -->
    <string name="preferences_tracking_protection_exceptions_turn_on_for_all">모든 사이트에서 사용</string>

    <!-- Text displayed when there are no exceptions -->
    <string name="exceptions_empty_message_description">예외를 사용하면 선택한 사이트에 대한 추적 방지 기능을 비활성화 할 수 있습니다.</string>
    <!-- Text displayed when there are no exceptions, with learn more link that brings users to a tracking protection SUMO page -->
    <string name="exceptions_empty_message_learn_more_link">더 알아보기</string>

    <!-- Preference switch for usage and technical data collection -->
    <string name="preference_usage_data">사용 현황 및 기술 데이터</string>
    <!-- Preference description for usage and technical data collection -->
    <string name="preferences_usage_data_description">%1$s의 개선을 위해 브라우저의 성능, 사용 현황, 하드웨어 및 설정 데이터를 Mozilla와 공유</string>
    <!-- Preference switch for marketing data collection -->
    <string name="preferences_marketing_data">마케팅 데이터</string>
    <!-- Preference description for marketing data collection -->
    <string name="preferences_marketing_data_description2">모바일 마케팅 공급업체인 Adjust와 기본 사용 현황 데이터를 공유</string>
    <!-- Title for studies preferences -->
    <string name="preference_experiments_2">연구</string>
    <!-- Summary for studies preferences -->
    <string name="preference_experiments_summary_2">Mozilla가 연구를 설치하고 실행하도록 허용</string>

    <!-- Turn On Sync Preferences -->
    <!-- Header of the Sync and save your data preference view -->
    <string name="preferences_sync_2">데이터 동기화 및 저장</string>
    <!-- Preference for reconnecting to FxA sync -->
    <string name="preferences_sync_sign_in_to_reconnect">재연결을 위해 로그인</string>
    <!-- Preference for removing FxA account -->
    <string name="preferences_sync_remove_account">계정 삭제</string>

    <!-- Pairing Feature strings -->
    <!-- Instructions on how to access pairing -->
    <string name="pair_instructions_2"><![CDATA[<b>firefox.com/pair</b>에 표시된 QR 코드를 스캔하세요]]></string>

    <!-- Toolbar Preferences -->
    <!-- Preference for using top toolbar -->
    <string name="preference_top_toolbar">위쪽</string>
    <!-- Preference for using bottom toolbar -->
    <string name="preference_bottom_toolbar">아래쪽</string>

    <!-- Theme Preferences -->
    <!-- Preference for using light theme -->
    <string name="preference_light_theme">밝게</string>
    <!-- Preference for using dark theme -->
    <string name="preference_dark_theme">어둡게</string>
    <!-- Preference for using using dark or light theme automatically set by battery -->
    <string name="preference_auto_battery_theme">배터리 절약 모드로 설정</string>
    <!-- Preference for using following device theme -->
    <string name="preference_follow_device_theme">기기 테마 따르기</string>

    <!-- Gestures Preferences-->
    <!-- Preferences for using pull to refresh in a webpage -->
    <string name="preference_gestures_website_pull_to_refresh">당겨서 새로 고침</string>
    <!-- Preference for using the dynamic toolbar -->
    <string name="preference_gestures_dynamic_toolbar">스크롤해서 툴바 숨기기</string>
    <!-- Preference for switching tabs by swiping horizontally on the toolbar -->
    <string name="preference_gestures_swipe_toolbar_switch_tabs">도구 모음을 옆으로 밀어서 탭 전환</string>
    <!-- Preference for showing the opened tabs by swiping up on the toolbar-->
    <string name="preference_gestures_swipe_toolbar_show_tabs">도구 모음을 위로 밀어서 탭 열기</string>

    <!-- Library -->
    <!-- Option in Library to open Downloads page -->
    <string name="library_downloads">다운로드</string>
    <!-- Option in library to open Bookmarks page -->
    <string name="library_bookmarks">북마크</string>
    <!-- Option in library to open Desktop Bookmarks root page -->
    <string name="library_desktop_bookmarks_root">데스크톱 북마크</string>
    <!-- Option in library to open Desktop Bookmarks "menu" page -->
    <string name="library_desktop_bookmarks_menu">북마크 메뉴</string>
    <!-- Option in library to open Desktop Bookmarks "toolbar" page -->
    <string name="library_desktop_bookmarks_toolbar">북마크 도구모음</string>
    <!-- Option in library to open Desktop Bookmarks "unfiled" page -->
    <string name="library_desktop_bookmarks_unfiled">기타 북마크</string>
    <!-- Option in Library to open History page -->
    <string name="library_history">기록</string>
    <!-- Option in Library to open a new tab -->
    <string name="library_new_tab">새 탭</string>
    <!-- Settings Page Title -->
    <string name="settings_title">설정</string>
    <!-- Content description (not visible, for screen readers etc.): "Close button for library settings" -->
    <string name="content_description_close_button">닫기</string>

    <!-- Title to show in alert when a lot of tabs are to be opened
    %d is a placeholder for the number of tabs that will be opened -->
    <string name="open_all_warning_title">탭 %d개를 여시겠습니까?</string>
    <!-- Message to warn users that a large number of tabs will be opened
    %s will be replaced by app name. -->
    <string name="open_all_warning_message">이렇게 많은 탭을 열면 페이지가 로드되는 동안 %s가 느려질 수도 있습니다.  계속하시겠습니까?</string>
    <!-- Dialog button text for confirming open all tabs -->
    <string name="open_all_warning_confirm">탭 열기</string>
    <!-- Dialog button text for canceling open all tabs -->
    <string name="open_all_warning_cancel">취소</string>

    <!-- Text to show users they have one page in the history group section of the History fragment.
    %d is a placeholder for the number of pages in the group. -->
    <string name="history_search_group_site_1">%d 페이지</string>

    <!-- Text to show users they have multiple pages in the history group section of the History fragment.
    %d is a placeholder for the number of pages in the group. -->
    <string name="history_search_group_sites_1">%d 페이지</string>

    <!-- Option in library for Recently Closed Tabs -->
    <string name="library_recently_closed_tabs">최근에 닫은 탭</string>
    <!-- Option in library to open Recently Closed Tabs page -->
    <string name="recently_closed_show_full_history">모든 기록 보기</string>
    <!-- Text to show users they have multiple tabs saved in the Recently Closed Tabs section of history.
    %d is a placeholder for the number of tabs selected. -->
    <string name="recently_closed_tabs">%d개 탭</string>
    <!-- Text to show users they have one tab saved in the Recently Closed Tabs section of history.
    %d is a placeholder for the number of tabs selected. -->
    <string name="recently_closed_tab">%d개 탭</string>

    <!-- Recently closed tabs screen message when there are no recently closed tabs -->
    <string name="recently_closed_empty_message">최근에 닫은 탭 없음</string>

    <!-- Tab Management -->
    <!-- Title of preference for tabs management -->
    <string name="preferences_tabs">탭</string>
    <!-- Title of preference that allows a user to specify the tab view -->
    <string name="preferences_tab_view">탭 보기</string>
    <!-- Option for a list tab view -->
    <string name="tab_view_list">목록</string>
    <!-- Option for a grid tab view -->
    <string name="tab_view_grid">그리드</string>
    <!-- Title of preference that allows a user to auto close tabs after a specified amount of time -->
    <string name="preferences_close_tabs">탭 닫기</string>
    <!-- Option for auto closing tabs that will never auto close tabs, always allows user to manually close tabs -->
    <string name="close_tabs_manually">수동</string>
    <!-- Option for auto closing tabs that will auto close tabs after one day -->
    <string name="close_tabs_after_one_day">하루 후</string>
    <!-- Option for auto closing tabs that will auto close tabs after one week -->
    <string name="close_tabs_after_one_week">일주일 후</string>
    <!-- Option for auto closing tabs that will auto close tabs after one month -->
    <string name="close_tabs_after_one_month">한 달 후</string>

    <!-- Title of preference that allows a user to specify the auto-close settings for open tabs -->
    <string name="preference_auto_close_tabs" tools:ignore="UnusedResources">열린 탭 자동 닫기</string>

    <!-- Opening screen -->
    <!-- Title of a preference that allows a user to choose what screen to show after opening the app -->
    <string name="preferences_opening_screen">오프닝 화면</string>
    <!-- Option for always opening the homepage when re-opening the app -->
    <string name="opening_screen_homepage">홈페이지</string>
    <!-- Option for always opening the user's last-open tab when re-opening the app -->
    <string name="opening_screen_last_tab">마지막 탭</string>
    <!-- Option for always opening the homepage when re-opening the app after four hours of inactivity -->
    <string name="opening_screen_after_four_hours_of_inactivity">4시간 동안 사용하지 않을 때의 홈페이지</string>
    <!-- Summary for tabs preference when auto closing tabs setting is set to manual close-->
    <string name="close_tabs_manually_summary">수동으로 닫기</string>
    <!-- Summary for tabs preference when auto closing tabs setting is set to auto close tabs after one day-->
    <string name="close_tabs_after_one_day_summary">하루 후 닫기</string>
    <!-- Summary for tabs preference when auto closing tabs setting is set to auto close tabs after one week-->
    <string name="close_tabs_after_one_week_summary">일주일 후 닫기</string>
    <!-- Summary for tabs preference when auto closing tabs setting is set to auto close tabs after one month-->
    <string name="close_tabs_after_one_month_summary">한 달 후 닫기</string>

    <!-- Summary for homepage preference indicating always opening the homepage when re-opening the app -->
    <string name="opening_screen_homepage_summary">홈페이지에서 열기</string>
    <!-- Summary for homepage preference indicating always opening the last-open tab when re-opening the app -->
    <string name="opening_screen_last_tab_summary">마지막 탭에서 열기</string>
    <!-- Summary for homepage preference indicating opening the homepage when re-opening the app after four hours of inactivity -->
    <string name="opening_screen_after_four_hours_of_inactivity_summary">4시간 후 홈페이지에서 열기</string>

    <!-- Inactive tabs -->
    <!-- Category header of a preference that allows a user to enable or disable the inactive tabs feature -->
    <string name="preferences_inactive_tabs">이전 탭을 비활성으로 이동</string>
    <!-- Title of inactive tabs preference -->
    <string name="preferences_inactive_tabs_title">2주 동안 보지 않은 탭은 비활동 섹션으로 이동됩니다.</string>

    <!-- Studies -->
    <!-- Title of the remove studies button -->
    <string name="studies_remove">삭제</string>
    <!-- Title of the active section on the studies list -->
    <string name="studies_active">활성화</string>
    <!-- Description for studies, it indicates why Firefox use studies. The first parameter is the name of the application. -->
    <string name="studies_description_2">%1$s는 때때로 연구를 설치하고 실행할 수 있습니다.</string>
    <!-- Learn more link for studies, links to an article for more information about studies. -->
    <string name="studies_learn_more">더 알아보기</string>

    <!-- Dialog message shown after removing a study -->
    <string name="studies_restart_app">변경 사항을 적용하기 위해 애플리케이션이 종료됩니다</string>
    <!-- Dialog button to confirm the removing a study. -->
    <string name="studies_restart_dialog_ok">확인</string>
    <!-- Dialog button text for canceling removing a study. -->
    <string name="studies_restart_dialog_cancel">취소</string>

    <!-- Toast shown after turning on/off studies preferences -->
    <string name="studies_toast_quit_application" tools:ignore="UnusedResources">변경 사항을 적용하기 위해 애플리케이션을 종료하는 중…</string>

    <!-- Sessions -->
    <!-- Title for the list of tabs -->
    <string name="tab_header_label">열린 탭</string>
    <!-- Title for the list of tabs in the current private session -->
    <string name="tabs_header_private_tabs_title">사생활 보호 탭</string>
    <!-- Title for the list of tabs in the synced tabs -->
    <string name="tabs_header_synced_tabs_title">동기화된 탭</string>
    <!-- Content description (not visible, for screen readers etc.): Add tab button. Adds a news tab when pressed -->
    <string name="add_tab">탭 추가</string>
    <!-- Content description (not visible, for screen readers etc.): Add tab button. Adds a news tab when pressed -->
    <string name="add_private_tab">사생활 보호 탭 추가</string>
    <!-- Text for the new tab button to indicate adding a new private tab in the tab -->
    <string name="tab_drawer_fab_content">사생활 보호</string>
    <!-- Text for the new tab button to indicate syncing command on the synced tabs page -->
    <string name="tab_drawer_fab_sync">Sync</string>
    <!-- Text shown in the menu for sharing all tabs -->
    <string name="tab_tray_menu_item_share">모든 탭 공유</string>
    <!-- Text shown in the menu to view recently closed tabs -->
    <string name="tab_tray_menu_recently_closed">최근에 닫은 탭</string>
    <!-- Text shown in the tabs tray inactive tabs section -->
    <string name="tab_tray_inactive_recently_closed" tools:ignore="UnusedResources">최근에 닫음</string>
    <!-- Text shown in the menu to view account settings -->
    <string name="tab_tray_menu_account_settings">계정 설정</string>
    <!-- Text shown in the menu to view tab settings -->
    <string name="tab_tray_menu_tab_settings">탭 설정</string>
    <!-- Text shown in the menu for closing all tabs -->
    <string name="tab_tray_menu_item_close">모든 탭 닫기</string>
    <!-- Text shown in the multiselect menu for bookmarking selected tabs. -->
    <string name="tab_tray_multiselect_menu_item_bookmark">북마크</string>
    <!-- Text shown in the multiselect menu for closing selected tabs. -->
    <string name="tab_tray_multiselect_menu_item_close">닫기</string>
    <!-- Content description for tabs tray multiselect share button -->
    <string name="tab_tray_multiselect_share_content_description">선택한 탭 공유</string>
    <!-- Content description for tabs tray multiselect menu -->
    <string name="tab_tray_multiselect_menu_content_description">선택한 탭 메뉴</string>
    <!-- Content description (not visible, for screen readers etc.): Removes tab from collection button. Removes the selected tab from collection when pressed -->
    <string name="remove_tab_from_collection">모음집에서 탭 삭제</string>
    <!-- Text for button to enter multiselect mode in tabs tray -->
    <string name="tabs_tray_select_tabs">탭 선택</string>
    <!-- Content description (not visible, for screen readers etc.): Close tab button. Closes the current session when pressed -->
    <string name="close_tab">탭 닫기</string>
    <!-- Content description (not visible, for screen readers etc.): Close tab <title> button. First parameter is tab title  -->
    <string name="close_tab_title">%s 탭 닫기</string>
    <!-- Content description (not visible, for screen readers etc.): Opens the open tabs menu when pressed -->
    <string name="open_tabs_menu">탭 메뉴 열기</string>
    <!-- Open tabs menu item to save tabs to collection -->
    <string name="tabs_menu_save_to_collection1">탭을 모음집에 저장</string>

    <!-- Text for the menu button to delete a collection -->
    <string name="collection_delete">모음집 삭제</string>
    <!-- Text for the menu button to rename a collection -->
    <string name="collection_rename">모음집 이름 변경</string>
    <!-- Text for the button to open tabs of the selected collection -->
    <string name="collection_open_tabs">열린 탭</string>


    <!-- Hint for adding name of a collection -->
    <string name="collection_name_hint">모음집 이름</string>
    <!-- Text for the menu button to rename a top site -->
    <string name="rename_top_site">이름 변경</string>
    <!-- Text for the menu button to remove a top site -->
    <string name="remove_top_site">삭제</string>

    <!-- Text for the menu button to delete a top site from history -->
    <string name="delete_from_history">기록에서 삭제</string>
    <!-- Postfix for private WebApp titles, placeholder is replaced with app name -->
    <string name="pwa_site_controls_title_private">%1$s (사생활 보호 모드)</string>

    <!-- History -->
    <!-- Text for the button to search all history -->
    <string name="history_search_1">검색어 입력</string>
    <!-- Text for the button to clear all history -->
    <string name="history_delete_all">기록 삭제</string>
    <!-- Text for the snackbar to confirm that multiple browsing history items has been deleted -->
    <string name="history_delete_multiple_items_snackbar">기록 삭제됨</string>
    <!-- Text for the snackbar to confirm that a single browsing history item has been deleted. The first parameter is the shortened URL of the deleted history item. -->
    <string name="history_delete_single_item_snackbar">%1$s 삭제됨</string>
    <!-- Context description text for the button to delete a single history item -->
    <string name="history_delete_item">삭제</string>
    <!-- History multi select title in app bar
    The first parameter is the number of bookmarks selected -->
    <string name="history_multi_select_title">%1$d개 선택됨</string>
    <!-- Text for the header that groups the history for today -->
    <string name="history_today">오늘</string>
    <!-- Text for the header that groups the history for yesterday -->
    <string name="history_yesterday">어제</string>
    <!-- Text for the header that groups the history the past 7 days -->
    <string name="history_7_days">지난 7 일</string>
    <!-- Text for the header that groups the history the past 30 days -->
    <string name="history_30_days">지난 30 일</string>
    <!-- Text for the header that groups the history older than the last month -->
    <string name="history_older">이전</string>

    <!-- Text shown when no history exists -->
    <string name="history_empty_message">기록 없음</string>

    <!-- Downloads -->
    <!-- Text for the snackbar to confirm that multiple downloads items have been removed -->
    <string name="download_delete_multiple_items_snackbar_1">다운로드 삭제됨</string>
    <!-- Text for the snackbar to confirm that a single download item has been removed. The first parameter is the name of the download item. -->
    <string name="download_delete_single_item_snackbar">%1$s 삭제됨</string>
    <!-- Text shown when no download exists -->
    <string name="download_empty_message_1">다운로드한 파일 없음</string>
    <!-- History multi select title in app bar
    The first parameter is the number of downloads selected -->
    <string name="download_multi_select_title">%1$d개 선택됨</string>


    <!-- Text for the button to remove a single download item -->
    <string name="download_delete_item_1">삭제</string>


    <!-- Crashes -->
    <!-- Title text displayed on the tab crash page. This first parameter is the name of the application (For example: Fenix) -->
    <string name="tab_crash_title_2">죄송합니다. %1$s가 페이지를 열 수 없습니다.</string>

    <!-- Send crash report checkbox text on the tab crash page -->
    <string name="tab_crash_send_report">Mozilla에 충돌 보고서 보내기</string>
    <!-- Close tab button text on the tab crash page -->
    <string name="tab_crash_close">탭 닫기</string>
    <!-- Restore tab button text on the tab crash page -->
    <string name="tab_crash_restore">탭 복원</string>

    <!-- Bookmarks -->
    <!-- Confirmation message for a dialog confirming if the user wants to delete the selected folder -->
    <string name="bookmark_delete_folder_confirmation_dialog">이 폴더를 삭제하시겠습니까?</string>
    <!-- Confirmation message for a dialog confirming if the user wants to delete multiple items including folders. Parameter will be replaced by app name. -->
    <string name="bookmark_delete_multiple_folders_confirmation_dialog">%s가 선택된 항목들을 삭제합니다.</string>
    <!-- Text for the cancel button on delete bookmark dialog -->
    <string name="bookmark_delete_negative">취소</string>
    <!-- Screen title for adding a bookmarks folder -->
    <string name="bookmark_add_folder">폴더 추가</string>
    <!-- Snackbar title shown after a bookmark has been created. -->
    <string name="bookmark_saved_snackbar">북마크가 저장되었습니다!</string>
    <!-- Snackbar edit button shown after a bookmark has been created. -->
    <string name="edit_bookmark_snackbar_action">편집</string>

    <!-- Bookmark overflow menu edit button -->
    <string name="bookmark_menu_edit_button">편집</string>
    <!-- Bookmark overflow menu copy button -->
    <string name="bookmark_menu_copy_button">복사</string>
    <!-- Bookmark overflow menu share button -->
    <string name="bookmark_menu_share_button">공유</string>
    <!-- Bookmark overflow menu open in new tab button -->
    <string name="bookmark_menu_open_in_new_tab_button">새 탭에서 열기</string>
    <!-- Bookmark overflow menu open in private tab button -->
    <string name="bookmark_menu_open_in_private_tab_button">사생활 보호 탭에서 열기</string>
    <!-- Bookmark overflow menu open all in tabs button -->
    <string name="bookmark_menu_open_all_in_tabs_button">모두 새 탭에서 열기</string>
    <!-- Bookmark overflow menu open all in private tabs button -->
    <string name="bookmark_menu_open_all_in_private_tabs_button">모두 사생활 보호 탭에서 열기</string>
    <!-- Bookmark overflow menu delete button -->
    <string name="bookmark_menu_delete_button">삭제</string>


    <!--Bookmark overflow menu save button -->
    <string name="bookmark_menu_save_button">저장</string>
    <!-- Bookmark multi select title in app bar
     The first parameter is the number of bookmarks selected -->
    <string name="bookmarks_multi_select_title">%1$d개 선택됨</string>
    <!-- Bookmark editing screen title -->
    <string name="edit_bookmark_fragment_title">북마크 편집</string>
    <!-- Bookmark folder editing screen title -->
    <string name="edit_bookmark_folder_fragment_title">폴더 편집</string>
    <!-- Bookmark sign in button message -->
    <string name="bookmark_sign_in_button">동기화된 북마크를 보려면 로그인하세요</string>
    <!-- Bookmark URL editing field label -->
    <string name="bookmark_url_label">URL</string>
    <!-- Bookmark FOLDER editing field label -->
    <string name="bookmark_folder_label">폴더</string>
    <!-- Bookmark NAME editing field label -->
    <string name="bookmark_name_label">이름</string>
    <!-- Bookmark add folder screen title -->
    <string name="bookmark_add_folder_fragment_label">폴더 추가</string>
    <!-- Bookmark select folder screen title -->
    <string name="bookmark_select_folder_fragment_label">폴더 선택</string>
    <!-- Bookmark editing error missing title -->
    <string name="bookmark_empty_title_error">제목이 있어야 합니다</string>
    <!-- Bookmark editing error missing or improper URL -->
    <string name="bookmark_invalid_url_error">URL이 잘못되었습니다</string>
    <!-- Bookmark screen message for empty bookmarks folder -->
    <string name="bookmarks_empty_message">여기에 북마크가 없습니다</string>


    <!-- Bookmark snackbar message on deletion
     The first parameter is the host part of the URL of the bookmark deleted, if any -->
    <string name="bookmark_deletion_snackbar_message">%1$s 삭제됨</string>
    <!-- Bookmark snackbar message on deleting multiple bookmarks not including folders-->
    <string name="bookmark_deletion_multiple_snackbar_message_2">북마크 삭제됨</string>
    <!-- Bookmark snackbar message on deleting multiple bookmarks including folders-->
    <string name="bookmark_deletion_multiple_snackbar_message_3">선택한 폴더 삭제 중</string>
    <!-- Bookmark undo button for deletion snackbar action -->
    <string name="bookmark_undo_deletion">실행 취소</string>

    <!-- Text for the button to search all bookmarks -->
    <string name="bookmark_search">검색어 입력</string>

    <!-- Site Permissions -->
    <!-- Button label that take the user to the Android App setting -->
    <string name="phone_feature_go_to_settings">설정으로 이동</string>

    <!-- Content description (not visible, for screen readers etc.): Quick settings sheet
        to give users access to site specific information / settings. For example:
        Secure settings status and a button to modify site permissions -->
    <string name="quick_settings_sheet">빠른 설정 시트</string>
    <!-- Label that indicates that this option it the recommended one -->
    <string name="phone_feature_recommended">추천</string>
    <!-- Button label for clearing all the information of site permissions-->
    <string name="clear_permissions">모든 권한 지우기</string>
    <!-- Text for the OK button on Clear permissions dialog -->
    <string name="clear_permissions_positive">확인</string>
    <!-- Text for the cancel button on Clear permissions dialog -->
    <string name="clear_permissions_negative">취소</string>
    <!-- Button label for clearing a site permission-->
    <string name="clear_permission">권한 지우기</string>
    <!-- Text for the OK button on Clear permission dialog -->
    <string name="clear_permission_positive">확인</string>
    <!-- Text for the cancel button on Clear permission dialog -->
    <string name="clear_permission_negative">취소</string>
    <!-- Button label for clearing all the information on all sites-->
    <string name="clear_permissions_on_all_sites">모든 사이트에 대해 권한 지우기</string>
    <!-- Preference for altering video and audio autoplay for all websites -->
    <string name="preference_browser_feature_autoplay">자동 재생</string>
    <!-- Preference for altering the camera access for all websites -->
    <string name="preference_phone_feature_camera">카메라</string>
    <!-- Preference for altering the microphone access for all websites -->
    <string name="preference_phone_feature_microphone">마이크</string>
    <!-- Preference for altering the location access for all websites -->
    <string name="preference_phone_feature_location">위치</string>
    <!-- Preference for altering the notification access for all websites -->
    <string name="preference_phone_feature_notification">알림</string>
    <!-- Preference for altering the persistent storage access for all websites -->
    <string name="preference_phone_feature_persistent_storage">영구 저장소</string>
    <!-- Preference for altering the storage access setting for all websites -->
    <string name="preference_phone_feature_cross_origin_storage_access">교차 사이트 쿠키</string>
    <!-- Preference for altering the EME access for all websites -->
    <string name="preference_phone_feature_media_key_system_access">DRM 제어 콘텐츠</string>
    <!-- Label that indicates that a permission must be asked always -->
    <string name="preference_option_phone_feature_ask_to_allow">항상 확인</string>
    <!-- Label that indicates that a permission must be blocked -->
    <string name="preference_option_phone_feature_blocked">차단됨</string>
    <!-- Label that indicates that a permission must be allowed -->
    <string name="preference_option_phone_feature_allowed">허용됨</string>
    <!--Label that indicates a permission is by the Android OS-->
    <string name="phone_feature_blocked_by_android">Android에 의해 차단됨</string>
    <!-- Preference for showing a list of websites that the default configurations won't apply to them -->
    <string name="preference_exceptions">예외 목록</string>
    <!-- Summary of tracking protection preference if tracking protection is set to off -->
    <string name="tracking_protection_off">꺼짐</string>

    <!-- Summary of tracking protection preference if tracking protection is set to standard -->
    <string name="tracking_protection_standard">표준</string>
    <!-- Summary of tracking protection preference if tracking protection is set to strict -->
    <string name="tracking_protection_strict">엄격</string>
    <!-- Summary of tracking protection preference if tracking protection is set to custom -->
    <string name="tracking_protection_custom">사용자 지정</string>
    <!-- Label for global setting that indicates that all video and audio autoplay is allowed -->
    <string name="preference_option_autoplay_allowed2">오디오 및 비디오 허용</string>
    <!-- Label for site specific setting that indicates that all video and audio autoplay is allowed -->
    <string name="quick_setting_option_autoplay_allowed">오디오 및 비디오 허용</string>
    <!-- Label that indicates that video and audio autoplay is only allowed over Wi-Fi -->
    <string name="preference_option_autoplay_allowed_wifi_only2">셀룰러 데이터에서만 오디오 및 비디오 차단</string>
    <!-- Subtext that explains 'autoplay on Wi-Fi only' option -->
    <string name="preference_option_autoplay_allowed_wifi_subtext">오디오 및 비디오가 Wi-Fi에서 재생됩니다</string>
    <!-- Label for global setting that indicates that video autoplay is allowed, but audio autoplay is blocked -->
    <string name="preference_option_autoplay_block_audio2">오디오만 차단</string>
    <!-- Label for site specific setting that indicates that video autoplay is allowed, but audio autoplay is blocked -->
    <string name="quick_setting_option_autoplay_block_audio">오디오만 차단</string>
    <!-- Label for global setting that indicates that all video and audio autoplay is blocked -->
    <string name="preference_option_autoplay_blocked3">오디오 및 비디오 차단</string>
    <!-- Label for site specific setting that indicates that all video and audio autoplay is blocked -->
    <string name="quick_setting_option_autoplay_blocked">오디오 및 비디오 차단</string>
    <!-- Summary of delete browsing data on quit preference if it is set to on -->
    <string name="delete_browsing_data_quit_on">켜짐</string>
    <!-- Summary of delete browsing data on quit preference if it is set to off -->
    <string name="delete_browsing_data_quit_off">꺼짐</string>

    <!-- Summary of studies preference if it is set to on -->
    <string name="studies_on">켜짐</string>
    <!-- Summary of studies data on quit preference if it is set to off -->
    <string name="studies_off">꺼짐</string>

    <!-- Collections -->
    <!-- Collections header on home fragment -->
    <string name="collections_header">모음집</string>
    <!-- Content description (not visible, for screen readers etc.): Opens the collection menu when pressed -->
    <string name="collection_menu_button_content_description">모음집 메뉴</string>

    <!-- Label to describe what collections are to a new user without any collections -->
    <string name="no_collections_description2">중요한 것들을 수집하세요.\n나중에 빠르게 액세스할 수 있도록 유사한 검색, 사이트 및 탭을 함께 그룹화하세요.</string>
    <!-- Title for the "select tabs" step of the collection creator -->
    <string name="create_collection_select_tabs">탭 선택</string>

    <!-- Title for the "select collection" step of the collection creator -->
    <string name="create_collection_select_collection">모음집 선택</string>

    <!-- Title for the "name collection" step of the collection creator -->
    <string name="create_collection_name_collection">모음집 이름</string>

    <!-- Button to add new collection for the "select collection" step of the collection creator -->
    <string name="create_collection_add_new_collection">새 모음집 추가</string>

    <!-- Button to select all tabs in the "select tabs" step of the collection creator -->
    <string name="create_collection_select_all">모두 선택</string>
    <!-- Button to deselect all tabs in the "select tabs" step of the collection creator -->
    <string name="create_collection_deselect_all">모두 선택 해제</string>
    <!-- Text to prompt users to select the tabs to save in the "select tabs" step of the collection creator -->
    <string name="create_collection_save_to_collection_empty">저장할 탭 선택</string>

    <!-- Text to show users how many tabs they have selected in the "select tabs" step of the collection creator.
     %d is a placeholder for the number of tabs selected. -->
    <string name="create_collection_save_to_collection_tabs_selected">%d개 탭 선택됨</string>

    <!-- Text to show users they have one tab selected in the "select tabs" step of the collection creator.
    %d is a placeholder for the number of tabs selected. -->
    <string name="create_collection_save_to_collection_tab_selected">%d개 탭 선택됨</string>

    <!-- Text shown in snackbar when multiple tabs have been saved in a collection -->
    <string name="create_collection_tabs_saved">탭이 저장되었습니다!</string>

    <!-- Text shown in snackbar when one or multiple tabs have been saved in a new collection -->
    <string name="create_collection_tabs_saved_new_collection">모음집 저장됨!</string>
    <!-- Text shown in snackbar when one tab has been saved in a collection -->
    <string name="create_collection_tab_saved">탭이 저장되었습니다!</string>

    <!-- Content description (not visible, for screen readers etc.): button to close the collection creator -->
    <string name="create_collection_close">닫기</string>

    <!-- Button to save currently selected tabs in the "select tabs" step of the collection creator-->
    <string name="create_collection_save">저장</string>

    <!-- Snackbar action to view the collection the user just created or updated -->
    <string name="create_collection_view">보기</string>

    <!-- Text for the OK button from collection dialogs -->
    <string name="create_collection_positive">확인</string>
    <!-- Text for the cancel button from collection dialogs -->
    <string name="create_collection_negative">취소</string>

    <!-- Default name for a new collection in "name new collection" step of the collection creator. %d is a placeholder for the number of collections-->
    <string name="create_collection_default_name">모음집 %d개</string>

    <!-- Share -->
    <!-- Share screen header -->
    <string name="share_header_2">공유</string>
    <!-- Content description (not visible, for screen readers etc.):
        "Share" button. Opens the share menu when pressed. -->
    <string name="share_button_content_description">공유</string>
    <!-- Text for the Save to PDF feature in the share menu -->
    <string name="share_save_to_pdf">PDF로 저장</string>
    <!-- Text for error message when generating a PDF file Text. -->
    <string name="unable_to_save_to_pdf_error">PDF를 생성할 수 없음</string>
    <!-- Text for standard error snackbar dismiss button. -->
    <string name="standard_snackbar_error_dismiss">닫기</string>
    <!-- Text for error message when printing a page and it fails. -->
    <string name="unable_to_print_error" moz:removedIn="121" tools:ignore="UnusedResources">인쇄할 수 없음</string>
    <!-- Text for error message when printing a page and it fails. -->
    <string name="unable_to_print_page_error">이 페이지를 인쇄할 수 없음</string>
    <!-- Text for the print feature in the share and browser menu -->
    <string name="menu_print">인쇄</string>
    <!-- Sub-header in the dialog to share a link to another sync device -->
    <string name="share_device_subheader">기기로 보내기</string>
    <!-- Sub-header in the dialog to share a link to an app from the full list -->
    <string name="share_link_all_apps_subheader">모든 동작</string>
    <!-- Sub-header in the dialog to share a link to an app from the most-recent sorted list -->
    <string name="share_link_recent_apps_subheader">최근 사용</string>
    <!-- Text for the copy link action in the share screen. -->
    <string name="share_copy_link_to_clipboard">클립보드에 복사</string>
    <!-- Toast shown after copying link to clipboard -->
    <string name="toast_copy_link_to_clipboard">클립보드에 복사됨</string>
    <!-- An option from the share dialog to sign into sync -->
    <string name="sync_sign_in">Sync에 로그인</string>
     <!-- An option from the three dot menu to sync and save data -->
    <string name="sync_menu_sync_and_save_data">데이터 동기화 및 저장</string>
    <!-- An option from the share dialog to send link to all other sync devices -->
    <string name="sync_send_to_all">모든 기기에 보내기</string>
    <!-- An option from the share dialog to reconnect to sync -->
    <string name="sync_reconnect">Sync에 다시 연결</string>
    <!-- Text displayed when sync is offline and cannot be accessed -->
    <string name="sync_offline">오프라인</string>
    <!-- An option to connect additional devices -->
    <string name="sync_connect_device">다른 기기에 연결</string>

    <!-- The dialog text shown when additional devices are not available -->
    <string name="sync_connect_device_dialog">탭을 보내려면 하나 이상의 다른 기기에서 Firefox에 로그인하세요.</string>
    <!-- Confirmation dialog button -->
    <string name="sync_confirmation_button">확인</string>

    <!-- Share error message -->
    <string name="share_error_snackbar">이 앱에 공유 할 수 없습니다</string>
    <!-- Add new device screen title -->
    <string name="sync_add_new_device_title">기기로 보내기</string>
    <!-- Text for the warning message on the Add new device screen -->
    <string name="sync_add_new_device_message">연결된 기기 없음</string>

    <!-- Text for the button to learn about sending tabs -->
    <string name="sync_add_new_device_learn_button">탭 보내기에 대해 알아보기…</string>
    <!-- Text for the button to connect another device -->
    <string name="sync_add_new_device_connect_button">다른 기기 연결…</string>

    <!-- Notifications -->
    <!-- Text shown in the notification that pops up to remind the user that a private browsing session is active. -->
    <string name="notification_pbm_delete_text_2">사생활 보호 탭 닫기</string>
    <!-- Name of the marketing notification channel. Displayed in the "App notifications" system settings for the app -->
    <string name="notification_marketing_channel_name">마케팅</string>

    <!-- Title shown in the notification that pops up to remind the user to set fenix as default browser.
    The app name is in the text, due to limitations with localizing Nimbus experiments -->
    <string name="nimbus_notification_default_browser_title" tools:ignore="UnusedResources">Firefox는 빠르고 사생활을 보호합니다</string>
    <!-- Text shown in the notification that pops up to remind the user to set fenix as default browser.
    The app name is in the text, due to limitations with localizing Nimbus experiments -->
    <string name="nimbus_notification_default_browser_text" tools:ignore="UnusedResources">Firefox를 기본 브라우저로 설정하세요</string>
    <!-- Title shown in the notification that pops up to re-engage the user -->
    <string name="notification_re_engagement_title">사생활 보호 모드 사용해보기</string>
    <!-- Text shown in the notification that pops up to re-engage the user.
    %1$s is a placeholder that will be replaced by the app name. -->
    <string name="notification_re_engagement_text">%1$s에 저장된 쿠키나 기록이 없는 탐색</string>

    <!-- Title A shown in the notification that pops up to re-engage the user -->
    <string name="notification_re_engagement_A_title">흔적 없이 브라우징하기</string>
    <!-- Text A shown in the notification that pops up to re-engage the user.
    %1$s is a placeholder that will be replaced by the app name. -->
    <string name="notification_re_engagement_A_text">%1$s의 사생활 보호 모드는 사용자 정보를 저장하지 않습니다.</string>
    <!-- Title B shown in the notification that pops up to re-engage the user -->
    <string name="notification_re_engagement_B_title">첫 번째 검색 시작</string>

    <!-- Text B shown in the notification that pops up to re-engage the user -->
    <string name="notification_re_engagement_B_text">근처에 있는 것을 찾아 보거나 재미있는 것을 발견해 보세요.</string>

    <!-- Survey -->
    <!-- Text shown in the fullscreen message that pops up to ask user to take a short survey.
    The app name is in the text, due to limitations with localizing Nimbus experiments -->
    <string name="nimbus_survey_message_text">간단한 설문 조사로 Firefox를 개선할 수 있도록 도와주세요.</string>
    <!-- Preference for taking the short survey. -->
    <string name="preferences_take_survey">설문 조사 참여</string>
    <!-- Preference for not taking the short survey. -->
    <string name="preferences_not_take_survey">아니요</string>

    <!-- Snackbar -->
    <!-- Text shown in snackbar when user deletes a collection -->
    <string name="snackbar_collection_deleted">모음집 삭제됨</string>

    <!-- Text shown in snackbar when user renames a collection -->
    <string name="snackbar_collection_renamed">모음집 이름 변경됨</string>

    <!-- Text shown in snackbar when user closes a tab -->
    <string name="snackbar_tab_closed">탭 닫힘</string>
    <!-- Text shown in snackbar when user closes all tabs -->
    <string name="snackbar_tabs_closed">탭 닫힘</string>
    <!-- Text shown in snackbar when user bookmarks a list of tabs -->
    <string name="snackbar_message_bookmarks_saved">북마크가 저장되었습니다!</string>
    <!-- Text shown in snackbar when user adds a site to shortcuts -->
    <string name="snackbar_added_to_shortcuts">바로 가기에 추가되었습니다!</string>
    <!-- Text shown in snackbar when user closes a private tab -->
    <string name="snackbar_private_tab_closed">사생활 보호 탭 닫힘</string>
    <!-- Text shown in snackbar when user closes all private tabs -->
    <string name="snackbar_private_tabs_closed">사생활 보호 탭 닫힘</string>
    <!-- Text shown in snackbar when user erases their private browsing data -->
    <string name="snackbar_private_data_deleted">사생활 보호 모드 데이터 삭제됨</string>
    <!-- Text shown in snackbar to undo deleting a tab, top site or collection -->
    <string name="snackbar_deleted_undo">실행 취소</string>

    <!-- Text shown in snackbar when user removes a top site -->
    <string name="snackbar_top_site_removed">사이트 삭제됨</string>
    <!-- QR code scanner prompt which appears after scanning a code, but before navigating to it
        First parameter is the name of the app, second parameter is the URL or text scanned-->
    <string name="qr_scanner_confirmation_dialog_message">%1$s가 %2$s를 열도록 허용</string>
    <!-- QR code scanner prompt dialog positive option to allow navigation to scanned link -->
    <string name="qr_scanner_dialog_positive">허용</string>
    <!-- QR code scanner prompt dialog positive option to deny navigation to scanned link -->
    <string name="qr_scanner_dialog_negative">거부</string>
    <!-- QR code scanner prompt dialog error message shown when a hostname does not contain http or https. -->
    <string name="qr_scanner_dialog_invalid">웹 주소가 잘못되었습니다.</string>
    <!-- QR code scanner prompt dialog positive option when there is an error -->
    <string name="qr_scanner_dialog_invalid_ok">확인</string>
    <!-- Tab collection deletion prompt dialog message. Placeholder will be replaced with the collection name -->
    <string name="tab_collection_dialog_message">%1$s 파일을 삭제하시겠습니까?</string>
    <!-- Collection and tab deletion prompt dialog message. This will show when the last tab from a collection is deleted -->
    <string name="delete_tab_and_collection_dialog_message">이 탭을 삭제하면 전체 모음집이 삭제됩니다. 언제든지 새 모음집을 만들 수 있습니다.</string>
    <!-- Collection and tab deletion prompt dialog title. Placeholder will be replaced with the collection name. This will show when the last tab from a collection is deleted -->
    <string name="delete_tab_and_collection_dialog_title">%1$s 모음집을 삭제하시겠습니까?</string>
    <!-- Tab collection deletion prompt dialog option to delete the collection -->
    <string name="tab_collection_dialog_positive">삭제</string>
    <!-- Text displayed in a notification when the user enters full screen mode -->
    <string name="full_screen_notification">전체 화면 모드로 전환 중</string>

    <!-- Message for copying the URL via long press on the toolbar -->
    <string name="url_copied">URL 복사됨</string>


    <!-- Sample text for accessibility font size -->
    <string name="accessibility_text_size_sample_text_1">샘플 텍스트입니다. 이 설정으로 크기를 늘리거나 줄일 때 텍스트가 어떻게 표시되는지 보여줍니다.</string>
    <!-- Summary for Accessibility Text Size Scaling Preference -->
    <string name="preference_accessibility_text_size_summary">웹 사이트의 텍스트를 더 크게 또는 더 작게 함</string>
    <!-- Title for Accessibility Text Size Scaling Preference -->
    <string name="preference_accessibility_font_size_title">글꼴 크기</string>

    <!-- Title for Accessibility Text Automatic Size Scaling Preference -->
    <string name="preference_accessibility_auto_size_2">자동 글꼴 크기 조정</string>
    <!-- Summary for Accessibility Text Automatic Size Scaling Preference -->
    <string name="preference_accessibility_auto_size_summary">글꼴 크기를 Android 설정과 맞춥니다. 비활성화하면 글꼴 크기를 여기서 조절할 수 있습니다.</string>

    <!-- Title for the Delete browsing data preference -->
    <string name="preferences_delete_browsing_data">탐색 데이터 삭제</string>
    <!-- Title for the tabs item in Delete browsing data -->
    <string name="preferences_delete_browsing_data_tabs_title_2">열린 탭</string>
    <!-- Subtitle for the tabs item in Delete browsing data, parameter will be replaced with the number of open tabs -->
    <string name="preferences_delete_browsing_data_tabs_subtitle">%d개 탭</string>

    <!-- Title for the data and history items in Delete browsing data -->
    <!-- Title for the history item in Delete browsing data -->
    <string name="preferences_delete_browsing_data_browsing_history_title">방문 기록</string>
    <!-- Subtitle for the data and history items in delete browsing data, parameter will be replaced with the
        number of history items the user has -->
    <string name="preferences_delete_browsing_data_browsing_data_subtitle">%d 주소</string>
    <!-- Title for the cookies and site data items in Delete browsing data -->
    <string name="preferences_delete_browsing_data_cookies_and_site_data">쿠키 및 사이트 데이터</string>
    <!-- Subtitle for the cookies item in Delete browsing data -->
    <string name="preferences_delete_browsing_data_cookies_subtitle">대부분 웹 사이트 자동 로그아웃</string>
    <!-- Title for the cached images and files item in Delete browsing data -->
    <string name="preferences_delete_browsing_data_cached_files">캐시된 이미지와 파일</string>
    <!-- Subtitle for the cached images and files item in Delete browsing data -->
    <string name="preferences_delete_browsing_data_cached_files_subtitle">저장 공간 확보</string>
    <!-- Title for the site permissions item in Delete browsing data -->
    <string name="preferences_delete_browsing_data_site_permissions">사이트 권한</string>
    <!-- Title for the downloads item in Delete browsing data -->
    <string name="preferences_delete_browsing_data_downloads">다운로드</string>
    <!-- Text for the button to delete browsing data -->
    <string name="preferences_delete_browsing_data_button">탐색 데이터 삭제</string>

    <!-- Title for the Delete browsing data on quit preference -->
    <string name="preferences_delete_browsing_data_on_quit">종료시 탐색 데이터 삭제</string>
    <!-- Summary for the Delete browsing data on quit preference. "Quit" translation should match delete_browsing_data_on_quit_action translation. -->
    <string name="preference_summary_delete_browsing_data_on_quit_2">주 메뉴에서 \&quot;종료\&quot;를 선택하면 탐색 데이터를 자동으로 삭제합니다</string>

    <!-- Action item in menu for the Delete browsing data on quit feature -->
    <string name="delete_browsing_data_on_quit_action">종료</string>

    <!-- Title text of a delete browsing data dialog. -->
    <string name="delete_history_prompt_title">삭제할 시간 범위</string>
    <!-- Body text of a delete browsing data dialog. -->
    <string name="delete_history_prompt_body" moz:RemovedIn="130" tools:ignore="UnusedResources">기록 (다른 기기에서 동기화된 기록 포함), 쿠키 및 기타 탐색 데이터를 제거합니다.</string>
    <!-- Body text of a delete browsing data dialog. -->
    <string name="delete_history_prompt_body_2">기록 제거 (다른 기기에서 동기화된 기록 포함)</string>
    <!-- Radio button in the delete browsing data dialog to delete history items for the last hour. -->
    <string name="delete_history_prompt_button_last_hour">지난 시간</string>
    <!-- Radio button in the delete browsing data dialog to delete history items for today and yesterday. -->
    <string name="delete_history_prompt_button_today_and_yesterday">오늘 및 어제</string>
    <!-- Radio button in the delete browsing data dialog to delete all history. -->
    <string name="delete_history_prompt_button_everything">전체</string>

    <!-- Dialog message to the user asking to delete browsing data. Parameter will be replaced by app name. -->
    <string name="delete_browsing_data_prompt_message_3">%s가 선택된 탐색 데이터를 삭제합니다.</string>
    <!-- Text for the cancel button for the data deletion dialog -->
    <string name="delete_browsing_data_prompt_cancel">취소</string>
    <!-- Text for the allow button for the data deletion dialog -->
    <string name="delete_browsing_data_prompt_allow">삭제</string>
    <!-- Text for the snackbar confirmation that the data was deleted -->
    <string name="preferences_delete_browsing_data_snackbar">탐색 데이터 삭제됨</string>

    <!-- Text for the snackbar to show the user that the deletion of browsing data is in progress -->
    <string name="deleting_browsing_data_in_progress">탐색 데이터 삭제 중…</string>

    <!-- Dialog message to the user asking to delete all history items inside the opened group. Parameter will be replaced by a history group name. -->
    <string name="delete_all_history_group_prompt_message">“%s”의 모든 사이트를 삭제하시겠습니까?</string>
    <!-- Text for the cancel button for the history group deletion dialog -->
    <string name="delete_history_group_prompt_cancel">취소</string>
    <!-- Text for the allow button for the history group dialog -->
    <string name="delete_history_group_prompt_allow">삭제</string>
    <!-- Text for the snackbar confirmation that the history group was deleted -->
    <string name="delete_history_group_snackbar">그룹 삭제됨</string>

    <!-- Onboarding -->
    <!-- text to display in the snackbar once account is signed-in -->
    <string name="onboarding_firefox_account_sync_is_on">동기화 켜짐</string>

    <!-- Onboarding theme -->
    <!-- Text shown in snackbar when multiple tabs have been sent to device -->
    <string name="sync_sent_tabs_snackbar">탭 보냄!</string>
    <!-- Text shown in snackbar when one tab has been sent to device  -->
    <string name="sync_sent_tab_snackbar">탭 보냄!</string>
    <!-- Text shown in snackbar when sharing tabs failed  -->
    <string name="sync_sent_tab_error_snackbar">보낼 수 없음</string>
    <!-- Text shown in snackbar for the "retry" action that the user has after sharing tabs failed -->
    <string name="sync_sent_tab_error_snackbar_action">다시 시도</string>
    <!-- Title of QR Pairing Fragment -->
    <string name="sync_scan_code">코드 스캔</string>
    <!-- Instructions on how to access pairing -->
    <string name="sign_in_instructions"><![CDATA[컴퓨터에서 Firefox를 열고 <b>https://firefox.com/pair</b>로 이동하세요]]></string>
    <!-- Text shown for sign in pairing when ready -->
    <string name="sign_in_ready_for_scan">스캔 준비 완료</string>
    <!-- Text shown for settings option for sign with pairing -->
    <string name="sign_in_with_camera">카메라로 로그인</string>
    <!-- Text shown for settings option for sign with email -->
    <string name="sign_in_with_email">대신 이메일 사용</string>
    <!-- Text shown for settings option for create new account text.'Firefox' intentionally hardcoded here.-->
    <string name="sign_in_create_account_text"><![CDATA[계정이 없습니까? 기기 간에 Firefox를 동기화하려면 <u>하나를 만드세요</u>.]]></string>
    <!-- Text shown in confirmation dialog to sign out of account. The first parameter is the name of the app (e.g. Firefox Preview) -->
    <string name="sign_out_confirmation_message_2">%s가 계정과의 동기화를 중단하지만 이 기기의 사용자 탐색 데이터는 삭제하지 않습니다.</string>
    <!-- Option to continue signing out of account shown in confirmation dialog to sign out of account -->
    <string name="sign_out_disconnect">연결 끊기</string>
    <!-- Option to cancel signing out shown in confirmation dialog to sign out of account -->
    <string name="sign_out_cancel">취소</string>

    <!-- Error message snackbar shown after the user tried to select a default folder which cannot be altered -->
    <string name="bookmark_cannot_edit_root">기본 폴더를 편집 할 수 없습니다</string>

    <!-- Enhanced Tracking Protection -->
    <!-- Link displayed in enhanced tracking protection panel to access tracking protection settings -->
    <string name="etp_settings">보호 설정</string>
    <!-- Preference title for enhanced tracking protection settings -->
    <string name="preference_enhanced_tracking_protection">향상된 추적 방지 기능</string>
    <!-- Preference summary for enhanced tracking protection settings on/off switch -->
    <string name="preference_enhanced_tracking_protection_summary">이제 크로스 사이트 추적기에 대한 우리의 가장 강력한 기능인 전체 쿠키 보호 기능을 제공합니다.</string>
    <!-- Description of enhanced tracking protection. The parameter is the name of the application (For example: Firefox Fenix) -->
    <string name="preference_enhanced_tracking_protection_explanation_2">%s는 온라인 활동을 추적하는 가장 일반적인 여러 추적기로부터 사용자를 보호합니다.</string>
    <!-- Text displayed that links to website about enhanced tracking protection -->
    <string name="preference_enhanced_tracking_protection_explanation_learn_more">더 알아보기</string>
    <!-- Preference for enhanced tracking protection for the standard protection settings -->
    <string name="preference_enhanced_tracking_protection_standard_default_1">표준 (기본값)</string>
    <!-- Preference description for enhanced tracking protection for the standard protection settings -->
    <string name="preference_enhanced_tracking_protection_standard_description_5">페이지는 정상적으로 로드되지만, 더 적은 추적기를 차단합니다.</string>
    <!--  Accessibility text for the Standard protection information icon  -->
    <string name="preference_enhanced_tracking_protection_standard_info_button">표준 추적 방지 기능에 의해 차단된 것</string>
    <!-- Preference for enhanced tracking protection for the strict protection settings -->
    <string name="preference_enhanced_tracking_protection_strict">엄격</string>
    <!-- Preference description for enhanced tracking protection for the strict protection settings -->
    <string name="preference_enhanced_tracking_protection_strict_description_4">더 강력한 추적 방지 기능과 더 빠른 성능을 사용하지만, 일부 사이트는 제대로 동작하지 않을 수 있습니다.</string>
    <!--  Accessibility text for the Strict protection information icon  -->
    <string name="preference_enhanced_tracking_protection_strict_info_button">엄격 추적 방지 기능에 의해 차단된 것</string>
    <!-- Preference for enhanced tracking protection for the custom protection settings -->
    <string name="preference_enhanced_tracking_protection_custom">사용자 지정</string>
    <!-- Preference description for enhanced tracking protection for the strict protection settings -->
    <string name="preference_enhanced_tracking_protection_custom_description_2">차단할 추적기와 스크립트를 선택하세요.</string>
    <!--  Accessibility text for the Strict protection information icon  -->
    <string name="preference_enhanced_tracking_protection_custom_info_button">사용자 지정 추적 방지 기능으로 차단된 것</string>
    <!-- Header for categories that are being blocked by current Enhanced Tracking Protection settings -->
    <!-- Preference for enhanced tracking protection for the custom protection settings for cookies-->
    <string name="preference_enhanced_tracking_protection_custom_cookies">쿠키</string>
    <!-- Option for enhanced tracking protection for the custom protection settings for cookies-->
    <string name="preference_enhanced_tracking_protection_custom_cookies_1">교차 사이트 및 소셜 미디어 추적기</string>
    <!-- Option for enhanced tracking protection for the custom protection settings for cookies-->
    <string name="preference_enhanced_tracking_protection_custom_cookies_2">방문하지 않은 사이트의 쿠키</string>
    <!-- Option for enhanced tracking protection for the custom protection settings for cookies-->
    <string name="preference_enhanced_tracking_protection_custom_cookies_3">모든 제3자 쿠키 (웹 사이트가 깨질 수 있음)</string>
    <!-- Option for enhanced tracking protection for the custom protection settings for cookies-->
    <string name="preference_enhanced_tracking_protection_custom_cookies_4">모든 쿠키 (웹 사이트가 깨질 수 있음)</string>
    <!-- Option for enhanced tracking protection for the custom protection settings for cookies-->
    <string name="preference_enhanced_tracking_protection_custom_cookies_5">교차 사이트 쿠키 격리</string>
    <!-- Preference for enhanced tracking protection for the custom protection settings for tracking content -->
    <string name="preference_enhanced_tracking_protection_custom_tracking_content">추적 콘텐츠</string>
    <!-- Option for enhanced tracking protection for the custom protection settings for tracking content-->
    <string name="preference_enhanced_tracking_protection_custom_tracking_content_1">모든 탭에서</string>
    <!-- Option for enhanced tracking protection for the custom protection settings for tracking content-->
    <string name="preference_enhanced_tracking_protection_custom_tracking_content_2">사생활 보호 탭에서만</string>
    <!-- Preference for enhanced tracking protection for the custom protection settings -->
    <string name="preference_enhanced_tracking_protection_custom_cryptominers">암호화폐 채굴기</string>
    <!-- Preference for enhanced tracking protection for the custom protection settings -->
    <string name="preference_enhanced_tracking_protection_custom_fingerprinters">디지털 지문</string>
    <!-- Button label for navigating to the Enhanced Tracking Protection details -->
    <string name="enhanced_tracking_protection_details">상세 정보</string>
    <!-- Header for categories that are being being blocked by current Enhanced Tracking Protection settings -->
    <string name="enhanced_tracking_protection_blocked">차단됨</string>
    <!-- Header for categories that are being not being blocked by current Enhanced Tracking Protection settings -->
    <string name="enhanced_tracking_protection_allowed">허용됨</string>
    <!-- Category of trackers (social media trackers) that can be blocked by Enhanced Tracking Protection -->
    <string name="etp_social_media_trackers_title">소셜 미디어 추적기</string>
    <!-- Description of social media trackers that can be blocked by Enhanced Tracking Protection -->
    <string name="etp_social_media_trackers_description">소셜 네트워크가 웹에서 탐색 활동을 추적하는 기능을 제한합니다.</string>
    <!-- Category of trackers (cross-site tracking cookies) that can be blocked by Enhanced Tracking Protection -->
    <string name="etp_cookies_title">교차 사이트 추적 쿠키</string>
    <!-- Category of trackers (cross-site tracking cookies) that can be blocked by Enhanced Tracking Protection -->
    <string name="etp_cookies_title_2">교차 사이트 쿠키</string>
    <!-- Description of cross-site tracking cookies that can be blocked by Enhanced Tracking Protection -->
    <string name="etp_cookies_description">광고 네트워크 및 분석 회사가 여러 사이트에서 사용자 탐색 데이터를 컴파일하는데 사용하는 쿠키를 차단합니다.</string>
    <!-- Description of cross-site tracking cookies that can be blocked by Enhanced Tracking Protection -->
    <string name="etp_cookies_description_2">전체 쿠키 보호는 광고 네트워크와 같은 추적기가 쿠키를 사용하여 여러 사이트에서 사용자를 추적할 수 없도록 쿠키를 사용자가 있는 사이트로 격리합니다.</string>
    <!-- Category of trackers (cryptominers) that can be blocked by Enhanced Tracking Protection -->
    <string name="etp_cryptominers_title">암호화폐 채굴기</string>
    <!-- Description of cryptominers that can be blocked by Enhanced Tracking Protection -->
    <string name="etp_cryptominers_description">악의적인 스크립트가 디지털 통화를 채굴하기 위해 기기에 액세스하는 것을 방지합니다.</string>
    <!-- Category of trackers (fingerprinters) that can be blocked by Enhanced Tracking Protection -->
    <string name="etp_fingerprinters_title">디지털 지문</string>
    <!-- Description of fingerprinters that can be blocked by Enhanced Tracking Protection -->
    <string name="etp_fingerprinters_description">추적 목적으로 사용할 수 있는 사용자 기기에 대해 고유하게 식별 가능한 데이터가 수집되지 않도록합니다.</string>
    <!-- Category of trackers (tracking content) that can be blocked by Enhanced Tracking Protection -->
    <string name="etp_tracking_content_title">추적 콘텐츠</string>
    <!-- Description of tracking content that can be blocked by Enhanced Tracking Protection -->
    <string name="etp_tracking_content_description">추적 코드가 포함된 외부 광고, 동영상 및 기타 콘텐츠가 로드되지 않도록 합니다. 일부 웹 사이트의 기능에 영향을 줄 수 있습니다.</string>
    <!-- Enhanced Tracking Protection message that protection is currently on for this site -->
    <string name="etp_panel_on">이 사이트에서 보호 켜짐</string>
    <!-- Enhanced Tracking Protection message that protection is currently off for this site -->
    <string name="etp_panel_off">이 사이트에서 보호 꺼짐</string>
    <!-- Header for exceptions list for which sites enhanced tracking protection is always off -->
    <string name="enhanced_tracking_protection_exceptions">이 웹 사이트에 향상된 추적 방지 기능이 꺼짐</string>
    <!-- Content description (not visible, for screen readers etc.): Navigate
    back from ETP details (Ex: Tracking content) -->
    <string name="etp_back_button_content_description">뒤로</string>
    <!-- About page link text to open what's new link -->
    <string name="about_whats_new">%s의 새 기능</string>

    <!-- Open source licenses page title
    The first parameter is the app name -->
    <string name="open_source_licenses_title">%s | OSS 라이브러리</string>

    <!-- Category of trackers (redirect trackers) that can be blocked by Enhanced Tracking Protection -->
    <string name="etp_redirect_trackers_title">트래커 리디렉션</string>

    <!-- Description of redirect tracker cookies that can be blocked by Enhanced Tracking Protection -->
    <string name="etp_redirect_trackers_description">알려진 추적 웹 사이트로 리디렉션하여 설정된 쿠키를 지웁니다.</string>

    <!-- Description of the SmartBlock Enhanced Tracking Protection feature. The * symbol is intentionally hardcoded here,
         as we use it on the UI to indicate which trackers have been partially unblocked.  -->
    <string name="preference_etp_smartblock_description">아래에 표시된 일부 추적기는 사용자가 *과 상호 작용했기 때문에 이 페이지에서 부분적으로 차단 해제되었습니다.</string>
    <!-- Text displayed that links to website about enhanced tracking protection SmartBlock -->
    <string name="preference_etp_smartblock_learn_more">더 알아보기</string>

    <!-- Content description (not visible, for screen readers etc.):
    Enhanced tracking protection exception preference icon for ETP settings. -->
    <string name="preference_etp_exceptions_icon_description">향상된 추적 보호 예외 설정 아이콘</string>

    <!-- About page link text to open support link -->
    <string name="about_support">지원</string>
    <!-- About page link text to list of past crashes (like about:crashes on desktop) -->
    <string name="about_crashes">충돌</string>
    <!-- About page link text to open privacy notice link -->
    <string name="about_privacy_notice">개인정보처리방침</string>

    <!-- About page link text to open know your rights link -->
    <string name="about_know_your_rights">권리 읽기</string>
    <!-- About page link text to open licensing information link -->
    <string name="about_licensing_information">라이선스 정보</string>
    <!-- About page link text to open a screen with libraries that are used -->
    <string name="about_other_open_source_libraries">사용한 라이브러리</string>

    <!-- Toast shown to the user when they are activating the secret dev menu
        The first parameter is number of long clicks left to enable the menu -->
    <string name="about_debug_menu_toast_progress">디버그 메뉴: 활성화하는데 클릭 %1$d회 남음</string>
    <string name="about_debug_menu_toast_done">디버그 메뉴 활성화</string>

    <!-- Browser long press popup menu -->
    <!-- Copy the current url -->
    <string name="browser_toolbar_long_press_popup_copy">복사</string>
    <!-- Paste & go the text in the clipboard. '&amp;' is replaced with the ampersand symbol: & -->
    <string name="browser_toolbar_long_press_popup_paste_and_go">붙여넣고 바로 가기</string>
    <!-- Paste the text in the clipboard -->
    <string name="browser_toolbar_long_press_popup_paste">붙여넣기</string>
    <!-- Snackbar message shown after an URL has been copied to clipboard. -->
    <string name="browser_toolbar_url_copied_to_clipboard_snackbar">URL이 클립보드에 복사됨</string>

    <!-- Title text for the Add To Homescreen dialog -->
    <string name="add_to_homescreen_title">홈 화면에 추가</string>
    <!-- Cancel button text for the Add to Homescreen dialog -->
    <string name="add_to_homescreen_cancel">취소</string>
    <!-- Add button text for the Add to Homescreen dialog -->
    <string name="add_to_homescreen_add">추가</string>
    <!-- Continue to website button text for the first-time Add to Homescreen dialog -->
    <string name="add_to_homescreen_continue">웹 사이트로 계속</string>
    <!-- Placeholder text for the TextView in the Add to Homescreen dialog -->
    <string name="add_to_homescreen_text_placeholder">바로 가기 이름</string>

    <!-- Describes the add to homescreen functionality -->
    <string name="add_to_homescreen_description_2">이 웹 사이트를 기기의 홈 화면에 쉽게 추가하여 앱과 같은 경험을 통해 즉시 액세스하고 더 빠르게 탐색 할 수 있습니다.</string>

    <!-- Preference for managing the settings for logins and passwords in Fenix -->
    <string name="preferences_passwords_logins_and_passwords">로그인과 비밀번호</string>
    <!-- Preference for managing the saving of logins and passwords in Fenix -->
    <string name="preferences_passwords_save_logins">로그인과 비밀번호 저장</string>
    <!-- Preference option for asking to save passwords in Fenix -->
    <string name="preferences_passwords_save_logins_ask_to_save">저장할지 묻기</string>
    <!-- Preference option for never saving passwords in Fenix -->
    <string name="preferences_passwords_save_logins_never_save">저장 안 함</string>

    <!-- Preference for autofilling saved logins in Firefox (in web content), %1$s will be replaced with the app name -->
    <string name="preferences_passwords_autofill2">%1$s에서 자동 채우기</string>
    <!-- Description for the preference for autofilling saved logins in Firefox (in web content), %1$s will be replaced with the app name -->
    <string name="preferences_passwords_autofill_description">%1$s 앱을 사용하는 동안 웹사이트에서 사용자 이름과 비밀번호를 채우고 저장합니다.</string>
    <!-- Preference for autofilling logins from Fenix in other apps (e.g. autofilling the Twitter app) -->
    <string name="preferences_android_autofill">다른 앱에서 자동 채우기</string>
    <!-- Description for the preference for autofilling logins from Fenix in other apps (e.g. autofilling the Twitter app) -->
    <string name="preferences_android_autofill_description">기기의 다른 앱에서 사용자 이름과 비밀번호를 채웁니다.</string>

    <!-- Preference option for adding a login -->
    <string name="preferences_logins_add_login">로그인 추가</string>

    <!-- Preference for syncing saved logins in Fenix -->
    <string name="preferences_passwords_sync_logins">Sync 로그인</string>
    <!-- Preference for syncing saved logins in Fenix, when not signed in-->
    <string name="preferences_passwords_sync_logins_across_devices">기기 간에 로그인 동기화</string>
    <!-- Preference to access list of saved logins -->
    <string name="preferences_passwords_saved_logins">저장된 로그인</string>
    <!-- Description of empty list of saved passwords. Placeholder is replaced with app name.  -->
    <string name="preferences_passwords_saved_logins_description_empty_text">%s에 저장하거나 동기화한 로그인이 여기에 표시됩니다.</string>
    <!-- Preference to access list of saved logins -->
    <string name="preferences_passwords_saved_logins_description_empty_learn_more_link">Sync에 대해 더 알아보기.</string>
    <!-- Preference to access list of login exceptions that we never save logins for -->
    <string name="preferences_passwords_exceptions">예외 목록</string>
    <!-- Empty description of list of login exceptions that we never save logins for -->
    <string name="preferences_passwords_exceptions_description_empty">저장되지 않은 로그인과 비밀번호가 여기에 표시됩니다.</string>
    <!-- Description of list of login exceptions that we never save logins for -->
    <string name="preferences_passwords_exceptions_description">이 사이트에 대한 로그인과 비밀번호는 저장되지 않습니다.</string>
    <!-- Text on button to remove all saved login exceptions -->
    <string name="preferences_passwords_exceptions_remove_all">모든 예외 삭제</string>
    <!-- Hint for search box in logins list -->
    <string name="preferences_passwords_saved_logins_search">로그인 검색</string>
    <!-- The header for the site that a login is for -->
    <string name="preferences_passwords_saved_logins_site">사이트</string>
    <!-- The header for the username for a login -->
    <string name="preferences_passwords_saved_logins_username">사용자 이름</string>
    <!-- The header for the password for a login -->
    <string name="preferences_passwords_saved_logins_password">비밀번호</string>
    <!-- Shown in snackbar to tell user that the password has been copied -->
    <string name="logins_password_copied">비밀번호가 클립보드에 복사됨</string>
    <!-- Shown in snackbar to tell user that the username has been copied -->
    <string name="logins_username_copied">사용자 이름이 클립보드에 복사됨</string>
    <!-- Content Description (for screenreaders etc) read for the button to copy a password in logins-->
    <string name="saved_logins_copy_password">비밀번호 복사</string>
    <!-- Content Description (for screenreaders etc) read for the button to clear a password while editing a login-->
    <string name="saved_logins_clear_password">비밀번호 지우기</string>
    <!-- Content Description (for screenreaders etc) read for the button to copy a username in logins -->
    <string name="saved_login_copy_username">사용자 이름 복사</string>
    <!-- Content Description (for screenreaders etc) read for the button to clear a username while editing a login -->
    <string name="saved_login_clear_username">사용자 이름 지우기</string>
    <!-- Content Description (for screenreaders etc) read for the button to clear the hostname field while creating a login -->
    <string name="saved_login_clear_hostname">호스트 이름 지우기</string>
    <!-- Content Description (for screenreaders etc) read for the button to open a site in logins -->
    <string name="saved_login_open_site">브라우저에서 사이트 열기</string>
    <!-- Content Description (for screenreaders etc) read for the button to reveal a password in logins -->
    <string name="saved_login_reveal_password">비밀번호 보이기</string>
    <!-- Content Description (for screenreaders etc) read for the button to hide a password in logins -->
    <string name="saved_login_hide_password">비밀번호 숨기기</string>
    <!-- Message displayed in biometric prompt displayed for authentication before allowing users to view their logins -->
    <string name="logins_biometric_prompt_message">저장된 로그인을 보려면 잠금 해제</string>
    <!-- Title of warning dialog if users have no device authentication set up -->
    <string name="logins_warning_dialog_title">로그인과 비밀번호 보안</string>
    <!-- Message of warning dialog if users have no device authentication set up -->
    <string name="logins_warning_dialog_message">다른 사람이 내 기기를 가지고 있는 경우, 저장된 로그인과 비밀번호에 접근하지 못하도록 기기 잠금 패턴, PIN 또는 비밀번호를 설정하세요.</string>
    <!-- Negative button to ignore warning dialog if users have no device authentication set up -->
    <string name="logins_warning_dialog_later">나중에</string>
    <!-- Positive button to send users to set up a pin of warning dialog if users have no device authentication set up -->
    <string name="logins_warning_dialog_set_up_now">지금 설정</string>
    <!-- Title of PIN verification dialog to direct users to re-enter their device credentials to access their logins -->
    <string name="logins_biometric_prompt_message_pin">기기 잠금 해제</string>
    <!-- Title for Accessibility Force Enable Zoom Preference -->
    <string name="preference_accessibility_force_enable_zoom">모든 웹 사이트에서 확대/축소</string>

    <!-- Summary for Accessibility Force Enable Zoom Preference -->
    <string name="preference_accessibility_force_enable_zoom_summary">손가락을 모아 확대/축소 기능 허용(이 제스쳐 금지 웹 사이트 포함).</string>

    <!-- Saved logins sorting strategy menu item -by name- (if selected, it will sort saved logins alphabetically) -->
    <string name="saved_logins_sort_strategy_alphabetically">이름 (A-Z)</string>
    <!-- Saved logins sorting strategy menu item -by last used- (if selected, it will sort saved logins by last used) -->
    <string name="saved_logins_sort_strategy_last_used">마지막 사용</string>
    <!-- Content description (not visible, for screen readers etc.): Sort saved logins dropdown menu chevron icon -->
    <string name="saved_logins_menu_dropdown_chevron_icon_content_description">로그인 정렬 메뉴</string>

    <!-- Autofill -->
    <!-- Preference and title for managing the autofill settings -->
    <string name="preferences_autofill">자동 채우기</string>
    <!-- Preference and title for managing the settings for addresses -->
    <string name="preferences_addresses">주소</string>
    <!-- Preference and title for managing the settings for credit cards -->
    <string name="preferences_credit_cards">신용 카드</string>
    <!-- Preference for saving and autofilling credit cards -->
    <string name="preferences_credit_cards_save_and_autofill_cards">카드 저장 및 자동 채우기</string>
    <!-- Preference summary for saving and autofilling credit card data -->
    <string name="preferences_credit_cards_save_and_autofill_cards_summary">데이터가 암호화됨</string>
    <!-- Preference option for syncing credit cards across devices. This is displayed when the user is not signed into sync -->
    <string name="preferences_credit_cards_sync_cards_across_devices">기기 간에 카드 동기화</string>
    <!-- Preference option for syncing credit cards across devices. This is displayed when the user is signed into sync -->
    <string name="preferences_credit_cards_sync_cards">카드 동기화</string>
    <!-- Preference option for adding a credit card -->
    <string name="preferences_credit_cards_add_credit_card">신용 카드 추가</string>

    <!-- Preference option for managing saved credit cards -->
    <string name="preferences_credit_cards_manage_saved_cards">저장된 카드 관리</string>
    <!-- Preference option for adding an address -->
    <string name="preferences_addresses_add_address">주소 추가</string>
    <!-- Preference option for managing saved addresses -->
    <string name="preferences_addresses_manage_addresses">주소 관리</string>
    <!-- Preference for saving and autofilling addresses -->
    <string name="preferences_addresses_save_and_autofill_addresses">주소 저장 및 자동 채우기</string>

    <!-- Preference summary for saving and autofilling address data -->
    <string name="preferences_addresses_save_and_autofill_addresses_summary">숫자, 이메일 및 배송 주소와 같은 정보 포함</string>

    <!-- Title of the "Add card" screen -->
    <string name="credit_cards_add_card">카드 추가</string>
    <!-- Title of the "Edit card" screen -->
    <string name="credit_cards_edit_card">카드 편집</string>
    <!-- The header for the card number of a credit card -->
    <string name="credit_cards_card_number">카드 번호</string>
    <!-- The header for the expiration date of a credit card -->
    <string name="credit_cards_expiration_date">유효 기간</string>

    <!-- The label for the expiration date month of a credit card to be used by a11y services-->
    <string name="credit_cards_expiration_date_month">유효 기간 월</string>
    <!-- The label for the expiration date year of a credit card to be used by a11y services-->
    <string name="credit_cards_expiration_date_year">유효 기간 년</string>
    <!-- The header for the name on the credit card -->
    <string name="credit_cards_name_on_card">카드상의 이름</string>
    <!-- The text for the "Delete card" menu item for deleting a credit card -->
    <string name="credit_cards_menu_delete_card">카드 삭제</string>
    <!-- The text for the "Delete card" button for deleting a credit card -->
    <string name="credit_cards_delete_card_button">카드 삭제</string>
    <!-- The text for the confirmation message of "Delete card" dialog -->
    <string name="credit_cards_delete_dialog_confirmation">이 신용 카드를 삭제하시겠습니까?</string>
    <!-- The text for the positive button on "Delete card" dialog -->
    <string name="credit_cards_delete_dialog_button">삭제</string>
    <!-- The title for the "Save" menu item for saving a credit card -->
    <string name="credit_cards_menu_save">저장</string>
    <!-- The text for the "Save" button for saving a credit card -->
    <string name="credit_cards_save_button">저장</string>
    <!-- The text for the "Cancel" button for cancelling adding, updating or deleting a credit card -->
    <string name="credit_cards_cancel_button">취소</string>

    <!-- Title of the "Saved cards" screen -->
    <string name="credit_cards_saved_cards">저장된 카드</string>

    <!-- Error message for credit card number validation -->
    <string name="credit_cards_number_validation_error_message">유효한 신용 카드 번호를 입력해 주세요</string>

    <!-- Error message for credit card name on card validation -->
    <string name="credit_cards_name_on_card_validation_error_message">이 항목을 입력하세요.</string>
    <!-- Message displayed in biometric prompt displayed for authentication before allowing users to view their saved credit cards -->
    <string name="credit_cards_biometric_prompt_message">저장된 카드를 보려면 잠금 해제</string>
    <!-- Title of warning dialog if users have no device authentication set up -->
    <string name="credit_cards_warning_dialog_title">신용 카드 보안</string>
    <!-- Message of warning dialog if users have no device authentication set up -->
    <string name="credit_cards_warning_dialog_message">다른 사람이 내 기기를 가지고 있는 경우, 저장된 신용 카드에 접근하지 못하도록 기기 잠금 패턴, PIN 또는 비밀번호를 설정하세요.</string>
    <!-- Positive button to send users to set up a pin of warning dialog if users have no device authentication set up -->
    <string name="credit_cards_warning_dialog_set_up_now">지금 설정</string>
    <!-- Negative button to ignore warning dialog if users have no device authentication set up -->
    <string name="credit_cards_warning_dialog_later">나중에</string>
    <!-- Title of PIN verification dialog to direct users to re-enter their device credentials to access their credit cards -->
    <string name="credit_cards_biometric_prompt_message_pin">기기 잠금 해제</string>

    <!-- Message displayed in biometric prompt for authentication, before allowing users to use their stored credit card information -->
    <string name="credit_cards_biometric_prompt_unlock_message">저장된 신용 카드 정보를 사용하려면 잠금 해제</string>

    <!-- Title of the "Add address" screen -->
    <string name="addresses_add_address">주소 추가</string>
    <!-- Title of the "Edit address" screen -->
    <string name="addresses_edit_address">주소 편집</string>
    <!-- Title of the "Manage addresses" screen -->
    <string name="addresses_manage_addresses">주소 관리</string>
    <!-- The header for the first name of an address -->
    <string name="addresses_first_name">이름</string>
    <!-- The header for the middle name of an address -->
    <string name="addresses_middle_name">중간 이름</string>
    <!-- The header for the last name of an address -->
    <string name="addresses_last_name">성</string>
    <!-- The header for the street address of an address -->
    <string name="addresses_street_address">도로 주소</string>
    <!-- The header for the city of an address -->
    <string name="addresses_city">도시</string>
    <!-- The header for the subregion of an address when "state" should be used -->
    <string name="addresses_state">주</string>
    <!-- The header for the subregion of an address when "province" should be used -->
    <string name="addresses_province">주</string>
    <!-- The header for the zip code of an address -->
    <string name="addresses_zip">우편 번호</string>
    <!-- The header for the country or region of an address -->
    <string name="addresses_country">국가 또는 지역</string>
    <!-- The header for the phone number of an address -->
    <string name="addresses_phone">전화</string>
    <!-- The header for the email of an address -->
    <string name="addresses_email">이메일</string>
    <!-- The text for the "Save" button for saving an address -->
    <string name="addresses_save_button">저장</string>
    <!-- The text for the "Cancel" button for cancelling adding, updating or deleting an address -->
    <string name="addresses_cancel_button">취소</string>
    <!-- The text for the "Delete address" button for deleting an address -->
    <string name="addressess_delete_address_button">주소 삭제</string>

    <!-- The title for the "Delete address" confirmation dialog -->
    <string name="addressess_confirm_dialog_message">이 주소를 삭제하시겠습니까?</string>
    <!-- The text for the positive button on "Delete address" dialog -->
    <string name="addressess_confirm_dialog_ok_button">삭제</string>
    <!-- The text for the negative button on "Delete address" dialog -->
    <string name="addressess_confirm_dialog_cancel_button">취소</string>
    <!-- The text for the "Save address" menu item for saving an address -->
    <string name="address_menu_save_address">주소 저장</string>
    <!-- The text for the "Delete address" menu item for deleting an address -->
    <string name="address_menu_delete_address">주소 삭제</string>

    <!-- Title of the Add search engine screen -->
    <string name="search_engine_add_custom_search_engine_title">검색 엔진 추가</string>
    <!-- Content description (not visible, for screen readers etc.): Title for the button that navigates to add new engine screen -->
    <string name="search_engine_add_custom_search_engine_button_content_description">새 검색 엔진 추가</string>
    <!-- Title of the Edit search engine screen -->
    <string name="search_engine_edit_custom_search_engine_title">검색 엔진 편집</string>
    <!-- Content description (not visible, for screen readers etc.): Title for the button to add a search engine in the action bar -->
    <string name="search_engine_add_button_content_description" moz:RemovedIn="120" tools:ignore="UnusedResources">추가</string>
    <!-- Content description (not visible, for screen readers etc.): Title for the button to save a search engine in the action bar -->
    <string name="search_engine_add_custom_search_engine_edit_button_content_description" moz:RemovedIn="120" tools:ignore="UnusedResources">저장</string>
    <!-- Text for the menu button to edit a search engine -->
    <string name="search_engine_edit">편집</string>
    <!-- Text for the menu button to delete a search engine -->
    <string name="search_engine_delete">삭제</string>

    <!-- Text for the button to create a custom search engine on the Add search engine screen -->
    <string name="search_add_custom_engine_label_other" moz:RemovedIn="120" tools:ignore="UnusedResources">기타</string>
    <!-- Label for the TextField in which user enters custom search engine name -->
    <string name="search_add_custom_engine_name_label">이름</string>
    <!-- Placeholder text shown in the Search Engine Name TextField before a user enters text -->
    <string name="search_add_custom_engine_name_hint" moz:RemovedIn="120" tools:ignore="UnusedResources">이름</string>
    <!-- Placeholder text shown in the Search Engine Name text field before a user enters text -->
    <string name="search_add_custom_engine_name_hint_2">검색 엔진 이름</string>
    <!-- Label for the TextField in which user enters custom search engine URL -->
    <string name="search_add_custom_engine_url_label">검색 URL 문자열</string>
    <!-- Placeholder text shown in the Search String TextField before a user enters text -->
    <string name="search_add_custom_engine_search_string_hint" moz:RemovedIn="120" tools:ignore="UnusedResources">사용할 검색 문자열</string>
    <!-- Placeholder text shown in the Search String TextField before a user enters text -->
    <string name="search_add_custom_engine_search_string_hint_2">검색에 사용할 URL</string>
    <!-- Description text for the Search String TextField. The %s is part of the string -->
    <string name="search_add_custom_engine_search_string_example" formatted="false">쿼리를 “%s”로 대체합니다. 예:\nhttps://www.google.com/search?q=%s</string>

    <!-- Accessibility description for the form in which details about the custom search engine are entered -->
    <string name="search_add_custom_engine_form_description">사용자 지정 검색 엔진 상세 정보</string>

    <!-- Label for the TextField in which user enters custom search engine suggestion URL -->
    <string name="search_add_custom_engine_suggest_url_label">검색 제안 API (선택 사항)</string>
    <!-- Placeholder text shown in the Search Suggestion String TextField before a user enters text -->
    <string name="search_add_custom_engine_suggest_string_hint">검색 제안 API URL</string>
    <!-- Description text for the Search Suggestion String TextField. The %s is part of the string -->
    <string name="search_add_custom_engine_suggest_string_example_2" formatted="false">쿼리를 “%s”로 대체합니다. 예:\nhttps://suggestqueries.google.com/complete/search?client=firefox&amp;q=%s</string>
    <!-- The text for the "Save" button for saving a custom search engine -->
    <string name="search_custom_engine_save_button">저장</string>

    <!-- Text shown when a user leaves the name field empty -->
    <string name="search_add_custom_engine_error_empty_name">검색 엔진 이름을 입력하세요</string>
    <!-- Text shown when a user leaves the search string field empty -->
    <string name="search_add_custom_engine_error_empty_search_string">검색 문자열을 입력하세요</string>
    <!-- Text shown when a user leaves out the required template string -->
    <string name="search_add_custom_engine_error_missing_template">검색 문자열이 예시 형식과 일치하는지 확인하세요</string>
    <!-- Text shown when we aren't able to validate the custom search query. The first parameter is the url of the custom search engine -->
    <string name="search_add_custom_engine_error_cannot_reach">“%s” 연결 오류</string>
    <!-- Text shown when a user creates a new search engine -->
    <string name="search_add_custom_engine_success_message">%s 생성됨</string>
    <!-- Text shown when a user successfully edits a custom search engine -->
    <string name="search_edit_custom_engine_success_message">%s 저장됨</string>
    <!-- Text shown when a user successfully deletes a custom search engine -->
    <string name="search_delete_search_engine_success_message">%s 삭제됨</string>

    <!-- Heading for the instructions to allow a permission -->
    <string name="phone_feature_blocked_intro">허용하려면:</string>
    <!-- First step for the allowing a permission -->
    <string name="phone_feature_blocked_step_settings">1. 안드로이드 설정으로 이동하세요</string>
    <!-- Second step for the allowing a permission -->
    <string name="phone_feature_blocked_step_permissions"><![CDATA[2. <b>권한</b>을 누르세요.]]></string>

    <!-- Third step for the allowing a permission (Fore example: Camera) -->
    <string name="phone_feature_blocked_step_feature"><![CDATA[3. <b>%1$s</b>을(를) 켜기로 전환하세요]]></string>

    <!-- Label that indicates a site is using a secure connection -->
    <string name="quick_settings_sheet_secure_connection_2">연결이 안전함</string>
    <!-- Label that indicates a site is using a insecure connection -->
    <string name="quick_settings_sheet_insecure_connection_2">연결이 안전하지 않음</string>
    <!-- Label to clear site data -->
    <string name="clear_site_data">쿠키 및 사이트 데이터 지우기</string>
    <!-- Confirmation message for a dialog confirming if the user wants to delete all data for current site -->
    <string name="confirm_clear_site_data"><![CDATA[<b>%s</b> 사이트의 모든 쿠키와 데이터를 지우시겠습니까?]]></string>
    <!-- Confirmation message for a dialog confirming if the user wants to delete all the permissions for all sites-->
    <string name="confirm_clear_permissions_on_all_sites">모든 사이트에 대해 모든 권한을 지우시겠습니까?</string>
    <!-- Confirmation message for a dialog confirming if the user wants to delete all the permissions for a site-->
    <string name="confirm_clear_permissions_site">이 사이트에 대해 모든 권한을 지우시겠습니까?</string>
    <!-- Confirmation message for a dialog confirming if the user wants to set default value a permission for a site-->
    <string name="confirm_clear_permission_site">이 사이트에 대해 이 권한을 지우시겠습니까?</string>
    <!-- label shown when there are not site exceptions to show in the site exception settings -->
    <string name="no_site_exceptions">사이트 예외 없음</string>
    <!-- Bookmark deletion confirmation -->
    <string name="bookmark_deletion_confirmation">이 북마크를 삭제하시겠습니까?</string>
    <!-- Browser menu button that adds a shortcut to the home fragment -->
    <string name="browser_menu_add_to_shortcuts">바로 가기에 추가</string>
    <!-- Browser menu button that removes a shortcut from the home fragment -->
    <string name="browser_menu_remove_from_shortcuts">바로 가기에서 삭제</string>
    <!-- text shown before the issuer name to indicate who its verified by, parameter is the name of
     the certificate authority that verified the ticket-->
    <string name="certificate_info_verified_by">인증 기관: %1$s</string>
    <!-- Login overflow menu delete button -->
    <string name="login_menu_delete_button">삭제</string>
    <!-- Login overflow menu edit button -->
    <string name="login_menu_edit_button">편집</string>
    <!-- Message in delete confirmation dialog for logins -->
    <string name="login_deletion_confirmation">이 로그인을 삭제하시겠습니까?</string>
    <!-- Positive action of a dialog asking to delete  -->
    <string name="dialog_delete_positive">삭제</string>
    <!-- Negative action of a dialog asking to delete login -->
    <string name="dialog_delete_negative">취소</string>
    <!--  The saved login options menu description. -->
    <string name="login_options_menu">로그인 옵션</string>
    <!--  The editable text field for a login's web address. -->
    <string name="saved_login_hostname_description">로그인 웹 주소의 편집 가능한 텍스트 필드입니다.</string>
    <!--  The editable text field for a login's username. -->
    <string name="saved_login_username_description">로그인 사용자 이름의 편집 가능한 텍스트 필드입니다.</string>
    <!--  The editable text field for a login's password. -->
    <string name="saved_login_password_description">로그인 비밀번호의 편집 가능한 텍스트 필드입니다.</string>
    <!--  The button description to save changes to an edited login. -->
    <string name="save_changes_to_login">변경 내용을 로그인에 저장.</string>
    <!--  The page title for editing a saved login. -->
    <string name="edit">편집</string>
    <!--  The page title for adding new login. -->
    <string name="add_login">새 로그인 추가</string>
    <!--  The error message in add/edit login view when password field is blank. -->
    <string name="saved_login_password_required">비밀번호 필요</string>
    <!--  The error message in add login view when username field is blank. -->
    <string name="saved_login_username_required">사용자 이름은 필수입니다</string>
    <!--  The error message in add login view when hostname field is blank. -->
    <string name="saved_login_hostname_required" tools:ignore="UnusedResources">호스트 이름은 필수입니다</string>
    <!-- Voice search button content description  -->
    <string name="voice_search_content_description">음성 검색</string>
    <!-- Voice search prompt description displayed after the user presses the voice search button -->
    <string name="voice_search_explainer">지금 말하세요</string>

    <!--  The error message in edit login view when a duplicate username exists. -->
    <string name="saved_login_duplicate">해당 사용자 이름을 가진 로그인이 이미 존재합니다</string>

    <!-- This is the hint text that is shown inline on the hostname field of the create new login page. 'https://www.example.com' intentionally hardcoded here -->
    <string name="add_login_hostname_hint_text">https://www.example.com</string>
    <!-- This is an error message shown below the hostname field of the add login page when a hostname does not contain http or https. -->
    <string name="add_login_hostname_invalid_text_3">웹 주소에는 &quot;https://&quot; 또는 &quot;http://&quot;가 포함되어야 합니다.</string>
    <!-- This is an error message shown below the hostname field of the add login page when a hostname is invalid. -->
    <string name="add_login_hostname_invalid_text_2">유효한 호스트 이름은 필수입니다</string>

    <!-- Synced Tabs -->
    <!-- Text displayed to ask user to connect another device as no devices found with account -->
    <string name="synced_tabs_connect_another_device">다른 기기를 연결하세요.</string>
    <!-- Text displayed asking user to re-authenticate -->
    <string name="synced_tabs_reauth">다시 인증하세요.</string>
    <!-- Text displayed when user has disabled tab syncing in Firefox Sync Account -->
    <string name="synced_tabs_enable_tab_syncing">탭 동기화를 활성화하세요.</string>

    <!-- Text displayed when user has no tabs that have been synced -->
    <string name="synced_tabs_no_tabs">다른 기기의 Firefox에서 열린 탭이 없습니다.</string>
    <!-- Text displayed in the synced tabs screen when a user is not signed in to Firefox Sync describing Synced Tabs -->
    <string name="synced_tabs_sign_in_message">다른 기기의 탭 목록을 봅니다.</string>
    <!-- Text displayed on a button in the synced tabs screen to link users to sign in when a user is not signed in to Firefox Sync -->
    <string name="synced_tabs_sign_in_button">Sync에 로그인</string>

    <!-- The text displayed when a synced device has no tabs to show in the list of Synced Tabs. -->
    <string name="synced_tabs_no_open_tabs">열린 탭이 없음</string>

    <!-- Content description for expanding a group of synced tabs. -->
    <string name="synced_tabs_expand_group">동기화된 탭 그룹 펼치기</string>
    <!-- Content description for collapsing a group of synced tabs. -->
    <string name="synced_tabs_collapse_group">동기화된 탭 그룹 접기</string>

    <!-- Top Sites -->
    <!-- Title text displayed in the dialog when shortcuts limit is reached. -->
    <string name="shortcut_max_limit_title">바로 가기 한도에 도달됨</string>
    <!-- Content description text displayed in the dialog when shortcut limit is reached. -->
    <string name="shortcut_max_limit_content">새 바로 가기를 추가하려면 하나를 삭제하세요. 사이트를 길게 터치하고 삭제를 선택하세요.</string>
    <!-- Confirmation dialog button text when top sites limit is reached. -->
    <string name="top_sites_max_limit_confirmation_button">확인</string>

    <!-- Label for the preference to show the shortcuts for the most visited top sites on the homepage -->
    <string name="top_sites_toggle_top_recent_sites_4">바로 가기</string>
    <!-- Title text displayed in the rename top site dialog. -->
    <string name="top_sites_rename_dialog_title">이름</string>

    <!-- Hint for renaming title of a shortcut -->
    <string name="shortcut_name_hint">바로 가기 이름</string>
    <!-- Button caption to confirm the renaming of the top site. -->
    <string name="top_sites_rename_dialog_ok">확인</string>
    <!-- Dialog button text for canceling the rename top site prompt. -->
    <string name="top_sites_rename_dialog_cancel">취소</string>

    <!-- Text for the menu button to open the homepage settings. -->
    <string name="top_sites_menu_settings">설정</string>
    <!-- Text for the menu button to navigate to sponsors and privacy support articles. '&amp;' is replaced with the ampersand symbol: & -->
    <string name="top_sites_menu_sponsor_privacy">스폰서 및 개인 정보 보호</string>
    <!-- Label text displayed for a sponsored top site. -->
    <string name="top_sites_sponsored_label">스폰서</string>

    <!-- Inactive tabs in the tabs tray -->
    <!-- Title text displayed in the tabs tray when a tab has been unused for 14 days. -->
    <string name="inactive_tabs_title">비활성 탭</string>
    <!-- Content description for closing all inactive tabs -->
    <string name="inactive_tabs_delete_all">모든 비활성 탭 닫기</string>

    <!-- Content description for expanding the inactive tabs section. -->
    <string name="inactive_tabs_expand_content_description">비활성 탭 펼치기</string>
    <!-- Content description for collapsing the inactive tabs section. -->
    <string name="inactive_tabs_collapse_content_description">비활성 탭 접기</string>

    <!-- Inactive tabs auto-close message in the tabs tray -->
    <!-- The header text of the auto-close message when the user is asked if they want to turn on the auto-closing of inactive tabs. -->
    <string name="inactive_tabs_auto_close_message_header" tools:ignore="UnusedResources">한 달 후 자동 닫기를 하시겠습니까?</string>
    <!-- A description below the header to notify the user what the inactive tabs auto-close feature is. -->
    <string name="inactive_tabs_auto_close_message_description" tools:ignore="UnusedResources">Firefox는 지난 한 달 동안 보지 않은 탭을 닫을 수 있습니다.</string>
    <!-- A call to action below the description to allow the user to turn on the auto closing of inactive tabs. -->
    <string name="inactive_tabs_auto_close_message_action" tools:ignore="UnusedResources">자동 닫기 켜기</string>

    <!-- Text for the snackbar to confirm auto-close is enabled for inactive tabs -->
    <string name="inactive_tabs_auto_close_message_snackbar">자동 닫기 사용함</string>

    <!-- Awesome bar suggestion's headers -->
    <!-- Search suggestions title for Firefox Suggest. -->
    <string name="firefox_suggest_header">Firefox 제안</string>

    <!-- Title for search suggestions when Google is the default search suggestion engine. -->
    <string name="google_search_engine_suggestion_header">구글 검색</string>
    <!-- Title for search suggestions when the default search suggestion engine is anything other than Google. The first parameter is default search engine name. -->
    <string name="other_default_search_engine_suggestion_header">%s 검색</string>

    <!-- Default browser experiment -->
    <string name="default_browser_experiment_card_text">Firefox에서 자동으로 열리도록 웹 사이트, 이메일 및 메시지의 링크를 설정합니다.</string>

    <!-- Content description for close button in collection placeholder. -->
    <string name="remove_home_collection_placeholder_content_description">삭제</string>

    <!-- Content description radio buttons with a link to more information -->
    <string name="radio_preference_info_content_description">상세 정보</string>

    <!-- Content description for the action bar "up" button -->
    <string name="action_bar_up_description">위로 이동</string>

    <!-- Content description for privacy content close button -->
    <string name="privacy_content_close_button_content_description">닫기</string>

    <!-- Pocket recommended stories -->
    <!-- Header text for a section on the home screen. -->
    <string name="pocket_stories_header_1">생각하게 하는 이야기</string>
    <!-- Header text for a section on the home screen. -->
    <string name="pocket_stories_categories_header">주제별 이야기</string>
    <!-- Text of a button allowing users to access an external url for more Pocket recommendations. -->
    <string name="pocket_stories_placeholder_text">더 발견하기</string>
    <!-- Title of an app feature. Smaller than a heading. The first parameter is product name Pocket -->
    <string name="pocket_stories_feature_title_2">%s 제공.</string>
    <!-- Caption for describing a certain feature. The placeholder is for a clickable text (eg: Learn more) which will load an url in a new tab when clicked.  -->
    <string name="pocket_stories_feature_caption">Firefox 제품군의 일부입니다. %s</string>
    <!-- Clickable text for opening an external link for more information about Pocket. -->
    <string name="pocket_stories_feature_learn_more">더 알아보기</string>

    <!-- Text indicating that the Pocket story that also displays this text is a sponsored story by other 3rd party entity. -->
    <string name="pocket_stories_sponsor_indication">스폰서</string>

    <!-- Snackbar message for enrolling in a Nimbus experiment from the secret settings when Studies preference is Off.-->
    <string name="experiments_snackbar">데이터를 보내려면 원격 분석을 활성화하세요.</string>
    <!-- Snackbar button text to navigate to telemetry settings.-->
    <string name="experiments_snackbar_button">설정으로 이동</string>

    <!-- Review quality check feature-->
    <!-- Name for the review quality check feature used as title for the panel. -->
    <string name="review_quality_check_feature_name" moz:RemovedIn="120" tools:ignore="UnusedResources">리뷰 검사기</string>
    <!-- Name for the review quality check feature used as title for the panel. -->
    <string name="review_quality_check_feature_name_2">리뷰 검사기</string>
    <!-- Summary for grades A and B for review quality check adjusted grading. -->
    <string name="review_quality_check_grade_a_b_description">신뢰할 수 있는 리뷰</string>
    <!-- Summary for grade C for review quality check adjusted grading. -->
    <string name="review_quality_check_grade_c_description">신뢰할 수 있는 리뷰와 신뢰할 수 없는 리뷰가 혼합됨</string>
    <!-- Summary for grades D and F for review quality check adjusted grading. -->
    <string name="review_quality_check_grade_d_f_description">신뢰할 수 없는 리뷰</string>
    <!-- Text for title presenting the reliability of a product's reviews. -->
    <string name="review_quality_check_grade_title">이 리뷰는 얼마나 신뢰할 수 있나요?</string>
    <!-- Title for when the rating has been updated by the review checker -->
    <string name="review_quality_check_adjusted_rating_title">조정된 평점</string>
    <!-- Description for a product's adjusted star rating. The text presents that the product's reviews which were evaluated as unreliable were removed from the adjusted rating. -->
    <string name="review_quality_check_adjusted_rating_description">신뢰할 수 없는 리뷰는 삭제됨</string>
    <!-- Title for list of highlights from a product's review emphasizing a product's important traits. -->
    <string name="review_quality_check_highlights_title">최근 리뷰의 하이라이트</string>
    <!-- Title for section explaining how we analyze the reliability of a product's reviews. -->
    <string name="review_quality_check_explanation_title">리뷰 품질을 결정하는 방법</string>
    <!-- Paragraph explaining how we analyze the reliability of a product's reviews. First parameter is the Fakespot product name. In the phrase "Fakespot by Mozilla", "by" can be localized. Does not need to stay by. -->
    <string name="review_quality_check_explanation_body_reliability">Mozilla의 %s AI 기술을 사용하여 제품 리뷰의 신뢰성을 확인합니다. 이는 제품 품질이 아닌 리뷰 품질을 평가하는 데에만 도움이 됩니다.</string>
    <!-- Paragraph explaining the grading system we use to classify the reliability of a product's reviews. -->
    <string name="review_quality_check_info_review_grade_header"><![CDATA[각 제품의 리뷰에는 A부터 F까지 <b>문자 등급</b>이 부여됩니다.]]></string>
    <!-- Description explaining grades A and B for review quality check adjusted grading. -->
    <string name="review_quality_check_info_grade_info_AB">신뢰할 수 있는 리뷰. 솔직하고 공정한 리뷰를 남긴 실제 고객의 리뷰일 가능성이 높다고 생각합니다.</string>
    <!-- Description explaining grades A and B for review quality check adjusted grading. -->
    <string name="review_quality_check_info_grade_info_AB_2" moz:RemovedIn="120" tools:ignore="UnusedResources">신뢰할 수 있는 리뷰라고 생각합니다.</string>
    <!-- Description explaining grade C for review quality check adjusted grading. -->
    <string name="review_quality_check_info_grade_info_C">신뢰할 수 있는 리뷰와 신뢰할 수 없는 리뷰가 혼합되어 있다고 생각합니다.</string>
    <!-- Description explaining grades D and F for review quality check adjusted grading. -->
    <string name="review_quality_check_info_grade_info_DF">신뢰할 수 없는 리뷰. 리뷰가 가짜이거나 편향된 리뷰어의 리뷰일 가능성이 있다고 생각합니다.</string>
    <!-- Description explaining grades D and F for review quality check adjusted grading. -->
    <string name="review_quality_check_info_grade_info_DF_2" moz:RemovedIn="120" tools:ignore="UnusedResources">신뢰할 수 없는 리뷰라고 생각합니다.</string>
    <!-- Paragraph explaining how a product's adjusted grading is calculated. -->
    <string name="review_quality_check_explanation_body_adjusted_grading"><![CDATA[<b>조정된 평점</b>은 신뢰할 수 있다고 믿는 리뷰만을 기반으로 합니다.]]></string>
    <!-- Paragraph explaining product review highlights. First parameter is the name of the retailer (e.g. Amazon). -->
    <string name="review_quality_check_explanation_body_highlights"><![CDATA[<b>하이라이트</b>는 지난 80일 동안 신뢰할 수 있는 %s의 리뷰에서 나온 것입니다.]]></string>
    <!-- Text for learn more caption presenting a link with information about review quality. First parameter is for clickable text defined in review_quality_check_info_learn_more_link. -->
    <string name="review_quality_check_info_learn_more">%s에 대해 더 알아보세요.</string>
    <!-- Clickable text that links to review quality check SuMo page. First parameter is the Fakespot product name. In the phrase "Fakespot by Mozilla", "by" can be localized. Does not need to stay by. -->
    <string name="review_quality_check_info_learn_more_link" moz:RemovedIn="121" tools:ignore="UnusedResources">Mozilla의 %s이 리뷰 품질을 결정하는 방법</string>
    <!-- Clickable text that links to review quality check SuMo page. First parameter is the Fakespot product name. -->
    <string name="review_quality_check_info_learn_more_link_2">%s이 리뷰 품질을 결정하는 방법</string>
    <!-- Text for title of settings section. -->
    <string name="review_quality_check_settings_title">설정</string>
    <!-- Text for label for switch preference to show recommended products from review quality check settings section. -->
    <string name="review_quality_check_settings_recommended_products">리뷰 검사기에 광고 표시</string>
    <!-- Description for switch preference to show recommended products from review quality check settings section. First parameter is for clickable text defined in review_quality_check_settings_recommended_products_learn_more.-->
    <string name="review_quality_check_settings_recommended_products_description" moz:RemovedIn="120" tools:ignore="UnusedResources">관련 제품에 대한 광고가 가끔 표시됩니다. 모든 광고는 리뷰 품질 기준을 충족해야 합니다. %s</string>
    <!-- Description for switch preference to show recommended products from review quality check settings section. First parameter is for clickable text defined in review_quality_check_settings_recommended_products_learn_more.-->
    <string name="review_quality_check_settings_recommended_products_description_2" tools:ignore="UnusedResources">관련 제품에 대한 광고가 가끔 표시됩니다. 믿을 수 있는 리뷰가 있는 제품만을 광고합니다. %s</string>
    <!-- Clickable text that links to review quality check recommended products support article. -->
    <string name="review_quality_check_settings_recommended_products_learn_more" tools:ignore="UnusedResources">더 알아보기</string>
    <!-- Text for turning sidebar off button from review quality check settings section. -->
    <string name="review_quality_check_settings_turn_off">리뷰 검사기 끄기</string>
    <!-- Text for title of recommended product section. This is displayed above a product image, suggested as an alternative to the product reviewed. -->
    <string name="review_quality_check_ad_title" tools:ignore="UnusedResources">더 보기</string>
    <!-- Caption for recommended product section indicating this is an ad by Fakespot. First parameter is the Fakespot product name. -->
    <string name="review_quality_check_ad_caption" tools:ignore="UnusedResources">%s의 광고</string>
    <!-- Caption for review quality check panel. First parameter is for clickable text defined in review_quality_check_powered_by_link. -->
    <string name="review_quality_check_powered_by" tools:ignore="UnusedResources" moz:RemovedIn="119">리뷰 검사기는 %s에 의해 제공됩니다.</string>
    <!-- Caption for review quality check panel. First parameter is for clickable text defined in review_quality_check_powered_by_link. -->
    <string name="review_quality_check_powered_by_2">리뷰 검사기는 %s에 의해 제공됨</string>
    <!-- Clickable text that links to Fakespot.com. First parameter is the Fakespot product name. In the phrase "Fakespot by Mozilla", "by" can be localized. Does not need to stay by. -->
    <string name="review_quality_check_powered_by_link" tools:ignore="UnusedResources">Mozilla의 %s</string>
    <!-- Text for title of warning card informing the user that the current analysis is outdated. -->
    <string name="review_quality_check_outdated_analysis_warning_title" tools:ignore="UnusedResources">확인해야 할 새로운 정보</string>
    <!-- Text for button from warning card informing the user that the current analysis is outdated. Clicking this should trigger the product's re-analysis. -->
    <string name="review_quality_check_outdated_analysis_warning_action" tools:ignore="UnusedResources">지금 확인</string>
    <!-- Title for warning card informing the user that the current product does not have enough reviews for a review analysis. -->
    <string name="review_quality_check_no_reviews_warning_title">아직 리뷰가 충분하지 않음</string>
    <!-- Text for body of warning card informing the user that the current product does not have enough reviews for a review analysis. -->
    <string name="review_quality_check_no_reviews_warning_body">이 제품에 대한 리뷰가 더 많아지면 품질을 확인할 수 있을 것입니다.</string>
    <!-- Title for warning card informing the user that the current product is currently not available. -->
    <string name="review_quality_check_product_availability_warning_title" tools:ignore="UnusedResources">제품을 사용할 수 없음</string>
    <!-- Text for the body of warning card informing the user that the current product is currently not available. -->
    <string name="review_quality_check_product_availability_warning_body" tools:ignore="UnusedResources">이 제품이 재입고된 것을 확인하시면, 보고해 주시면 리뷰를 확인하도록 하겠습니다.</string>
    <!-- Clickable text for warning card informing the user that the current product is currently not available. Clicking this should inform the server that the product is available. -->
    <string name="review_quality_check_product_availability_warning_action" moz:RemovedIn="120" tools:ignore="UnusedResources">이 제품이 재입고되었다고 보고</string>
    <!-- Clickable text for warning card informing the user that the current product is currently not available. Clicking this should inform the server that the product is available. -->
    <string name="review_quality_check_product_availability_warning_action_2" tools:ignore="UnusedResources">제품 재고가 있다고 보고</string>
    <!-- Title for warning card informing the user that the current product's re-analysis is still processing. -->
    <string name="review_quality_check_reanalysis_in_progress_warning_title">리뷰 품질 확인 중</string>
    <!-- Title for warning card informing the user that the current product's analysis is still processing. -->
    <string name="review_quality_check_analysis_in_progress_warning_title">리뷰 품질 확인 중</string>
    <!-- Text for body of warning card informing the user that the current product's analysis is still processing. -->
    <string name="review_quality_check_analysis_in_progress_warning_body">이 작업은 약 60초 정도 걸릴 수 있습니다.</string>
    <!-- Title for info card displayed after the user reports a product is back in stock. -->
    <string name="review_quality_check_analysis_requested_info_title" tools:ignore="UnusedResources">보고해 주셔서 감사합니다!</string>
    <!-- Text for body of info card displayed after the user reports a product is back in stock. -->
    <string name="review_quality_check_analysis_requested_info_body" tools:ignore="UnusedResources">24시간 이내에 이 제품의 리뷰에 대한 정보를 받아야 합니다. 다시 확인해 주세요.</string>
    <!-- Title for info card displayed when the user review checker while on a product that Fakespot does not analyze (e.g. gift cards, music). -->
    <string name="review_quality_check_not_analyzable_info_title">리뷰를 확인할 수 없음</string>
    <!-- Text for body of info card displayed when the user review checker while on a product that Fakespot does not analyze (e.g. gift cards, music). -->
    <string name="review_quality_check_not_analyzable_info_body">안타깝게도 특정 유형의 제품에 대해서는 리뷰 품질을 확인할 수 없습니다. 예를 들어 기프트 카드, 스트리밍 동영상, 음악, 게임 등이 있습니다.</string>
    <!-- Title for info card displayed when another user reported the displayed product is back in stock. -->
    <string name="review_quality_check_analysis_requested_other_user_info_title" tools:ignore="UnusedResources">곧 정보 제공 예정</string>
    <!-- Text for body of info card displayed when another user reported the displayed product is back in stock. -->
    <string name="review_quality_check_analysis_requested_other_user_info_body" tools:ignore="UnusedResources">24시간 이내에 이 제품의 리뷰에 대한 정보를 받아야 합니다. 다시 확인해 주세요.</string>
    <!-- Title for info card displayed to the user when analysis finished updating. -->
    <string name="review_quality_check_analysis_updated_confirmation_title" tools:ignore="UnusedResources">분석이 최신 상태</string>
    <!-- Text for the action button from info card displayed to the user when analysis finished updating. -->
    <string name="review_quality_check_analysis_updated_confirmation_action" tools:ignore="UnusedResources">확인</string>
    <!-- Title for error card displayed to the user when an error occurred. -->
    <string name="review_quality_check_generic_error_title">현재 사용 가능한 정보가 없음</string>
    <!-- Text for body of error card displayed to the user when an error occurred. -->
    <string name="review_quality_check_generic_error_body">문제를 해결하기 위해 노력하고 있습니다. 곧 다시 확인하시기 바랍니다.</string>
    <!-- Title for error card displayed to the user when the device is disconnected from the network. -->
    <string name="review_quality_check_no_connection_title">네트워크 연결 없음</string>
    <!-- Text for body of error card displayed to the user when the device is disconnected from the network. -->
    <string name="review_quality_check_no_connection_body">네트워크 연결을 확인한 후 페이지를 새로 고침해 보세요.</string>
    <!-- Title for card displayed to the user for products whose reviews were not analyzed yet. -->
    <string name="review_quality_check_no_analysis_title">이 리뷰에 대한 정보가 아직 없음</string>
    <!-- Text for the body of card displayed to the user for products whose reviews were not analyzed yet. -->
    <string name="review_quality_check_no_analysis_body">이 제품의 리뷰가 신뢰할 수 있는지 확인하려면 리뷰 품질을 확인하세요. 약 60초밖에 걸리지 않습니다.</string>
    <!-- Text for button from body of card displayed to the user for products whose reviews were not analyzed yet. Clicking this should trigger a product analysis. -->
    <string name="review_quality_check_no_analysis_link">리뷰 품질 확인</string>
    <!-- Headline for review quality check contextual onboarding card. -->
    <string name="review_quality_check_contextual_onboarding_title">제품 리뷰에 대한 신뢰할 수 있는 가이드를 사용해 보세요</string>
    <!-- Description for review quality check contextual onboarding card. The first and last two parameters are for retailer names (e.g. Amazon, Walmart). The second parameter is for the name of the application (e.g. Firefox). -->
    <string name="review_quality_check_contextual_onboarding_description">구매하기 전에 %1$s에 대한 제품 리뷰가 얼마나 신뢰할 수 있는지 확인하세요. %2$s의 실험 기능인 리뷰 검사기가 브라우저에 바로 내장되어 있습니다. %3$s 및 %4$s에서도 작동합니다.</string>
    <!-- Paragraph presenting review quality check feature. First parameter is the Fakespot product name. Second parameter is for clickable text defined in review_quality_check_contextual_onboarding_learn_more_link. In the phrase "Fakespot by Mozilla", "by" can be localized. Does not need to stay by. -->
    <string name="review_quality_check_contextual_onboarding_learn_more">Mozilla의 %1$s 기능을 사용하여 편향되고 허위 리뷰를 방지하는 데 도움을 드립니다. AI 모델은 쇼핑하는 동안 사용자를 보호하기 위해 항상 개선되고 있습니다. %2$s</string>
    <!-- Clickable text from the contextual onboarding card that links to review quality check support article. -->
    <string name="review_quality_check_contextual_onboarding_learn_more_link">더 알아보기</string>
    <!-- Caption text to be displayed in review quality check contextual onboarding card above the opt-in button. First parameter is the Fakespot product name. Following parameters are for clickable texts defined in review_quality_check_contextual_onboarding_privacy_policy and review_quality_check_contextual_onboarding_terms_use. In the phrase "Fakespot by Mozilla", "by" can be localized. Does not need to stay by. -->
    <string name="review_quality_check_contextual_onboarding_caption" moz:RemovedIn="121" tools:ignore="UnusedResources">&quot;사용해보기&quot;를 선택하면 Mozilla %2$s 및 %3$s의 %1$s에 동의하게 됩니다.</string>
    <!-- Caption text to be displayed in review quality check contextual onboarding card above the opt-in button. Parameter is the Fakespot product name. After the colon, what appears are two links, each on their own line. The first link is to a Privacy policy (review_quality_check_contextual_onboarding_privacy_policy_2). The second link is to Terms of use (review_quality_check_contextual_onboarding_terms_use_2). -->
    <string name="review_quality_check_contextual_onboarding_caption_2">&quot;사용해보기&quot;를 선택하면 %1$s의 다음 사항에 동의하게 됩니다:</string>
    <!-- Clickable text from the review quality check contextual onboarding card that links to Fakespot privacy policy. -->
    <string name="review_quality_check_contextual_onboarding_privacy_policy" moz:RemovedIn="121" tools:ignore="UnusedResources">개인정보처리방침</string>
    <!-- Clickable text from the review quality check contextual onboarding card that links to Fakespot privacy policy. -->
    <string name="review_quality_check_contextual_onboarding_privacy_policy_2">개인정보처리방침</string>
    <!-- Clickable text from the review quality check contextual onboarding card that links to Fakespot terms of use. -->
    <string name="review_quality_check_contextual_onboarding_terms_use" moz:RemovedIn="121" tools:ignore="UnusedResources">사용 약관</string>
    <!-- Clickable text from the review quality check contextual onboarding card that links to Fakespot terms of use. -->
    <string name="review_quality_check_contextual_onboarding_terms_use_2">사용 약관</string>
    <!-- Text for opt-in button from the review quality check contextual onboarding card. -->
    <string name="review_quality_check_contextual_onboarding_primary_button_text">사용해보기</string>
    <!-- Text for opt-out button from the review quality check contextual onboarding card. -->
    <string name="review_quality_check_contextual_onboarding_secondary_button_text">나중에</string>
    <!-- Text for the first CFR presenting the review quality check feature. -->
    <string name="review_quality_check_first_cfr_message">구매하기 전에 이 제품의 리뷰를 신뢰할 수 있는지 알아보세요.</string>
    <!-- Text displayed in the first CFR presenting the review quality check feature that opens the review checker when clicked. -->
    <string name="review_quality_check_first_cfr_action" tools:ignore="UnusedResources">리뷰 검사기 사용해보기</string>
    <!-- Text for the second CFR presenting the review quality check feature. -->
    <string name="review_quality_check_second_cfr_message">이 리뷰는 신뢰할 수 있나요? 조정된 평점을 보려면 지금 확인하세요.</string>
    <!-- Text displayed in the second CFR presenting the review quality check feature that opens the review checker when clicked. -->
    <string name="review_quality_check_second_cfr_action" tools:ignore="UnusedResources">리뷰 검사기 열기</string>
    <!-- Flag showing that the review quality check feature is work in progress. -->
    <string name="review_quality_check_beta_flag">Beta</string>

    <!-- Content description (not visible, for screen readers etc.) for opening browser menu button to open review quality check bottom sheet. -->
    <string name="review_quality_check_open_handle_content_description">리뷰 검사기 열기</string>
    <!-- Content description (not visible, for screen readers etc.) for closing browser menu button to open review quality check bottom sheet. -->
    <string name="review_quality_check_close_handle_content_description">리뷰 검사기 닫기</string>
    <!-- Content description (not visible, for screen readers etc.) for review quality check star rating. First parameter is the number of stars (1-5) representing the rating. -->
    <string name="review_quality_check_star_rating_content_description">별 5개 중 %1$s개</string>
    <!-- Text for minimize button from highlights card. When clicked the highlights card should reduce its size. -->
    <string name="review_quality_check_highlights_show_less">간단히 보기</string>
    <!-- Text for maximize button from highlights card. When clicked the highlights card should expand to its full size. -->
    <string name="review_quality_check_highlights_show_more">자세히 보기</string>
    <!-- Text for highlights card quality category header. Reviews shown under this header should refer the product's quality. -->
    <string name="review_quality_check_highlights_type_quality">품질</string>
    <!-- Text for highlights card price category header. Reviews shown under this header should refer the product's price. -->
    <string name="review_quality_check_highlights_type_price">가격</string>
    <!-- Text for highlights card shipping category header. Reviews shown under this header should refer the product's shipping. -->
    <string name="review_quality_check_highlights_type_shipping">배송</string>
    <!-- Text for highlights card packaging and appearance category header. Reviews shown under this header should refer the product's packaging and appearance. -->
    <string name="review_quality_check_highlights_type_packaging_appearance">포장 및 외관</string>
    <!-- Text for highlights card competitiveness category header. Reviews shown under this header should refer the product's competitiveness. -->
    <string name="review_quality_check_highlights_type_competitiveness">경쟁력</string>

    <!-- Accessibility services actions labels. These will be appended to accessibility actions like "Double tap to.." but not by or applications but by services like Talkback. -->
    <!-- Action label for elements that can be collapsed if interacting with them. Talkback will append this to say "Double tap to collapse". -->
    <string name="a11y_action_label_collapse">접기</string>
    <!-- Current state for elements that can be collapsed if interacting with them. Talkback will dictate this after a state change. -->
    <string name="a11y_state_label_collapsed">접힘</string>
    <!-- Action label for elements that can be expanded if interacting with them. Talkback will append this to say "Double tap to expand". -->
    <string name="a11y_action_label_expand">펼치기</string>
    <!-- Current state for elements that can be expanded if interacting with them. Talkback will dictate this after a state change. -->
    <string name="a11y_state_label_expanded">펼쳐짐</string>
    <!-- Action label for links to a website containing documentation about a wallpaper collection. Talkback will append this to say "Double tap to open link to learn more about this collection". -->
    <string name="a11y_action_label_wallpaper_collection_learn_more">이 모음집에 대해 더 알아보려면 링크 열기</string>
    <!-- Action label for links that point to an article. Talkback will append this to say "Double tap to read the article". -->
    <string name="a11y_action_label_read_article">글 읽기</string>
    <!-- Action label for links to the Firefox Pocket website. Talkback will append this to say "Double tap to open link to learn more". -->
    <string name="a11y_action_label_pocket_learn_more">더 알아보려면 링크 열기</string>
</resources><|MERGE_RESOLUTION|>--- conflicted
+++ resolved
@@ -340,13 +340,9 @@
     <!-- Juno first user onboarding flow experiment, strings are marked unused as they are only referenced by Nimbus experiments. -->
     <!-- Title for set firefox as default browser screen used by Nimbus experiments. Nimbus experiments do not support string placeholders.
         Note: The word "Firefox" should NOT be translated -->
-<<<<<<< HEAD
-    <string name="juno_onboarding_default_browser_title_nimbus" tools:ignore="UnusedResources">Firefox를 기본 브라우저로 설정해 보세요</string>
-=======
     <string name="juno_onboarding_default_browser_title_nimbus" moz:removedIn="120" tools:ignore="UnusedResources">Firefox를 기본 브라우저로 설정해 보세요</string>
     <!-- Title for set firefox as default browser screen used by Nimbus experiments. -->
     <string name="juno_onboarding_default_browser_title_nimbus_2">우리는 사용자를 안전하게 지키는 것을 좋아합니다</string>
->>>>>>> eeb875b8
     <!-- Description for set firefox as default browser screen used by Nimbus experiments. Nimbus experiments do not support string placeholders.
         Note: The word "Firefox" should NOT be translated -->
     <string name="juno_onboarding_default_browser_description_nimbus" moz:removedIn="120" tools:ignore="UnusedResources">Firefox는 이익보다 사람을 우선시하고 교차 사이트 추적기를 차단하여 개인 정보를 보호합니다.\n\n개인정보처리방침에서 더 알아보세요.</string>
@@ -374,14 +370,10 @@
     <string name="juno_onboarding_sign_in_negative_button" tools:ignore="UnusedResources">나중에</string>
     <!-- Title for enable notification permission screen used by Nimbus experiments. Nimbus experiments do not support string placeholders.
         Note: The word "Firefox" should NOT be translated -->
-<<<<<<< HEAD
-    <string name="juno_onboarding_enable_notifications_title_nimbus" tools:ignore="UnusedResources">알림은 Firefox로 더 많은 작업을 수행하는 데 도움이 됩니다</string>
-=======
     <string name="juno_onboarding_enable_notifications_title_nimbus" moz:removedIn="120" tools:ignore="UnusedResources">알림은 Firefox로 더 많은 작업을 수행하는 데 도움이 됩니다</string>
     <!-- Title for enable notification permission screen used by Nimbus experiments. Nimbus experiments do not support string placeholders.
         Note: The word "Firefox" should NOT be translated -->
     <string name="juno_onboarding_enable_notifications_title_nimbus_2">알림으로 Firefox를 더욱 안전하게 사용할 수 있습니다</string>
->>>>>>> eeb875b8
     <!-- Description for enable notification permission screen used by Nimbus experiments. Nimbus experiments do not support string placeholders.
        Note: The word "Firefox" should NOT be translated -->
     <string name="juno_onboarding_enable_notifications_description_nimbus" moz:removedIn="120" tools:ignore="UnusedResources">기기 간에 탭을 보내고, 다운로드를 관리하고, Firefox를 최대한 활용하기 위한 팁을 얻으세요.</string>
