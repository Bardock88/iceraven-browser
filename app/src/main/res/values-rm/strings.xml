<?xml version="1.0" encoding="utf-8"?>
<resources xmlns:tools="http://schemas.android.com/tools" xmlns:moz="http://mozac.org/tools">
    <!-- App name for private browsing mode. The first parameter is the name of the app defined in app_name (for example: Fenix)-->
    <string name="app_name_private_5">%s privat</string>
    <!-- App name for private browsing mode. The first parameter is the name of the app defined in app_name (for example: Fenix)-->
    <string name="app_name_private_4">%s (privat)</string>

    <!-- Home Fragment -->
    <!-- Content description (not visible, for screen readers etc.): "Three dot" menu button. -->
    <string name="content_description_menu">Ulteriuras opziuns</string>
    <!-- Content description (not visible, for screen readers etc.): "Private Browsing" menu button. -->
    <string name="content_description_private_browsing_button">Activar il modus privat</string>
    <!-- Content description (not visible, for screen readers etc.): "Private Browsing" menu button. -->
    <string name="content_description_disable_private_browsing_button">Deactivar il modus privat</string>
    <!-- Placeholder text shown in the search bar before a user enters text for the default engine -->
    <string name="search_hint">Tschertgar u endatar in\'adressa</string>
    <!-- Placeholder text shown in the search bar before a user enters text for a general engine -->
    <string name="search_hint_general_engine">Tschertgar en il web</string>
    <!-- Placeholder text shown in search bar when using history search -->
    <string name="history_search_hint">Tschertgar en la cronologia</string>
    <!-- Placeholder text shown in search bar when using bookmarks search -->
    <string name="bookmark_search_hint">Tschertgar en ils segnapaginas</string>
    <!-- Placeholder text shown in search bar when using tabs search -->
    <string name="tab_search_hint">Tschertgar en ils tabs</string>
    <!-- Placeholder text shown in the search bar when using application search engines -->
    <string name="application_search_hint">Endatar ils terms da tschertga</string>
    <!-- No Open Tabs Message Description -->
    <string name="no_open_tabs_description">Tabs averts vegnan mussads qua.</string>

    <!-- No Private Tabs Message Description -->
    <string name="no_private_tabs_description">Tabs privats averts vegnan mussads qua.</string>

    <!-- Tab tray multi select title in app bar. The first parameter is the number of tabs selected -->
    <string name="tab_tray_multi_select_title">%1$d tschernids</string>
    <!-- Label of button in create collection dialog for creating a new collection  -->
    <string name="tab_tray_add_new_collection">Agiuntar ina nova collecziun</string>
    <!-- Label of editable text in create collection dialog for naming a new collection  -->
    <string name="tab_tray_add_new_collection_name">Num</string>
    <!-- Label of button in save to collection dialog for selecting a current collection  -->
    <string name="tab_tray_select_collection">Tscherner ina collecziun</string>
    <!-- Content description for close button while in multiselect mode in tab tray -->
    <string name="tab_tray_close_multiselect_content_description">Sortir dal modus da tscherna multipla</string>
    <!-- Content description for save to collection button while in multiselect mode in tab tray -->
    <string name="tab_tray_collection_button_multiselect_content_description">Memorisar ils tabs tschernids en ina collecziun</string>
    <!-- Content description on checkmark while tab is selected in multiselect mode in tab tray -->
    <string name="tab_tray_multiselect_selected_content_description">Tschernì</string>

    <!-- Home - Recently saved bookmarks -->
    <!-- Title for the home screen section with recently saved bookmarks. -->
    <string name="recently_saved_title">Memorisà dacurt</string>
    <!-- Content description for the button which navigates the user to show all of their saved bookmarks. -->
    <string name="recently_saved_show_all_content_description_2">Mussar tut ils segnapaginas memorisads</string>

    <!-- Text for the menu button to remove a recently saved bookmark from the user's home screen -->
    <string name="recently_saved_menu_item_remove">Allontanar</string>

    <!-- About content. The first parameter is the name of the application. (For example: Fenix) -->
    <string name="about_content">%1$s vegn sviluppà da Mozilla.</string>

    <!-- Private Browsing -->
    <!-- Explanation for private browsing displayed to users on home view when they first enable private mode
        The first parameter is the name of the app defined in app_name (for example: Fenix) -->
    <string name="private_browsing_placeholder_description_2">%1$s stizza tia cronologia da tschertga e navigaziun da tabs privats cura che ti als serras u termineschas l\'applicaziun. Cumbain che quai na ta renda betg anonim visavi websites u tes purschider d\'internet, èsi in instrument util per impedir che autras persunas che utiliseschan quest apparat vegnian ad infurmaziuns davart tias activitads online.</string>
    <string name="private_browsing_common_myths">Mitus frequents areguard il modus privat</string>

    <!-- True Private Browsing Mode -->
    <!-- Title for info card on private homescreen in True Private Browsing Mode. -->
    <string name="felt_privacy_desc_card_title">Na laschar nagins fastizs sin quest apparat</string>
    <!-- Explanation for private browsing displayed to users on home view when they first enable
        private mode in our new Total Private Browsing mode.
        The first parameter is the name of the app defined in app_name (for example: Firefox Nightly)
        The second parameter is the clickable link text in felt_privacy_info_card_subtitle_link_text -->
    <string name="felt_privacy_info_card_subtitle" moz:removedIn="120" tools:ignore="UnusedResources">%1$s stizza tes cookies, la cronologia e datas da websites cura che ti serras tut tias fanestras privatas. %2$s</string>
    <!-- Explanation for private browsing displayed to users on home view when they first enable
        private mode in our new Total Private Browsing mode.
        The first parameter is the name of the app defined in app_name (for example: Firefox Nightly)
        The second parameter is the clickable link text in felt_privacy_info_card_subtitle_link_text -->
    <string name="felt_privacy_info_card_subtitle_2">%1$s stizza tes cookies, la cronologia e las datas da websites cura che ti serras tut tes tabs privats. %2$s</string>
    <!-- Clickable portion of the explanation for private browsing that links the user to our
        about privacy page.
        This string is used in felt_privacy_info_card_subtitle as the second parameter.-->
    <string name="felt_privacy_info_card_subtitle_link_text">Tgi pudess vesair mias activitads?</string>

    <!-- Private mode shortcut "contextual feature recommendation" (CFR) -->
    <!-- Text for the Private mode shortcut CFR message for adding a private mode shortcut to open private tabs from the Home screen -->
    <string name="private_mode_cfr_message_2">Avra tes proxim tab privat cun tutgar be ina giada.</string>
    <!-- Text for the positive button to accept adding a Private Browsing shortcut to the Home screen -->
    <string name="private_mode_cfr_pos_button_text">Agiuntar al visur da partenza</string>
    <!-- Text for the negative button to decline adding a Private Browsing shortcut to the Home screen -->
    <string name="cfr_neg_button_text">Na, grazia</string>

    <!-- Open in App "contextual feature recommendation" (CFR) -->
    <!-- Text for the info message. The first parameter is the name of the application.-->
    <string name="open_in_app_cfr_info_message_2">Ti pos configurar %1$s uschia che colliaziuns vegnan avertas automaticamain en apps.</string>
    <!-- Text for the positive action button -->
    <string name="open_in_app_cfr_positive_button_text">Ir als parameters</string>
    <!-- Text for the negative action button -->
    <string name="open_in_app_cfr_negative_button_text">Ignorar</string>

    <!-- Total cookie protection "contextual feature recommendation" (CFR) -->
    <!-- Text for the message displayed in the contextual feature recommendation popup promoting the total cookie protection feature. -->
    <string name="tcp_cfr_message">Nossa funcziun per la protecziun da datas – la pli avanzada d\'enfin qua – isolescha fastizaders interpaginals.</string>
    <!-- Text displayed that links to website containing documentation about the "Total cookie protection" feature. -->
    <string name="tcp_cfr_learn_more">Ve a savair dapli davart la protecziun totala cunter cookies</string>

    <!-- Private browsing erase action "contextual feature recommendation" (CFR) -->
    <!-- Text for the message displayed in the contextual feature recommendation popup promoting the erase private browsing feature. -->
    <string name="erase_action_cfr_message">Tutga qua per aviar ina nova sesida privata. Stizza tia cronologia, ils cookies – tut.</string>


    <!-- Text for the info dialog when camera permissions have been denied but user tries to access a camera feature. -->
    <string name="camera_permissions_needed_message">L\'access a la camera è necessari. Acceda als parameters dad Android, smatga sin permissiuns e lura sin permetter.</string>
    <!-- Text for the positive action button to go to Android Settings to grant permissions. -->
    <string name="camera_permissions_needed_positive_button_text">Ir als parameters</string>
    <!-- Text for the negative action button to dismiss the dialog. -->
    <string name="camera_permissions_needed_negative_button_text">Ignorar</string>

    <!-- Text for the banner message to tell users about our auto close feature. -->
    <string name="tab_tray_close_tabs_banner_message">Configurescha ils tabs averts uschia ch\'els vegnan serrads automaticamain sch\'els na vegnan betg duvrads per in di, in\'emna u in mais.</string>
    <!-- Text for the positive action button to go to Settings for auto close tabs. -->
    <string name="tab_tray_close_tabs_banner_positive_button_text">Mussar las opziuns</string>
    <!-- Text for the negative action button to dismiss the Close Tabs Banner. -->
    <string name="tab_tray_close_tabs_banner_negative_button_text">Serrar</string>

    <!-- Text for the banner message to tell users about our inactive tabs feature. -->
    <string name="tab_tray_inactive_onboarding_message">Ils tabs che ti n\'has betg consultà durant las ultimas duas emnas vegnan spustads nà qua.</string>
    <!-- Text for the action link to go to Settings for inactive tabs. -->
    <string name="tab_tray_inactive_onboarding_button_text">Deactivar en ils parameters</string>

    <!-- Text for title for the auto-close dialog of the inactive tabs. -->
    <string name="tab_tray_inactive_auto_close_title">Serrar automaticamain suenter in mais?</string>
    <!-- Text for the body for the auto-close dialog of the inactive tabs.
        The first parameter is the name of the application.-->
    <string name="tab_tray_inactive_auto_close_body_2">%1$s po serrar tabs che ti n\'has betg consultà durant l\'ultim mais.</string>
    <!-- Content description for close button in the auto-close dialog of the inactive tabs. -->
    <string name="tab_tray_inactive_auto_close_button_content_description">Serrar</string>

    <!-- Text for turn on auto close tabs button in the auto-close dialog of the inactive tabs. -->
    <string name="tab_tray_inactive_turn_on_auto_close_button_2">Activar la serrada automatica</string>


    <!-- Home screen icons - Long press shortcuts -->
    <!-- Shortcut action to open new tab -->
    <string name="home_screen_shortcut_open_new_tab_2">Nov tab</string>
    <!-- Shortcut action to open new private tab -->
    <string name="home_screen_shortcut_open_new_private_tab_2">Nov tab privat</string>

    <!-- Shortcut action to open Passwords screens -->
    <string name="home_screen_shortcut_open_password_screen">Scursanida per ils pleds-clav</string>

    <!-- Recent Tabs -->
    <!-- Header text for jumping back into the recent tab in the home screen -->
    <string name="recent_tabs_header">Turnar tar</string>
    <!-- Button text for showing all the tabs in the tabs tray -->
    <string name="recent_tabs_show_all">Mussar tut</string>

    <!-- Content description for the button which navigates the user to show all recent tabs in the tabs tray. -->
    <string name="recent_tabs_show_all_content_description_2">Buttun per mussar tut ils tabs averts dacurt</string>

    <!-- Text for button in synced tab card that opens synced tabs tray -->
    <string name="recent_tabs_see_all_synced_tabs_button_text">Mussar tut ils tabs sincronisads</string>
    <!-- Accessibility description for device icon used for recent synced tab -->
    <string name="recent_tabs_synced_device_icon_content_description">Apparat sincronisà</string>
    <!-- Text for the dropdown menu to remove a recent synced tab from the homescreen -->
    <string name="recent_synced_tab_menu_item_remove">Allontanar</string>
    <!-- Text for the menu button to remove a grouped highlight from the user's browsing history
         in the Recently visited section -->
    <string name="recent_tab_menu_item_remove">Allontanar</string>

    <!-- History Metadata -->
    <!-- Header text for a section on the home screen that displays grouped highlights from the
         user's browsing history, such as topics they have researched or explored on the web -->
    <string name="history_metadata_header_2">Visità dacurt</string>
    <!-- Text for the menu button to remove a grouped highlight from the user's browsing history
         in the Recently visited section -->
    <string name="recently_visited_menu_item_remove">Allontanar</string>

    <!-- Content description for the button which navigates the user to show all of their history. -->
    <string name="past_explorations_show_all_content_description_2">Mussar tut las navigaziuns vargadas</string>

    <!-- Browser Fragment -->
    <!-- Content description (not visible, for screen readers etc.): Navigate backward (browsing history) -->
    <string name="browser_menu_back">Enavos</string>
    <!-- Content description (not visible, for screen readers etc.): Navigate forward (browsing history) -->
    <string name="browser_menu_forward">Enavant</string>
    <!-- Content description (not visible, for screen readers etc.): Refresh current website -->
    <string name="browser_menu_refresh">Actualisar</string>
    <!-- Content description (not visible, for screen readers etc.): Stop loading current website -->
    <string name="browser_menu_stop">Fermar</string>
    <!-- Browser menu button that opens the addon manager -->
    <string name="browser_menu_add_ons">Supplements</string>
    <!-- Browser menu button that opens account settings -->
    <string name="browser_menu_account_settings">Infurmaziuns davart il conto</string>
    <!-- Text displayed when there are no add-ons to be shown -->
    <string name="no_add_ons">Nagins supplements qua</string>
    <!-- Browser menu button that sends a user to help articles -->
    <string name="browser_menu_help">Agid</string>
    <!-- Browser menu button that sends a to a the what's new article -->
    <string name="browser_menu_whats_new">Novaziuns</string>
    <!-- Browser menu button that opens the settings menu -->
    <string name="browser_menu_settings">Parameters</string>
    <!-- Browser menu button that opens a user's library -->
    <string name="browser_menu_library">Biblioteca</string>
    <!-- Browser menu toggle that requests a desktop site -->
    <string name="browser_menu_desktop_site">Per visur grond</string>
    <!-- Browser menu button that reopens a private tab as a regular tab -->
    <string name="browser_menu_open_in_regular_tab">Avrir en in tab normal</string>
    <!-- Browser menu toggle that adds a shortcut to the site on the device home screen. -->
    <string name="browser_menu_add_to_homescreen">Agiuntar al visur da partenza</string>
    <!-- Browser menu toggle that installs a Progressive Web App shortcut to the site on the device home screen. -->
    <string name="browser_menu_install_on_homescreen">Installar</string>
    <!-- Content description (not visible, for screen readers etc.) for the Resync tabs button -->
    <string name="resync_button_content_description">Resincronisar</string>
    <!-- Browser menu button that opens the find in page menu -->
    <string name="browser_menu_find_in_page">Tschertgar en la pagina</string>
    <!-- Browser menu button that saves the current tab to a collection -->
    <string name="browser_menu_save_to_collection_2">Memorisar en ina collecziun</string>
    <!-- Browser menu button that open a share menu to share the current site -->
    <string name="browser_menu_share">Cundivider</string>
    <!-- Browser menu button shown in custom tabs that opens the current tab in Fenix
        The first parameter is the name of the app defined in app_name (for example: Fenix) -->
    <string name="browser_menu_open_in_fenix">Avrir en %1$s</string>
    <!-- Browser menu text shown in custom tabs to indicate this is a Fenix tab
        The first parameter is the name of the app defined in app_name (for example: Fenix) -->
    <string name="browser_menu_powered_by">CUN TECNOLOGIA DA %1$s</string>
    <!-- Browser menu text shown in custom tabs to indicate this is a Fenix tab
        The first parameter is the name of the app defined in app_name (for example: Fenix) -->
    <string name="browser_menu_powered_by2">Cun tecnologia da %1$s</string>
    <!-- Browser menu button to put the current page in reader mode -->
    <string name="browser_menu_read">Modus da lectura</string>
    <!-- Browser menu button content description to close reader mode and return the user to the regular browser -->
    <string name="browser_menu_read_close">Serrar la vista da lectura</string>
    <!-- Browser menu button to open the current page in an external app -->
    <string name="browser_menu_open_app_link">Avrir en ina app</string>

    <!-- Browser menu button to show reader view appearance controls e.g. the used font type and size -->
    <string name="browser_menu_customize_reader_view">Persunalisar la vista da lectura</string>
    <!-- Browser menu label for adding a bookmark -->
    <string name="browser_menu_add">Agiuntar</string>
    <!-- Browser menu label for editing a bookmark -->
    <string name="browser_menu_edit">Modifitgar</string>

    <!-- Button shown on the home page that opens the Customize home settings -->
    <string name="browser_menu_customize_home_1">Persunalisar la pagina da partenza</string>
    <!-- Browser Toolbar -->
    <!-- Content description for the Home screen button on the browser toolbar -->
    <string name="browser_toolbar_home">Visur da partenza</string>

    <!-- Content description (not visible, for screen readers etc.): Erase button: Erase the browsing
         history and go back to the home screen. -->
    <string name="browser_toolbar_erase">Stizzar la cronologia</string>
    <!-- Locale Settings Fragment -->
    <!-- Content description for tick mark on selected language -->
    <string name="a11y_selected_locale_content_description">Lingua tschernida</string>
    <!-- Text for default locale item -->
    <string name="default_locale_text">Utilisar la lingua da l\'apparat</string>
    <!-- Placeholder text shown in the search bar before a user enters text -->
    <string name="locale_search_hint">Tschertgar ina lingua</string>

    <!-- Search Fragment -->
    <!-- Button in the search view that lets a user search by scanning a QR code -->
    <string name="search_scan_button">Scannar</string>
    <!-- Button in the search view that lets a user change their search engine -->
    <string name="search_engine_button" moz:RemovedIn="121" tools:ignore="UnusedResources">Maschina da tschertgar</string>
    <!-- Button in the search view when shortcuts are displayed that takes a user to the search engine settings -->
    <string name="search_shortcuts_engine_settings">Parameters da la maschina da tschertgar</string>
    <!-- Button in the search view that lets a user navigate to the site in their clipboard -->
    <string name="awesomebar_clipboard_title">Encollar la colliaziun en l\'archiv provisoric</string>
    <!-- Button in the search suggestions onboarding that allows search suggestions in private sessions -->
    <string name="search_suggestions_onboarding_allow_button">Permetter</string>
    <!-- Button in the search suggestions onboarding that does not allow search suggestions in private sessions -->
    <string name="search_suggestions_onboarding_do_not_allow_button">Betg permetter</string>
    <!-- Search suggestion onboarding hint title text -->
    <string name="search_suggestions_onboarding_title">Permetter propostas da tschertga en sesidas privatas?</string>
    <!-- Search suggestion onboarding hint description text, first parameter is the name of the app defined in app_name (for example: Fenix)-->
    <string name="search_suggestions_onboarding_text">%s vegn a trametter tut quai che ti tippas en la trav d\'adressas a tia maschina da tschertgar da standard.</string>

    <!-- Search engine suggestion title text. The first parameter is the name of the suggested engine-->
    <string name="search_engine_suggestions_title">Tschertgar cun %s</string>
    <!-- Search engine suggestion description text -->
    <string name="search_engine_suggestions_description">Tschertgar direct en la trav d\'adressas</string>

    <!-- Menu option in the search selector menu to open the search settings -->
    <string name="search_settings_menu_item">Parameters da tschertga</string>

    <!-- Header text for the search selector menu -->
    <string name="search_header_menu_item_2">Questa giada tschertgar cun/en:</string>

    <!-- Content description (not visible, for screen readers etc.): Search engine icon. The first parameter is the search engine name (for example: DuckDuckGo). -->
    <string name="search_engine_icon_content_description" tools:ignore="UnusedResources">Maschina da tschertgar %s</string>

    <!-- Home onboarding -->
    <!-- Onboarding home screen popup dialog, shown on top of the Jump back in section. -->
    <string name="onboarding_home_screen_jump_back_contextual_hint_2">Emprenda d\'enconuscher tia pagina da partenza persunalisada. Tabs recents, segnapaginas e resultats da tschertga vegnan a cumparair qua.</string>
    <!-- Home onboarding dialog welcome screen title text. -->
    <string name="onboarding_home_welcome_title_2">Bainvegni en in internet pli persunal</string>
    <!-- Home onboarding dialog welcome screen description text. -->
    <string name="onboarding_home_welcome_description">Novas colurs. Dapli protecziun da datas. Ma il medem engaschi per las persunas, betg per il profit.</string>
    <!-- Home onboarding dialog sign into sync screen title text. -->
    <string name="onboarding_home_sync_title_3">La midada dad in visur a l\'auter è ussa pli simpla che mai</string>
    <!-- Home onboarding dialog sign into sync screen description text. -->
    <string name="onboarding_home_sync_description">Cuntinuescha là nua che ti has smess cun ils tabs dad auters apparats che figureschan ussa sin tia pagina da partenza.</string>
    <!-- Text for the button to continue the onboarding on the home onboarding dialog. -->
    <string name="onboarding_home_get_started_button">Emprims pass</string>
    <!-- Text for the button to navigate to the sync sign in screen on the home onboarding dialog. -->
    <string name="onboarding_home_sign_in_button">S\'annunziar</string>
    <!-- Text for the button to skip the onboarding on the home onboarding dialog. -->
    <string name="onboarding_home_skip_button">Sursiglir</string>
    <!-- Onboarding home screen sync popup dialog message, shown on top of Recent Synced Tabs in the Jump back in section. -->
    <string name="sync_cfr_message">Tes tabs vegnan sincronisads! Cuntinuescha là nua che ti has smess sin tes auter apparat.</string>

    <!-- Content description (not visible, for screen readers etc.): Close button for the home onboarding dialog -->
    <string name="onboarding_home_content_description_close_button">Serrar</string>

    <!-- Notification pre-permission dialog -->
    <!-- Enable notification pre permission dialog title
        The first parameter is the name of the app defined in app_name (for example: Fenix) -->
    <string name="onboarding_home_enable_notifications_title">Communicaziuns ta gidan da far dapli cun %s</string>
    <!-- Enable notification pre permission dialog description with rationale
        The first parameter is the name of the app defined in app_name (for example: Fenix) -->
    <string name="onboarding_home_enable_notifications_description">Sincronisescha tes tabs tranter apparats, administrescha las telechargiadas, retschaiva tips per profitar il meglier da la protecziun da datas da %s ed auter pli.</string>
    <!-- Text for the button to request notification permission on the device -->
    <string name="onboarding_home_enable_notifications_positive_button">Cuntinuar</string>
    <!-- Text for the button to not request notification permission on the device and dismiss the dialog -->
    <string name="onboarding_home_enable_notifications_negative_button">Betg ussa</string>

    <!-- Juno first user onboarding flow experiment, strings are marked unused as they are only referenced by Nimbus experiments. -->
    <!-- Title for set firefox as default browser screen used by Nimbus experiments. Nimbus experiments do not support string placeholders.
        Note: The word "Firefox" should NOT be translated -->
<<<<<<< HEAD
    <string name="juno_onboarding_default_browser_title_nimbus" tools:ignore="UnusedResources">Fa da Firefox tes navigatur preferì</string>
=======
    <string name="juno_onboarding_default_browser_title_nimbus" moz:removedIn="120" tools:ignore="UnusedResources">Fa da Firefox tes navigatur preferì</string>
    <!-- Title for set firefox as default browser screen used by Nimbus experiments. -->
    <string name="juno_onboarding_default_browser_title_nimbus_2">Nus ta protegin cun plaschair</string>
>>>>>>> eeb875b8
    <!-- Description for set firefox as default browser screen used by Nimbus experiments. Nimbus experiments do not support string placeholders.
        Note: The word "Firefox" should NOT be translated -->
    <string name="juno_onboarding_default_browser_description_nimbus" moz:removedIn="120" tools:ignore="UnusedResources">Firefox dat la prioritad a las persunas, betg al profit e defenda tia sfera privata cun bloccar fastizaders interpaginals.\n\nUlteriuras infurmaziuns èn da chattar en nossas infurmaziuns davart la protecziun da datas.</string>
    <!-- Description for set firefox as default browser screen used by Nimbus experiments. -->
    <string name="juno_onboarding_default_browser_description_nimbus_2">Noss navigatur dad in\'organisaziun senza finamira da profit, gida ad evitar che interpresas ta persequiteschian a la zuppada en il web.\n
\nLegia dapli dal tema en nossas infurmaziuns davart la protecziun da datas.</string>
    <!-- Text for the link to the privacy notice webpage for set as firefox default browser screen.
    This is part of the string with the key "juno_onboarding_default_browser_description". -->
    <string name="juno_onboarding_default_browser_description_link_text" tools:ignore="UnusedResources">infurmaziuns davart la protecziun da datas</string>
    <!-- Text for the button to set firefox as default browser on the device -->
    <string name="juno_onboarding_default_browser_positive_button" tools:ignore="UnusedResources">Definir sco navigatur da standard</string>
    <!-- Text for the button dismiss the screen and move on with the flow -->
    <string name="juno_onboarding_default_browser_negative_button" tools:ignore="UnusedResources">Betg ussa</string>
    <!-- Title for sign in to sync screen. -->
    <string name="juno_onboarding_sign_in_title" moz:removedIn="120" tools:ignore="UnusedResources">Mida dal telefonin al laptop ed enavos</string>
    <!-- Title for sign in to sync screen. -->
    <string name="juno_onboarding_sign_in_title_2">Criptescha tias datas cun midar dad in apparat a tschel</string>
    <!-- Description for sign in to sync screen. -->
    <string name="juno_onboarding_sign_in_description" moz:removedIn="120" tools:ignore="UnusedResources">Va per tabs e pleds-clav da tes auters apparats per cuntinuar là nua che ti has chalà.</string>
    <!-- Description for sign in to sync screen. Nimbus experiments do not support string placeholders.
     Note: The word "Firefox" should NOT be translated -->
    <string name="juno_onboarding_sign_in_description_2">Sche ti es annunzià e sincroniseschas tias datas, es ti pli segir. Firefox criptescha tes pleds-clav, segnapaginas e dapli.</string>
    <!-- Text for the button to sign in to sync on the device -->
    <string name="juno_onboarding_sign_in_positive_button" tools:ignore="UnusedResources">S\'annunziar</string>
    <!-- Text for the button dismiss the screen and move on with the flow -->
    <string name="juno_onboarding_sign_in_negative_button" tools:ignore="UnusedResources">Betg ussa</string>
    <!-- Title for enable notification permission screen used by Nimbus experiments. Nimbus experiments do not support string placeholders.
        Note: The word "Firefox" should NOT be translated -->
<<<<<<< HEAD
    <string name="juno_onboarding_enable_notifications_title_nimbus" tools:ignore="UnusedResources">Communicaziuns ta gidan da far dapli cun Firefox</string>
=======
    <string name="juno_onboarding_enable_notifications_title_nimbus" moz:removedIn="120" tools:ignore="UnusedResources">Communicaziuns ta gidan da far dapli cun Firefox</string>
    <!-- Title for enable notification permission screen used by Nimbus experiments. Nimbus experiments do not support string placeholders.
        Note: The word "Firefox" should NOT be translated -->
    <string name="juno_onboarding_enable_notifications_title_nimbus_2">Cun communicaziuns es ti pli segir en Firefox</string>
    <!-- Description for enable notification permission screen used by Nimbus experiments. Nimbus experiments do not support string placeholders.
       Note: The word "Firefox" should NOT be translated -->
    <string name="juno_onboarding_enable_notifications_description_nimbus" moz:removedIn="120" tools:ignore="UnusedResources">Trametta tabs dad in apparat a l\'auter, administrescha telechargiadas e ve a savair co profitar il meglier pussaivel da Firefox.</string>
>>>>>>> eeb875b8
    <!-- Description for enable notification permission screen used by Nimbus experiments. Nimbus experiments do not support string placeholders.
       Note: The word "Firefox" should NOT be translated -->
    <string name="juno_onboarding_enable_notifications_description_nimbus_2">Trametta tabs a moda segira dad in da tes apparats a tschel e scuvra autras funcziuns per la protecziun da datas da Firefox.</string>
    <!-- Text for the button to request notification permission on the device -->
    <string name="juno_onboarding_enable_notifications_positive_button" tools:ignore="UnusedResources">Activar las communicaziuns</string>
    <!-- Text for the button dismiss the screen and move on with the flow -->
    <string name="juno_onboarding_enable_notifications_negative_button" tools:ignore="UnusedResources">Betg ussa</string>

    <!-- Title for add search widget screen used by Nimbus experiments. Nimbus experiments do not support string placeholders.
        Note: The word "Firefox" should NOT be translated -->
    <string name="juno_onboarding_add_search_widget_title" tools:ignore="UnusedResources">Emprova il widget da retschertga da Firefox</string>
    <!-- Description for add search widget screen used by Nimbus experiments. Nimbus experiments do not support string placeholders.
        Note: The word "Firefox" should NOT be translated -->
    <string name="juno_onboarding_add_search_widget_description" tools:ignore="UnusedResources">Cun Firefox sin tes visur da partenza has ti in svelt access al navigatur che dat la prioritad a la protecziun da datas e blochescha fastizaders interpaginals.</string>
    <!-- Text for the button to add search widget on the device used by Nimbus experiments. Nimbus experiments do not support string placeholders.
        Note: The word "Firefox" should NOT be translated -->
    <string name="juno_onboarding_add_search_widget_positive_button" tools:ignore="UnusedResources">Agiuntar il widget da Firefox</string>
    <!-- Text for the button to dismiss the screen and move on with the flow -->
    <string name="juno_onboarding_add_search_widget_negative_button" tools:ignore="UnusedResources">Betg ussa</string>

    <!-- Search Widget -->
    <!-- Content description for searching with a widget. The first parameter is the name of the application.-->
    <string name="search_widget_content_description_2">Avrir in nov tab da %1$s</string>
    <!-- Text preview for smaller sized widgets -->
    <string name="search_widget_text_short">Tschertgar</string>
    <!-- Text preview for larger sized widgets -->
    <string name="search_widget_text_long">Tschertgar en il web</string>

    <!-- Content description (not visible, for screen readers etc.): Voice search -->
    <string name="search_widget_voice">Tschertga vocala</string>

    <!-- Preferences -->
    <!-- Title for the settings page-->
    <string name="settings">Parameters</string>
    <!-- Preference category for general settings -->
    <string name="preferences_category_general">General</string>
    <!-- Preference category for all links about Fenix -->
    <string name="preferences_category_about">Davart</string>
    <!-- Preference category for settings related to changing the default search engine -->
    <string name="preferences_category_select_default_search_engine">Tscherner in\'opziun</string>
    <!-- Preference for settings related to managing search shortcuts for the quick search menu -->
    <string name="preferences_manage_search_shortcuts" moz:removedIn="120" tools:ignore="UnusedResources">Administrar las scursanidas per tschertgas</string>
    <!-- Preference for settings related to managing search shortcuts for the quick search menu -->
    <string name="preferences_manage_search_shortcuts_2">Administrar maschinas da tschertgar alternativas</string>
    <!-- Summary for preference for settings related to managing search shortcuts for the quick search menu -->
    <string name="preferences_manage_search_shortcuts_summary">Modifitgar las maschinas visiblas en il menu da tschertga</string>
    <!-- Preference category for settings related to managing search shortcuts for the quick search menu -->
    <string name="preferences_category_engines_in_search_menu">Maschinas visiblas en il menu da tschertga</string>
    <!-- Preference for settings related to changing the default search engine -->
    <string name="preferences_default_search_engine">Maschina da tschertgar da standard</string>
    <!-- Preference for settings related to Search -->
    <string name="preferences_search">Tschertga</string>
    <!-- Preference for settings related to Search engines -->
    <string name="preferences_search_engines">Maschinas da tschertgar</string>
    <!-- Preference for settings related to Search engines suggestions-->
    <string name="preferences_search_engines_suggestions">Propostas da maschinas da tschertgar</string>
    <!-- Preference for settings related to Search address bar -->
    <string name="preferences_search_address_bar" moz:removedIn="120" tools:ignore="UnusedResources">Trav d\'adressas</string>
    <!-- Preference Category for settings related to Search address bar -->
    <string name="preferences_settings_address_bar">Preferenzas per la trav d\'adressas</string>
    <!-- Preference Category for settings to Firefox Suggest -->
    <string name="preference_search_address_bar_fx_suggest">Trav d\'adressas – propostas da Firefox</string>
    <!-- Preference link to Learn more about Firefox Suggest -->
    <string name="preference_search_learn_about_fx_suggest">Ulteriuras infurmaziuns davart propostas da Firefox</string>
    <!-- Preference link to rating Fenix on the Play Store -->
    <string name="preferences_rate">Valitar en Google Play</string>
    <!-- Preference linking to about page for Fenix
        The first parameter is the name of the app defined in app_name (for example: Fenix) -->
    <string name="preferences_about">Davart %1$s</string>
    <!-- Preference for settings related to changing the default browser -->
    <string name="preferences_set_as_default_browser">Definir sco navigatur da standard</string>
    <!-- Preference category for advanced settings -->
    <string name="preferences_category_advanced">Avanzà</string>
    <!-- Preference category for privacy and security settings -->
    <string name="preferences_category_privacy_security">Protecziun da datas e segirezza</string>
    <!-- Preference for advanced site permissions -->
    <string name="preferences_site_permissions">Autorisaziuns per la website</string>
    <!-- Preference for private browsing options -->
    <string name="preferences_private_browsing_options">Modus privat</string>
    <!-- Preference for opening links in a private tab-->
    <string name="preferences_open_links_in_a_private_tab">Avrir colliaziuns en in tab privat</string>
    <!-- Preference for allowing screenshots to be taken while in a private tab-->
    <string name="preferences_allow_screenshots_in_private_mode">Permetter maletgs dal visur en il modus privat</string>
    <!-- Will inform the user of the risk of activating Allow screenshots in private browsing option -->
    <string name="preferences_screenshots_in_private_mode_disclaimer">Sche permess, èn tabs privats era visibels en cas che pliras apps èn avertas</string>
    <!-- Preference for adding private browsing shortcut -->
    <string name="preferences_add_private_browsing_shortcut">Agiuntar ina scursanida al modus privat</string>
    <!-- Preference for enabling "HTTPS-Only" mode -->
    <string name="preferences_https_only_title">Modus mo HTTPS</string>

    <!-- Preference for removing cookie/consent banners from sites automatically. See reduce_cookie_banner_summary for additional context. -->
    <string name="preferences_cookie_banner_reduction" moz:RemovedIn="121" tools:ignore="UnusedResources">Reducziun da bandieras da cookies</string>
    <!-- Label for cookie banner section in quick settings panel. -->
    <string name="cookie_banner_blocker">Bloccada da bandieras da cookies</string>
    <!-- Preference for removing cookie/consent banners from sites automatically in private mode. See reduce_cookie_banner_summary for additional context. -->
    <string name="preferences_cookie_banner_reduction_private_mode">Bloccada da bandieras da cookies en il modus privat</string>
    <!-- Preference for rejecting or removing as many cookie/consent banners as possible on sites. See reduce_cookie_banner_summary for additional context. -->
    <string name="reduce_cookie_banner_option" moz:RemovedIn="121" tools:ignore="UnusedResources">Reducir las bandieras da cookies</string>
    <!-- Summary of cookie banner handling preference if the setting disabled is set to off -->
    <string name="reduce_cookie_banner_option_off" moz:RemovedIn="121" tools:ignore="UnusedResources">Deactivà</string>
    <!-- Summary of cookie banner handling preference if the setting enabled is set to on -->
    <string name="reduce_cookie_banner_option_on" moz:RemovedIn="121" tools:ignore="UnusedResources">Activà</string>

    <!-- Summary for the preference for rejecting all cookies whenever possible. The first parameter is the application name -->
    <string name="reduce_cookie_banner_summary_1" moz:RemovedIn="121" tools:ignore="UnusedResources">%1$s emprova da refusar automaticamain dumondas da deponer cookies cura ch\'ina bandiera da cookies sa mussa.</string>
    <!-- Text for indicating cookie banner handling is off this site, this is shown as part of the protections panel with the tracking protection toggle -->
    <string name="reduce_cookie_banner_off_for_site">Deactivà per questa website</string>
    <!-- Text for cancel button indicating that cookie banner reduction is not supported for the current site, this is shown as part of the cookie banner details view. -->
    <string name="cookie_banner_handling_details_site_is_not_supported_cancel_button">Interrumper</string>
    <!-- Text for request support button indicating that cookie banner reduction is not supported for the current site, this is shown as part of the cookie banner details view. -->
    <string name="cookie_banner_handling_details_site_is_not_supported_request_support_button_2">Trametter la dumonda</string>
    <!-- Text for title indicating that cookie banner reduction is not supported for the current site, this is shown as part of the cookie banner details view. -->
    <string name="cookie_banner_handling_details_site_is_not_supported_title_2">Dumandar da sustegnair era questa website?</string>
    <!-- Label for the snackBar, after the user reports with success a website where cookie banner reducer did not work -->
    <string name="cookie_banner_handling_report_site_snack_bar_text_2">Tramess la dumonda</string>
    <!-- Text for indicating cookie banner handling is on this site, this is shown as part of the protections panel with the tracking protection toggle -->
    <string name="reduce_cookie_banner_on_for_site">Activà per questa website</string>
    <!-- Text for indicating that a request for unsupported site was sent to Nimbus (it's a Mozilla library for experiments), this is shown as part of the protections panel with the tracking protection toggle -->
    <string name="reduce_cookie_banner_unsupported_site_request_submitted_2">Tramess la dumonda da sustegnair</string>
    <!-- Text for indicating cookie banner handling is currently not supported for this site, this is shown as part of the protections panel with the tracking protection toggle -->
    <string name="reduce_cookie_banner_unsupported_site">Questa website na vegn actualmain betg sustegnida</string>

    <!-- Title text for a detail explanation indicating cookie banner handling is on this site, this is shown as part of the cookie banner panel in the toolbar. The first parameter is a shortened URL of the current site-->
    <string name="reduce_cookie_banner_details_panel_title_on_for_site" moz:RemovedIn="121" tools:ignore="UnusedResources">Activar la reducziun da bandieras da cookies per %1$s?</string>
    <!-- Title text for a detail explanation indicating cookie banner handling is on this site, this is shown as part of the cookie banner panel in the toolbar. The first parameter is a shortened URL of the current site-->
    <string name="reduce_cookie_banner_details_panel_title_on_for_site_1">Activar la bloccada da bandieras da cookies per %1$s?</string>
    <!-- Title text for a detail explanation indicating cookie banner handling is off this site, this is shown as part of the cookie banner panel in the toolbar. The first parameter is a shortened URL of the current site-->
    <string name="reduce_cookie_banner_details_panel_title_off_for_site" moz:RemovedIn="121" tools:ignore="UnusedResources">Deactivar la reducziun da bandieras da cookies per %1$s?</string>
    <!-- Title text for a detail explanation indicating cookie banner handling is off this site, this is shown as part of the cookie banner panel in the toolbar. The first parameter is a shortened URL of the current site-->
    <string name="reduce_cookie_banner_details_panel_title_off_for_site_1">Deactivar la bloccada da bandieras da cookies per %1$s?</string>
    <!-- Title text for a detail explanation indicating cookie banner reducer didn't work for the current site, this is shown as part of the cookie banner panel in the toolbar. The first parameter is the application name-->
    <string name="reduce_cookie_banner_details_panel_title_unsupported_site_request_2">%1$s na po betg refusar automaticamain dumondas da deponer cookies da questa website. Ti pos trametter ina dumonda da sustegnair questa website en avegnir.</string>
    <!-- Long text for a detail explanation indicating what will happen if cookie banner handling is off for a site, this is shown as part of the cookie banner panel in the toolbar. The first parameter is the application name -->
    <string name="reduce_cookie_banner_details_panel_description_off_for_site" moz:RemovedIn="121" tools:ignore="UnusedResources">%1$s vegn a stizzar ils cookies da questa website ed actualisar la pagina. Cun stizzar tut ils cookies vegns ti eventualmain deconnectà da websites ed i po dar che chanasters da cumpras vegnan svidads.</string>
    <!-- Long text for a detail explanation indicating what will happen if cookie banner handling is off for a site, this is shown as part of the cookie banner panel in the toolbar. The first parameter is the application name -->
    <string name="reduce_cookie_banner_details_panel_description_off_for_site_1">Suenter la deactivaziun vegn %1$s ad allontanar ils cookies e rechargiar questa website. Quai po ta deconnectar da la website e svidar eventuals chanasters da cumpras.</string>
    <!-- Long text for a detail explanation indicating what will happen if cookie banner handling is on for a site, this is shown as part of the cookie banner panel in the toolbar. The first parameter is the application name -->
    <string name="reduce_cookie_banner_details_panel_description_on_for_site_2" moz:RemovedIn="121" tools:ignore="UnusedResources">%1$s emprova da refusar automaticamain tut las dumondas da deponer cookies da paginas sustegnidas.</string>
    <!-- Long text for a detail explanation indicating what will happen if cookie banner handling is on for a site, this is shown as part of the cookie banner panel in the toolbar. The first parameter is the application name -->
    <string name="reduce_cookie_banner_details_panel_description_on_for_site_3">Activescha la bloccada e %1$s vegn ad empruvar da refusar automaticamain tut las bandieras da cookies sin questa website.</string>
    <!-- Title text for the cookie banner re-engagement dialog. The first parameter is the application name. -->
    <string name="reduce_cookie_banner_dialog_title" moz:RemovedIn="121" tools:ignore="UnusedResources">Permetter a %1$s da refusar bandieras da cookies?</string>
    <!-- Body text for the cookie banner re-engagement dialog use. The first parameter is the application name. -->
    <string name="reduce_cookie_banner_dialog_body" moz:RemovedIn="121" tools:ignore="UnusedResources">%1$s po refusar automaticamain bleras dumondas da bandieras da cookies.</string>
    <!-- Remind me later text button for the onboarding dialog -->
    <string name="reduce_cookie_banner_dialog_not_now_button" moz:RemovedIn="121" tools:ignore="UnusedResources">Betg ussa</string>
    <!-- Snack text for the cookie banner dialog, after user hit the dismiss banner button -->
    <string name="reduce_cookie_banner_dialog_snackbar_text" moz:RemovedIn="121" tools:ignore="UnusedResources">Ti vegns a vesair damain dumondas da cookies</string>
    <!-- Change setting text button, for the cookie banner re-engagement dialog -->
    <string name="reduce_cookie_banner_dialog_change_setting_button" moz:RemovedIn="121" tools:ignore="UnusedResources">Permetter</string>

    <!-- Description of the preference to enable "HTTPS-Only" mode. -->
    <string name="preferences_https_only_summary">Empruvar da connectar automaticamain cun websites cun agid dal protocol da criptadi HTTPS per dapli segirezza.</string>
    <!-- Summary of https only preference if https only is set to off -->
    <string name="preferences_https_only_off">Deactivà</string>
    <!-- Summary of https only preference if https only is set to on in all tabs -->
    <string name="preferences_https_only_on_all">Activà en tut ils tabs</string>
    <!-- Summary of https only preference if https only is set to on in private tabs only -->
    <string name="preferences_https_only_on_private">Activà en ils tabs privats</string>
    <!-- Text displayed that links to website containing documentation about "HTTPS-Only" mode -->
    <string name="preferences_http_only_learn_more">Ulteriuras infurmaziuns</string>
    <!-- Option for the https only setting -->
    <string name="preferences_https_only_in_all_tabs">Activar en tut ils tabs</string>
    <!-- Option for the https only setting -->
    <string name="preferences_https_only_in_private_tabs">Activar mo en tabs privats</string>
    <!-- Title shown in the error page for when trying to access a http website while https only mode is enabled. -->
    <string name="errorpage_httpsonly_title">Website segirada betg disponibla</string>
    <!-- Message shown in the error page for when trying to access a http website while https only mode is enabled. The message has two paragraphs. This is the first. -->
    <string name="errorpage_httpsonly_message_title">Probablamain na sustegna la website simplamain betg HTTPS.</string>
    <!-- Message shown in the error page for when trying to access a http website while https only mode is enabled. The message has two paragraphs. This is the second. -->
    <string name="errorpage_httpsonly_message_summary">Tuttina èsi pussaivel ch\'i sa tracta dad ina attatga. Sche ti visitas la website, na duessas ti endatar naginas infurmaziuns sensiblas. Sche ti cuntinueschas vegn il modus mo HTTPS deactivà temporarmain per la website.</string>
    <!-- Preference for accessibility -->
    <string name="preferences_accessibility">Accessibladad</string>
    <!-- Preference to override the Firefox Account server -->
    <string name="preferences_override_fxa_server" moz:RemovedIn="120" tools:ignore="UnusedResources">Server persunalisà per tes conto da Firefox</string>
    <!-- Preference to override the Mozilla account server -->
    <string name="preferences_override_account_server">Agen server per contos Mozilla</string>
    <!-- Preference to override the Sync token server -->
    <string name="preferences_override_sync_tokenserver">Server persunalisà per Sync</string>
    <!-- Toast shown after updating the FxA/Sync server override preferences -->
    <string name="toast_override_fxa_sync_server_done" moz:RemovedIn="120" tools:ignore="UnusedResources">Il server per il conto da Firefox/Sync è vegnì modifitgà. L\'applicaziun vegn serrada per applitgar las midadas…</string>
    <!-- Toast shown after updating the Mozilla account/Sync server override preferences -->
    <string name="toast_override_account_sync_server_done">Il server per il conto da Mozilla/Sync è vegnì modifitgà. L\'applicaziun vegn serrada per applitgar las midadas…</string>
    <!-- Preference category for account information -->
    <string name="preferences_category_account">Conto</string>
    <!-- Preference for changing where the toolbar is positioned -->
    <string name="preferences_toolbar">Travs d\'utensils</string>
    <!-- Preference for changing default theme to dark or light mode -->
    <string name="preferences_theme">Design</string>
    <!-- Preference for customizing the home screen -->
    <string name="preferences_home_2">Pagina da partenza</string>
    <!-- Preference for gestures based actions -->
    <string name="preferences_gestures">Gests</string>
    <!-- Preference for settings related to visual options -->
    <string name="preferences_customize">Persunalisar</string>
    <!-- Preference description for banner about signing in -->
    <string name="preferences_sign_in_description_2">T\'annunzia per sincronisar tabs, segnapaginas, pleds-clav e dapli.</string>
    <!-- Preference shown instead of account display name while account profile information isn't available yet. -->
    <string name="preferences_account_default_name" moz:RemovedIn="120" tools:ignore="UnusedResources">Conto da Firefox</string>
    <!-- Preference shown instead of account display name while account profile information isn't available yet. -->
    <string name="preferences_account_default_name_2">Conto Mozilla</string>
    <!-- Preference text for account title when there was an error syncing FxA -->
    <string name="preferences_account_sync_error">Ta reconnectescha per cuntinuar cun la sincronisaziun</string>
    <!-- Preference for language -->
    <string name="preferences_language">Lingua</string>
    <!-- Preference for data choices -->
    <string name="preferences_data_choices">Decisiuns areguard datas</string>
    <!-- Preference for data collection -->
    <string name="preferences_data_collection">Datas rimnadas</string>
    <!-- Preference for developers -->
    <string name="preferences_remote_debugging">Debugging a distanza via USB</string>
    <!-- Preference title for switch preference to show search engines -->
    <string name="preferences_show_search_engines" moz:RemovedIn="120" tools:ignore="UnusedResources">Mussar las maschinas da tschertgar</string>
    <!-- Preference title for switch preference to show search suggestions -->
    <string name="preferences_show_search_suggestions">Mussar propostas da tschertga</string>
    <!-- Preference title for switch preference to show voice search button -->
    <string name="preferences_show_voice_search">Mussar la tschertga vocala</string>
    <!-- Preference title for switch preference to show search suggestions also in private mode -->
    <string name="preferences_show_search_suggestions_in_private">Mussar en sesidas privatas</string>

    <!-- Preference title for switch preference to show a clipboard suggestion when searching -->
    <string name="preferences_show_clipboard_suggestions">Mussar propostas ord l\'archiv provisoric</string>
    <!-- Preference title for switch preference to suggest browsing history when searching -->
    <string name="preferences_search_browsing_history">Tschertgar en la cronologia da navigaziun</string>
    <!-- Preference title for switch preference to suggest bookmarks when searching -->
    <string name="preferences_search_bookmarks">Tschertgar en ils segnapaginas</string>
    <!-- Preference title for switch preference to suggest synced tabs when searching -->
    <string name="preferences_search_synced_tabs">Tschertgar en ils tabs sincronisads</string>
    <!-- Preference for account settings -->
    <string name="preferences_account_settings">Parameters dal conto</string>
    <!-- Preference for enabling url autocomplete-->
    <string name="preferences_enable_autocomplete_urls">Cumplettar automaticamain URLs</string>
    <!-- Preference title for switch preference to show sponsored Firefox Suggest search suggestions -->
    <string name="preferences_show_sponsored_suggestions">Propostas da sponsurs</string>
    <!-- Summary for preference to show sponsored Firefox Suggest search suggestions.
         The first parameter is the name of the application. -->
    <string name="preferences_show_sponsored_suggestions_summary">Sustegna %1$s cun propostas occasiunalas sponsurisadas </string>
    <!-- Preference title for switch preference to show Firefox Suggest search suggestions for web content.
         The first parameter is the name of the application. -->
    <string name="preferences_show_nonsponsored_suggestions">Propostas da %1$s</string>
    <!-- Summary for preference to show Firefox Suggest search suggestions for web content -->
    <string name="preferences_show_nonsponsored_suggestions_summary">Retschaiva propostas dal web en connex cun tia tschertga</string>
    <!-- Preference for open links in third party apps -->
    <string name="preferences_open_links_in_apps">Avrir colliaziuns en apps</string>
    <!-- Preference for open links in third party apps always open in apps option -->
    <string name="preferences_open_links_in_apps_always">Adina</string>
    <!-- Preference for open links in third party apps ask before opening option -->
    <string name="preferences_open_links_in_apps_ask">Dumandar avant che avrir</string>
    <!-- Preference for open links in third party apps never open in apps option -->
    <string name="preferences_open_links_in_apps_never">Mai</string>
    <!-- Preference for open download with an external download manager app -->
    <string name="preferences_external_download_manager">Administraziun da telechargiadas externa</string>
    <!-- Preference for enabling gecko engine logs -->
    <string name="preferences_enable_gecko_logs">Activar la protocollaziun da Gecko</string>
    <!-- Message to indicate users that we are quitting the application to apply the changes -->
    <string name="quit_application">Serrar l\'applicaziun per applitgar las midadas…</string>

    <!-- Preference for add_ons -->
    <string name="preferences_addons">Supplements</string>

    <!-- Preference for notifications -->
    <string name="preferences_notifications">Communicaziuns</string>

    <!-- Summary for notification preference indicating notifications are allowed -->
    <string name="notifications_allowed_summary">Permessas</string>
    <!-- Summary for notification preference indicating notifications are not allowed -->
    <string name="notifications_not_allowed_summary">Betg permessas</string>

    <!-- Add-on Preferences -->
    <!-- Preference to customize the configured AMO (addons.mozilla.org) collection -->
    <string name="preferences_customize_amo_collection">Collecziun da supplements persunalisada</string>
    <!-- Button caption to confirm the add-on collection configuration -->
    <string name="customize_addon_collection_ok">OK</string>
    <!-- Button caption to abort the add-on collection configuration -->
    <string name="customize_addon_collection_cancel">Interrumper</string>
    <!-- Hint displayed on input field for custom collection name -->
    <string name="customize_addon_collection_hint">Num da la collecziun</string>
    <!-- Hint displayed on input field for custom collection user ID-->
    <string name="customize_addon_collection_user_hint">Possessur da la collecziun (ID da l\'utilisader)</string>
    <!-- Toast shown after confirming the custom add-on collection configuration -->
    <string name="toast_customize_addon_collection_done">Modifitgà la collecziun da supplements. L\'applicaziun vegn serrada per applitgar las midadas…</string>

    <!-- Customize Home -->
    <!-- Header text for jumping back into the recent tab in customize the home screen -->
    <string name="customize_toggle_jump_back_in">Cuntinuar qua</string>
    <!-- Title for the customize home screen section with recently saved bookmarks. -->
    <string name="customize_toggle_recent_bookmarks">Tschernì dacurt sco segnapagina</string>
    <!-- Title for the customize home screen section with recently visited. Recently visited is
    a section where users see a list of tabs that they have visited in the past few days -->
    <string name="customize_toggle_recently_visited">Visità dacurt</string>

    <!-- Title for the customize home screen section with Pocket. -->
    <string name="customize_toggle_pocket_2">Istorgias che dattan da pensar</string>
    <!-- Summary for the customize home screen section with Pocket. The first parameter is product name Pocket -->
    <string name="customize_toggle_pocket_summary">Artitgels da %s</string>
    <!-- Title for the customize home screen section with sponsored Pocket stories. -->
    <string name="customize_toggle_pocket_sponsored">Artitgels sponsurads</string>
    <!-- Title for the opening wallpaper settings screen -->
    <string name="customize_wallpapers">Maletgs dal fund davos</string>
    <!-- Title for the customize home screen section with sponsored shortcuts. -->
    <string name="customize_toggle_contile">Scursanidas sponsuradas</string>

    <!-- Wallpapers -->
    <!-- Content description for various wallpapers. The first parameter is the name of the wallpaper -->
    <string name="wallpapers_item_name_content_description">Element da maletg dal fund davos: %1$s</string>
    <!-- Snackbar message for when wallpaper is selected -->
    <string name="wallpaper_updated_snackbar_message">Actualisà il maletg dal fund davos!</string>
    <!-- Snackbar label for action to view selected wallpaper -->
    <string name="wallpaper_updated_snackbar_action">Mussar</string>
    <!-- Snackbar message for when wallpaper couldn't be downloaded -->
    <string name="wallpaper_download_error_snackbar_message">Impussibel da telechargiar il maletg dal fund davos</string>
    <!-- Snackbar label for action to retry downloading the wallpaper -->
    <string name="wallpaper_download_error_snackbar_action">Empruvar anc ina giada</string>
    <!-- Snackbar message for when wallpaper couldn't be selected because of the disk error -->
    <string name="wallpaper_select_error_snackbar_message">Impussibel da midar il maletg dal fund davos</string>
    <!-- Text displayed that links to website containing documentation about the "Limited Edition" wallpapers. -->
    <string name="wallpaper_learn_more">Ulteriuras infurmaziuns</string>

    <!-- Text for classic wallpapers title. The first parameter is the Firefox name. -->
    <string name="wallpaper_classic_title">%s classic</string>
    <!-- Text for artist series wallpapers title. "Artist series" represents a collection of artist collaborated wallpapers. -->
    <string name="wallpaper_artist_series_title">Seria d\'art</string>
    <!-- Description text for the artist series wallpapers with learn more link. The first parameter is the learn more string defined in wallpaper_learn_more. "Independent voices" is the name of the wallpaper collection -->
    <string name="wallpaper_artist_series_description_with_learn_more">La collecziun «Vuschs independentas». %s</string>
    <!-- Description text for the artist series wallpapers. "Independent voices" is the name of the wallpaper collection -->
    <string name="wallpaper_artist_series_description">La collecziun «Vuschs independentas».</string>
    <!-- Wallpaper onboarding dialog header text. -->
    <string name="wallpapers_onboarding_dialog_title_text">Emprova cun in zic colur</string>
    <!-- Wallpaper onboarding dialog body text. -->
    <string name="wallpapers_onboarding_dialog_body_text">Tscherna in maletg dal fund davos che ta correspunda.</string>
    <!-- Wallpaper onboarding dialog learn more button text. The button navigates to the wallpaper settings screen. -->
    <string name="wallpapers_onboarding_dialog_explore_more_button_text">Scuvrir ulteriurs maletgs dal fund davos</string>

    <!-- Add-ons general availability nimbus message-->
    <!-- Title of the Nimbus message for add-ons general availability-->
    <string name="addon_ga_message_title" tools:ignore="UnusedResources">Novs supplements stattan ussa a disposiziun</string>
    <!-- Body of the Nimbus message for add-ons general availability. 'Firefox' intentionally hardcoded here-->
    <string name="addon_ga_message_body" tools:ignore="UnusedResources">Scuvra dapli che 100 novas extensiuns per persunalisar Firefox.</string>
    <!-- Button text of the Nimbus message for add-ons general availability. -->
    <string name="addon_ga_message_button" tools:ignore="UnusedResources">Scuvrir ils supplements</string>

    <!-- Add-on Installation from AMO-->
    <!-- Error displayed when user attempts to install an add-on from AMO (addons.mozilla.org) that is not supported -->
    <string name="addon_not_supported_error" moz:removedIn="120" tools:ignore="UnusedResources">Il supplement na vegn betg sustegnì</string>
    <!-- Error displayed when user attempts to install an add-on from AMO (addons.mozilla.org) that is already installed -->
    <string name="addon_already_installed" moz:removedIn="120" tools:ignore="UnusedResources">Il supplement è gia installà</string>

    <!-- Add-on process crash dialog to user -->
    <!-- Title of a dialog shown to the user when enough errors have occurred with addons and they need to be temporarily disabled -->
    <string name="addon_process_crash_dialog_title" tools:ignore="UnusedResources">Ils supplements èn deactivads temporarmain</string>
    <!-- The first parameter is the application name. This is a message shown to the user when too many errors have occurred with the addons process and they have been disabled. The user can decide if they would like to continue trying to start add-ons or if they'd rather continue without them. -->
    <string name="addon_process_crash_dialog_message" tools:ignore="UnusedResources">In u plirs supplements na funcziunan betg pli e rendan tes sistem instabel. %1$s ha empruvà senza success da reaviar il(s) supplement(s).\n\nIls supplements na vegnan betg reaviads durant la sesida actuala.\n\nEventualmain sa schlia il problem cun allontanar u deactivar supplements.</string>
    <!-- This will cause the add-ons to try restarting but the dialog will reappear if it is unsuccessful again -->
    <string name="addon_process_crash_dialog_retry_button_text" tools:ignore="UnusedResources">Empruvar da reaviar ils supplements</string>
    <!-- The user will continue with all add-ons disabled -->
    <string name="addon_process_crash_dialog_disable_addons_button_text" tools:ignore="UnusedResources">Cuntinuar cun supplements deactivads</string>

    <!-- Account Preferences -->
    <!-- Preference for managing your account via accounts.firefox.com -->
    <string name="preferences_manage_account">Administrar il conto</string>
    <!-- Summary of the preference for managing your account via accounts.firefox.com. -->
    <string name="preferences_manage_account_summary">Midar tes pled-clav, administrar la rimnada da datas u stizzar tes conto</string>
    <!-- Preference for triggering sync -->
    <string name="preferences_sync_now">Sincronisar ussa</string>
    <!-- Preference category for sync -->
    <string name="preferences_sync_category">Tscherna quai che duai vegnir sincronisà</string>
    <!-- Preference for syncing history -->
    <string name="preferences_sync_history">Cronologia</string>
    <!-- Preference for syncing bookmarks -->
    <string name="preferences_sync_bookmarks">Segnapaginas</string>
    <!-- Preference for syncing logins -->
    <string name="preferences_sync_logins">Infurmaziuns d\'annunzia</string>
    <!-- Preference for syncing tabs -->
    <string name="preferences_sync_tabs_2">Tabs averts</string>
    <!-- Preference for signing out -->
    <string name="preferences_sign_out">Sortir</string>
    <!-- Preference displays and allows changing current FxA device name -->
    <string name="preferences_sync_device_name">Num da l\'apparat</string>
    <!-- Text shown when user enters empty device name -->
    <string name="empty_device_name_error">Il num da l\'apparat na dastga betg esser vid.</string>
    <!-- Label indicating that sync is in progress -->
    <string name="sync_syncing_in_progress">Sincronisar…</string>
    <!-- Label summary indicating that sync failed. The first parameter is the date stamp showing last time it succeeded -->
    <string name="sync_failed_summary">La sincronisaziun n\'è betg reussida. Ultima sincronisaziun: %s</string>
    <!-- Label summary showing never synced -->
    <string name="sync_failed_never_synced_summary">La sincronisaziun n\'è betg reussida. Ultima sincronisaziun: anc mai</string>
    <!-- Label summary the date we last synced. The first parameter is date stamp showing last time synced -->
    <string name="sync_last_synced_summary">Ultima sincronisaziun: %s</string>
    <!-- Label summary showing never synced -->
    <string name="sync_never_synced_summary">Ultima sincronisaziun: anc mai</string>

    <!-- Text for displaying the default device name.
        The first parameter is the application name, the second is the device manufacturer name
        and the third is the device model. -->
    <string name="default_device_name_2">%1$s sin %2$s %3$s</string>

    <!-- Preference for syncing credit cards -->
    <string name="preferences_sync_credit_cards">Cartas da credit</string>
    <!-- Preference for syncing addresses -->
    <string name="preferences_sync_address">Adressas</string>

    <!-- Send Tab -->
    <!-- Name of the "receive tabs" notification channel. Displayed in the "App notifications" system settings for the app -->
    <string name="fxa_received_tab_channel_name">Tabs retschavids</string>

    <!-- Description of the "receive tabs" notification channel. Displayed in the "App notifications" system settings for the app -->
    <string name="fxa_received_tab_channel_description">Communicaziuns per tabs retschavids dad auters apparats cun Firefox.</string>
    <!--  The body for these is the URL of the tab received  -->
    <string name="fxa_tab_received_notification_name">Tab retschavì</string>
    <!-- %s is the device name -->
    <string name="fxa_tab_received_from_notification_name">Tab da %s</string>

    <!-- Advanced Preferences -->
    <!-- Preference for tracking protection exceptions -->
    <string name="preferences_tracking_protection_exceptions">Excepziuns</string>
    <!-- Button in Exceptions Preference to turn on tracking protection for all sites (remove all exceptions) -->
    <string name="preferences_tracking_protection_exceptions_turn_on_for_all">Activar per tut las websites</string>
    <!-- Text displayed when there are no exceptions -->
    <string name="exceptions_empty_message_description">Cun agid da las excepziuns pos ti deactivar la protecziun cunter il fastizar per tschertas websites.</string>
    <!-- Text displayed when there are no exceptions, with learn more link that brings users to a tracking protection SUMO page -->
    <string name="exceptions_empty_message_learn_more_link">Ulteriuras infurmaziuns</string>

    <!-- Preference switch for usage and technical data collection -->
    <string name="preference_usage_data">Datas tecnicas e statisticas davart l\'utilisaziun</string>
    <!-- Preference description for usage and technical data collection -->
    <string name="preferences_usage_data_description">Cundivida datas davart prestaziun, utilisaziun, hardware e persunalisaziun da tes navigatur cun Mozilla per gidar a meglierar %1$s</string>
    <!-- Preference switch for marketing data collection -->
    <string name="preferences_marketing_data">Datas da marketing</string>
    <!-- Preference description for marketing data collection -->
    <string name="preferences_marketing_data_description2">Cundivida datas d\'utilisaziun da basa cun Adjust, noss purschider da marketing mobil</string>
    <!-- Title for studies preferences -->
    <string name="preference_experiments_2">Studis</string>
    <!-- Summary for studies preferences -->
    <string name="preference_experiments_summary_2">Permetter a Mozilla dad installar ed exequir studis</string>

    <!-- Turn On Sync Preferences -->
    <!-- Header of the Sync and save your data preference view -->
    <string name="preferences_sync_2">Sincronisar e memorisar tias datas</string>
    <!-- Preference for reconnecting to FxA sync -->
    <string name="preferences_sync_sign_in_to_reconnect">T\'annunzia per ta reconnectar</string>
    <!-- Preference for removing FxA account -->
    <string name="preferences_sync_remove_account">Allontanar il conto</string>

    <!-- Pairing Feature strings -->
    <!-- Instructions on how to access pairing -->
    <string name="pair_instructions_2"><![CDATA[Scannescha il code QR mussà sin <b>firefox.com/pair</b>]]></string>

    <!-- Toolbar Preferences -->
    <!-- Preference for using top toolbar -->
    <string name="preference_top_toolbar">Sura</string>
    <!-- Preference for using bottom toolbar -->
    <string name="preference_bottom_toolbar">Sut</string>

    <!-- Theme Preferences -->
    <!-- Preference for using light theme -->
    <string name="preference_light_theme">Cler</string>
    <!-- Preference for using dark theme -->
    <string name="preference_dark_theme">Stgir</string>
    <!-- Preference for using using dark or light theme automatically set by battery -->
    <string name="preference_auto_battery_theme">Definì da l\'administraziun d\'energia</string>
    <!-- Preference for using following device theme -->
    <string name="preference_follow_device_theme">Tenor il design tschernì sin l\'apparat</string>

    <!-- Gestures Preferences-->
    <!-- Preferences for using pull to refresh in a webpage -->
    <string name="preference_gestures_website_pull_to_refresh">Trair per actualisar</string>
    <!-- Preference for using the dynamic toolbar -->
    <string name="preference_gestures_dynamic_toolbar">Scrollar per zuppentar la trav d\'utensils</string>
    <!-- Preference for switching tabs by swiping horizontally on the toolbar -->
    <string name="preference_gestures_swipe_toolbar_switch_tabs">Stritgar da la vart la trav d\'utensils per midar tab</string>
    <!-- Preference for showing the opened tabs by swiping up on the toolbar-->
    <string name="preference_gestures_swipe_toolbar_show_tabs">Stritgar ensi la trav d\'utensils per avrir tabs</string>

    <!-- Library -->
    <!-- Option in Library to open Downloads page -->
    <string name="library_downloads">Telechargiadas</string>
    <!-- Option in library to open Bookmarks page -->
    <string name="library_bookmarks">Segnapaginas</string>
    <!-- Option in library to open Desktop Bookmarks root page -->
    <string name="library_desktop_bookmarks_root">Segnapaginas dal computer</string>
    <!-- Option in library to open Desktop Bookmarks "menu" page -->
    <string name="library_desktop_bookmarks_menu">Menu da segnapaginas</string>
    <!-- Option in library to open Desktop Bookmarks "toolbar" page -->
    <string name="library_desktop_bookmarks_toolbar">Trav d\'utensils dals segnapaginas</string>
    <!-- Option in library to open Desktop Bookmarks "unfiled" page -->
    <string name="library_desktop_bookmarks_unfiled">Auters segnapaginas</string>
    <!-- Option in Library to open History page -->
    <string name="library_history">Cronologia</string>
    <!-- Option in Library to open a new tab -->
    <string name="library_new_tab">Nov tab</string>
    <!-- Settings Page Title -->
    <string name="settings_title">Parameters</string>
    <!-- Content description (not visible, for screen readers etc.): "Close button for library settings" -->
    <string name="content_description_close_button">Serrar</string>

    <!-- Title to show in alert when a lot of tabs are to be opened
    %d is a placeholder for the number of tabs that will be opened -->
    <string name="open_all_warning_title">Avrir %d tabs?</string>
    <!-- Message to warn users that a large number of tabs will be opened
    %s will be replaced by app name. -->
    <string name="open_all_warning_message">Cun avrir tants tabs vegn %s eventualmain ralentà durant che las paginas vegnan chargiadas. Vuls ti propi cuntinuar?</string>
    <!-- Dialog button text for confirming open all tabs -->
    <string name="open_all_warning_confirm">Avrir ils tabs</string>
    <!-- Dialog button text for canceling open all tabs -->
    <string name="open_all_warning_cancel">Interrumper</string>

    <!-- Text to show users they have one page in the history group section of the History fragment.
    %d is a placeholder for the number of pages in the group. -->
    <string name="history_search_group_site_1">%d pagina</string>

    <!-- Text to show users they have multiple pages in the history group section of the History fragment.
    %d is a placeholder for the number of pages in the group. -->
    <string name="history_search_group_sites_1">%d paginas</string>

    <!-- Option in library for Recently Closed Tabs -->
    <string name="library_recently_closed_tabs">Tabs serrads dacurt</string>
    <!-- Option in library to open Recently Closed Tabs page -->
    <string name="recently_closed_show_full_history">Mussar l\'entira cronologia</string>
    <!-- Text to show users they have multiple tabs saved in the Recently Closed Tabs section of history.
    %d is a placeholder for the number of tabs selected. -->
    <string name="recently_closed_tabs">%d tabs</string>
    <!-- Text to show users they have one tab saved in the Recently Closed Tabs section of history.
    %d is a placeholder for the number of tabs selected. -->
    <string name="recently_closed_tab">%d tab</string>
    <!-- Recently closed tabs screen message when there are no recently closed tabs -->
    <string name="recently_closed_empty_message">Nagins tabs serrads dacurt</string>

    <!-- Tab Management -->
    <!-- Title of preference for tabs management -->
    <string name="preferences_tabs">Tabs</string>
    <!-- Title of preference that allows a user to specify the tab view -->
    <string name="preferences_tab_view">Vista da tab</string>
    <!-- Option for a list tab view -->
    <string name="tab_view_list">Glista</string>
    <!-- Option for a grid tab view -->
    <string name="tab_view_grid">Griglia</string>
    <!-- Title of preference that allows a user to auto close tabs after a specified amount of time -->
    <string name="preferences_close_tabs">Serrar ils tabs</string>
    <!-- Option for auto closing tabs that will never auto close tabs, always allows user to manually close tabs -->
    <string name="close_tabs_manually">Manualmain</string>
    <!-- Option for auto closing tabs that will auto close tabs after one day -->
    <string name="close_tabs_after_one_day">Suenter in di</string>
    <!-- Option for auto closing tabs that will auto close tabs after one week -->
    <string name="close_tabs_after_one_week">Suenter in\'emna</string>
    <!-- Option for auto closing tabs that will auto close tabs after one month -->
    <string name="close_tabs_after_one_month">Suenter in mais</string>

    <!-- Title of preference that allows a user to specify the auto-close settings for open tabs -->
    <string name="preference_auto_close_tabs" tools:ignore="UnusedResources">Serrar automaticamain tabs averts</string>

    <!-- Opening screen -->
    <!-- Title of a preference that allows a user to choose what screen to show after opening the app -->
    <string name="preferences_opening_screen">Visur da partenza</string>
    <!-- Option for always opening the homepage when re-opening the app -->
    <string name="opening_screen_homepage">Pagina da partenza</string>
    <!-- Option for always opening the user's last-open tab when re-opening the app -->
    <string name="opening_screen_last_tab">Ultim tab</string>
    <!-- Option for always opening the homepage when re-opening the app after four hours of inactivity -->
    <string name="opening_screen_after_four_hours_of_inactivity">Pagina da partenza suenter quatter uras dad inactivitad</string>
    <!-- Summary for tabs preference when auto closing tabs setting is set to manual close-->
    <string name="close_tabs_manually_summary">Serrar a maun</string>
    <!-- Summary for tabs preference when auto closing tabs setting is set to auto close tabs after one day-->
    <string name="close_tabs_after_one_day_summary">Serrar suenter in di</string>
    <!-- Summary for tabs preference when auto closing tabs setting is set to auto close tabs after one week-->
    <string name="close_tabs_after_one_week_summary">Serrar suenter in\'emna</string>
    <!-- Summary for tabs preference when auto closing tabs setting is set to auto close tabs after one month-->
    <string name="close_tabs_after_one_month_summary">Serrar suenter in mais</string>

    <!-- Summary for homepage preference indicating always opening the homepage when re-opening the app -->
    <string name="opening_screen_homepage_summary">Avrir la pagina da partenza</string>
    <!-- Summary for homepage preference indicating always opening the last-open tab when re-opening the app -->
    <string name="opening_screen_last_tab_summary">Avrir l\'ultim tab</string>
    <!-- Summary for homepage preference indicating opening the homepage when re-opening the app after four hours of inactivity -->
    <string name="opening_screen_after_four_hours_of_inactivity_summary">Avrir la pagina da partenza suenter quatter uras</string>

    <!-- Inactive tabs -->
    <!-- Category header of a preference that allows a user to enable or disable the inactive tabs feature -->
    <string name="preferences_inactive_tabs">Spustar tabs vegls en «Inactiv»</string>
    <!-- Title of inactive tabs preference -->
    <string name="preferences_inactive_tabs_title">Tabs betg consultads durant las ultimas duas emnas vegnan spustads en la secziun «Inactiv».</string>

    <!-- Studies -->
    <!-- Title of the remove studies button -->
    <string name="studies_remove">Allontanar</string>
    <!-- Title of the active section on the studies list -->
    <string name="studies_active">Activs</string>
    <!-- Description for studies, it indicates why Firefox use studies. The first parameter is the name of the application. -->
    <string name="studies_description_2">%1$s po installar ed exequir studis da temp en temp.</string>
    <!-- Learn more link for studies, links to an article for more information about studies. -->
    <string name="studies_learn_more">Ulteriuras infurmaziuns</string>
    <!-- Dialog message shown after removing a study -->
    <string name="studies_restart_app">L\'applicaziun vegn serrada per applitgar las midadas</string>
    <!-- Dialog button to confirm the removing a study. -->
    <string name="studies_restart_dialog_ok">OK</string>
    <!-- Dialog button text for canceling removing a study. -->
    <string name="studies_restart_dialog_cancel">Interrumper</string>
    <!-- Toast shown after turning on/off studies preferences -->
    <string name="studies_toast_quit_application" tools:ignore="UnusedResources">Serrar l\'applicaziun per applitgar las midadas…</string>

    <!-- Sessions -->
    <!-- Title for the list of tabs -->
    <string name="tab_header_label">Tabs averts</string>
    <!-- Title for the list of tabs in the current private session -->
    <string name="tabs_header_private_tabs_title">Tabs privats</string>
    <!-- Title for the list of tabs in the synced tabs -->
    <string name="tabs_header_synced_tabs_title">Tabs sincronisads</string>
    <!-- Content description (not visible, for screen readers etc.): Add tab button. Adds a news tab when pressed -->
    <string name="add_tab">Agiuntar in tab</string>
    <!-- Content description (not visible, for screen readers etc.): Add tab button. Adds a news tab when pressed -->
    <string name="add_private_tab">Agiuntar in tab privat</string>
    <!-- Text for the new tab button to indicate adding a new private tab in the tab -->
    <string name="tab_drawer_fab_content">Privat</string>
    <!-- Text for the new tab button to indicate syncing command on the synced tabs page -->
    <string name="tab_drawer_fab_sync">Sincronisar</string>
    <!-- Text shown in the menu for sharing all tabs -->
    <string name="tab_tray_menu_item_share">Cundivider tut ils tabs</string>
    <!-- Text shown in the menu to view recently closed tabs -->
    <string name="tab_tray_menu_recently_closed">Tabs serrads dacurt</string>
    <!-- Text shown in the tabs tray inactive tabs section -->
    <string name="tab_tray_inactive_recently_closed" tools:ignore="UnusedResources">Serrà dacurt</string>
    <!-- Text shown in the menu to view account settings -->
    <string name="tab_tray_menu_account_settings">Parameters dal conto</string>
    <!-- Text shown in the menu to view tab settings -->
    <string name="tab_tray_menu_tab_settings">Parameters da tabs</string>
    <!-- Text shown in the menu for closing all tabs -->
    <string name="tab_tray_menu_item_close">Serrar tut ils tabs</string>
    <!-- Text shown in the multiselect menu for bookmarking selected tabs. -->
    <string name="tab_tray_multiselect_menu_item_bookmark">Segnapagina</string>
    <!-- Text shown in the multiselect menu for closing selected tabs. -->
    <string name="tab_tray_multiselect_menu_item_close">Serrar</string>
    <!-- Content description for tabs tray multiselect share button -->
    <string name="tab_tray_multiselect_share_content_description">Cundivider ils tabs tschernids</string>
    <!-- Content description for tabs tray multiselect menu -->
    <string name="tab_tray_multiselect_menu_content_description">Menu da tabs tschernids</string>
    <!-- Content description (not visible, for screen readers etc.): Removes tab from collection button. Removes the selected tab from collection when pressed -->
    <string name="remove_tab_from_collection">Allontanar il tab da la collecziun</string>
    <!-- Text for button to enter multiselect mode in tabs tray -->
    <string name="tabs_tray_select_tabs">Tscherner tabs</string>
    <!-- Content description (not visible, for screen readers etc.): Close tab button. Closes the current session when pressed -->
    <string name="close_tab">Serrar il tab</string>
    <!-- Content description (not visible, for screen readers etc.): Close tab <title> button. First parameter is tab title  -->
    <string name="close_tab_title">Serrar il tab %s</string>
    <!-- Content description (not visible, for screen readers etc.): Opens the open tabs menu when pressed -->
    <string name="open_tabs_menu">Avrir il menu dals tabs</string>
    <!-- Open tabs menu item to save tabs to collection -->
    <string name="tabs_menu_save_to_collection1">Memorisar ils tabs en ina collecziun</string>
    <!-- Text for the menu button to delete a collection -->
    <string name="collection_delete">Stizzar la collecziun</string>
    <!-- Text for the menu button to rename a collection -->
    <string name="collection_rename">Renumnar la collecziun</string>
    <!-- Text for the button to open tabs of the selected collection -->
    <string name="collection_open_tabs">Avrir ils tabs</string>
    <!-- Hint for adding name of a collection -->
    <string name="collection_name_hint">Num da collecziun</string>
    <!-- Text for the menu button to rename a top site -->
    <string name="rename_top_site">Renumnar</string>
    <!-- Text for the menu button to remove a top site -->
    <string name="remove_top_site">Allontanar</string>

    <!-- Text for the menu button to delete a top site from history -->
    <string name="delete_from_history">Stizzar da la cronologia</string>
    <!-- Postfix for private WebApp titles, placeholder is replaced with app name -->
    <string name="pwa_site_controls_title_private">%1$s (modus privat)</string>

    <!-- History -->
    <!-- Text for the button to search all history -->
    <string name="history_search_1">Endatar terms da tschertga</string>
    <!-- Text for the button to clear all history -->
    <string name="history_delete_all">Stizzar la cronologia</string>
    <!-- Text for the snackbar to confirm that multiple browsing history items has been deleted -->
    <string name="history_delete_multiple_items_snackbar">Stizzà la cronologia</string>
    <!-- Text for the snackbar to confirm that a single browsing history item has been deleted. The first parameter is the shortened URL of the deleted history item. -->
    <string name="history_delete_single_item_snackbar">Stizzà %1$s</string>
    <!-- Context description text for the button to delete a single history item -->
    <string name="history_delete_item">Stizzar</string>
    <!-- History multi select title in app bar
    The first parameter is the number of bookmarks selected -->
    <string name="history_multi_select_title">%1$d tschernids</string>
    <!-- Text for the header that groups the history for today -->
    <string name="history_today">Oz</string>
    <!-- Text for the header that groups the history for yesterday -->
    <string name="history_yesterday">Ier</string>
    <!-- Text for the header that groups the history the past 7 days -->
    <string name="history_7_days">Ultims 7 dis</string>
    <!-- Text for the header that groups the history the past 30 days -->
    <string name="history_30_days">Ultims 30 dis</string>
    <!-- Text for the header that groups the history older than the last month -->
    <string name="history_older">Pli vegl</string>
    <!-- Text shown when no history exists -->
    <string name="history_empty_message">Nagina cronologia</string>

    <!-- Downloads -->
    <!-- Text for the snackbar to confirm that multiple downloads items have been removed -->
    <string name="download_delete_multiple_items_snackbar_1">Allontanà las telechargiadas</string>
    <!-- Text for the snackbar to confirm that a single download item has been removed. The first parameter is the name of the download item. -->
    <string name="download_delete_single_item_snackbar">Allontanà %1$s</string>
    <!-- Text shown when no download exists -->
    <string name="download_empty_message_1">Naginas datotecas telechargiadas</string>
    <!-- History multi select title in app bar
    The first parameter is the number of downloads selected -->
    <string name="download_multi_select_title">%1$d tschernidas</string>


    <!-- Text for the button to remove a single download item -->
    <string name="download_delete_item_1">Allontanar</string>


    <!-- Crashes -->
    <!-- Title text displayed on the tab crash page. This first parameter is the name of the application (For example: Fenix) -->
    <string name="tab_crash_title_2">Perstgisa. %1$s na po betg chargiar questa pagina.</string>
    <!-- Send crash report checkbox text on the tab crash page -->
    <string name="tab_crash_send_report">Trametter in rapport da collaps a Mozilla</string>
    <!-- Close tab button text on the tab crash page -->
    <string name="tab_crash_close">Serrar il tab</string>
    <!-- Restore tab button text on the tab crash page -->
    <string name="tab_crash_restore">Restaurar il tab</string>

    <!-- Bookmarks -->
    <!-- Confirmation message for a dialog confirming if the user wants to delete the selected folder -->
    <string name="bookmark_delete_folder_confirmation_dialog">Vuls ti propi stizzar quest ordinatur?</string>
    <!-- Confirmation message for a dialog confirming if the user wants to delete multiple items including folders. Parameter will be replaced by app name. -->
    <string name="bookmark_delete_multiple_folders_confirmation_dialog">%s vegn a stizzar ils elements tschernids.</string>
    <!-- Text for the cancel button on delete bookmark dialog -->
    <string name="bookmark_delete_negative">Interrumper</string>
    <!-- Screen title for adding a bookmarks folder -->
    <string name="bookmark_add_folder">Agiuntar in ordinatur</string>
    <!-- Snackbar title shown after a bookmark has been created. -->
    <string name="bookmark_saved_snackbar">Memorisà il segnapagina!</string>
    <!-- Snackbar edit button shown after a bookmark has been created. -->
    <string name="edit_bookmark_snackbar_action">MODIFITGAR</string>
    <!-- Bookmark overflow menu edit button -->
    <string name="bookmark_menu_edit_button">Modifitgar</string>
    <!-- Bookmark overflow menu copy button -->
    <string name="bookmark_menu_copy_button">Copiar</string>
    <!-- Bookmark overflow menu share button -->
    <string name="bookmark_menu_share_button">Cundivider</string>
    <!-- Bookmark overflow menu open in new tab button -->
    <string name="bookmark_menu_open_in_new_tab_button">Avrir en in nov tab</string>
    <!-- Bookmark overflow menu open in private tab button -->
    <string name="bookmark_menu_open_in_private_tab_button">Avrir en in tab privat</string>
    <!-- Bookmark overflow menu open all in tabs button -->
    <string name="bookmark_menu_open_all_in_tabs_button">Avrir tuts en novs tabs</string>
    <!-- Bookmark overflow menu open all in private tabs button -->
    <string name="bookmark_menu_open_all_in_private_tabs_button">Avrir tuts en tabs privats</string>
    <!-- Bookmark overflow menu delete button -->
    <string name="bookmark_menu_delete_button">Stizzar</string>
    <!--Bookmark overflow menu save button -->
    <string name="bookmark_menu_save_button">Memorisar</string>
    <!-- Bookmark multi select title in app bar
     The first parameter is the number of bookmarks selected -->
    <string name="bookmarks_multi_select_title">%1$d tschernids</string>
    <!-- Bookmark editing screen title -->
    <string name="edit_bookmark_fragment_title">Modifitgar il segnapagina</string>
    <!-- Bookmark folder editing screen title -->
    <string name="edit_bookmark_folder_fragment_title">Modifitgar l\'ordinatur</string>
    <!-- Bookmark sign in button message -->
    <string name="bookmark_sign_in_button">T\'annunzia per vesair ils segnapaginas sincronisads</string>
    <!-- Bookmark URL editing field label -->
    <string name="bookmark_url_label">URL</string>
    <!-- Bookmark FOLDER editing field label -->
    <string name="bookmark_folder_label">ORDINATUR</string>
    <!-- Bookmark NAME editing field label -->
    <string name="bookmark_name_label">NUM</string>
    <!-- Bookmark add folder screen title -->
    <string name="bookmark_add_folder_fragment_label">Agiuntar in ordinatur</string>
    <!-- Bookmark select folder screen title -->
    <string name="bookmark_select_folder_fragment_label">Tscherner in ordinatur</string>
    <!-- Bookmark editing error missing title -->
    <string name="bookmark_empty_title_error">In titel è obligatoric</string>
    <!-- Bookmark editing error missing or improper URL -->
    <string name="bookmark_invalid_url_error">URL nunvalid</string>
    <!-- Bookmark screen message for empty bookmarks folder -->
    <string name="bookmarks_empty_message">Na cuntegna nagin segnapagina</string>
    <!-- Bookmark snackbar message on deletion
     The first parameter is the host part of the URL of the bookmark deleted, if any -->
    <string name="bookmark_deletion_snackbar_message">Stizzà %1$s</string>
    <!-- Bookmark snackbar message on deleting multiple bookmarks not including folders-->
    <string name="bookmark_deletion_multiple_snackbar_message_2">Stizzà ils segnapaginas</string>
    <!-- Bookmark snackbar message on deleting multiple bookmarks including folders-->
    <string name="bookmark_deletion_multiple_snackbar_message_3">Stizzar ils ordinaturs tschernids</string>
    <!-- Bookmark undo button for deletion snackbar action -->
    <string name="bookmark_undo_deletion">REVOCAR</string>

    <!-- Text for the button to search all bookmarks -->
    <string name="bookmark_search">Endatar terms da tschertga</string>

    <!-- Site Permissions -->
    <!-- Button label that take the user to the Android App setting -->
    <string name="phone_feature_go_to_settings">Ir als parameters</string>
    <!-- Content description (not visible, for screen readers etc.): Quick settings sheet
        to give users access to site specific information / settings. For example:
        Secure settings status and a button to modify site permissions -->
    <string name="quick_settings_sheet">Survista dals parameters svelts</string>
    <!-- Label that indicates that this option it the recommended one -->
    <string name="phone_feature_recommended">Recumandà</string>
    <!-- Button label for clearing all the information of site permissions-->
    <string name="clear_permissions">Annullar las permissiuns</string>
    <!-- Text for the OK button on Clear permissions dialog -->
    <string name="clear_permissions_positive">OK</string>
    <!-- Text for the cancel button on Clear permissions dialog -->
    <string name="clear_permissions_negative">Interrumper</string>
    <!-- Button label for clearing a site permission-->
    <string name="clear_permission">Annullar la permissiun</string>
    <!-- Text for the OK button on Clear permission dialog -->
    <string name="clear_permission_positive">OK</string>
    <!-- Text for the cancel button on Clear permission dialog -->
    <string name="clear_permission_negative">Interrumper</string>
    <!-- Button label for clearing all the information on all sites-->
    <string name="clear_permissions_on_all_sites">Annullar las permissiuns per tut las websites</string>
    <!-- Preference for altering video and audio autoplay for all websites -->
    <string name="preference_browser_feature_autoplay">Reproducziun automatica</string>
    <!-- Preference for altering the camera access for all websites -->
    <string name="preference_phone_feature_camera">Camera</string>
    <!-- Preference for altering the microphone access for all websites -->
    <string name="preference_phone_feature_microphone">Microfon</string>
    <!-- Preference for altering the location access for all websites -->
    <string name="preference_phone_feature_location">Posiziun</string>
    <!-- Preference for altering the notification access for all websites -->
    <string name="preference_phone_feature_notification">Communicaziuns</string>
    <!-- Preference for altering the persistent storage access for all websites -->
    <string name="preference_phone_feature_persistent_storage">Memoria durabla</string>
    <!-- Preference for altering the storage access setting for all websites -->
    <string name="preference_phone_feature_cross_origin_storage_access">Cookies interpaginals</string>
    <!-- Preference for altering the EME access for all websites -->
    <string name="preference_phone_feature_media_key_system_access">Cuntegn controllà da DRM</string>
    <!-- Label that indicates that a permission must be asked always -->
    <string name="preference_option_phone_feature_ask_to_allow">Dumandar il permiss</string>
    <!-- Label that indicates that a permission must be blocked -->
    <string name="preference_option_phone_feature_blocked">Bloccà</string>
    <!-- Label that indicates that a permission must be allowed -->
    <string name="preference_option_phone_feature_allowed">Permess</string>
    <!--Label that indicates a permission is by the Android OS-->
    <string name="phone_feature_blocked_by_android">Bloccà dad Android</string>
    <!-- Preference for showing a list of websites that the default configurations won't apply to them -->
    <string name="preference_exceptions">Excepziuns</string>
    <!-- Summary of tracking protection preference if tracking protection is set to off -->
    <string name="tracking_protection_off">Deactivà</string>
    <!-- Summary of tracking protection preference if tracking protection is set to standard -->
    <string name="tracking_protection_standard">Standard</string>
    <!-- Summary of tracking protection preference if tracking protection is set to strict -->
    <string name="tracking_protection_strict">Strict</string>
    <!-- Summary of tracking protection preference if tracking protection is set to custom -->
    <string name="tracking_protection_custom">Persunalisà</string>
    <!-- Label for global setting that indicates that all video and audio autoplay is allowed -->
    <string name="preference_option_autoplay_allowed2">Permetter audio e video</string>
    <!-- Label for site specific setting that indicates that all video and audio autoplay is allowed -->
    <string name="quick_setting_option_autoplay_allowed">Permetter audio e video</string>
    <!-- Label that indicates that video and audio autoplay is only allowed over Wi-Fi -->
    <string name="preference_option_autoplay_allowed_wifi_only2">Bloccar audio e video mo en la rait mobila</string>
    <!-- Subtext that explains 'autoplay on Wi-Fi only' option -->
    <string name="preference_option_autoplay_allowed_wifi_subtext">Audio e video vegn reproducì en cas dad ina connexiun WLAN</string>
    <!-- Label for global setting that indicates that video autoplay is allowed, but audio autoplay is blocked -->
    <string name="preference_option_autoplay_block_audio2">Bloccar mo l\'audio</string>
    <!-- Label for site specific setting that indicates that video autoplay is allowed, but audio autoplay is blocked -->
    <string name="quick_setting_option_autoplay_block_audio">Bloccar mo l\'audio</string>
    <!-- Label for global setting that indicates that all video and audio autoplay is blocked -->
    <string name="preference_option_autoplay_blocked3">Bloccar audio e video</string>
    <!-- Label for site specific setting that indicates that all video and audio autoplay is blocked -->
    <string name="quick_setting_option_autoplay_blocked">Bloccar audio e video</string>
    <!-- Summary of delete browsing data on quit preference if it is set to on -->
    <string name="delete_browsing_data_quit_on">Activà</string>
    <!-- Summary of delete browsing data on quit preference if it is set to off -->
    <string name="delete_browsing_data_quit_off">Deactivà</string>

    <!-- Summary of studies preference if it is set to on -->
    <string name="studies_on">Activà</string>
    <!-- Summary of studies data on quit preference if it is set to off -->
    <string name="studies_off">Deactivà</string>

    <!-- Collections -->
    <!-- Collections header on home fragment -->
    <string name="collections_header">Collecziuns</string>
    <!-- Content description (not visible, for screen readers etc.): Opens the collection menu when pressed -->
    <string name="collection_menu_button_content_description">Menu da la collecziun</string>
    <!-- Label to describe what collections are to a new user without any collections -->
    <string name="no_collections_description2">Rimna quai ch\'è impurtant per tai.\nGruppescha tschertgas sumegliantas, websites e tabs per meglierar l\'access per la proxima giada.</string>
    <!-- Title for the "select tabs" step of the collection creator -->
    <string name="create_collection_select_tabs">Tscherner tabs</string>
    <!-- Title for the "select collection" step of the collection creator -->
    <string name="create_collection_select_collection">Tscherner la collecziun</string>
    <!-- Title for the "name collection" step of the collection creator -->
    <string name="create_collection_name_collection">Dar in num a la collecziun</string>
    <!-- Button to add new collection for the "select collection" step of the collection creator -->
    <string name="create_collection_add_new_collection">Agiuntar ina nova collecziun</string>
    <!-- Button to select all tabs in the "select tabs" step of the collection creator -->
    <string name="create_collection_select_all">Selecziunar tut</string>
    <!-- Button to deselect all tabs in the "select tabs" step of the collection creator -->
    <string name="create_collection_deselect_all">Deselecziunar tut</string>
    <!-- Text to prompt users to select the tabs to save in the "select tabs" step of the collection creator -->
    <string name="create_collection_save_to_collection_empty">Tscherna ils tabs per memorisar</string>
    <!-- Text to show users how many tabs they have selected in the "select tabs" step of the collection creator.
     %d is a placeholder for the number of tabs selected. -->
    <string name="create_collection_save_to_collection_tabs_selected">%d tabs tschernids</string>
    <!-- Text to show users they have one tab selected in the "select tabs" step of the collection creator.
    %d is a placeholder for the number of tabs selected. -->
    <string name="create_collection_save_to_collection_tab_selected">%d tab tschernì</string>
    <!-- Text shown in snackbar when multiple tabs have been saved in a collection -->
    <string name="create_collection_tabs_saved">Memorisà ils tabs!</string>
    <!-- Text shown in snackbar when one or multiple tabs have been saved in a new collection -->
    <string name="create_collection_tabs_saved_new_collection">Memorisà la collecziun!</string>
    <!-- Text shown in snackbar when one tab has been saved in a collection -->
    <string name="create_collection_tab_saved">Memorisà il tab!</string>
    <!-- Content description (not visible, for screen readers etc.): button to close the collection creator -->
    <string name="create_collection_close">Serrar</string>
    <!-- Button to save currently selected tabs in the "select tabs" step of the collection creator-->
    <string name="create_collection_save">Memorisar</string>

    <!-- Snackbar action to view the collection the user just created or updated -->
    <string name="create_collection_view">Mussar</string>

    <!-- Text for the OK button from collection dialogs -->
    <string name="create_collection_positive">OK</string>
    <!-- Text for the cancel button from collection dialogs -->
    <string name="create_collection_negative">Interrumper</string>

    <!-- Default name for a new collection in "name new collection" step of the collection creator. %d is a placeholder for the number of collections-->
    <string name="create_collection_default_name">Collecziun %d</string>

    <!-- Share -->
    <!-- Share screen header -->
    <string name="share_header_2">Cundivider</string>
    <!-- Content description (not visible, for screen readers etc.):
        "Share" button. Opens the share menu when pressed. -->
    <string name="share_button_content_description">Cundivider</string>
    <!-- Text for the Save to PDF feature in the share menu -->
    <string name="share_save_to_pdf">Memorisar sco PDF</string>
    <!-- Text for error message when generating a PDF file Text. -->
    <string name="unable_to_save_to_pdf_error">Impussibel da generar il PDF</string>
    <!-- Text for standard error snackbar dismiss button. -->
    <string name="standard_snackbar_error_dismiss">Serrar</string>
    <!-- Text for error message when printing a page and it fails. -->
    <string name="unable_to_print_error" moz:removedIn="121" tools:ignore="UnusedResources">Impussibel da stampar</string>
    <!-- Text for error message when printing a page and it fails. -->
    <string name="unable_to_print_page_error">Impussibel da stampar questa pagina</string>
    <!-- Text for the print feature in the share and browser menu -->
    <string name="menu_print">Stampar</string>
    <!-- Sub-header in the dialog to share a link to another sync device -->
    <string name="share_device_subheader">Trametter a l\'apparat</string>
    <!-- Sub-header in the dialog to share a link to an app from the full list -->
    <string name="share_link_all_apps_subheader">Tuttas acziuns</string>
    <!-- Sub-header in the dialog to share a link to an app from the most-recent sorted list -->
    <string name="share_link_recent_apps_subheader">Utilisà dacurt</string>
    <!-- Text for the copy link action in the share screen. -->
    <string name="share_copy_link_to_clipboard">Copiar en l\'archiv provisoric</string>
    <!-- Toast shown after copying link to clipboard -->
    <string name="toast_copy_link_to_clipboard">Copià en l\'archiv provisoric</string>
    <!-- An option from the share dialog to sign into sync -->
    <string name="sync_sign_in">S\'annunziar tar Sync</string>
     <!-- An option from the three dot menu to sync and save data -->
    <string name="sync_menu_sync_and_save_data">Sincronisar e memorisar las datas</string>
    <!-- An option from the share dialog to send link to all other sync devices -->
    <string name="sync_send_to_all">Trametter a tut ils apparats</string>

    <!-- An option from the share dialog to reconnect to sync -->
    <string name="sync_reconnect">Reconnectar cun Sync</string>
    <!-- Text displayed when sync is offline and cannot be accessed -->
    <string name="sync_offline">Offline</string>
    <!-- An option to connect additional devices -->
    <string name="sync_connect_device">Colliar in auter apparat</string>
    <!-- The dialog text shown when additional devices are not available -->
    <string name="sync_connect_device_dialog">Per trametter in tab stos ti t\'annunziar tar Firefox sin almain in auter apparat.</string>
    <!-- Confirmation dialog button -->
    <string name="sync_confirmation_button">Chapì</string>
    <!-- Share error message -->
    <string name="share_error_snackbar">Impussibel da cundivider cun questa app</string>
    <!-- Add new device screen title -->
    <string name="sync_add_new_device_title">Trametter a l\'apparat</string>
    <!-- Text for the warning message on the Add new device screen -->
    <string name="sync_add_new_device_message">Nagins apparats connectads</string>

    <!-- Text for the button to learn about sending tabs -->
    <string name="sync_add_new_device_learn_button">Dapli davart il trametter tabs…</string>
    <!-- Text for the button to connect another device -->
    <string name="sync_add_new_device_connect_button">Colliar in auter apparat…</string>

    <!-- Notifications -->
    <!-- Text shown in the notification that pops up to remind the user that a private browsing session is active. -->
    <string name="notification_pbm_delete_text_2">Serrar ils tabs privats</string>

    <!-- Name of the marketing notification channel. Displayed in the "App notifications" system settings for the app -->
    <string name="notification_marketing_channel_name">Marketing</string>

    <!-- Title shown in the notification that pops up to remind the user to set fenix as default browser.
    The app name is in the text, due to limitations with localizing Nimbus experiments -->
    <string name="nimbus_notification_default_browser_title" tools:ignore="UnusedResources">Firefox è svelt e privat</string>
    <!-- Text shown in the notification that pops up to remind the user to set fenix as default browser.
    The app name is in the text, due to limitations with localizing Nimbus experiments -->
    <string name="nimbus_notification_default_browser_text" tools:ignore="UnusedResources">Fa da Firefox tes navigatur da standard</string>
    <!-- Title shown in the notification that pops up to re-engage the user -->
    <string name="notification_re_engagement_title">Emprova il modus privat</string>
    <!-- Text shown in the notification that pops up to re-engage the user.
    %1$s is a placeholder that will be replaced by the app name. -->
    <string name="notification_re_engagement_text">Navighescha senza memorisar ni cookies ni la cronologia en %1$s</string>

    <!-- Title A shown in the notification that pops up to re-engage the user -->
    <string name="notification_re_engagement_A_title">Navighescha senza laschar fastizs</string>
    <!-- Text A shown in the notification that pops up to re-engage the user.
    %1$s is a placeholder that will be replaced by the app name. -->
    <string name="notification_re_engagement_A_text">En il modus privat da %1$s na vegnan tias datas betg memorisadas.</string>
    <!-- Title B shown in the notification that pops up to re-engage the user -->
    <string name="notification_re_engagement_B_title">Tschertga per l\'emprima giada</string>
    <!-- Text B shown in the notification that pops up to re-engage the user -->
    <string name="notification_re_engagement_B_text">Chatta insatge en la vischinanza. U scuvra rauba divertenta.</string>

    <!-- Survey -->
    <!-- Text shown in the fullscreen message that pops up to ask user to take a short survey.
    The app name is in the text, due to limitations with localizing Nimbus experiments -->
    <string name="nimbus_survey_message_text">Gida per plaschair a meglierar Firefox cun participar ad ina curta enquista.</string>
    <!-- Preference for taking the short survey. -->
    <string name="preferences_take_survey">Participar a l\'enquista</string>
    <!-- Preference for not taking the short survey. -->
    <string name="preferences_not_take_survey">Na, grazia</string>

    <!-- Snackbar -->
    <!-- Text shown in snackbar when user deletes a collection -->
    <string name="snackbar_collection_deleted">Stizzà la collecziun</string>
    <!-- Text shown in snackbar when user renames a collection -->
    <string name="snackbar_collection_renamed">Renumnà la collecziun</string>
    <!-- Text shown in snackbar when user closes a tab -->
    <string name="snackbar_tab_closed">Serrà il tab</string>
    <!-- Text shown in snackbar when user closes all tabs -->
    <string name="snackbar_tabs_closed">Serrà ils tabs</string>
    <!-- Text shown in snackbar when user bookmarks a list of tabs -->
    <string name="snackbar_message_bookmarks_saved">Memorisà ils segnapaginas!</string>

    <!-- Text shown in snackbar when user adds a site to shortcuts -->
    <string name="snackbar_added_to_shortcuts">Agiuntà a las scursanidas!</string>
    <!-- Text shown in snackbar when user closes a private tab -->
    <string name="snackbar_private_tab_closed">Serrà il tab privat</string>
    <!-- Text shown in snackbar when user closes all private tabs -->
    <string name="snackbar_private_tabs_closed">Serrà ils tabs privats</string>
    <!-- Text shown in snackbar when user erases their private browsing data -->
    <string name="snackbar_private_data_deleted">Stizzà las datas da la navigaziun privata</string>
    <!-- Text shown in snackbar to undo deleting a tab, top site or collection -->
    <string name="snackbar_deleted_undo">REVOCAR</string>
    <!-- Text shown in snackbar when user removes a top site -->
    <string name="snackbar_top_site_removed">Allontanà la pagina</string>
    <!-- QR code scanner prompt which appears after scanning a code, but before navigating to it
        First parameter is the name of the app, second parameter is the URL or text scanned-->
    <string name="qr_scanner_confirmation_dialog_message">Permetter a %1$s dad avrir %2$s</string>
    <!-- QR code scanner prompt dialog positive option to allow navigation to scanned link -->
    <string name="qr_scanner_dialog_positive">PERMETTER</string>
    <!-- QR code scanner prompt dialog positive option to deny navigation to scanned link -->
    <string name="qr_scanner_dialog_negative">REFUSAR</string>
    <!-- QR code scanner prompt dialog error message shown when a hostname does not contain http or https. -->
    <string name="qr_scanner_dialog_invalid">L\'adressa web è nunvalida.</string>
    <!-- QR code scanner prompt dialog positive option when there is an error -->
    <string name="qr_scanner_dialog_invalid_ok">OK</string>
    <!-- Tab collection deletion prompt dialog message. Placeholder will be replaced with the collection name -->
    <string name="tab_collection_dialog_message">Vuls ti propi stizzar %1$s?</string>
    <!-- Collection and tab deletion prompt dialog message. This will show when the last tab from a collection is deleted -->
    <string name="delete_tab_and_collection_dialog_message">Cun stizzar quest tab vegn l\'entira collecziun stizzada. Ti pos da tut temp crear novas collecziuns.</string>
    <!-- Collection and tab deletion prompt dialog title. Placeholder will be replaced with the collection name. This will show when the last tab from a collection is deleted -->
    <string name="delete_tab_and_collection_dialog_title">Stizzar %1$s?</string>
    <!-- Tab collection deletion prompt dialog option to delete the collection -->
    <string name="tab_collection_dialog_positive">Stizzar</string>
    <!-- Text displayed in a notification when the user enters full screen mode -->
    <string name="full_screen_notification">Midar al modus da maletg entir</string>
    <!-- Message for copying the URL via long press on the toolbar -->
    <string name="url_copied">Copià l\'URL</string>

    <!-- Sample text for accessibility font size -->
    <string name="accessibility_text_size_sample_text_1">Quai è in text d\'exempel. El è qua per mussar co text vegn visualisà sche ti augmentas u reduceschas la grondezza cun quest parameter.</string>
    <!-- Summary for Accessibility Text Size Scaling Preference -->
    <string name="preference_accessibility_text_size_summary">Engrondescha u empitschnescha il text sin websites</string>
    <!-- Title for Accessibility Text Size Scaling Preference -->
    <string name="preference_accessibility_font_size_title">Grondezza da scrittira</string>

    <!-- Title for Accessibility Text Automatic Size Scaling Preference -->
    <string name="preference_accessibility_auto_size_2">Adattaziun automatica da la grondezza da scrittira</string>
    <!-- Summary for Accessibility Text Automatic Size Scaling Preference -->
    <string name="preference_accessibility_auto_size_summary">La grondezza da la scrittira correspunda als parameters dad Android. Deactivar per administrar qua la grondezza da la scrittira.</string>

    <!-- Title for the Delete browsing data preference -->
    <string name="preferences_delete_browsing_data">Stizzar las datas da navigaziun</string>
    <!-- Title for the tabs item in Delete browsing data -->
    <string name="preferences_delete_browsing_data_tabs_title_2">Tabs averts</string>
    <!-- Subtitle for the tabs item in Delete browsing data, parameter will be replaced with the number of open tabs -->
    <string name="preferences_delete_browsing_data_tabs_subtitle">%d tabs</string>
    <!-- Title for the data and history items in Delete browsing data -->
    <!-- Title for the history item in Delete browsing data -->
    <string name="preferences_delete_browsing_data_browsing_history_title">Cronologia</string>
    <!-- Subtitle for the data and history items in delete browsing data, parameter will be replaced with the
        number of history items the user has -->
    <string name="preferences_delete_browsing_data_browsing_data_subtitle">%d adressas</string>
    <!-- Title for the cookies and site data items in Delete browsing data -->
    <string name="preferences_delete_browsing_data_cookies_and_site_data">Cookies e datas da websites</string>
    <!-- Subtitle for the cookies item in Delete browsing data -->
    <string name="preferences_delete_browsing_data_cookies_subtitle">Ti vegns deconnectà da las bleras websites</string>
    <!-- Title for the cached images and files item in Delete browsing data -->
    <string name="preferences_delete_browsing_data_cached_files">Graficas e datotecas en il cache</string>

    <!-- Subtitle for the cached images and files item in Delete browsing data -->
    <string name="preferences_delete_browsing_data_cached_files_subtitle">Renda disponibel capacitad da memorisar</string>
    <!-- Title for the site permissions item in Delete browsing data -->
    <string name="preferences_delete_browsing_data_site_permissions">Permissiuns per websites</string>

    <!-- Title for the downloads item in Delete browsing data -->
    <string name="preferences_delete_browsing_data_downloads">Telechargiadas</string>
    <!-- Text for the button to delete browsing data -->
    <string name="preferences_delete_browsing_data_button">Stizzar las datas da navigaziun</string>
    <!-- Title for the Delete browsing data on quit preference -->
    <string name="preferences_delete_browsing_data_on_quit">Stizzar las datas da navigaziun cun terminar</string>
    <!-- Summary for the Delete browsing data on quit preference. "Quit" translation should match delete_browsing_data_on_quit_action translation. -->
    <string name="preference_summary_delete_browsing_data_on_quit_2">Stizza automaticamain las datas da navigaziun cura che ti tschernas «Terminar» en il menu principal</string>
    <!-- Action item in menu for the Delete browsing data on quit feature -->
    <string name="delete_browsing_data_on_quit_action">Terminar</string>

    <!-- Title text of a delete browsing data dialog. -->
    <string name="delete_history_prompt_title">Interval per stizzar</string>
    <!-- Body text of a delete browsing data dialog. -->
    <string name="delete_history_prompt_body" moz:RemovedIn="130" tools:ignore="UnusedResources">Stizza la cronologia (inclusivamain la cronologia sincronisada dad auters apparats), cookies ed autras datas da navigaziun.</string>
    <!-- Body text of a delete browsing data dialog. -->
    <string name="delete_history_prompt_body_2">Allontanescha la cronologia (inclusivamain la cronologia sincronisada dad auters apparats)</string>
    <!-- Radio button in the delete browsing data dialog to delete history items for the last hour. -->
    <string name="delete_history_prompt_button_last_hour">L\'ultima ura</string>
    <!-- Radio button in the delete browsing data dialog to delete history items for today and yesterday. -->
    <string name="delete_history_prompt_button_today_and_yesterday">Oz ed ier</string>
    <!-- Radio button in the delete browsing data dialog to delete all history. -->
    <string name="delete_history_prompt_button_everything">Tut</string>

    <!-- Dialog message to the user asking to delete browsing data. Parameter will be replaced by app name. -->
    <string name="delete_browsing_data_prompt_message_3">%s vegn a stizzar las datas da navigaziun tschernidas.</string>
    <!-- Text for the cancel button for the data deletion dialog -->
    <string name="delete_browsing_data_prompt_cancel">Interrumper</string>
    <!-- Text for the allow button for the data deletion dialog -->
    <string name="delete_browsing_data_prompt_allow">Stizzar</string>
    <!-- Text for the snackbar confirmation that the data was deleted -->
    <string name="preferences_delete_browsing_data_snackbar">Stizzà las datas da navigaziun</string>
    <!-- Text for the snackbar to show the user that the deletion of browsing data is in progress -->
    <string name="deleting_browsing_data_in_progress">Stizzar las datas da navigaziun…</string>

    <!-- Dialog message to the user asking to delete all history items inside the opened group. Parameter will be replaced by a history group name. -->
    <string name="delete_all_history_group_prompt_message">Stizzar tut las websites en «%s»</string>
    <!-- Text for the cancel button for the history group deletion dialog -->
    <string name="delete_history_group_prompt_cancel">Interrumper</string>
    <!-- Text for the allow button for the history group dialog -->
    <string name="delete_history_group_prompt_allow">Stizzar</string>
    <!-- Text for the snackbar confirmation that the history group was deleted -->
    <string name="delete_history_group_snackbar">Stizzà la gruppa</string>

    <!-- Onboarding -->
    <!-- text to display in the snackbar once account is signed-in -->
    <string name="onboarding_firefox_account_sync_is_on">Sync è activà</string>

    <!-- Onboarding theme -->
    <!-- Text shown in snackbar when multiple tabs have been sent to device -->
    <string name="sync_sent_tabs_snackbar">Tramess ils tabs!</string>
    <!-- Text shown in snackbar when one tab has been sent to device  -->
    <string name="sync_sent_tab_snackbar">Tramess il tab!</string>
    <!-- Text shown in snackbar when sharing tabs failed  -->
    <string name="sync_sent_tab_error_snackbar">Betg reussì da trametter</string>
    <!-- Text shown in snackbar for the "retry" action that the user has after sharing tabs failed -->
    <string name="sync_sent_tab_error_snackbar_action">REEMPRUVAR</string>
    <!-- Title of QR Pairing Fragment -->
    <string name="sync_scan_code">Scannar il code</string>
    <!-- Instructions on how to access pairing -->
    <string name="sign_in_instructions"><![CDATA[Avra Firefox sin tes computer e visita <b>https://firefox.com/pair</b>]]></string>
    <!-- Text shown for sign in pairing when ready -->
    <string name="sign_in_ready_for_scan">Pront per scannar</string>
    <!-- Text shown for settings option for sign with pairing -->
    <string name="sign_in_with_camera">T\'annunzia cun tia camera</string>
    <!-- Text shown for settings option for sign with email -->
    <string name="sign_in_with_email">Utilisar l\'e-mail</string>
    <!-- Text shown for settings option for create new account text.'Firefox' intentionally hardcoded here.-->
    <string name="sign_in_create_account_text"><![CDATA[Nagin conto? <u>Creescha in</u> per sincronisar Firefox tranter differents apparats.]]></string>
    <!-- Text shown in confirmation dialog to sign out of account. The first parameter is the name of the app (e.g. Firefox Preview) -->
    <string name="sign_out_confirmation_message_2">%s chala da sincronisar tes conto, ma las datas da navigaziun restan sin quest apparat.</string>
    <!-- Option to continue signing out of account shown in confirmation dialog to sign out of account -->
    <string name="sign_out_disconnect">Deconnectar</string>
    <!-- Option to cancel signing out shown in confirmation dialog to sign out of account -->
    <string name="sign_out_cancel">Interrumper</string>
    <!-- Error message snackbar shown after the user tried to select a default folder which cannot be altered -->
    <string name="bookmark_cannot_edit_root">Impussibel da modifitgar ils ordinaturs da standard</string>

    <!-- Enhanced Tracking Protection -->
    <!-- Link displayed in enhanced tracking protection panel to access tracking protection settings -->
    <string name="etp_settings">Parameters da protecziun</string>
    <!-- Preference title for enhanced tracking protection settings -->
    <string name="preference_enhanced_tracking_protection">Protecziun avanzada cunter il fastizar</string>

    <!-- Preference summary for enhanced tracking protection settings on/off switch -->
    <string name="preference_enhanced_tracking_protection_summary">Ussa cun la protecziun totala cunter cookies, enfin ussa nossa bloccada la pli effectiva da cookies che vulan ta persequitar sur pliras websites.</string>
    <!-- Description of enhanced tracking protection. The parameter is the name of the application (For example: Firefox Fenix) -->
    <string name="preference_enhanced_tracking_protection_explanation_2">%s ta protegia da blers dals fastizaders ils pli frequents che registreschan tias activitads online.</string>
    <!-- Text displayed that links to website about enhanced tracking protection -->
    <string name="preference_enhanced_tracking_protection_explanation_learn_more">Ulteriuras infurmaziuns</string>

    <!-- Preference for enhanced tracking protection for the standard protection settings -->
    <string name="preference_enhanced_tracking_protection_standard_default_1">Standard (predefinì)</string>
    <!-- Preference description for enhanced tracking protection for the standard protection settings -->
    <string name="preference_enhanced_tracking_protection_standard_description_5">Paginas vegnan chargiadas normal, ma damain fastizaders vegnan bloccads.</string>
    <!--  Accessibility text for the Standard protection information icon  -->
    <string name="preference_enhanced_tracking_protection_standard_info_button">Quai che vegn bloccà da la protecziun normala cunter il fastizar</string>
    <!-- Preference for enhanced tracking protection for the strict protection settings -->
    <string name="preference_enhanced_tracking_protection_strict">Restrictiv</string>
    <!-- Preference description for enhanced tracking protection for the strict protection settings -->
    <string name="preference_enhanced_tracking_protection_strict_description_4">Ina protecziun pli severa cunter il fastizar e meglra prestaziun, ma tschertas paginas na funcziunan eventualmain betg endretg.</string>
    <!--  Accessibility text for the Strict protection information icon  -->
    <string name="preference_enhanced_tracking_protection_strict_info_button">Quai che vegn bloccà da la protecziun restrictiva cunter il fastizar</string>
    <!-- Preference for enhanced tracking protection for the custom protection settings -->
    <string name="preference_enhanced_tracking_protection_custom">Persunalisà</string>
    <!-- Preference description for enhanced tracking protection for the strict protection settings -->
    <string name="preference_enhanced_tracking_protection_custom_description_2">Tscherna ils fastizaders ed ils scripts che duain vegnir bloccads.</string>
    <!--  Accessibility text for the Strict protection information icon  -->
    <string name="preference_enhanced_tracking_protection_custom_info_button">Quai che vegn bloccà da la protecziun persunalisada cunter il fastizar</string>
    <!-- Header for categories that are being blocked by current Enhanced Tracking Protection settings -->
    <!-- Preference for enhanced tracking protection for the custom protection settings for cookies-->
    <string name="preference_enhanced_tracking_protection_custom_cookies">Cookies</string>
    <!-- Option for enhanced tracking protection for the custom protection settings for cookies-->
    <string name="preference_enhanced_tracking_protection_custom_cookies_1">Fastizaders tranter websites e fastizaders da raits socialas</string>
    <!-- Option for enhanced tracking protection for the custom protection settings for cookies-->
    <string name="preference_enhanced_tracking_protection_custom_cookies_2">Cookies da websites betg visitadas</string>
    <!-- Option for enhanced tracking protection for the custom protection settings for cookies-->
    <string name="preference_enhanced_tracking_protection_custom_cookies_3">Tut ils cookies da terzas partidas (tschertas websites na funcziunan lura forsa betg pli)</string>
    <!-- Option for enhanced tracking protection for the custom protection settings for cookies-->
    <string name="preference_enhanced_tracking_protection_custom_cookies_4">Tut ils cookies (tschertas websites na funcziunan betg pli endretg)</string>
    <!-- Option for enhanced tracking protection for the custom protection settings for cookies-->
    <string name="preference_enhanced_tracking_protection_custom_cookies_5">Isolar cookies interpaginals</string>
    <!-- Preference for enhanced tracking protection for the custom protection settings for tracking content -->
    <string name="preference_enhanced_tracking_protection_custom_tracking_content">Cuntegn che fastizescha</string>
    <!-- Option for enhanced tracking protection for the custom protection settings for tracking content-->
    <string name="preference_enhanced_tracking_protection_custom_tracking_content_1">En tut ils tabs</string>
    <!-- Option for enhanced tracking protection for the custom protection settings for tracking content-->
    <string name="preference_enhanced_tracking_protection_custom_tracking_content_2">Mo en tabs privats</string>
    <!-- Preference for enhanced tracking protection for the custom protection settings -->
    <string name="preference_enhanced_tracking_protection_custom_cryptominers">Criptominiers</string>
    <!-- Preference for enhanced tracking protection for the custom protection settings -->
    <string name="preference_enhanced_tracking_protection_custom_fingerprinters">Improntaders dal det</string>
    <!-- Button label for navigating to the Enhanced Tracking Protection details -->
    <string name="enhanced_tracking_protection_details">Detagls</string>
    <!-- Header for categories that are being being blocked by current Enhanced Tracking Protection settings -->
    <string name="enhanced_tracking_protection_blocked">Bloccads</string>
    <!-- Header for categories that are being not being blocked by current Enhanced Tracking Protection settings -->
    <string name="enhanced_tracking_protection_allowed">Permess</string>
    <!-- Category of trackers (social media trackers) that can be blocked by Enhanced Tracking Protection -->
    <string name="etp_social_media_trackers_title">Fastizaders da raits socialas</string>

    <!-- Description of social media trackers that can be blocked by Enhanced Tracking Protection -->
    <string name="etp_social_media_trackers_description">Limitescha la pussaivladad da raits socialas da registrar tias activitads da navigaziun en il web.</string>
    <!-- Category of trackers (cross-site tracking cookies) that can be blocked by Enhanced Tracking Protection -->
    <string name="etp_cookies_title">Cookies che fastizeschan tranter websites</string>
    <!-- Category of trackers (cross-site tracking cookies) that can be blocked by Enhanced Tracking Protection -->
    <string name="etp_cookies_title_2">Cookies interpaginals</string>
    <!-- Description of cross-site tracking cookies that can be blocked by Enhanced Tracking Protection -->
    <string name="etp_cookies_description">Blochescha cookies che interpresas da reclama ed analisa dovran per crear in profil da tias datas da navigaziun sin differentas paginas.</string>
    <!-- Description of cross-site tracking cookies that can be blocked by Enhanced Tracking Protection -->
    <string name="etp_cookies_description_2">La protecziun totala cunter cookies isolescha ils cookies da la website sin la quala ti ta chattas. Uschia na pon fastizaders sco raits da reclama betg als utilisar per ta suandar sur pliras websites.</string>
    <!-- Category of trackers (cryptominers) that can be blocked by Enhanced Tracking Protection -->
    <string name="etp_cryptominers_title">Criptominiers</string>
    <!-- Description of cryptominers that can be blocked by Enhanced Tracking Protection -->
    <string name="etp_cryptominers_description">Impedescha che scripts donnegius maldovran las resursas da tes apparat per generar daners digitals.</string>
    <!-- Category of trackers (fingerprinters) that can be blocked by Enhanced Tracking Protection -->
    <string name="etp_fingerprinters_title">Improntaders dal det</string>

    <!-- Description of fingerprinters that can be blocked by Enhanced Tracking Protection -->
    <string name="etp_fingerprinters_description">Impedescha che infurmaziuns univocas vegnan rimnadas che permettan dad identifitgar tes apparat per ta fastizar.</string>
    <!-- Category of trackers (tracking content) that can be blocked by Enhanced Tracking Protection -->
    <string name="etp_tracking_content_title">Cuntegn che fastizescha</string>

    <!-- Description of tracking content that can be blocked by Enhanced Tracking Protection -->
    <string name="etp_tracking_content_description">Impedescha che reclamas, videos ed auter cuntegn extern cun code che fastizescha vegnia chargià. Quai po dentant avair per consequenza che tschertas parts da la website na funcziunan betg endretg.</string>
    <!-- Enhanced Tracking Protection message that protection is currently on for this site -->
    <string name="etp_panel_on">Protecziuns èn ACTIVADAS per questa pagina</string>
    <!-- Enhanced Tracking Protection message that protection is currently off for this site -->
    <string name="etp_panel_off">Protecziuns èn DEACTIVADAS per questa pagina</string>
    <!-- Header for exceptions list for which sites enhanced tracking protection is always off -->
    <string name="enhanced_tracking_protection_exceptions">La protecziun avanzada cunter il fastizar è deactivada per questas websites</string>
    <!-- Content description (not visible, for screen readers etc.): Navigate
    back from ETP details (Ex: Tracking content) -->
    <string name="etp_back_button_content_description">Turnar</string>

    <!-- About page link text to open what's new link -->
    <string name="about_whats_new">Las novaziuns en %s</string>
    <!-- Open source licenses page title
    The first parameter is the app name -->
    <string name="open_source_licenses_title">%s | Bibliotecas open source</string>

    <!-- Category of trackers (redirect trackers) that can be blocked by Enhanced Tracking Protection -->
    <string name="etp_redirect_trackers_title">Fastizaders da renviament</string>

    <!-- Description of redirect tracker cookies that can be blocked by Enhanced Tracking Protection -->
    <string name="etp_redirect_trackers_description">Stizza cookies definids cun agid da renviaments a websites enconuschentas per fastizar.</string>

    <!-- Description of the SmartBlock Enhanced Tracking Protection feature. The * symbol is intentionally hardcoded here,
         as we use it on the UI to indicate which trackers have been partially unblocked.  -->
    <string name="preference_etp_smartblock_description">Tscherts fastizaders inditgads sutvart èn vegnids debloccads parzialmain sin questa pagina perquai che ti has interagì cun els *.</string>
    <!-- Text displayed that links to website about enhanced tracking protection SmartBlock -->
    <string name="preference_etp_smartblock_learn_more">Ulteriuras infurmaziuns</string>

    <!-- Content description (not visible, for screen readers etc.):
    Enhanced tracking protection exception preference icon for ETP settings. -->
    <string name="preference_etp_exceptions_icon_description">Icona da las preferenzas per las excepziuns da la protecziun avanzada cunter il fastizar</string>

    <!-- About page link text to open support link -->
    <string name="about_support">Agid</string>
    <!-- About page link text to list of past crashes (like about:crashes on desktop) -->
    <string name="about_crashes">Collaps</string>
    <!-- About page link text to open privacy notice link -->
    <string name="about_privacy_notice">Infurmaziuns davart la protecziun da datas</string>
    <!-- About page link text to open know your rights link -->
    <string name="about_know_your_rights">Davart tes dretgs</string>
    <!-- About page link text to open licensing information link -->
    <string name="about_licensing_information">Infurmaziuns davart la licenza</string>
    <!-- About page link text to open a screen with libraries that are used -->
    <string name="about_other_open_source_libraries">Bibliotecas utilisadas</string>

    <!-- Toast shown to the user when they are activating the secret dev menu
        The first parameter is number of long clicks left to enable the menu -->
    <string name="about_debug_menu_toast_progress">Menu da debugadi: anc %1$d clic(s) per activar</string>

    <string name="about_debug_menu_toast_done">Activà il menu da debugar</string>

    <!-- Browser long press popup menu -->
    <!-- Copy the current url -->
    <string name="browser_toolbar_long_press_popup_copy">Copiar</string>
    <!-- Paste & go the text in the clipboard. '&amp;' is replaced with the ampersand symbol: & -->
    <string name="browser_toolbar_long_press_popup_paste_and_go">Encollar &amp; chargiar</string>
    <!-- Paste the text in the clipboard -->
    <string name="browser_toolbar_long_press_popup_paste">Encollar</string>
    <!-- Snackbar message shown after an URL has been copied to clipboard. -->
    <string name="browser_toolbar_url_copied_to_clipboard_snackbar">Copià l\'URL en l\'archiv provisoric</string>

    <!-- Title text for the Add To Homescreen dialog -->
    <string name="add_to_homescreen_title">Agiuntar al visur da partenza</string>
    <!-- Cancel button text for the Add to Homescreen dialog -->
    <string name="add_to_homescreen_cancel">Interrumper</string>
    <!-- Add button text for the Add to Homescreen dialog -->
    <string name="add_to_homescreen_add">Agiuntar</string>
    <!-- Continue to website button text for the first-time Add to Homescreen dialog -->
    <string name="add_to_homescreen_continue">Cuntinuar vers la website</string>
    <!-- Placeholder text for the TextView in the Add to Homescreen dialog -->
    <string name="add_to_homescreen_text_placeholder">Num da la scursanida</string>

    <!-- Describes the add to homescreen functionality -->
    <string name="add_to_homescreen_description_2">Ti pos agiuntar a moda simpla questa website al visur da partenza da tes apparat per avair access direct e navigar pli svelt, sco sch\'i fiss ina app.</string>

    <!-- Preference for managing the settings for logins and passwords in Fenix -->
    <string name="preferences_passwords_logins_and_passwords">Infurmaziuns d\'annunzia e pleds-clav</string>
    <!-- Preference for managing the saving of logins and passwords in Fenix -->
    <string name="preferences_passwords_save_logins">Memorisar las infurmaziuns d\'annunzia ed ils pleds-clav</string>
    <!-- Preference option for asking to save passwords in Fenix -->
    <string name="preferences_passwords_save_logins_ask_to_save">Dumandar per memorisar</string>
    <!-- Preference option for never saving passwords in Fenix -->
    <string name="preferences_passwords_save_logins_never_save">Mai memorisar</string>

    <!-- Preference for autofilling saved logins in Firefox (in web content), %1$s will be replaced with the app name -->
    <string name="preferences_passwords_autofill2">Emplenir automaticamain en %1$s</string>
    <!-- Description for the preference for autofilling saved logins in Firefox (in web content), %1$s will be replaced with the app name -->
    <string name="preferences_passwords_autofill_description">Emplenir automaticamain e memorisar nums d\'utilisader e pleds-clav en websites durant l\'utilisaziun da %1$s.</string>
    <!-- Preference for autofilling logins from Fenix in other apps (e.g. autofilling the Twitter app) -->
    <string name="preferences_android_autofill">Emplenir automaticamain en autras applicaziuns</string>
    <!-- Description for the preference for autofilling logins from Fenix in other apps (e.g. autofilling the Twitter app) -->
    <string name="preferences_android_autofill_description">Emplenir automaticamain nums d\'utilisader e pleds-clav en autras applicaziuns sin tes apparat.</string>

    <!-- Preference option for adding a login -->
    <string name="preferences_logins_add_login">Agiuntar infurmaziuns d\'annunzia</string>

    <!-- Preference for syncing saved logins in Fenix -->
    <string name="preferences_passwords_sync_logins">Sincronisar las infurmaziuns d\'annunzia</string>
    <!-- Preference for syncing saved logins in Fenix, when not signed in-->
    <string name="preferences_passwords_sync_logins_across_devices">Sincronisar las datas d\'annunzia tranter tes apparats</string>
    <!-- Preference to access list of saved logins -->
    <string name="preferences_passwords_saved_logins">Infurmaziuns d\'annunzia memorisadas</string>

    <!-- Description of empty list of saved passwords. Placeholder is replaced with app name.  -->
    <string name="preferences_passwords_saved_logins_description_empty_text">Las infurmaziuns d\'annunzia che ti memoriseschas u sincroniseschas cun %s vegnan mussadas qua.</string>
    <!-- Preference to access list of saved logins -->
    <string name="preferences_passwords_saved_logins_description_empty_learn_more_link">Vegnir a savair dapli davart Sync.</string>
    <!-- Preference to access list of login exceptions that we never save logins for -->
    <string name="preferences_passwords_exceptions">Excepziuns</string>
    <!-- Empty description of list of login exceptions that we never save logins for -->
    <string name="preferences_passwords_exceptions_description_empty">Las infurmaziuns d\'annunzia ed ils pleds-clav betg memorisads vegnan mussadas qua.</string>
    <!-- Description of list of login exceptions that we never save logins for -->
    <string name="preferences_passwords_exceptions_description">Las infurmaziuns d\'annunzia ed ils pleds-clav na vegnan betg memorisads per questas paginas.</string>
    <!-- Text on button to remove all saved login exceptions -->
    <string name="preferences_passwords_exceptions_remove_all">Stizzar tut las excepziuns</string>
    <!-- Hint for search box in logins list -->
    <string name="preferences_passwords_saved_logins_search">Tschertgar datas d\'annunzia</string>
    <!-- The header for the site that a login is for -->
    <string name="preferences_passwords_saved_logins_site">Website</string>
    <!-- The header for the username for a login -->
    <string name="preferences_passwords_saved_logins_username">Num d\'utilisader</string>
    <!-- The header for the password for a login -->
    <string name="preferences_passwords_saved_logins_password">Pled-clav</string>

    <!-- Shown in snackbar to tell user that the password has been copied -->
    <string name="logins_password_copied">Copià il pled-clav en l\'archiv provisoric</string>
    <!-- Shown in snackbar to tell user that the username has been copied -->
    <string name="logins_username_copied">Copià il num d\'utilisader en l\'archiv provisoric</string>
    <!-- Content Description (for screenreaders etc) read for the button to copy a password in logins-->
    <string name="saved_logins_copy_password">Copiar il pled-clav</string>
    <!-- Content Description (for screenreaders etc) read for the button to clear a password while editing a login-->
    <string name="saved_logins_clear_password">Stizzar il pled-clav</string>
    <!-- Content Description (for screenreaders etc) read for the button to copy a username in logins -->
    <string name="saved_login_copy_username">Copiar il num d\'utilisader</string>
    <!-- Content Description (for screenreaders etc) read for the button to clear a username while editing a login -->
    <string name="saved_login_clear_username">Stizzar il num d\'utilisader</string>
    <!-- Content Description (for screenreaders etc) read for the button to clear the hostname field while creating a login -->
    <string name="saved_login_clear_hostname">Stizzar il num dal server</string>
    <!-- Content Description (for screenreaders etc) read for the button to open a site in logins -->
    <string name="saved_login_open_site">Avrir la website en il navigatur</string>
    <!-- Content Description (for screenreaders etc) read for the button to reveal a password in logins -->
    <string name="saved_login_reveal_password">Mussar il pled-clav</string>
    <!-- Content Description (for screenreaders etc) read for the button to hide a password in logins -->
    <string name="saved_login_hide_password">Zuppentar il pled-clav</string>
    <!-- Message displayed in biometric prompt displayed for authentication before allowing users to view their logins -->
    <string name="logins_biometric_prompt_message">Debloccar per vesair las infurmaziuns d\'annunzia memorisadas</string>
    <!-- Title of warning dialog if users have no device authentication set up -->
    <string name="logins_warning_dialog_title">Protegia las infurmaziuns d\'annunzia ed ils pleds-clav</string>

    <!-- Message of warning dialog if users have no device authentication set up -->
    <string name="logins_warning_dialog_message">Definescha in muster per debloccar l\'apparat, in PIN u in pled-clav per proteger tias infurmaziuns d\'annunzia e tes pleds-clav da persunas che han access a tes apparat.</string>
    <!-- Negative button to ignore warning dialog if users have no device authentication set up -->
    <string name="logins_warning_dialog_later">Pli tard</string>
    <!-- Positive button to send users to set up a pin of warning dialog if users have no device authentication set up -->
    <string name="logins_warning_dialog_set_up_now">Definir ussa</string>
    <!-- Title of PIN verification dialog to direct users to re-enter their device credentials to access their logins -->
    <string name="logins_biometric_prompt_message_pin">Deblochescha tes apparat</string>
    <!-- Title for Accessibility Force Enable Zoom Preference -->
    <string name="preference_accessibility_force_enable_zoom">Zoom sin tut las websites</string>
    <!-- Summary for Accessibility Force Enable Zoom Preference -->
    <string name="preference_accessibility_force_enable_zoom_summary">Activar per permetter da zoomar cun dus dets era sin paginas che impedeschan quest gest.</string>

    <!-- Saved logins sorting strategy menu item -by name- (if selected, it will sort saved logins alphabetically) -->
    <string name="saved_logins_sort_strategy_alphabetically">Num (A-Z)</string>
    <!-- Saved logins sorting strategy menu item -by last used- (if selected, it will sort saved logins by last used) -->
    <string name="saved_logins_sort_strategy_last_used">Ultima utilisaziun</string>
    <!-- Content description (not visible, for screen readers etc.): Sort saved logins dropdown menu chevron icon -->
    <string name="saved_logins_menu_dropdown_chevron_icon_content_description">Zavrar il menu da las datas d\'annunzia</string>

    <!-- Autofill -->
    <!-- Preference and title for managing the autofill settings -->
    <string name="preferences_autofill">Endataziun automatica</string>
    <!-- Preference and title for managing the settings for addresses -->
    <string name="preferences_addresses">Adressas</string>
    <!-- Preference and title for managing the settings for credit cards -->
    <string name="preferences_credit_cards">Cartas da credit</string>
    <!-- Preference for saving and autofilling credit cards -->
    <string name="preferences_credit_cards_save_and_autofill_cards">Emplenir automaticamain las datas da la carta da credit</string>
    <!-- Preference summary for saving and autofilling credit card data -->
    <string name="preferences_credit_cards_save_and_autofill_cards_summary">Las datas èn criptadas</string>
    <!-- Preference option for syncing credit cards across devices. This is displayed when the user is not signed into sync -->
    <string name="preferences_credit_cards_sync_cards_across_devices">Sincronisar las cartas tranter ils apparats</string>
    <!-- Preference option for syncing credit cards across devices. This is displayed when the user is signed into sync -->
    <string name="preferences_credit_cards_sync_cards">Sincronisar las cartas</string>
    <!-- Preference option for adding a credit card -->
    <string name="preferences_credit_cards_add_credit_card">Agiuntar ina carta da credit</string>

    <!-- Preference option for managing saved credit cards -->
    <string name="preferences_credit_cards_manage_saved_cards">Administrar las cartas memorisadas</string>
    <!-- Preference option for adding an address -->
    <string name="preferences_addresses_add_address">Agiuntar ina adressa</string>
    <!-- Preference option for managing saved addresses -->
    <string name="preferences_addresses_manage_addresses">Administrar las adressas</string>
    <!-- Preference for saving and autofilling addresses -->
    <string name="preferences_addresses_save_and_autofill_addresses">Memorisar ed emplenir automaticamain las adressas</string>
    <!-- Preference summary for saving and autofilling address data -->
    <string name="preferences_addresses_save_and_autofill_addresses_summary">Includer infurmaziuns sco numers, adressas dad e-mail ed adressas postalas</string>

    <!-- Title of the "Add card" screen -->
    <string name="credit_cards_add_card">Agiuntar ina carta</string>
    <!-- Title of the "Edit card" screen -->
    <string name="credit_cards_edit_card">Modifitgar la carta</string>
    <!-- The header for the card number of a credit card -->
    <string name="credit_cards_card_number">Numer da carta</string>
    <!-- The header for the expiration date of a credit card -->
    <string name="credit_cards_expiration_date">Data da scadenza</string>
    <!-- The label for the expiration date month of a credit card to be used by a11y services-->
    <string name="credit_cards_expiration_date_month">Data da scadenza mais</string>
    <!-- The label for the expiration date year of a credit card to be used by a11y services-->
    <string name="credit_cards_expiration_date_year">Data da scadenza onn</string>
    <!-- The header for the name on the credit card -->
    <string name="credit_cards_name_on_card">Num sin la carta</string>
    <!-- The text for the "Delete card" menu item for deleting a credit card -->
    <string name="credit_cards_menu_delete_card">Stizzar la carta</string>
    <!-- The text for the "Delete card" button for deleting a credit card -->
    <string name="credit_cards_delete_card_button">Stizzar la carta</string>
    <!-- The text for the confirmation message of "Delete card" dialog -->
    <string name="credit_cards_delete_dialog_confirmation">Vuls ti propi stizzar questa carta da credit?</string>
    <!-- The text for the positive button on "Delete card" dialog -->
    <string name="credit_cards_delete_dialog_button">Stizzar</string>
    <!-- The title for the "Save" menu item for saving a credit card -->
    <string name="credit_cards_menu_save">Memorisar</string>
    <!-- The text for the "Save" button for saving a credit card -->
    <string name="credit_cards_save_button">Memorisar</string>
    <!-- The text for the "Cancel" button for cancelling adding, updating or deleting a credit card -->
    <string name="credit_cards_cancel_button">Interrumper</string>
    <!-- Title of the "Saved cards" screen -->
    <string name="credit_cards_saved_cards">Cartas memorisadas</string>

    <!-- Error message for credit card number validation -->
    <string name="credit_cards_number_validation_error_message">Endatescha per plaschair in numer da carta da credit valid</string>

    <!-- Error message for credit card name on card validation -->
    <string name="credit_cards_name_on_card_validation_error_message">Emplenescha per plaschair quest champ</string>
    <!-- Message displayed in biometric prompt displayed for authentication before allowing users to view their saved credit cards -->
    <string name="credit_cards_biometric_prompt_message">Debloccar per vesair tias cartas memorisadas</string>
    <!-- Title of warning dialog if users have no device authentication set up -->
    <string name="credit_cards_warning_dialog_title">Protegia tias cartas da credit</string>
    <!-- Message of warning dialog if users have no device authentication set up -->
    <string name="credit_cards_warning_dialog_message">Endrizza in muster per bloccar l\'apparat, in PIN u pled-clav per evitar ch\'ina autra persuna possia acceder a tias cartas da credit memorisadas sch\'ella ha tes apparat.</string>
    <!-- Positive button to send users to set up a pin of warning dialog if users have no device authentication set up -->
    <string name="credit_cards_warning_dialog_set_up_now">Ussa endrizzar</string>
    <!-- Negative button to ignore warning dialog if users have no device authentication set up -->
    <string name="credit_cards_warning_dialog_later">Pli tard</string>
    <!-- Title of PIN verification dialog to direct users to re-enter their device credentials to access their credit cards -->
    <string name="credit_cards_biometric_prompt_message_pin">Debloccar tes apparat</string>

    <!-- Message displayed in biometric prompt for authentication, before allowing users to use their stored credit card information -->
    <string name="credit_cards_biometric_prompt_unlock_message">Debloccar per utilisar las datas da cartas da credit memorisadas</string>

    <!-- Title of the "Add address" screen -->
    <string name="addresses_add_address">Agiuntar ina adressa</string>
    <!-- Title of the "Edit address" screen -->
    <string name="addresses_edit_address">Modifitgar l\'adressa</string>
    <!-- Title of the "Manage addresses" screen -->
    <string name="addresses_manage_addresses">Administrar las adressas</string>
    <!-- The header for the first name of an address -->
    <string name="addresses_first_name">Prenum</string>
    <!-- The header for the middle name of an address -->
    <string name="addresses_middle_name">Segund prenum</string>
    <!-- The header for the last name of an address -->
    <string name="addresses_last_name">Num da famiglia</string>
    <!-- The header for the street address of an address -->
    <string name="addresses_street_address">Via e numer da chasa</string>
    <!-- The header for the city of an address -->
    <string name="addresses_city">Lieu</string>
    <!-- The header for the subregion of an address when "state" should be used -->
    <string name="addresses_state">Stadi</string>
    <!-- The header for the subregion of an address when "province" should be used -->
    <string name="addresses_province">Provinza</string>
    <!-- The header for the zip code of an address -->
    <string name="addresses_zip">Numer postal</string>
    <!-- The header for the country or region of an address -->
    <string name="addresses_country">Pajais u regiun</string>
    <!-- The header for the phone number of an address -->
    <string name="addresses_phone">Telefon</string>
    <!-- The header for the email of an address -->
    <string name="addresses_email">E-mail</string>
    <!-- The text for the "Save" button for saving an address -->
    <string name="addresses_save_button">Memorisar</string>
    <!-- The text for the "Cancel" button for cancelling adding, updating or deleting an address -->
    <string name="addresses_cancel_button">Interrumper</string>
    <!-- The text for the "Delete address" button for deleting an address -->
    <string name="addressess_delete_address_button">Stizzar l\'adressa</string>

    <!-- The title for the "Delete address" confirmation dialog -->
    <string name="addressess_confirm_dialog_message">Vuls ti propi stizzar questa adressa?</string>
    <!-- The text for the positive button on "Delete address" dialog -->
    <string name="addressess_confirm_dialog_ok_button">Stizzar</string>
    <!-- The text for the negative button on "Delete address" dialog -->
    <string name="addressess_confirm_dialog_cancel_button">Interrumper</string>
    <!-- The text for the "Save address" menu item for saving an address -->
    <string name="address_menu_save_address">Memorisar l\'adressa</string>
    <!-- The text for the "Delete address" menu item for deleting an address -->
    <string name="address_menu_delete_address">Stizzar l\'adressa</string>

    <!-- Title of the Add search engine screen -->
    <string name="search_engine_add_custom_search_engine_title">Agiuntar ina maschina da tschertgar</string>
    <!-- Content description (not visible, for screen readers etc.): Title for the button that navigates to add new engine screen -->
    <string name="search_engine_add_custom_search_engine_button_content_description">Agiuntar ina nova maschina da tschertgar</string>
    <!-- Title of the Edit search engine screen -->
    <string name="search_engine_edit_custom_search_engine_title">Modifitgar la maschina da tschertgar</string>
    <!-- Content description (not visible, for screen readers etc.): Title for the button to add a search engine in the action bar -->
    <string name="search_engine_add_button_content_description" moz:RemovedIn="120" tools:ignore="UnusedResources">Agiuntar</string>
    <!-- Content description (not visible, for screen readers etc.): Title for the button to save a search engine in the action bar -->
    <string name="search_engine_add_custom_search_engine_edit_button_content_description" moz:RemovedIn="120" tools:ignore="UnusedResources">Memorisar</string>
    <!-- Text for the menu button to edit a search engine -->
    <string name="search_engine_edit">Modifitgar</string>
    <!-- Text for the menu button to delete a search engine -->
    <string name="search_engine_delete">Stizzar</string>

    <!-- Text for the button to create a custom search engine on the Add search engine screen -->
    <string name="search_add_custom_engine_label_other" moz:RemovedIn="120" tools:ignore="UnusedResources">Auter</string>
    <!-- Label for the TextField in which user enters custom search engine name -->
    <string name="search_add_custom_engine_name_label">Num</string>
    <!-- Placeholder text shown in the Search Engine Name TextField before a user enters text -->
    <string name="search_add_custom_engine_name_hint" moz:RemovedIn="120" tools:ignore="UnusedResources">Num</string>

    <!-- Placeholder text shown in the Search Engine Name text field before a user enters text -->
    <string name="search_add_custom_engine_name_hint_2">Num da la maschina da tschertgar</string>
    <!-- Label for the TextField in which user enters custom search engine URL -->
    <string name="search_add_custom_engine_url_label">URL dal string da tschertga</string>
    <!-- Placeholder text shown in the Search String TextField before a user enters text -->
    <string name="search_add_custom_engine_search_string_hint" moz:RemovedIn="120" tools:ignore="UnusedResources">String da tschertga per utilisar</string>
    <!-- Placeholder text shown in the Search String TextField before a user enters text -->
    <string name="search_add_custom_engine_search_string_hint_2">Utilisar quest URL per la tschertga</string>
    <!-- Description text for the Search String TextField. The %s is part of the string -->
    <string name="search_add_custom_engine_search_string_example" formatted="false">Remplazzar il term da tschertga cun «%s». Per exempel: \nhttps://www.google.com/search?q=%s</string>
    <!-- Accessibility description for the form in which details about the custom search engine are entered -->
    <string name="search_add_custom_engine_form_description">Detagls da la maschina da tschertgar persunalisada</string>

    <!-- Label for the TextField in which user enters custom search engine suggestion URL -->
    <string name="search_add_custom_engine_suggest_url_label">API per propostas da tschertga (facultativ)</string>
    <!-- Placeholder text shown in the Search Suggestion String TextField before a user enters text -->
    <string name="search_add_custom_engine_suggest_string_hint">URL da l\'API per propostas da tschertga</string>
    <!-- Description text for the Search Suggestion String TextField. The %s is part of the string -->
    <string name="search_add_custom_engine_suggest_string_example_2" formatted="false">Remplazzar la tschertga cun «%s». Per exempel:\nhttps://suggestqueries.google.com/complete/search?client=firefox&amp;q=%s</string>
    <!-- The text for the "Save" button for saving a custom search engine -->
    <string name="search_custom_engine_save_button">Memorisar</string>

    <!-- Text shown when a user leaves the name field empty -->
    <string name="search_add_custom_engine_error_empty_name">Endatar il num da la maschina da tschertgar</string>
    <!-- Text shown when a user leaves the search string field empty -->
    <string name="search_add_custom_engine_error_empty_search_string">Endatar in string da tschertga</string>
    <!-- Text shown when a user leaves out the required template string -->
    <string name="search_add_custom_engine_error_missing_template">Controllescha ch\'il string da tschertga correspunda al format da l\'exempel</string>
    <!-- Text shown when we aren't able to validate the custom search query. The first parameter is the url of the custom search engine -->
    <string name="search_add_custom_engine_error_cannot_reach">Errur durant connectar cun «%s»</string>
    <!-- Text shown when a user creates a new search engine -->
    <string name="search_add_custom_engine_success_message">Creà %s</string>
    <!-- Text shown when a user successfully edits a custom search engine -->
    <string name="search_edit_custom_engine_success_message">Memorisà %s</string>
    <!-- Text shown when a user successfully deletes a custom search engine -->
    <string name="search_delete_search_engine_success_message">Stizzà %s</string>

    <!-- Heading for the instructions to allow a permission -->
    <string name="phone_feature_blocked_intro">Per lubir:</string>
    <!-- First step for the allowing a permission -->
    <string name="phone_feature_blocked_step_settings">1. Avra ils parameters dad Android</string>
    <!-- Second step for the allowing a permission -->
    <string name="phone_feature_blocked_step_permissions"><![CDATA[2. Tippa sin <b>Autorisaziuns</b>]]></string>
    <!-- Third step for the allowing a permission (Fore example: Camera) -->
    <string name="phone_feature_blocked_step_feature"><![CDATA[3. Mida <b>%1$s</b> sin ACTIVÀ]]></string>

    <!-- Label that indicates a site is using a secure connection -->
    <string name="quick_settings_sheet_secure_connection_2">Connexiun segirada</string>
    <!-- Label that indicates a site is using a insecure connection -->
    <string name="quick_settings_sheet_insecure_connection_2">Connexiun betg segirada</string>
    <!-- Label to clear site data -->
    <string name="clear_site_data">Stizzar cookies e datas da websites</string>
    <!-- Confirmation message for a dialog confirming if the user wants to delete all data for current site -->
    <string name="confirm_clear_site_data"><![CDATA[Vuls ti propi stizzar tut ils cookies e tut las datas per la website <b>%s</b>?]]></string>
    <!-- Confirmation message for a dialog confirming if the user wants to delete all the permissions for all sites-->
    <string name="confirm_clear_permissions_on_all_sites">Vuls ti propi stizzar tut las autorisaziuns per tut las paginas?</string>
    <!-- Confirmation message for a dialog confirming if the user wants to delete all the permissions for a site-->
    <string name="confirm_clear_permissions_site">Vuls ti propi stizzar tut las autorisaziuns per questa pagina?</string>
    <!-- Confirmation message for a dialog confirming if the user wants to set default value a permission for a site-->
    <string name="confirm_clear_permission_site">Vuls ti propi stizzar questa autorisaziun per questa pagina?</string>
    <!-- label shown when there are not site exceptions to show in the site exception settings -->
    <string name="no_site_exceptions">Naginas excepziuns per paginas</string>
    <!-- Bookmark deletion confirmation -->
    <string name="bookmark_deletion_confirmation">Vuls ti propi stizzar quest segnapagina?</string>
    <!-- Browser menu button that adds a shortcut to the home fragment -->
    <string name="browser_menu_add_to_shortcuts">Agiuntar a las scursanidas</string>
    <!-- Browser menu button that removes a shortcut from the home fragment -->
    <string name="browser_menu_remove_from_shortcuts">Allontanar da las scursanidas</string>
    <!-- text shown before the issuer name to indicate who its verified by, parameter is the name of
     the certificate authority that verified the ticket-->
    <string name="certificate_info_verified_by">Verifitgà da: %1$s</string>
    <!-- Login overflow menu delete button -->
    <string name="login_menu_delete_button">Stizzar</string>
    <!-- Login overflow menu edit button -->
    <string name="login_menu_edit_button">Modifitgar</string>
    <!-- Message in delete confirmation dialog for logins -->
    <string name="login_deletion_confirmation">Vuls ti propi stizzar questa infurmaziun d\'annunzia?</string>
    <!-- Positive action of a dialog asking to delete  -->
    <string name="dialog_delete_positive">Stizzar</string>

    <!-- Negative action of a dialog asking to delete login -->
    <string name="dialog_delete_negative">Interrumper</string>
    <!--  The saved login options menu description. -->
    <string name="login_options_menu">Opziuns per datas d\'annunzia</string>
    <!--  The editable text field for a login's web address. -->
    <string name="saved_login_hostname_description">Il champ modifitgabel per l\'adressa web da las datas d\'annunzia.</string>
    <!--  The editable text field for a login's username. -->
    <string name="saved_login_username_description">Il champ modifitgabel per il num d\'utilisader da las datas d\'annunzia.</string>
    <!--  The editable text field for a login's password. -->
    <string name="saved_login_password_description">Il champ modifitgabel per il pled-clav da las datas d\'annunzia.</string>
    <!--  The button description to save changes to an edited login. -->
    <string name="save_changes_to_login">Memorisar las midadas da las datas d\'annunzia.</string>
    <!--  The page title for editing a saved login. -->
    <string name="edit">Modifitgar</string>
    <!--  The page title for adding new login. -->
    <string name="add_login">Agiuntar novas datas d\'annunzia</string>
    <!--  The error message in add/edit login view when password field is blank. -->
    <string name="saved_login_password_required">Pled-clav obligatoric</string>
    <!--  The error message in add login view when username field is blank. -->
    <string name="saved_login_username_required">Num d\'utilisader obligatoric</string>
    <!--  The error message in add login view when hostname field is blank. -->
    <string name="saved_login_hostname_required" tools:ignore="UnusedResources">Num dal server obligatoric</string>
    <!-- Voice search button content description  -->
    <string name="voice_search_content_description">Tschertga vocala</string>
    <!-- Voice search prompt description displayed after the user presses the voice search button -->
    <string name="voice_search_explainer">Discurra ussa</string>
    <!--  The error message in edit login view when a duplicate username exists. -->
    <string name="saved_login_duplicate">Datas d\'annunzia cun quest num d\'utilisader existan gia</string>

    <!-- This is the hint text that is shown inline on the hostname field of the create new login page. 'https://www.example.com' intentionally hardcoded here -->
    <string name="add_login_hostname_hint_text">https://www.example.com</string>
    <!-- This is an error message shown below the hostname field of the add login page when a hostname does not contain http or https. -->
    <string name="add_login_hostname_invalid_text_3">L\'adressa d\'internet sto cuntegnair «https://» u «http://»</string>
    <!-- This is an error message shown below the hostname field of the add login page when a hostname is invalid. -->
    <string name="add_login_hostname_invalid_text_2">In num da server valid è necessari</string>

    <!-- Synced Tabs -->
    <!-- Text displayed to ask user to connect another device as no devices found with account -->
    <string name="synced_tabs_connect_another_device">Colliar in auter apparat.</string>
    <!-- Text displayed asking user to re-authenticate -->
    <string name="synced_tabs_reauth">Re-autentifitgescha per plaschair.</string>
    <!-- Text displayed when user has disabled tab syncing in Firefox Sync Account -->
    <string name="synced_tabs_enable_tab_syncing">Activescha p.pl. la sincronisaziun da tabs.</string>
    <!-- Text displayed when user has no tabs that have been synced -->
    <string name="synced_tabs_no_tabs">Ti n\'has nagins tabs da Firefox averts sin auters apparats.</string>
    <!-- Text displayed in the synced tabs screen when a user is not signed in to Firefox Sync describing Synced Tabs -->
    <string name="synced_tabs_sign_in_message">Mussar ina glista dals tabs da tes auters apparats.</string>

    <!-- Text displayed on a button in the synced tabs screen to link users to sign in when a user is not signed in to Firefox Sync -->
    <string name="synced_tabs_sign_in_button">S\'annunziar tar Sync</string>

    <!-- The text displayed when a synced device has no tabs to show in the list of Synced Tabs. -->
    <string name="synced_tabs_no_open_tabs">Nagins tabs averts</string>

    <!-- Content description for expanding a group of synced tabs. -->
    <string name="synced_tabs_expand_group">Expander la gruppa da tabs sincronisads</string>
    <!-- Content description for collapsing a group of synced tabs. -->
    <string name="synced_tabs_collapse_group">Reducir la gruppa da tabs sincronisads</string>

    <!-- Top Sites -->
    <!-- Title text displayed in the dialog when shortcuts limit is reached. -->
    <string name="shortcut_max_limit_title">Cuntanschì il dumber maximal da scursanidas</string>
    <!-- Content description text displayed in the dialog when shortcut limit is reached. -->
    <string name="shortcut_max_limit_content">Per agiuntar ina nova scursanida stos ti l\'emprim allontanar in\'autra. Tegna smatgà la pagina e tscherna «Allontanar».</string>
    <!-- Confirmation dialog button text when top sites limit is reached. -->
    <string name="top_sites_max_limit_confirmation_button">OK, chapì</string>

    <!-- Label for the preference to show the shortcuts for the most visited top sites on the homepage -->
    <string name="top_sites_toggle_top_recent_sites_4">Scursanidas</string>
    <!-- Title text displayed in the rename top site dialog. -->
    <string name="top_sites_rename_dialog_title">Num</string>
    <!-- Hint for renaming title of a shortcut -->
    <string name="shortcut_name_hint">Num da la scursanida</string>
    <!-- Button caption to confirm the renaming of the top site. -->
    <string name="top_sites_rename_dialog_ok">OK</string>
    <!-- Dialog button text for canceling the rename top site prompt. -->
    <string name="top_sites_rename_dialog_cancel">Interrumper</string>

    <!-- Text for the menu button to open the homepage settings. -->
    <string name="top_sites_menu_settings">Parameters</string>
    <!-- Text for the menu button to navigate to sponsors and privacy support articles. '&amp;' is replaced with the ampersand symbol: & -->
    <string name="top_sites_menu_sponsor_privacy">Noss sponsurs &amp; tia sfera privata</string>
    <!-- Label text displayed for a sponsored top site. -->
    <string name="top_sites_sponsored_label">Sponsurisà</string>

    <!-- Inactive tabs in the tabs tray -->
    <!-- Title text displayed in the tabs tray when a tab has been unused for 14 days. -->
    <string name="inactive_tabs_title">Tabs inactivs</string>
    <!-- Content description for closing all inactive tabs -->
    <string name="inactive_tabs_delete_all">Serrar tut ils tabs inactivs</string>

    <!-- Content description for expanding the inactive tabs section. -->
    <string name="inactive_tabs_expand_content_description">Expander ils tabs inactivs</string>
    <!-- Content description for collapsing the inactive tabs section. -->
    <string name="inactive_tabs_collapse_content_description">Reducir ils tabs inactivs</string>

    <!-- Inactive tabs auto-close message in the tabs tray -->
    <!-- The header text of the auto-close message when the user is asked if they want to turn on the auto-closing of inactive tabs. -->
    <string name="inactive_tabs_auto_close_message_header" tools:ignore="UnusedResources">Serrar automaticamain suenter in mais?</string>
    <!-- A description below the header to notify the user what the inactive tabs auto-close feature is. -->
    <string name="inactive_tabs_auto_close_message_description" tools:ignore="UnusedResources">Firefox po serrar tabs che ti n\'has betg consultà durant l\'ultim mais.</string>
    <!-- A call to action below the description to allow the user to turn on the auto closing of inactive tabs. -->
    <string name="inactive_tabs_auto_close_message_action" tools:ignore="UnusedResources">ACTIVAR LA SERRADA AUTOMATICA</string>

    <!-- Text for the snackbar to confirm auto-close is enabled for inactive tabs -->
    <string name="inactive_tabs_auto_close_message_snackbar">Activà la serrada automatica</string>

    <!-- Awesome bar suggestion's headers -->
    <!-- Search suggestions title for Firefox Suggest. -->
    <string name="firefox_suggest_header">Firefox propona</string>

    <!-- Title for search suggestions when Google is the default search suggestion engine. -->
    <string name="google_search_engine_suggestion_header">Tschertga da Google</string>
    <!-- Title for search suggestions when the default search suggestion engine is anything other than Google. The first parameter is default search engine name. -->
    <string name="other_default_search_engine_suggestion_header">Tschertga %s</string>

    <!-- Default browser experiment -->
    <string name="default_browser_experiment_card_text">Definescha che colliaziuns da websites, e-mails e messadis vegnan averts automaticamain en Firefox.</string>

    <!-- Content description for close button in collection placeholder. -->
    <string name="remove_home_collection_placeholder_content_description">Allontanar</string>

    <!-- Content description radio buttons with a link to more information -->
    <string name="radio_preference_info_content_description">Cliccar per ulteriurs detagls</string>

    <!-- Content description for the action bar "up" button -->
    <string name="action_bar_up_description">Navigar ensi</string>

    <!-- Content description for privacy content close button -->
    <string name="privacy_content_close_button_content_description">Serrar</string>

    <!-- Pocket recommended stories -->
    <!-- Header text for a section on the home screen. -->
    <string name="pocket_stories_header_1">Istorgias che dattan da pensar</string>
    <!-- Header text for a section on the home screen. -->
    <string name="pocket_stories_categories_header">Istorgias tenor tema</string>
    <!-- Text of a button allowing users to access an external url for more Pocket recommendations. -->
    <string name="pocket_stories_placeholder_text">Scuvrir dapli</string>
    <!-- Title of an app feature. Smaller than a heading. The first parameter is product name Pocket -->
    <string name="pocket_stories_feature_title_2">Cun agid da %s.</string>
    <!-- Caption for describing a certain feature. The placeholder is for a clickable text (eg: Learn more) which will load an url in a new tab when clicked.  -->
    <string name="pocket_stories_feature_caption">Part da la paletta da products Firefox. %s</string>
    <!-- Clickable text for opening an external link for more information about Pocket. -->
    <string name="pocket_stories_feature_learn_more">Ulteriuras infurmaziuns</string>

    <!-- Text indicating that the Pocket story that also displays this text is a sponsored story by other 3rd party entity. -->
    <string name="pocket_stories_sponsor_indication">Sponsurisà</string>

    <!-- Snackbar message for enrolling in a Nimbus experiment from the secret settings when Studies preference is Off.-->
    <string name="experiments_snackbar">Activar la telemetria per trametter datas.</string>
    <!-- Snackbar button text to navigate to telemetry settings.-->
    <string name="experiments_snackbar_button">Ir als parameters</string>

    <!-- Review quality check feature-->
    <!-- Name for the review quality check feature used as title for the panel. -->
    <string name="review_quality_check_feature_name" moz:RemovedIn="120" tools:ignore="UnusedResources">Verificatur da recensiuns</string>
    <!-- Name for the review quality check feature used as title for the panel. -->
    <string name="review_quality_check_feature_name_2">Verificaziun da recensiuns</string>
    <!-- Summary for grades A and B for review quality check adjusted grading. -->
    <string name="review_quality_check_grade_a_b_description">Recensiuns fidablas</string>
    <!-- Summary for grade C for review quality check adjusted grading. -->
    <string name="review_quality_check_grade_c_description">Maschaida da recensiuns fidablas e dubiusas</string>
    <!-- Summary for grades D and F for review quality check adjusted grading. -->
    <string name="review_quality_check_grade_d_f_description">Recensiuns dubiusas</string>
    <!-- Text for title presenting the reliability of a product's reviews. -->
    <string name="review_quality_check_grade_title">Quant fidablas èn questas recensiuns?</string>
    <!-- Title for when the rating has been updated by the review checker -->
    <string name="review_quality_check_adjusted_rating_title">Valitaziun rectifitgada</string>
    <!-- Description for a product's adjusted star rating. The text presents that the product's reviews which were evaluated as unreliable were removed from the adjusted rating. -->
    <string name="review_quality_check_adjusted_rating_description">Allontanà recensiuns dubiusas</string>
    <!-- Title for list of highlights from a product's review emphasizing a product's important traits. -->
    <string name="review_quality_check_highlights_title">Highlights da las ultimas recensiuns</string>
    <!-- Title for section explaining how we analyze the reliability of a product's reviews. -->
    <string name="review_quality_check_explanation_title">Co nus determinain la qualitad da las recensiuns</string>
    <!-- Paragraph explaining how we analyze the reliability of a product's reviews. First parameter is the Fakespot product name. In the phrase "Fakespot by Mozilla", "by" can be localized. Does not need to stay by. -->
    <string name="review_quality_check_explanation_body_reliability">Nus utilisain tecnologia dad intelligenza artifiziala da %s da Mozilla per analisar quant fidablas che las recensiuns da products èn. Quai gida dentant mo a giuditgar la qualitad da las recensiuns, betg la qualitad dals products.</string>
    <!-- Paragraph explaining the grading system we use to classify the reliability of a product's reviews. -->
    <string name="review_quality_check_info_review_grade_header"><![CDATA[Nus attribuin a mintga recensiun dad in product ina <b>nota en letras</b> dad A enfin F.]]></string>
    <!-- Description explaining grades A and B for review quality check adjusted grading. -->
    <string name="review_quality_check_info_grade_info_AB">Recensiuns fidablas. Nus cartain che las recensiuns èn cun auta probabilitad da dretgs clients che han scrit recensiuns onestas independentas.</string>
    <!-- Description explaining grades A and B for review quality check adjusted grading. -->
    <string name="review_quality_check_info_grade_info_AB_2" moz:RemovedIn="120" tools:ignore="UnusedResources">Nus cartain che las recensiuns èn fidablas.</string>
    <!-- Description explaining grade C for review quality check adjusted grading. -->
    <string name="review_quality_check_info_grade_info_C">Nus cartain ch\'i sa tracta dad ina maschaida da recensiuns fidablas e dubiusas.</string>
    <!-- Description explaining grades D and F for review quality check adjusted grading. -->
    <string name="review_quality_check_info_grade_info_DF">Revistas dubiusas. Nus cartain che las recensiuns èn probablamain sfalsifitgadas u da recensents partischants.</string>
    <!-- Description explaining grades D and F for review quality check adjusted grading. -->
    <string name="review_quality_check_info_grade_info_DF_2" moz:RemovedIn="120" tools:ignore="UnusedResources">Nus cartain che las recensiuns n\'èn betg fidablas.</string>
    <!-- Paragraph explaining how a product's adjusted grading is calculated. -->
    <string name="review_quality_check_explanation_body_adjusted_grading"><![CDATA[La <b>valitaziun rectifitgada</b> sa basa mo sin recensiuns da las qualas nus cartain ch\'ellas sajan fidablas.]]></string>
    <!-- Paragraph explaining product review highlights. First parameter is the name of the retailer (e.g. Amazon). -->
    <string name="review_quality_check_explanation_body_highlights"><![CDATA[Ils elements <b>accentuads</b> derivan da las recensiun sin %s dals ultims 80 dis che nus tegnain per fidablas.]]></string>
    <!-- Text for learn more caption presenting a link with information about review quality. First parameter is for clickable text defined in review_quality_check_info_learn_more_link. -->
    <string name="review_quality_check_info_learn_more">Ulteriuras infurmaziuns davart %s.</string>
    <!-- Clickable text that links to review quality check SuMo page. First parameter is the Fakespot product name. In the phrase "Fakespot by Mozilla", "by" can be localized. Does not need to stay by. -->
    <string name="review_quality_check_info_learn_more_link" moz:RemovedIn="121" tools:ignore="UnusedResources">co %s da Mozilla determinescha la qualitad da las recensiuns</string>
    <!-- Clickable text that links to review quality check SuMo page. First parameter is the Fakespot product name. -->
    <string name="review_quality_check_info_learn_more_link_2">co %s determinescha la qualitad da las recensiuns</string>
    <!-- Text for title of settings section. -->
    <string name="review_quality_check_settings_title">Parameters</string>
    <!-- Text for label for switch preference to show recommended products from review quality check settings section. -->
    <string name="review_quality_check_settings_recommended_products">Mussar reclamas en la verificaziun da recensiuns</string>
    <!-- Description for switch preference to show recommended products from review quality check settings section. First parameter is for clickable text defined in review_quality_check_settings_recommended_products_learn_more.-->
    <string name="review_quality_check_settings_recommended_products_description" moz:RemovedIn="120" tools:ignore="UnusedResources">I vegnan mussadas reclamas occasiunalas per products relevants. Tut las reclamas ston resguardar noss standards da qualitad per recensiuns. %s</string>
    <!-- Description for switch preference to show recommended products from review quality check settings section. First parameter is for clickable text defined in review_quality_check_settings_recommended_products_learn_more.-->
    <string name="review_quality_check_settings_recommended_products_description_2" tools:ignore="UnusedResources">I vegnan mussadas reclamas occasiunalas per products relevants. Nus faschain mo reclama per products cun recensiuns fidablas. %s</string>
    <!-- Clickable text that links to review quality check recommended products support article. -->
    <string name="review_quality_check_settings_recommended_products_learn_more" tools:ignore="UnusedResources">Ulteriuras infurmaziuns</string>
    <!-- Text for turning sidebar off button from review quality check settings section. -->
    <string name="review_quality_check_settings_turn_off">Deactivar la verificaziun da recensiuns</string>
    <!-- Text for title of recommended product section. This is displayed above a product image, suggested as an alternative to the product reviewed. -->
    <string name="review_quality_check_ad_title" tools:ignore="UnusedResources">Dapli pussaivladads</string>
    <!-- Caption for recommended product section indicating this is an ad by Fakespot. First parameter is the Fakespot product name. -->
    <string name="review_quality_check_ad_caption" tools:ignore="UnusedResources">Reclama da %s</string>
    <!-- Caption for review quality check panel. First parameter is for clickable text defined in review_quality_check_powered_by_link. -->
    <string name="review_quality_check_powered_by" tools:ignore="UnusedResources" moz:RemovedIn="119">Il verificatur da recensiuns funcziuna grazia a %s.</string>
    <!-- Caption for review quality check panel. First parameter is for clickable text defined in review_quality_check_powered_by_link. -->
    <string name="review_quality_check_powered_by_2">Il verificatur da recensiuns funcziuna grazia a %s</string>
    <!-- Clickable text that links to Fakespot.com. First parameter is the Fakespot product name. In the phrase "Fakespot by Mozilla", "by" can be localized. Does not need to stay by. -->
    <string name="review_quality_check_powered_by_link" tools:ignore="UnusedResources">%s da Mozilla</string>
    <!-- Text for title of warning card informing the user that the current analysis is outdated. -->
    <string name="review_quality_check_outdated_analysis_warning_title" tools:ignore="UnusedResources">Novas infurmaziuns da consultar</string>
    <!-- Text for button from warning card informing the user that the current analysis is outdated. Clicking this should trigger the product's re-analysis. -->
    <string name="review_quality_check_outdated_analysis_warning_action" tools:ignore="UnusedResources">Controllar ussa</string>
    <!-- Title for warning card informing the user that the current product does not have enough reviews for a review analysis. -->
    <string name="review_quality_check_no_reviews_warning_title">Anc betg avunda recensiuns</string>
    <!-- Text for body of warning card informing the user that the current product does not have enough reviews for a review analysis. -->
    <string name="review_quality_check_no_reviews_warning_body">Uschespert che quest product ha dapli recensiuns, vegnin nus a pudair controllar lur qualitad.</string>
    <!-- Title for warning card informing the user that the current product is currently not available. -->
    <string name="review_quality_check_product_availability_warning_title" tools:ignore="UnusedResources">Il product n\'è betg disponibel</string>
    <!-- Text for the body of warning card informing the user that the current product is currently not available. -->
    <string name="review_quality_check_product_availability_warning_body" tools:ignore="UnusedResources">Sche ti vesas che quest product è puspè disponibel, annunzia quai e nus vegnin a lavurar per controllar las recensiuns.</string>
    <!-- Clickable text for warning card informing the user that the current product is currently not available. Clicking this should inform the server that the product is available. -->
    <string name="review_quality_check_product_availability_warning_action" moz:RemovedIn="120" tools:ignore="UnusedResources">Rapportar che quest product è puspè disponibel</string>
    <!-- Clickable text for warning card informing the user that the current product is currently not available. Clicking this should inform the server that the product is available. -->
    <string name="review_quality_check_product_availability_warning_action_2" tools:ignore="UnusedResources">Annunziar ch\'il product è disponibel</string>
    <!-- Title for warning card informing the user that the current product's re-analysis is still processing. -->
    <string name="review_quality_check_reanalysis_in_progress_warning_title">Controllar la qualitad da las recensiuns</string>
    <!-- Title for warning card informing the user that the current product's analysis is still processing. -->
    <string name="review_quality_check_analysis_in_progress_warning_title">Controllar la qualitad da las recensiuns</string>
    <!-- Text for body of warning card informing the user that the current product's analysis is still processing. -->
    <string name="review_quality_check_analysis_in_progress_warning_body">Quai po cuzzar var 60 secundas.</string>
    <!-- Title for info card displayed after the user reports a product is back in stock. -->
    <string name="review_quality_check_analysis_requested_info_title" tools:ignore="UnusedResources">Grazia per rapportar!</string>
    <!-- Text for body of info card displayed after the user reports a product is back in stock. -->
    <string name="review_quality_check_analysis_requested_info_body" tools:ignore="UnusedResources">Nus stuessan avair infurmaziuns davart las recensiuns da quest product entaifer las proximas 24 uras. Controllescha pli tard anc ina giada.</string>
    <!-- Title for info card displayed when the user review checker while on a product that Fakespot does not analyze (e.g. gift cards, music). -->
    <string name="review_quality_check_not_analyzable_info_title">Nus na pudain betg controllar questas recensiuns</string>
    <!-- Text for body of info card displayed when the user review checker while on a product that Fakespot does not analyze (e.g. gift cards, music). -->
    <string name="review_quality_check_not_analyzable_info_body">Deplorablamain na pudain nus betg controllar la qualitad da las recensiuns da tscherts tips da products. Per exempel cartas da regal e videostreaming, musica e gieus.</string>
    <!-- Title for info card displayed when another user reported the displayed product is back in stock. -->
    <string name="review_quality_check_analysis_requested_other_user_info_title" tools:ignore="UnusedResources">Proximamain datti ulteriuras infurmaziuns</string>
    <!-- Text for body of info card displayed when another user reported the displayed product is back in stock. -->
    <string name="review_quality_check_analysis_requested_other_user_info_body" tools:ignore="UnusedResources">Nus quintain dad avair infurmaziuns davart las recensiuns da quest product entaifer las proximas 24 uras. Controllescha pli tard anc ina giada.</string>
    <!-- Title for info card displayed to the user when analysis finished updating. -->
    <string name="review_quality_check_analysis_updated_confirmation_title" tools:ignore="UnusedResources">L\'analisa è actuala</string>
    <!-- Text for the action button from info card displayed to the user when analysis finished updating. -->
    <string name="review_quality_check_analysis_updated_confirmation_action" tools:ignore="UnusedResources">Jau hai chapì</string>
    <!-- Title for error card displayed to the user when an error occurred. -->
    <string name="review_quality_check_generic_error_title">Naginas infurmaziuns disponiblas actualmain</string>
    <!-- Text for body of error card displayed to the user when an error occurred. -->
    <string name="review_quality_check_generic_error_body">Nus lavurain per schliar quest problem. Dà svelt puspè in tgit.</string>
    <!-- Title for error card displayed to the user when the device is disconnected from the network. -->
    <string name="review_quality_check_no_connection_title">Nagina connexiun cun l\'internet</string>
    <!-- Text for body of error card displayed to the user when the device is disconnected from the network. -->
    <string name="review_quality_check_no_connection_body">Controllescha tia connexiun cun la rait ed emprova lura da rechargiar la pagina.</string>
    <!-- Title for card displayed to the user for products whose reviews were not analyzed yet. -->
    <string name="review_quality_check_no_analysis_title">Anc naginas infurmaziuns davart questas recensiuns</string>
    <!-- Text for the body of card displayed to the user for products whose reviews were not analyzed yet. -->
    <string name="review_quality_check_no_analysis_body">Per vegnir a savair sche las recensiuns da quest product èn fidablas, controllescha la qualitad da las recensiuns. Quai cuzza mo var 60 secundas.</string>
    <!-- Text for button from body of card displayed to the user for products whose reviews were not analyzed yet. Clicking this should trigger a product analysis. -->
    <string name="review_quality_check_no_analysis_link">Controllar la qualitad da las recensiuns</string>
    <!-- Headline for review quality check contextual onboarding card. -->
    <string name="review_quality_check_contextual_onboarding_title">Emprova noss guid fidà per recensiuns da products</string>
    <!-- Description for review quality check contextual onboarding card. The first and last two parameters are for retailer names (e.g. Amazon, Walmart). The second parameter is for the name of the application (e.g. Firefox). -->
    <string name="review_quality_check_contextual_onboarding_description">Ve a savair quant fidablas che recensiuns da products èn sin %1$s avant che ti als cumpras. Il verificatur da recensiuns, ina funcziun experimentala da %2$s, è integrada directamain en il navigatur. Quai funcziuna cun %3$s ed era cun %4$s.</string>
    <!-- Paragraph presenting review quality check feature. First parameter is the Fakespot product name. Second parameter is for clickable text defined in review_quality_check_contextual_onboarding_learn_more_link. In the phrase "Fakespot by Mozilla", "by" can be localized. Does not need to stay by. -->
    <string name="review_quality_check_contextual_onboarding_learn_more">Nus duvrain il potenzial da %1$s da Mozilla per ta gidar ad evitar recensiuns nunautenticas e tendenziusas. Noss model dad intelligenza artifiziala vegn meglierà permanentamain per ta proteger durant che ti fas cumpras. %2$s</string>
    <!-- Clickable text from the contextual onboarding card that links to review quality check support article. -->
    <string name="review_quality_check_contextual_onboarding_learn_more_link">Ulteriuras infurmaziuns</string>
    <!-- Caption text to be displayed in review quality check contextual onboarding card above the opt-in button. First parameter is the Fakespot product name. Following parameters are for clickable texts defined in review_quality_check_contextual_onboarding_privacy_policy and review_quality_check_contextual_onboarding_terms_use. In the phrase "Fakespot by Mozilla", "by" can be localized. Does not need to stay by. -->
    <string name="review_quality_check_contextual_onboarding_caption" moz:RemovedIn="121" tools:ignore="UnusedResources">Cun tscherner «Gea, empruvar» acceptas ti las %2$s e las %3$s da %1$s da Mozilla.</string>
    <!-- Caption text to be displayed in review quality check contextual onboarding card above the opt-in button. Parameter is the Fakespot product name. After the colon, what appears are two links, each on their own line. The first link is to a Privacy policy (review_quality_check_contextual_onboarding_privacy_policy_2). The second link is to Terms of use (review_quality_check_contextual_onboarding_terms_use_2). -->
    <string name="review_quality_check_contextual_onboarding_caption_2">Cun tscherner «Gea, empruvar», acceptas ti ils suandants puncts da %1$s:</string>
    <!-- Clickable text from the review quality check contextual onboarding card that links to Fakespot privacy policy. -->
    <string name="review_quality_check_contextual_onboarding_privacy_policy" moz:RemovedIn="121" tools:ignore="UnusedResources">directivas per la protecziun da datas</string>
    <!-- Clickable text from the review quality check contextual onboarding card that links to Fakespot privacy policy. -->
    <string name="review_quality_check_contextual_onboarding_privacy_policy_2">Directivas per la protecziun da datas</string>
    <!-- Clickable text from the review quality check contextual onboarding card that links to Fakespot terms of use. -->
    <string name="review_quality_check_contextual_onboarding_terms_use" moz:RemovedIn="121" tools:ignore="UnusedResources">cundiziuns d\'utilisaziun</string>
    <!-- Clickable text from the review quality check contextual onboarding card that links to Fakespot terms of use. -->
    <string name="review_quality_check_contextual_onboarding_terms_use_2">Cundiziuns d\'utilisaziun</string>
    <!-- Text for opt-in button from the review quality check contextual onboarding card. -->
    <string name="review_quality_check_contextual_onboarding_primary_button_text">Gea, empruvar</string>
    <!-- Text for opt-out button from the review quality check contextual onboarding card. -->
    <string name="review_quality_check_contextual_onboarding_secondary_button_text">Betg ussa</string>
    <!-- Text for the first CFR presenting the review quality check feature. -->
    <string name="review_quality_check_first_cfr_message">Ve a savair sche ti pos ta fidar da las recensiuns da quest product – avant che ti al cumpras.</string>
    <!-- Text displayed in the first CFR presenting the review quality check feature that opens the review checker when clicked. -->
    <string name="review_quality_check_first_cfr_action" tools:ignore="UnusedResources">Emprova il verificatur da recensiuns</string>
    <!-- Text for the second CFR presenting the review quality check feature. -->
    <string name="review_quality_check_second_cfr_message">Èn questas recensiuns fidablas? Controllescha ussa per vesair ina valitaziun rectifitgada.</string>
    <!-- Text displayed in the second CFR presenting the review quality check feature that opens the review checker when clicked. -->
    <string name="review_quality_check_second_cfr_action" tools:ignore="UnusedResources">Avrir il verificatur da recensiuns</string>
    <!-- Flag showing that the review quality check feature is work in progress. -->
    <string name="review_quality_check_beta_flag">Beta</string>
    <!-- Content description (not visible, for screen readers etc.) for opening browser menu button to open review quality check bottom sheet. -->
    <string name="review_quality_check_open_handle_content_description">Avrir la verificaziun da recensiuns</string>
    <!-- Content description (not visible, for screen readers etc.) for closing browser menu button to open review quality check bottom sheet. -->
    <string name="review_quality_check_close_handle_content_description">Serrar la verificaziun da recensiuns</string>
    <!-- Content description (not visible, for screen readers etc.) for review quality check star rating. First parameter is the number of stars (1-5) representing the rating. -->
    <string name="review_quality_check_star_rating_content_description">%1$s da 5 stailas</string>
    <!-- Text for minimize button from highlights card. When clicked the highlights card should reduce its size. -->
    <string name="review_quality_check_highlights_show_less">Mussar damain</string>
    <!-- Text for maximize button from highlights card. When clicked the highlights card should expand to its full size. -->
    <string name="review_quality_check_highlights_show_more">Mussar dapli</string>
    <!-- Text for highlights card quality category header. Reviews shown under this header should refer the product's quality. -->
    <string name="review_quality_check_highlights_type_quality">Qualitad</string>
    <!-- Text for highlights card price category header. Reviews shown under this header should refer the product's price. -->
    <string name="review_quality_check_highlights_type_price">Pretsch</string>
    <!-- Text for highlights card shipping category header. Reviews shown under this header should refer the product's shipping. -->
    <string name="review_quality_check_highlights_type_shipping">Spediziun</string>
    <!-- Text for highlights card packaging and appearance category header. Reviews shown under this header should refer the product's packaging and appearance. -->
    <string name="review_quality_check_highlights_type_packaging_appearance">Emballadi ed apparientscha</string>
    <!-- Text for highlights card competitiveness category header. Reviews shown under this header should refer the product's competitiveness. -->
    <string name="review_quality_check_highlights_type_competitiveness">Cumpetitivitad</string>

    <!-- Accessibility services actions labels. These will be appended to accessibility actions like "Double tap to.." but not by or applications but by services like Talkback. -->
    <!-- Action label for elements that can be collapsed if interacting with them. Talkback will append this to say "Double tap to collapse". -->
    <string name="a11y_action_label_collapse">reducir</string>
    <!-- Current state for elements that can be collapsed if interacting with them. Talkback will dictate this after a state change. -->
    <string name="a11y_state_label_collapsed">reducì</string>
    <!-- Action label for elements that can be expanded if interacting with them. Talkback will append this to say "Double tap to expand". -->
    <string name="a11y_action_label_expand">extender</string>
    <!-- Current state for elements that can be expanded if interacting with them. Talkback will dictate this after a state change. -->
    <string name="a11y_state_label_expanded">expandì</string>
    <!-- Action label for links to a website containing documentation about a wallpaper collection. Talkback will append this to say "Double tap to open link to learn more about this collection". -->
    <string name="a11y_action_label_wallpaper_collection_learn_more">avrir la colliaziun per vegnir a savair dapli davart questa collecziun</string>
    <!-- Action label for links that point to an article. Talkback will append this to say "Double tap to read the article". -->
    <string name="a11y_action_label_read_article">leger l\'artitgel</string>
    <!-- Action label for links to the Firefox Pocket website. Talkback will append this to say "Double tap to open link to learn more". -->
    <string name="a11y_action_label_pocket_learn_more">avrir la colliaziun per vegnir a savair dapli</string>
</resources><|MERGE_RESOLUTION|>--- conflicted
+++ resolved
@@ -327,13 +327,9 @@
     <!-- Juno first user onboarding flow experiment, strings are marked unused as they are only referenced by Nimbus experiments. -->
     <!-- Title for set firefox as default browser screen used by Nimbus experiments. Nimbus experiments do not support string placeholders.
         Note: The word "Firefox" should NOT be translated -->
-<<<<<<< HEAD
-    <string name="juno_onboarding_default_browser_title_nimbus" tools:ignore="UnusedResources">Fa da Firefox tes navigatur preferì</string>
-=======
     <string name="juno_onboarding_default_browser_title_nimbus" moz:removedIn="120" tools:ignore="UnusedResources">Fa da Firefox tes navigatur preferì</string>
     <!-- Title for set firefox as default browser screen used by Nimbus experiments. -->
     <string name="juno_onboarding_default_browser_title_nimbus_2">Nus ta protegin cun plaschair</string>
->>>>>>> eeb875b8
     <!-- Description for set firefox as default browser screen used by Nimbus experiments. Nimbus experiments do not support string placeholders.
         Note: The word "Firefox" should NOT be translated -->
     <string name="juno_onboarding_default_browser_description_nimbus" moz:removedIn="120" tools:ignore="UnusedResources">Firefox dat la prioritad a las persunas, betg al profit e defenda tia sfera privata cun bloccar fastizaders interpaginals.\n\nUlteriuras infurmaziuns èn da chattar en nossas infurmaziuns davart la protecziun da datas.</string>
@@ -362,9 +358,6 @@
     <string name="juno_onboarding_sign_in_negative_button" tools:ignore="UnusedResources">Betg ussa</string>
     <!-- Title for enable notification permission screen used by Nimbus experiments. Nimbus experiments do not support string placeholders.
         Note: The word "Firefox" should NOT be translated -->
-<<<<<<< HEAD
-    <string name="juno_onboarding_enable_notifications_title_nimbus" tools:ignore="UnusedResources">Communicaziuns ta gidan da far dapli cun Firefox</string>
-=======
     <string name="juno_onboarding_enable_notifications_title_nimbus" moz:removedIn="120" tools:ignore="UnusedResources">Communicaziuns ta gidan da far dapli cun Firefox</string>
     <!-- Title for enable notification permission screen used by Nimbus experiments. Nimbus experiments do not support string placeholders.
         Note: The word "Firefox" should NOT be translated -->
@@ -372,7 +365,6 @@
     <!-- Description for enable notification permission screen used by Nimbus experiments. Nimbus experiments do not support string placeholders.
        Note: The word "Firefox" should NOT be translated -->
     <string name="juno_onboarding_enable_notifications_description_nimbus" moz:removedIn="120" tools:ignore="UnusedResources">Trametta tabs dad in apparat a l\'auter, administrescha telechargiadas e ve a savair co profitar il meglier pussaivel da Firefox.</string>
->>>>>>> eeb875b8
     <!-- Description for enable notification permission screen used by Nimbus experiments. Nimbus experiments do not support string placeholders.
        Note: The word "Firefox" should NOT be translated -->
     <string name="juno_onboarding_enable_notifications_description_nimbus_2">Trametta tabs a moda segira dad in da tes apparats a tschel e scuvra autras funcziuns per la protecziun da datas da Firefox.</string>
