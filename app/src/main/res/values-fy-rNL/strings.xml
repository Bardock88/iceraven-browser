<?xml version="1.0" encoding="utf-8"?>
<resources xmlns:tools="http://schemas.android.com/tools" xmlns:moz="http://mozac.org/tools">
    <!-- App name for private browsing mode. The first parameter is the name of the app defined in app_name (for example: Fenix)-->
    <string name="app_name_private_5">Privee %s</string>
    <!-- App name for private browsing mode. The first parameter is the name of the app defined in app_name (for example: Fenix)-->
    <string name="app_name_private_4">%s (Privee)</string>

    <!-- Home Fragment -->
    <!-- Content description (not visible, for screen readers etc.): "Three dot" menu button. -->
    <string name="content_description_menu">Mear opsjes</string>
    <!-- Content description (not visible, for screen readers etc.): "Private Browsing" menu button. -->
    <string name="content_description_private_browsing_button">Priveenavigaasje ynskeakelje</string>
    <!-- Content description (not visible, for screen readers etc.): "Private Browsing" menu button. -->
    <string name="content_description_disable_private_browsing_button">Priveenavigaasje útskeakelje</string>
    <!-- Placeholder text shown in the search bar before a user enters text for the default engine -->
    <string name="search_hint">Fier sykterm of adres yn</string>
    <!-- Placeholder text shown in the search bar before a user enters text for a general engine -->
    <string name="search_hint_general_engine">Sykje op it web</string>
    <!-- Placeholder text shown in search bar when using history search -->
    <string name="history_search_hint">Skiednis trochsykje</string>
    <!-- Placeholder text shown in search bar when using bookmarks search -->
    <string name="bookmark_search_hint">Blêdwizers trochsykje</string>
    <!-- Placeholder text shown in search bar when using tabs search -->
    <string name="tab_search_hint">Ljepblêden trochsykje</string>
    <!-- Placeholder text shown in the search bar when using application search engines -->
    <string name="application_search_hint">Fier syktermen yn</string>
    <!-- No Open Tabs Message Description -->
    <string name="no_open_tabs_description">Jo iepene ljepblêden wurde hjir werjûn.</string>

    <!-- No Private Tabs Message Description -->
    <string name="no_private_tabs_description">Jo priveeljepblêden wurde hjir werjûn.</string>

    <!-- Tab tray multi select title in app bar. The first parameter is the number of tabs selected -->
    <string name="tab_tray_multi_select_title">%1$d selektearre</string>
    <!-- Label of button in create collection dialog for creating a new collection  -->
    <string name="tab_tray_add_new_collection">Nije kolleksje tafoegje</string>
    <!-- Label of editable text in create collection dialog for naming a new collection  -->
    <string name="tab_tray_add_new_collection_name">Namme</string>
    <!-- Label of button in save to collection dialog for selecting a current collection  -->
    <string name="tab_tray_select_collection">Kolleksje selektearje</string>
    <!-- Content description for close button while in multiselect mode in tab tray -->
    <string name="tab_tray_close_multiselect_content_description">Multiseleksjemodus ferlitte</string>
    <!-- Content description for save to collection button while in multiselect mode in tab tray -->
    <string name="tab_tray_collection_button_multiselect_content_description">Selektearre ljepblêden yn kolleksje bewarje</string>
    <!-- Content description on checkmark while tab is selected in multiselect mode in tab tray -->
    <string name="tab_tray_multiselect_selected_content_description">Selektearre</string>

    <!-- Home - Recently saved bookmarks -->
    <!-- Title for the home screen section with recently saved bookmarks. -->
    <string name="recently_saved_title">Koartlyn bewarre</string>
    <!-- Content description for the button which navigates the user to show all of their saved bookmarks. -->
    <string name="recently_saved_show_all_content_description_2">Alle bewarre blêdwizers toane</string>

    <!-- Text for the menu button to remove a recently saved bookmark from the user's home screen -->
    <string name="recently_saved_menu_item_remove">Fuortsmite</string>

    <!-- About content. The first parameter is the name of the application. (For example: Fenix) -->
    <string name="about_content">%1$s is makke troch Mozilla.</string>

    <!-- Private Browsing -->
    <!-- Explanation for private browsing displayed to users on home view when they first enable private mode
        The first parameter is the name of the app defined in app_name (for example: Fenix) -->
    <string name="private_browsing_placeholder_description_2">%1$s wisket jo syk- en browserskiednis sa gau as jo de tapassing ôfslute of alle priveeljepblêden slute. Hoewol dit jo net anonym makket foar websites of jo ynternetprovider, makket dit it makliker om wat jo online dogge privee te hâlden tsjinoer oaren dy’t dit apparaat brûke.</string>
    <string name="private_browsing_common_myths">

       Faaks hearde myten oer priveenavigaasje

    </string>

    <!-- Private mode shortcut "contextual feature recommendation" (CFR) -->
    <!-- Text for the Private mode shortcut CFR message for adding a private mode shortcut to open private tabs from the Home screen -->
    <string name="private_mode_cfr_message_2">Start jo folgjende priveeljepblêd mei ien tik.</string>
    <!-- Text for the positive button to accept adding a Private Browsing shortcut to the Home screen -->
    <string name="private_mode_cfr_pos_button_text">Tafoegje oan startskerm</string>
    <!-- Text for the negative button to decline adding a Private Browsing shortcut to the Home screen -->
    <string name="cfr_neg_button_text">Nee, tankewol</string>

    <!-- Open in App "contextual feature recommendation" (CFR) -->
    <!-- Text for the info message. The first parameter is the name of the application.-->
    <string name="open_in_app_cfr_info_message_2">Jo kinne %1$s ynstelle om keppelingen automatysk yn apps te iepenjen.</string>
    <!-- Text for the positive action button -->
    <string name="open_in_app_cfr_positive_button_text">Nei ynstellingen</string>
    <!-- Text for the negative action button -->
    <string name="open_in_app_cfr_negative_button_text">Slute</string>

    <!-- Total cookie protection "contextual feature recommendation" (CFR) -->
    <!-- Text for the message displayed in the contextual feature recommendation popup promoting the total cookie protection feature. -->
    <string name="tcp_cfr_message">Us meast krêftige privacyfunksje oant no ta isolearret cross-sitetrackers.</string>
    <!-- Text displayed that links to website containing documentation about the "Total cookie protection" feature. -->
    <string name="tcp_cfr_learn_more">Mear ynfo oer Totale cookiebeskerming</string>

    <!-- Text for the info dialog when camera permissions have been denied but user tries to access a camera feature. -->
    <string name="camera_permissions_needed_message">Kameratagong fereaske. Gean nei jo Android-ynstellingen, tik op machtigingen en tik op toestaan.</string>
    <!-- Text for the positive action button to go to Android Settings to grant permissions. -->
    <string name="camera_permissions_needed_positive_button_text">Nei ynstellingen</string>
    <!-- Text for the negative action button to dismiss the dialog. -->
    <string name="camera_permissions_needed_negative_button_text">Slute</string>

    <!-- Text for the banner message to tell users about our auto close feature. -->
    <string name="tab_tray_close_tabs_banner_message">Stel iepen ljepblêden yn om automatysk te sluten as se net yn de ôfrûne dei, wike of moanne besjoen binne.</string>
    <!-- Text for the positive action button to go to Settings for auto close tabs. -->
    <string name="tab_tray_close_tabs_banner_positive_button_text">Byldopsjes</string>
    <!-- Text for the negative action button to dismiss the Close Tabs Banner. -->
    <string name="tab_tray_close_tabs_banner_negative_button_text">Slute</string>

    <!-- Text for the banner message to tell users about our inactive tabs feature. -->
    <string name="tab_tray_inactive_onboarding_message">Ljepblêden dy’t jo twa wiken net besjoen hawwe, wurde hjirhinne ferpleatst.</string>
    <!-- Text for the action link to go to Settings for inactive tabs. -->
    <string name="tab_tray_inactive_onboarding_button_text">Utskeakelje yn ynstellingen</string>

    <!-- Text for title for the auto-close dialog of the inactive tabs. -->
    <string name="tab_tray_inactive_auto_close_title">Automatysk slute nei in moanne?</string>
    <!-- Text for the body for the auto-close dialog of the inactive tabs.
        The first parameter is the name of the application.-->
    <string name="tab_tray_inactive_auto_close_body_2">%1$s kin ljepblêden dy\'t jo de ôfrûne moanne net besjoen hawwe slute.</string>
    <!-- Content description for close button in the auto-close dialog of the inactive tabs. -->
    <string name="tab_tray_inactive_auto_close_button_content_description">Slute</string>

    <!-- Text for turn on auto close tabs button in the auto-close dialog of the inactive tabs. -->
    <string name="tab_tray_inactive_turn_on_auto_close_button_2">Automatysk slute ynskeakelje</string>


    <!-- Home screen icons - Long press shortcuts -->
    <!-- Shortcut action to open new tab -->
    <string name="home_screen_shortcut_open_new_tab_2">Nij ljepblêd</string>
    <!-- Shortcut action to open new private tab -->
    <string name="home_screen_shortcut_open_new_private_tab_2">Nij priveeljepblêd</string>

    <!-- Shortcut action to open Passwords screens -->
    <string name="home_screen_shortcut_open_password_screen">Wachtwurdfluchkeppeling</string>

    <!-- Recent Tabs -->
    <!-- Header text for jumping back into the recent tab in the home screen -->
    <string name="recent_tabs_header">Tebekspringe</string>
    <!-- Button text for showing all the tabs in the tabs tray -->
    <string name="recent_tabs_show_all">Alles toane</string>

    <!-- Content description for the button which navigates the user to show all recent tabs in the tabs tray. -->
    <string name="recent_tabs_show_all_content_description_2">Knop Alle resinte ljepblêden toane</string>

    <!-- Text for button in synced tab card that opens synced tabs tray -->
    <string name="recent_tabs_see_all_synced_tabs_button_text">Alle syngronisearre ljepblêden besjen</string>
    <!-- Accessibility description for device icon used for recent synced tab -->
    <string name="recent_tabs_synced_device_icon_content_description">Syngronisearre apparaat</string>
    <!-- Text for the dropdown menu to remove a recent synced tab from the homescreen -->
    <string name="recent_synced_tab_menu_item_remove">Fuortsmite</string>
    <!-- Text for the menu button to remove a grouped highlight from the user's browsing history
         in the Recently visited section -->
    <string name="recent_tab_menu_item_remove">Fuortsmite</string>

    <!-- History Metadata -->
    <!-- Header text for a section on the home screen that displays grouped highlights from the
         user's browsing history, such as topics they have researched or explored on the web -->
    <string name="history_metadata_header_2">Koartlyn besocht</string>
    <!-- Text for the menu button to remove a grouped highlight from the user's browsing history
         in the Recently visited section -->
    <string name="recently_visited_menu_item_remove">Fuortsmite</string>

    <!-- Content description for the button which navigates the user to show all of their history. -->
    <string name="past_explorations_show_all_content_description_2">Alle eardere sykopdrachten toane</string>

    <!-- Browser Fragment -->
    <!-- Content description (not visible, for screen readers etc.): Navigate backward (browsing history) -->
    <string name="browser_menu_back">Tebek</string>
    <!-- Content description (not visible, for screen readers etc.): Navigate forward (browsing history) -->
    <string name="browser_menu_forward">Foarút</string>
    <!-- Content description (not visible, for screen readers etc.): Refresh current website -->
    <string name="browser_menu_refresh">Fernije</string>
    <!-- Content description (not visible, for screen readers etc.): Stop loading current website -->
    <string name="browser_menu_stop">Stopje</string>
    <!-- Browser menu button that opens the addon manager -->
    <string name="browser_menu_add_ons">Add-ons</string>
    <!-- Browser menu button that opens account settings -->
    <string name="browser_menu_account_settings">Accountynformaasje</string>
    <!-- Text displayed when there are no add-ons to be shown -->
    <string name="no_add_ons">Gjin add-ons hjir</string>
    <!-- Browser menu button that sends a user to help articles -->
    <string name="browser_menu_help">Help</string>
    <!-- Browser menu button that sends a to a the what's new article -->
    <string name="browser_menu_whats_new">Wat is der nij</string>
    <!-- Browser menu button that opens the settings menu -->
    <string name="browser_menu_settings">Ynstellingen</string>
    <!-- Browser menu button that opens a user's library -->
    <string name="browser_menu_library">Biblioteek</string>
    <!-- Browser menu toggle that requests a desktop site -->
    <string name="browser_menu_desktop_site">Desktopwebsite</string>

    <!-- Browser menu toggle that adds a shortcut to the site on the device home screen. -->
    <string name="browser_menu_add_to_homescreen">Tafoegje oan startskerm</string>
    <!-- Browser menu toggle that installs a Progressive Web App shortcut to the site on the device home screen. -->
    <string name="browser_menu_install_on_homescreen">Ynstallearje</string>
    <!-- Content description (not visible, for screen readers etc.) for the Resync tabs button -->
    <string name="resync_button_content_description">Opnij syngronisearje</string>
    <!-- Browser menu button that opens the find in page menu -->
    <string name="browser_menu_find_in_page">Sykje op side</string>
    <!-- Browser menu button that saves the current tab to a collection -->
    <string name="browser_menu_save_to_collection_2">Yn kolleksje bewarje</string>
    <!-- Browser menu button that open a share menu to share the current site -->
    <string name="browser_menu_share">Diele</string>
    <!-- Browser menu button shown in custom tabs that opens the current tab in Fenix
        The first parameter is the name of the app defined in app_name (for example: Fenix) -->
    <string name="browser_menu_open_in_fenix">Iepenje yn %1$s</string>
    <!-- Browser menu text shown in custom tabs to indicate this is a Fenix tab
        The first parameter is the name of the app defined in app_name (for example: Fenix) -->
    <string name="browser_menu_powered_by">MOOGLIK MAKKE TROCH %1$s</string>
    <!-- Browser menu text shown in custom tabs to indicate this is a Fenix tab
        The first parameter is the name of the app defined in app_name (for example: Fenix) -->
    <string name="browser_menu_powered_by2">Mooglik makke troch %1$s</string>
    <!-- Browser menu button to put the current page in reader mode -->
    <string name="browser_menu_read">Lêzerwerjefte</string>
    <!-- Browser menu button content description to close reader mode and return the user to the regular browser -->
    <string name="browser_menu_read_close">Lêzerwerjefte slute</string>
    <!-- Browser menu button to open the current page in an external app -->
    <string name="browser_menu_open_app_link">Iepenje yn app</string>

    <!-- Browser menu button to show reader view appearance controls e.g. the used font type and size -->
    <string name="browser_menu_customize_reader_view">Lêzerwerjefte oanpasse</string>
    <!-- Browser menu label for adding a bookmark -->
    <string name="browser_menu_add">Tafoegje</string>
    <!-- Browser menu label for editing a bookmark -->
    <string name="browser_menu_edit">Bewurkje</string>

    <!-- Button shown on the home page that opens the Customize home settings -->
    <string name="browser_menu_customize_home_1">Startside oanpasse</string>
    <!-- Browser Toolbar -->
    <!-- Content description for the Home screen button on the browser toolbar -->
    <string name="browser_toolbar_home">Startskerm</string>

    <!-- Locale Settings Fragment -->
    <!-- Content description for tick mark on selected language -->
    <string name="a11y_selected_locale_content_description">Selektearre taal</string>
    <!-- Text for default locale item -->
    <string name="default_locale_text">Taal apparaat folgje</string>
    <!-- Placeholder text shown in the search bar before a user enters text -->
    <string name="locale_search_hint">Taal sykje</string>

    <!-- Search Fragment -->
    <!-- Button in the search view that lets a user search by scanning a QR code -->
    <string name="search_scan_button">Scanne</string>
    <!-- Button in the search view that lets a user change their search engine -->
    <string name="search_engine_button">Sykmasine</string>
    <!-- Button in the search view when shortcuts are displayed that takes a user to the search engine settings -->
    <string name="search_shortcuts_engine_settings">Ynstellingen sykmasine</string>
    <!-- Button in the search view that lets a user navigate to the site in their clipboard -->
    <string name="awesomebar_clipboard_title">Keppeling fan klamboerd ôf ynfolje</string>
    <!-- Button in the search suggestions onboarding that allows search suggestions in private sessions -->
    <string name="search_suggestions_onboarding_allow_button">Tastean</string>
    <!-- Button in the search suggestions onboarding that does not allow search suggestions in private sessions -->
    <string name="search_suggestions_onboarding_do_not_allow_button">Net tastean</string>
    <!-- Search suggestion onboarding hint title text -->
    <string name="search_suggestions_onboarding_title">Syksuggestjes tastean yn priveefinsters?</string>
    <!-- Search suggestion onboarding hint description text, first parameter is the name of the app defined in app_name (for example: Fenix)-->
    <string name="search_suggestions_onboarding_text">%1$s sil alles wat jo yn de adresbalke yntype mei jo standert sykmasine diele.</string>

    <!-- Search engine suggestion title text. The first parameter is the name of the suggested engine-->
    <string name="search_engine_suggestions_title">%s trochsykje</string>

    <!-- Search engine suggestion description text -->
    <string name="search_engine_suggestions_description">Streekrjocht fan de adresbalke út sykje</string>

    <!-- Menu option in the search selector menu to open the search settings -->
    <string name="search_settings_menu_item">Sykynstellingen</string>

    <!-- Header text for the search selector menu -->
    <string name="search_header_menu_item_2">Diskear sykje yn:</string>

    <!-- Content description (not visible, for screen readers etc.): Search engine icon. The first parameter is the search engine name (for example: DuckDuckGo). -->
    <string name="search_engine_icon_content_description" tools:ignore="UnusedResources">%s-sykmasine</string>

    <!-- Home onboarding -->
    <!-- Onboarding home screen popup dialog, shown on top of the Jump back in section. -->
    <string name="onboarding_home_screen_jump_back_contextual_hint_2">Kom yn de kunde mei jo personalisearre startside. Resinte ljepblêden, blêdwizers en sykresultaten wurde hjir werjûn.</string>
    <!-- Home onboarding dialog welcome screen title text. -->
    <string name="onboarding_home_welcome_title_2">Wolkom by in mear persoanlike ynternet</string>
    <!-- Home onboarding dialog welcome screen description text. -->
    <string name="onboarding_home_welcome_description">Mear kleuren. Bettere privacy. Deselde ynset foar minsken boppe winst.</string>
    <!-- Home onboarding dialog sign into sync screen title text. -->
    <string name="onboarding_home_sync_title_3">Fan skermen wikselje is makliker as ea</string>
    <!-- Home onboarding dialog sign into sync screen description text. -->
    <string name="onboarding_home_sync_description">Gean fan jo startside ôf fierder wêr’t jo stoppe binne mei ljepblêden fan oare apparaten.</string>
    <!-- Text for the button to continue the onboarding on the home onboarding dialog. -->
    <string name="onboarding_home_get_started_button">Begjinne</string>
    <!-- Text for the button to navigate to the sync sign in screen on the home onboarding dialog. -->
    <string name="onboarding_home_sign_in_button">Oanmelde</string>
    <!-- Text for the button to skip the onboarding on the home onboarding dialog. -->
    <string name="onboarding_home_skip_button">Oerslaan</string>

    <!-- Onboarding home screen sync popup dialog message, shown on top of Recent Synced Tabs in the Jump back in section. -->
    <string name="sync_cfr_message">Jo ljepblêden wurde syngronisearre! Gean fierder wêr’t jo bleaun wiene op jo oare apparaat.</string>

    <!-- Content description (not visible, for screen readers etc.): Close button for the home onboarding dialog -->
    <string name="onboarding_home_content_description_close_button">Slute</string>

    <!-- Notification pre-permission dialog -->
    <!-- Enable notification pre permission dialog title
        The first parameter is the name of the app defined in app_name (for example: Fenix) -->
    <string name="onboarding_home_enable_notifications_title">Meldingen helpe jo mear te dwaan mei %s</string>
    <!-- Enable notification pre permission dialog description with rationale
        The first parameter is the name of the app defined in app_name (for example: Fenix) -->
    <string name="onboarding_home_enable_notifications_description">Syngronisearje jo ljepblêden tusken apparaten, behear downloads, krij tips oer it optimaal benutten fan de privacybeskerming fan %s en mear.</string>
    <!-- Text for the button to request notification permission on the device -->
    <string name="onboarding_home_enable_notifications_positive_button">Trochgean</string>
    <!-- Text for the button to not request notification permission on the device and dismiss the dialog -->
    <string name="onboarding_home_enable_notifications_negative_button">No net</string>

    <!-- Juno first user onboarding flow experiment, strings are marked unused as they are only referenced by Nimbus experiments. -->
    <!-- Title for set firefox as default browser screen.
        The first parameter is the name of the app defined in app_name (for example: Fenix) -->
    <string name="juno_onboarding_default_browser_title" moz:RemovedIn="117" tools:ignore="UnusedResources">Meitsje %s jo ‘gean nei’-browser</string>
    <!-- Title for set firefox as default browser screen used by Nimbus experiments. Nimbus experiments do not support string placeholders.
        Note: The word "Firefox" should NOT be translated -->
    <string name="juno_onboarding_default_browser_title_nimbus" tools:ignore="UnusedResources">Meitsje Firefox jo ‘gean nei’-browser</string>
    <!-- Description for set firefox as default browser screen.
        The first parameter is the Firefox brand name.
        The second parameter is the string with key "juno_onboarding_default_browser_description_link_text". -->
    <string name="juno_onboarding_default_browser_description" moz:RemovedIn="117" tools:ignore="UnusedResources">%1$s pleatst minsken boppe winst en ferdigenet jo privacy troch cross-sitetrackers te blokkearjen.\n\nMear ynfo yn ús %2$s.</string>
    <!-- Description for set firefox as default browser screen used by Nimbus experiments. Nimbus experiments do not support string placeholders.
        Note: The word "Firefox" should NOT be translated -->
    <string name="juno_onboarding_default_browser_description_nimbus" tools:ignore="UnusedResources">Firefox pleatst minsken boppe winst en ferdigenet jo privacy troch cross-sitetrackers te blokkearjen.\n\nMear ynfo yn ús privacyferklearing.</string>
    <!-- Text for the link to the privacy notice webpage for set as firefox default browser screen.
    This is part of the string with the key "juno_onboarding_default_browser_description". -->
    <string name="juno_onboarding_default_browser_description_link_text" tools:ignore="UnusedResources">privacyferklearring</string>
    <!-- Text for the button to set firefox as default browser on the device -->
    <string name="juno_onboarding_default_browser_positive_button" tools:ignore="UnusedResources">As standertbrowser ynstelle</string>
    <!-- Text for the button dismiss the screen and move on with the flow -->
    <string name="juno_onboarding_default_browser_negative_button" tools:ignore="UnusedResources">No net</string>
    <!-- Title for sign in to sync screen. -->
    <string name="juno_onboarding_sign_in_title" tools:ignore="UnusedResources">Ljep fan telefoan nei laptop en werom</string>
    <!-- Description for sign in to sync screen. -->
    <string name="juno_onboarding_sign_in_description" tools:ignore="UnusedResources">Pik ljepblêden en wachtwurden op fan jo oare apparaten om fierder te gean wêr’t jo bleaun wiene.</string>
    <!-- Text for the button to sign in to sync on the device -->
    <string name="juno_onboarding_sign_in_positive_button" tools:ignore="UnusedResources">Oanmelde</string>
    <!-- Text for the button dismiss the screen and move on with the flow -->
    <string name="juno_onboarding_sign_in_negative_button" tools:ignore="UnusedResources">No net</string>
    <!-- Title for enable notification permission screen.
        The first parameter is the name of the app defined in app_name (for example: Fenix) -->
    <string name="juno_onboarding_enable_notifications_title" moz:RemovedIn="117" tools:ignore="UnusedResources">Meldingen helpe jo mear te dwaan mei %s</string>
    <!-- Title for enable notification permission screen used by Nimbus experiments. Nimbus experiments do not support string placeholders.
        Note: The word "Firefox" should NOT be translated -->
    <string name="juno_onboarding_enable_notifications_title_nimbus" tools:ignore="UnusedResources">Meldingen helpe jo mear te dwaan mei Firefox</string>
    <!-- Description for enable notification permission screen.
        The first parameter is the name of the app defined in app_name (for example: Fenix) -->
    <string name="juno_onboarding_enable_notifications_description" moz:RemovedIn="117" tools:ignore="UnusedResources">Ferstjoer ljepblêden tusken apparaten, behear downloads en ûntfang tips om %s optimaal te benutten.</string>
    <!-- Description for enable notification permission screen used by Nimbus experiments. Nimbus experiments do not support string placeholders.
       Note: The word "Firefox" should NOT be translated   -->
    <string name="juno_onboarding_enable_notifications_description_nimbus" tools:ignore="UnusedResources">Ferstjoer ljepblêden tusken apparaten, behear downloads en ûntfang tips om Firefox optimaal te brûken.</string>
    <!-- Text for the button to request notification permission on the device -->
    <string name="juno_onboarding_enable_notifications_positive_button" tools:ignore="UnusedResources">Notifikaasjes ynskeakelje</string>
    <!-- Text for the button dismiss the screen and move on with the flow -->
    <string name="juno_onboarding_enable_notifications_negative_button" tools:ignore="UnusedResources">No net</string>

    <!-- Search Widget -->
    <!-- Content description for searching with a widget. The first parameter is the name of the application.-->
    <string name="search_widget_content_description_2">In nij %1$s-ljepblêd iepenje</string>
    <!-- Text preview for smaller sized widgets -->
    <string name="search_widget_text_short">Sykje</string>
    <!-- Text preview for larger sized widgets -->
    <string name="search_widget_text_long">Sykje op it web</string>

    <!-- Content description (not visible, for screen readers etc.): Voice search -->
    <string name="search_widget_voice">Sprutsen sykopdracht</string>

    <!-- Preferences -->
    <!-- Title for the settings page-->
    <string name="settings">Ynstellingen</string>
    <!-- Preference category for general settings -->
    <string name="preferences_category_general">Algemien</string>
    <!-- Preference category for all links about Fenix -->
    <string name="preferences_category_about">Oer</string>
    <!-- Preference category for settings related to changing the default search engine -->
    <string name="preferences_category_select_default_search_engine">Selektearje ien</string>
    <!-- Preference for settings related to managing search shortcuts for the quick search menu -->
    <string name="preferences_manage_search_shortcuts">Sykfluchkeppelingen beheare</string>
    <!-- Summary for preference for settings related to managing search shortcuts for the quick search menu -->
    <string name="preferences_manage_search_shortcuts_summary">Yn it sykmenu sichtbere sykmasinen bewurkje</string>
    <!-- Preference category for settings related to managing search shortcuts for the quick search menu -->
    <string name="preferences_category_engines_in_search_menu">Yn it sykmenu sichtbere sykmasinen</string>
    <!-- Preference for settings related to changing the default search engine -->
    <string name="preferences_default_search_engine">Standertsykmasine</string>
    <!-- Preference for settings related to Search -->
    <string name="preferences_search">Sykje</string>
    <!-- Preference for settings related to Search address bar -->
    <string name="preferences_search_address_bar">Adresbalke</string>
    <!-- Preference link to rating Fenix on the Play Store -->
    <string name="preferences_rate">Wurdearje op Google Play</string>
    <!-- Preference linking to about page for Fenix
        The first parameter is the name of the app defined in app_name (for example: Fenix) -->
    <string name="preferences_about">Oer %1$s</string>
    <!-- Preference for settings related to changing the default browser -->
    <string name="preferences_set_as_default_browser">As standertbrowser ynstelle</string>
    <!-- Preference category for advanced settings -->
    <string name="preferences_category_advanced">Avansearre</string>
    <!-- Preference category for privacy and security settings -->
    <string name="preferences_category_privacy_security">Privacy en befeiliging</string>
    <!-- Preference for advanced site permissions -->
    <string name="preferences_site_permissions">Websitemachtigingen</string>
    <!-- Preference for private browsing options -->
    <string name="preferences_private_browsing_options">Priveenavigaasje</string>
    <!-- Preference for opening links in a private tab-->
    <string name="preferences_open_links_in_a_private_tab">Keppelingen iepenje yn in priveeljepblêd</string>
    <!-- Preference for allowing screenshots to be taken while in a private tab-->
    <string name="preferences_allow_screenshots_in_private_mode">Skermôfbyldingen meitsje yn priveenavigaasje tastean</string>
    <!-- Will inform the user of the risk of activating Allow screenshots in private browsing option -->
    <string name="preferences_screenshots_in_private_mode_disclaimer">Wannear tastien, binne priveeljepblêden ek sichtber wannear mear apps iepene binne</string>
    <!-- Preference for adding private browsing shortcut -->
    <string name="preferences_add_private_browsing_shortcut">Fluchkeppeling nei priveenavigaasje tafoegje</string>
    <!-- Preference for enabling "HTTPS-Only" mode -->
    <string name="preferences_https_only_title">Allinnich-HTTPS-modus</string>

    <!-- Preference for removing cookie/consent banners from sites automatically. See reduce_cookie_banner_summary for additional context. -->
    <string name="preferences_cookie_banner_reduction">Reduksje fan cookiebanners</string>
    <!-- Preference for rejecting or removing as many cookie/consent banners as possible on sites. See reduce_cookie_banner_summary for additional context. -->
    <string name="reduce_cookie_banner_option">Cookiebanners redusearje</string>
    <!-- Summary of cookie banner handling preference if the setting disabled is set to off -->
    <string name="reduce_cookie_banner_option_off">Ut</string>
    <!-- Summary of cookie banner handling preference if the setting enabled is set to on -->
    <string name="reduce_cookie_banner_option_on">Oan</string>

    <!-- Summary for the preference for rejecting all cookies whenever possible. The first parameter is the application name -->
    <string name="reduce_cookie_banner_summary_1">%1$s probearret automatysk cookiefersiken op cookiebanners te wegerjen.</string>
    <!-- Text for indicating cookie banner handling is off this site, this is shown as part of the protections panel with the tracking protection toggle -->
    <string name="reduce_cookie_banner_off_for_site">Ut foar dizze website</string>
    <!-- Text for cancel button indicating that cookie banner reduction is not supported for the current site, this is shown as part of the cookie banner details view. -->
    <string name="cookie_banner_handling_details_site_is_not_supported_cancel_button">Annulearje</string>
    <!-- Text for request support button indicating that cookie banner reduction is not supported for the current site, this is shown as part of the cookie banner details view. -->
    <string name="cookie_banner_handling_details_site_is_not_supported_request_support_button_2">Oanfraach ferstjoere</string>
    <!-- Text for title indicating that cookie banner reduction is not supported for the current site, this is shown as part of the cookie banner details view. -->
    <string name="cookie_banner_handling_details_site_is_not_supported_title_2">Stipe oanfreegje foar dizze side?</string>
    <!-- Label for the snackBar, after the user reports with success a website where cookie banner reducer did not work -->
    <string name="cookie_banner_handling_report_site_snack_bar_text_2">Oanfraach ferstjoerd</string>
    <!-- Text for indicating cookie banner handling is on this site, this is shown as part of the protections panel with the tracking protection toggle -->
    <string name="reduce_cookie_banner_on_for_site">Oan foar dizze website</string>
    <!-- Text for indicating that a request for unsupported site was sent to Nimbus (it's a Mozilla library for experiments), this is shown as part of the protections panel with the tracking protection toggle -->
    <string name="reduce_cookie_banner_unsupported_site_request_submitted_2">Stipe-oanfraach ferstjoerd</string>
    <!-- Text for indicating cookie banner handling is currently not supported for this site, this is shown as part of the protections panel with the tracking protection toggle -->
    <string name="reduce_cookie_banner_unsupported_site">Website wurdt op dit stuit net stipe</string>
    <!-- Title text for a detail explanation indicating cookie banner handling is on this site, this is shown as part of the cookie banner panel in the toolbar. The first parameter is a shortened URL of the current site-->
    <string name="reduce_cookie_banner_details_panel_title_on_for_site">Reduksje fan cookiebanners ynskeakelje foar %1$s?</string>
    <!-- Title text for a detail explanation indicating cookie banner handling is off this site, this is shown as part of the cookie banner panel in the toolbar. The first parameter is a shortened URL of the current site-->
    <string name="reduce_cookie_banner_details_panel_title_off_for_site">Reduksje fan cookiebanners útskeakelje foar %1$s?</string>
    <!-- Title text for a detail explanation indicating cookie banner reducer didn't work for the current site, this is shown as part of the cookie banner panel in the toolbar. The first parameter is the application name-->
    <string name="reduce_cookie_banner_details_panel_title_unsupported_site_request_2">%1$s kin cookiefersiken op dizze website net automatysk wegerje. Jo kinne in oanfraach stjoere om dizze website yn de takomst te stypjen.</string>
    <!-- Long text for a detail explanation indicating what will happen if cookie banner handling is off for a site, this is shown as part of the cookie banner panel in the toolbar. The first parameter is the application name -->
    <string name="reduce_cookie_banner_details_panel_description_off_for_site">%1$s wisket de cookies foar dizze website en fernijt de side. As alle cookies wiske wurde, wurde jo mooglik ôfmeld of wurde winkelweintsjes lege.</string>

    <!-- Long text for a detail explanation indicating what will happen if cookie banner handling is on for a site, this is shown as part of the cookie banner panel in the toolbar. The first parameter is the application name -->
    <string name="reduce_cookie_banner_details_panel_description_on_for_site_2">%1$s probearret alle cookiefersiken op stipe websites automatysk te wegerjen.</string>
    <!-- Title text for the cookie banner re-engagement dialog. The first parameter is the application name. -->
    <string name="reduce_cookie_banner_dialog_title">%1$s tastean om cookiebanners te wegerjen?</string>
    <!-- Body text for the cookie banner re-engagement dialog use. The first parameter is the application name. -->
    <string name="reduce_cookie_banner_dialog_body">%1$s kin in protte cookiebannerfersiken automatysk wegerje.</string>
    <!-- Remind me later text button for the onboarding dialog -->
    <string name="reduce_cookie_banner_dialog_not_now_button">No net</string>
    <!-- Snack text for the cookie banner dialog, after user hit the dismiss banner button -->
    <string name="reduce_cookie_banner_dialog_snackbar_text">Jo sille minder cookie-oanfragen sjen</string>

    <!-- Change setting text button, for the cookie banner re-engagement dialog -->
    <string name="reduce_cookie_banner_dialog_change_setting_button">Tastean</string>

    <!-- Description of the preference to enable "HTTPS-Only" mode. -->
    <string name="preferences_https_only_summary">Probearret foar in bettere befeiliging automatysk mei it HTTPS-fersiferingsprotokol ferbining te meitsjen mei websites.</string>
    <!-- Summary of https only preference if https only is set to off -->
    <string name="preferences_https_only_off">Ut</string>
    <!-- Summary of https only preference if https only is set to on in all tabs -->
    <string name="preferences_https_only_on_all">Oan yn alle ljepblêden</string>
    <!-- Summary of https only preference if https only is set to on in private tabs only -->
    <string name="preferences_https_only_on_private">Oan yn priveeljepblêden</string>
    <!-- Text displayed that links to website containing documentation about "HTTPS-Only" mode -->
    <string name="preferences_http_only_learn_more">Mear ynfo</string>
    <!-- Option for the https only setting -->
    <string name="preferences_https_only_in_all_tabs">Yn alle ljepblêden ynskeakelje</string>
    <!-- Option for the https only setting -->
    <string name="preferences_https_only_in_private_tabs">Allinnich yn priveeljepblêden ynskeakelje</string>
    <!-- Title shown in the error page for when trying to access a http website while https only mode is enabled. -->
    <string name="errorpage_httpsonly_title">Befeilige website net beskikber</string>
    <!-- Message shown in the error page for when trying to access a http website while https only mode is enabled. The message has two paragraphs. This is the first. -->
    <string name="errorpage_httpsonly_message_title">Heechst wierskynlik stipet de website ienfâldichwei gjin HTTPS.</string>
    <!-- Message shown in the error page for when trying to access a http website while https only mode is enabled. The message has two paragraphs. This is the second. -->
    <string name="errorpage_httpsonly_message_summary">It is lykwols ek mooglik dat der in oanfaller by belutsen is. As jo trochgean nei de webside, moatte jo gjin gefoelige ynformaasje ynfiere. As jo trochgean, sil Allinnich-HTTPS-modus tydlik útskeakele wurde foar de website.</string>
    <!-- Preference for accessibility -->
    <string name="preferences_accessibility">Tagonklikheid</string>
    <!-- Preference to override the Firefox Account server -->
    <string name="preferences_override_fxa_server">Oanpaste Firefox Accountserver</string>
    <!-- Preference to override the Sync token server -->
    <string name="preferences_override_sync_tokenserver">Oanpaste Syncserver</string>
    <!-- Toast shown after updating the FxA/Sync server override preferences -->
    <string name="toast_override_fxa_sync_server_done">Firefox Account-/Syncserver oanpast. Tapassing wurdt ôfsluten om wizigingen ta te passen…</string>
    <!-- Preference category for account information -->
    <string name="preferences_category_account">Account</string>
    <!-- Preference for changing where the toolbar is positioned -->
    <string name="preferences_toolbar">Arkbalke</string>
    <!-- Preference for changing default theme to dark or light mode -->
    <string name="preferences_theme">Tema</string>
    <!-- Preference for customizing the home screen -->
    <string name="preferences_home_2">Startside</string>
    <!-- Preference for gestures based actions -->
    <string name="preferences_gestures">Bewegingen</string>
    <!-- Preference for settings related to visual options -->
    <string name="preferences_customize">Oanpasse</string>
    <!-- Preference description for banner about signing in -->
    <string name="preferences_sign_in_description_2">Meld jo oan om jo ljepblêden, blêdwizers, wachtwurden en mear te syngronisearjen.</string>
    <!-- Preference shown instead of account display name while account profile information isn't available yet. -->
    <string name="preferences_account_default_name">Firefox-account</string>
    <!-- Preference text for account title when there was an error syncing FxA -->
    <string name="preferences_account_sync_error">Ferbyn opnij om de syngronisaasje te ferfetsjen</string>
    <!-- Preference for language -->
    <string name="preferences_language">Taal</string>
    <!-- Preference for data choices -->
    <string name="preferences_data_choices">Gegevenskarren</string>
    <!-- Preference for data collection -->
    <string name="preferences_data_collection">Gegevenssamling</string>
    <!-- Preference for developers -->
    <string name="preferences_remote_debugging">Remote debugging fia USB</string>
    <!-- Preference title for switch preference to show search engines -->
    <string name="preferences_show_search_engines">Sykmasinen toane</string>
    <!-- Preference title for switch preference to show search suggestions -->
    <string name="preferences_show_search_suggestions">Syksuggesjes toane</string>
    <!-- Preference title for switch preference to show voice search button -->
    <string name="preferences_show_voice_search">Sprutsen sykopdracht toane</string>
    <!-- Preference title for switch preference to show search suggestions also in private mode -->
    <string name="preferences_show_search_suggestions_in_private">Toane yn priveesesjes</string>
    <!-- Preference title for switch preference to show a clipboard suggestion when searching -->
    <string name="preferences_show_clipboard_suggestions">Klamboerdsuggestjes toane</string>
    <!-- Preference title for switch preference to suggest browsing history when searching -->
    <string name="preferences_search_browsing_history">Navigaasjeskiednis trochsykje</string>
    <!-- Preference title for switch preference to suggest bookmarks when searching -->
    <string name="preferences_search_bookmarks">Blêdwizers trochsykje</string>
    <!-- Preference title for switch preference to suggest synced tabs when searching -->
    <string name="preferences_search_synced_tabs">Syngronisearre ljepblêden trochsykje</string>
    <!-- Preference for account settings -->
    <string name="preferences_account_settings">Accountynstellingen</string>

    <!-- Preference for enabling url autocomplete-->
    <string name="preferences_enable_autocomplete_urls">URL’s automatysk oanfolje</string>
    <!-- Preference for open links in third party apps -->
    <string name="preferences_open_links_in_apps">Keppelingen iepenje yn apps</string>

    <!-- Preference for open links in third party apps always open in apps option -->
    <string name="preferences_open_links_in_apps_always">Altyd</string>
    <!-- Preference for open links in third party apps ask before opening option -->
    <string name="preferences_open_links_in_apps_ask">Freegje foar iepenjen</string>
    <!-- Preference for open links in third party apps never open in apps option -->
    <string name="preferences_open_links_in_apps_never">Nea</string>
    <!-- Preference for open download with an external download manager app -->
    <string name="preferences_external_download_manager">Eksterne downloadbehearder</string>
    <!-- Preference for enabling gecko engine logs -->
    <string name="preferences_enable_gecko_logs">Gecko-lochboeken ynskeakelje</string>
    <!-- Message to indicate users that we are quitting the application to apply the changes -->
    <string name="quit_application">De tapassing wurdt ôfsluten om wizigingen ta te passen…</string>

    <!-- Preference for add_ons -->
    <string name="preferences_addons">Add-ons</string>

    <!-- Preference for notifications -->
    <string name="preferences_notifications">Notifikaasjes</string>

    <!-- Summary for notification preference indicating notifications are allowed -->
    <string name="notifications_allowed_summary">Tastien</string>
    <!-- Summary for notification preference indicating notifications are not allowed -->
    <string name="notifications_not_allowed_summary">Net tastien</string>

    <!-- Add-on Preferences -->
    <!-- Preference to customize the configured AMO (addons.mozilla.org) collection -->
    <string name="preferences_customize_amo_collection">Oanpaste add-onkolleksje</string>
    <!-- Button caption to confirm the add-on collection configuration -->
    <string name="customize_addon_collection_ok">OK</string>
    <!-- Button caption to abort the add-on collection configuration -->
    <string name="customize_addon_collection_cancel">Annulearje</string>
    <!-- Hint displayed on input field for custom collection name -->
    <string name="customize_addon_collection_hint">Namme kolleksje</string>
    <!-- Hint displayed on input field for custom collection user ID-->
    <string name="customize_addon_collection_user_hint">Eigener kolleksje (brûkers-ID)</string>
    <!-- Toast shown after confirming the custom add-on collection configuration -->
    <string name="toast_customize_addon_collection_done">Add-onkolleksje oanpast. Tapassing wurdt ôfsluten om wizigingen ta te passen…</string>

    <!-- Customize Home -->
    <!-- Header text for jumping back into the recent tab in customize the home screen -->
    <string name="customize_toggle_jump_back_in">Tebekspringe</string>
    <!-- Title for the customize home screen section with recently saved bookmarks. -->
    <string name="customize_toggle_recent_bookmarks">Resinte blêdwizers</string>
    <!-- Title for the customize home screen section with recently visited. Recently visited is
    a section where users see a list of tabs that they have visited in the past few days -->
    <string name="customize_toggle_recently_visited">Koartlyn besocht</string>

    <!-- Title for the customize home screen section with Pocket. -->
    <string name="customize_toggle_pocket_2">Ferhalen dy’t ta neitinken stimme</string>
    <!-- Summary for the customize home screen section with Pocket. The first parameter is product name Pocket -->
    <string name="customize_toggle_pocket_summary">Artikelen mooglik makke troch %s</string>
    <!-- Title for the customize home screen section with sponsored Pocket stories. -->
    <string name="customize_toggle_pocket_sponsored">Sponsore ferhalen</string>
    <!-- Title for the opening wallpaper settings screen -->
    <string name="customize_wallpapers">Eftergrûnen</string>
    <!-- Title for the customize home screen section with sponsored shortcuts. -->
    <string name="customize_toggle_contile">Sponsore fluchkeppelingen</string>

    <!-- Wallpapers -->
    <!-- Content description for various wallpapers. The first parameter is the name of the wallpaper -->
    <string name="wallpapers_item_name_content_description">Eftergrûnitem: %1$s</string>
    <!-- Snackbar message for when wallpaper is selected -->
    <string name="wallpaper_updated_snackbar_message">Eftergrûn bywurke!</string>
    <!-- Snackbar label for action to view selected wallpaper -->
    <string name="wallpaper_updated_snackbar_action">Werjaan</string>
    <!-- Snackbar message for when wallpaper couldn't be downloaded -->
    <string name="wallpaper_download_error_snackbar_message">Kin eftergrûn net downloade</string>
    <!-- Snackbar label for action to retry downloading the wallpaper -->
    <string name="wallpaper_download_error_snackbar_action">Opnij probearje</string>
    <!-- Snackbar message for when wallpaper couldn't be selected because of the disk error -->
    <string name="wallpaper_select_error_snackbar_message">Kin eftergrûn net wizigje</string>
    <!-- Text displayed that links to website containing documentation about the "Limited Edition" wallpapers. -->
    <string name="wallpaper_learn_more">Mear ynfo</string>

    <!-- Text for classic wallpapers title. The first parameter is the Firefox name. -->
    <string name="wallpaper_classic_title">Klassike %s</string>
    <!-- Text for limited edition wallpapers title. -->
    <string name="wallpaper_limited_edition_title" moz:RemovedIn="118" tools:ignore="UnusedResources">Beheinde edysje</string>
    <!-- Text for artist series wallpapers title. "Artist series" represents a collection of artist collaborated wallpapers. -->
    <string name="wallpaper_artist_series_title">Keunstnersearje</string>
    <!-- Description text for the limited edition wallpapers with learn more link. The first parameter is the learn more string defined in wallpaper_learn_more-->
    <string name="wallpaper_limited_edition_description_with_learn_more" moz:RemovedIn="118" tools:ignore="UnusedResources">De nije kolleksje Independent Voices. %s</string>
    <!-- Description text for the artist series wallpapers with learn more link. The first parameter is the learn more string defined in wallpaper_learn_more. "Independent voices" is the name of the wallpaper collection -->
    <string name="wallpaper_artist_series_description_with_learn_more">De kolleksje Independent Voices. %s</string>
    <!-- Description text for the limited edition wallpapers. -->
    <string name="wallpaper_limited_edition_description" moz:RemovedIn="118" tools:ignore="UnusedResources">De nije kolleksje Independent Voices.</string>
    <!-- Description text for the artist series wallpapers. "Independent voices" is the name of the wallpaper collection -->
    <string name="wallpaper_artist_series_description">De kolleksje Independent Voices.</string>
    <!-- Wallpaper onboarding dialog header text. -->
    <string name="wallpapers_onboarding_dialog_title_text">Probearje in bytsje kleur</string>
    <!-- Wallpaper onboarding dialog body text. -->
    <string name="wallpapers_onboarding_dialog_body_text">Kies in eftergrûn dy’t jo oansprekt.</string>
    <!-- Wallpaper onboarding dialog learn more button text. The button navigates to the wallpaper settings screen. -->
    <string name="wallpapers_onboarding_dialog_explore_more_button_text">Mear eftergrûnen ferkenne</string>

    <!-- Add-on Installation from AMO-->
    <!-- Error displayed when user attempts to install an add-on from AMO (addons.mozilla.org) that is not supported -->
    <string name="addon_not_supported_error">Add-on wurdt net stipe</string>
    <!-- Error displayed when user attempts to install an add-on from AMO (addons.mozilla.org) that is already installed -->
    <string name="addon_already_installed">Add-on is al ynstallearre</string>

    <!-- Account Preferences -->
    <!-- Preference for managing your account via accounts.firefox.com -->
    <string name="preferences_manage_account">Account beheare</string>
    <!-- Preference for triggering sync -->
    <string name="preferences_sync_now">No syngronisearje</string>
    <!-- Preference category for sync -->
    <string name="preferences_sync_category">Kies wat jo syngronisearje wolle</string>
    <!-- Preference for syncing history -->
    <string name="preferences_sync_history">Skiednis</string>
    <!-- Preference for syncing bookmarks -->
    <string name="preferences_sync_bookmarks">Blêdwizers</string>
    <!-- Preference for syncing logins -->
    <string name="preferences_sync_logins">Oanmeldingen</string>
    <!-- Preference for syncing tabs -->
    <string name="preferences_sync_tabs_2">Iepen ljeplêden</string>
    <!-- Preference for signing out -->
    <string name="preferences_sign_out">Ofmelde</string>
    <!-- Preference displays and allows changing current FxA device name -->
    <string name="preferences_sync_device_name">Apparaatnamme</string>
    <!-- Text shown when user enters empty device name -->
    <string name="empty_device_name_error">Apparaatnamme mei net leech wêze.</string>
    <!-- Label indicating that sync is in progress -->
    <string name="sync_syncing_in_progress">Syngronisearje…</string>
    <!-- Label summary indicating that sync failed. The first parameter is the date stamp showing last time it succeeded -->
    <string name="sync_failed_summary">Syngronisaasje mislearre. Lêste sukses: %s</string>
    <!-- Label summary showing never synced -->
    <string name="sync_failed_never_synced_summary">Syngronisaasje mislearre. Lêst syngronisearre: nea</string>
    <!-- Label summary the date we last synced. The first parameter is date stamp showing last time synced -->
    <string name="sync_last_synced_summary">Lêst syngronisearre: %s</string>
    <!-- Label summary showing never synced -->
    <string name="sync_never_synced_summary">Lêst syngronisearre: nea</string>

    <!-- Text for displaying the default device name.
        The first parameter is the application name, the second is the device manufacturer name
        and the third is the device model. -->
    <string name="default_device_name_2">%1$s op %2$s  %3$s</string>

    <!-- Preference for syncing credit cards -->
    <string name="preferences_sync_credit_cards">Creditcards</string>
    <!-- Preference for syncing addresses -->
    <string name="preferences_sync_address">Adressen</string>

    <!-- Send Tab -->
    <!-- Name of the "receive tabs" notification channel. Displayed in the "App notifications" system settings for the app -->
    <string name="fxa_received_tab_channel_name">Untfongen ljepblêden</string>
    <!-- Description of the "receive tabs" notification channel. Displayed in the "App notifications" system settings for the app -->
    <string name="fxa_received_tab_channel_description">Meldingen foar ljepblêden ûntfongen fan oare Firefox-apparaten.</string>
    <!--  The body for these is the URL of the tab received  -->
    <string name="fxa_tab_received_notification_name">Ljepblêd ûntfongen</string>
    <!-- %s is the device name -->
    <string name="fxa_tab_received_from_notification_name">Ljepblêd fan %s</string>

    <!-- Advanced Preferences -->
    <!-- Preference for tracking protection exceptions -->
    <string name="preferences_tracking_protection_exceptions">Utsûnderingen</string>
    <!-- Button in Exceptions Preference to turn on tracking protection for all sites (remove all exceptions) -->
    <string name="preferences_tracking_protection_exceptions_turn_on_for_all">Ynskeakelje foar alle websites</string>
    <!-- Text displayed when there are no exceptions -->
    <string name="exceptions_empty_message_description">Mei útsûnderingen kinne jo beskerming tsjin folgjen foar selektearre websites útskeakelje.</string>
    <!-- Text displayed when there are no exceptions, with learn more link that brings users to a tracking protection SUMO page -->
    <string name="exceptions_empty_message_learn_more_link">Mear ynfo</string>

    <!-- Preference switch for usage and technical data collection -->
    <string name="preference_usage_data">Gebrûks- en technyske gegevens</string>
    <!-- Preference description for usage and technical data collection -->
    <string name="preferences_usage_data_description">Dielt gegevens oer prestaasjes, gebrûk, hardware en oanpassingen fan jo browser mei Mozilla om %1$s te helpen ferbetterjen</string>
    <!-- Preference switch for marketing data collection -->
    <string name="preferences_marketing_data">Marketinggegevens</string>
    <!-- Preference description for marketing data collection -->
    <string name="preferences_marketing_data_description2">Dielt basale gebrûksgegevens mei Adjust, ús leveransier fan mobile marketing</string>
    <!-- Title for studies preferences -->
    <string name="preference_experiments_2">Undersiken</string>
    <!-- Summary for studies preferences -->
    <string name="preference_experiments_summary_2">Stelt Mozilla yn steat om ûndersiken te ynstallearjen en út te fieren</string>

    <!-- Turn On Sync Preferences -->
    <!-- Header of the Sync and save your data preference view -->
    <string name="preferences_sync_2">Syngronisearje en jo gegevens bewarje</string>
    <!-- Preference for reconnecting to FxA sync -->
    <string name="preferences_sync_sign_in_to_reconnect">Oanmelde om opnij te ferbinen</string>
    <!-- Preference for removing FxA account -->
    <string name="preferences_sync_remove_account">Account fuortsmite</string>

    <!-- Pairing Feature strings -->
    <!-- Instructions on how to access pairing -->
    <string name="pair_instructions_2"><![CDATA[Scan de QR-koade op <b>firefox.com/pair</b>]]></string>

    <!-- Toolbar Preferences -->
    <!-- Preference for using top toolbar -->
    <string name="preference_top_toolbar">Boppe</string>
    <!-- Preference for using bottom toolbar -->
    <string name="preference_bottom_toolbar">Under</string>

    <!-- Theme Preferences -->
    <!-- Preference for using light theme -->
    <string name="preference_light_theme">Ljocht</string>
    <!-- Preference for using dark theme -->
    <string name="preference_dark_theme">Donker</string>
    <!-- Preference for using using dark or light theme automatically set by battery -->
    <string name="preference_auto_battery_theme">Ynsteld troch Batterijbesparing</string>
    <!-- Preference for using following device theme -->
    <string name="preference_follow_device_theme">Apparaattema folgje</string>

    <!-- Gestures Preferences-->
    <!-- Preferences for using pull to refresh in a webpage -->
    <string name="preference_gestures_website_pull_to_refresh">Lûk om te fernijen</string>
    <!-- Preference for using the dynamic toolbar -->
    <string name="preference_gestures_dynamic_toolbar">Scroll om de wurkbalke te ferstopjen</string>
    <!-- Preference for switching tabs by swiping horizontally on the toolbar -->
    <string name="preference_gestures_swipe_toolbar_switch_tabs">Fei de wurkbalke op side om fan ljepblêd te wikseljen</string>
    <!-- Preference for showing the opened tabs by swiping up on the toolbar-->
    <string name="preference_gestures_swipe_toolbar_show_tabs">Fei de wurkbalke omheech om ljepblêden te iepenjen</string>

    <!-- Library -->
    <!-- Option in Library to open Downloads page -->
    <string name="library_downloads">Downloads</string>
    <!-- Option in library to open Bookmarks page -->
    <string name="library_bookmarks">Blêdwizers</string>
    <!-- Option in library to open Desktop Bookmarks root page -->
    <string name="library_desktop_bookmarks_root">Desktopblêdwizers</string>
    <!-- Option in library to open Desktop Bookmarks "menu" page -->
    <string name="library_desktop_bookmarks_menu">Blêdwizermenu</string>
    <!-- Option in library to open Desktop Bookmarks "toolbar" page -->
    <string name="library_desktop_bookmarks_toolbar">Blêdwizerarkbalke</string>
    <!-- Option in library to open Desktop Bookmarks "unfiled" page -->
    <string name="library_desktop_bookmarks_unfiled">Oare blêdwizers</string>
    <!-- Option in Library to open History page -->
    <string name="library_history">Skiednis</string>
    <!-- Option in Library to open a new tab -->
    <string name="library_new_tab">Nij ljepblêd</string>
    <!-- Settings Page Title -->
    <string name="settings_title">Ynstellingen</string>
    <!-- Content description (not visible, for screen readers etc.): "Close button for library settings" -->
    <string name="content_description_close_button">Slute</string>

    <!-- Title to show in alert when a lot of tabs are to be opened
    %d is a placeholder for the number of tabs that will be opened -->
    <string name="open_all_warning_title">%d ljepblêden iepenje?</string>
    <!-- Message to warn users that a large number of tabs will be opened
    %s will be replaced by app name. -->
    <string name="open_all_warning_message">As jo safolle ljepblêden iepenje, kin dit %s fertrage wylst it laden fan de siden. Binne jo wis dat jo trochgean wolle?</string>
    <!-- Dialog button text for confirming open all tabs -->
    <string name="open_all_warning_confirm">Ljepblêden iepenje</string>
    <!-- Dialog button text for canceling open all tabs -->
    <string name="open_all_warning_cancel">Annulearje</string>

    <!-- Text to show users they have one page in the history group section of the History fragment.
    %d is a placeholder for the number of pages in the group. -->
    <string name="history_search_group_site_1">%d side</string>

    <!-- Text to show users they have multiple pages in the history group section of the History fragment.
    %d is a placeholder for the number of pages in the group. -->
    <string name="history_search_group_sites_1">%d siden</string>

    <!-- Option in library for Recently Closed Tabs -->
    <string name="library_recently_closed_tabs">Koartlyn sluten ljepblêden</string>
    <!-- Option in library to open Recently Closed Tabs page -->
    <string name="recently_closed_show_full_history">Folsleine skiednis toane</string>
    <!-- Text to show users they have multiple tabs saved in the Recently Closed Tabs section of history.
    %d is a placeholder for the number of tabs selected. -->
    <string name="recently_closed_tabs">%d ljepblêden</string>
    <!-- Text to show users they have one tab saved in the Recently Closed Tabs section of history.
    %d is a placeholder for the number of tabs selected. -->
    <string name="recently_closed_tab">%d ljepblêd</string>
    <!-- Recently closed tabs screen message when there are no recently closed tabs -->
    <string name="recently_closed_empty_message">Gjin koartlyn sluten ljepblêden hjir</string>

    <!-- Tab Management -->
    <!-- Title of preference for tabs management -->
    <string name="preferences_tabs">Ljepblêden</string>
    <!-- Title of preference that allows a user to specify the tab view -->
    <string name="preferences_tab_view">Ljepblêdwerjefte</string>
    <!-- Option for a list tab view -->
    <string name="tab_view_list">List</string>
    <!-- Option for a grid tab view -->
    <string name="tab_view_grid">Roaster</string>
    <!-- Title of preference that allows a user to auto close tabs after a specified amount of time -->
    <string name="preferences_close_tabs">Ljepblêden slute</string>
    <!-- Option for auto closing tabs that will never auto close tabs, always allows user to manually close tabs -->
    <string name="close_tabs_manually">Hânmjittich</string>
    <!-- Option for auto closing tabs that will auto close tabs after one day -->
    <string name="close_tabs_after_one_day">Nei ien dei</string>
    <!-- Option for auto closing tabs that will auto close tabs after one week -->
    <string name="close_tabs_after_one_week">Nei ien wike</string>
    <!-- Option for auto closing tabs that will auto close tabs after one month -->
    <string name="close_tabs_after_one_month">Nei ien moanne</string>

    <!-- Title of preference that allows a user to specify the auto-close settings for open tabs -->
    <string name="preference_auto_close_tabs" tools:ignore="UnusedResources">Iepen ljepblêden automatysk slute</string>

    <!-- Opening screen -->
    <!-- Title of a preference that allows a user to choose what screen to show after opening the app -->
    <string name="preferences_opening_screen">Iepeningsskerm</string>
    <!-- Option for always opening the homepage when re-opening the app -->
    <string name="opening_screen_homepage">Startside</string>
    <!-- Option for always opening the user's last-open tab when re-opening the app -->
    <string name="opening_screen_last_tab">Lêste ljepblêd</string>
    <!-- Option for always opening the homepage when re-opening the app after four hours of inactivity -->
    <string name="opening_screen_after_four_hours_of_inactivity">Startside nei fjouwer oeren ynaktiviteit</string>
    <!-- Summary for tabs preference when auto closing tabs setting is set to manual close-->
    <string name="close_tabs_manually_summary">Hânmjittich slute</string>
    <!-- Summary for tabs preference when auto closing tabs setting is set to auto close tabs after one day-->
    <string name="close_tabs_after_one_day_summary">Nei in dei slute</string>
    <!-- Summary for tabs preference when auto closing tabs setting is set to auto close tabs after one week-->
    <string name="close_tabs_after_one_week_summary">Nei in wike slute</string>
    <!-- Summary for tabs preference when auto closing tabs setting is set to auto close tabs after one month-->
    <string name="close_tabs_after_one_month_summary">Nei in moanne slute</string>

    <!-- Summary for homepage preference indicating always opening the homepage when re-opening the app -->
    <string name="opening_screen_homepage_summary">Op startside iepenje</string>
    <!-- Summary for homepage preference indicating always opening the last-open tab when re-opening the app -->
    <string name="opening_screen_last_tab_summary">Op lêste ljepblêd iepenje</string>
    <!-- Summary for homepage preference indicating opening the homepage when re-opening the app after four hours of inactivity -->
    <string name="opening_screen_after_four_hours_of_inactivity_summary">Op startside iepenje nei fjouwer oeren</string>

    <!-- Inactive tabs -->
    <!-- Category header of a preference that allows a user to enable or disable the inactive tabs feature -->
    <string name="preferences_inactive_tabs">Alde ljepblêden nei ynaktyf ferpleatse</string>
    <!-- Title of inactive tabs preference -->
    <string name="preferences_inactive_tabs_title">Ljepblêden dy’t jo twa wiken net besjoen hawwe, wurde ferpleatst nei de seksje Ynaktyf.</string>

    <!-- Studies -->
    <!-- Title of the remove studies button -->
    <string name="studies_remove">Fuortsmite</string>
    <!-- Title of the active section on the studies list -->
    <string name="studies_active">Aktyf</string>
    <!-- Description for studies, it indicates why Firefox use studies. The first parameter is the name of the application. -->
    <string name="studies_description_2">%1$s kin sa no en dan ûndersiken ynstallearje en útfiere.</string>
    <!-- Learn more link for studies, links to an article for more information about studies. -->
    <string name="studies_learn_more">Mear ynfo</string>
    <!-- Dialog message shown after removing a study -->
    <string name="studies_restart_app">De tapassing wurdt ôfsluten om wizigingen ta te passen</string>
    <!-- Dialog button to confirm the removing a study. -->
    <string name="studies_restart_dialog_ok">OK</string>
    <!-- Dialog button text for canceling removing a study. -->
    <string name="studies_restart_dialog_cancel">Annulearje</string>
    <!-- Toast shown after turning on/off studies preferences -->
    <string name="studies_toast_quit_application" tools:ignore="UnusedResources">De tapassing wurdt ôfsluten om wizigingen ta te passen…</string>

    <!-- Sessions -->
    <!-- Title for the list of tabs -->
    <string name="tab_header_label">Iepen ljepblêden</string>
    <!-- Title for the list of tabs in the current private session -->
    <string name="tabs_header_private_tabs_title">Priveeljepblêden</string>
    <!-- Title for the list of tabs in the synced tabs -->
    <string name="tabs_header_synced_tabs_title">Syngronisearre ljepblêden</string>
    <!-- Content description (not visible, for screen readers etc.): Add tab button. Adds a news tab when pressed -->
    <string name="add_tab">Ljepblêd tafoegje</string>
    <!-- Content description (not visible, for screen readers etc.): Add tab button. Adds a news tab when pressed -->
    <string name="add_private_tab">Priveeljepblêd tafoegje</string>
    <!-- Text for the new tab button to indicate adding a new private tab in the tab -->
    <string name="tab_drawer_fab_content">Privee</string>
    <!-- Text for the new tab button to indicate syncing command on the synced tabs page -->
    <string name="tab_drawer_fab_sync">Syngronisearje</string>
    <!-- Text shown in the menu for sharing all tabs -->
    <string name="tab_tray_menu_item_share">Alle ljepblêden diele</string>
    <!-- Text shown in the menu to view recently closed tabs -->
    <string name="tab_tray_menu_recently_closed">Koartlyn sluten ljepblêden</string>
    <!-- Text shown in the tabs tray inactive tabs section -->
    <string name="tab_tray_inactive_recently_closed" tools:ignore="UnusedResources">Koartlyn sluten</string>
    <!-- Text shown in the menu to view account settings -->
    <string name="tab_tray_menu_account_settings">Accountynstellingen</string>
    <!-- Text shown in the menu to view tab settings -->
    <string name="tab_tray_menu_tab_settings">Ljepblêdynstellingen</string>
    <!-- Text shown in the menu for closing all tabs -->
    <string name="tab_tray_menu_item_close">Alle ljepblêden slute</string>
    <!-- Text shown in the multiselect menu for bookmarking selected tabs. -->
    <string name="tab_tray_multiselect_menu_item_bookmark">Blêdwizer meitsje</string>
    <!-- Text shown in the multiselect menu for closing selected tabs. -->
    <string name="tab_tray_multiselect_menu_item_close">Slute</string>
    <!-- Content description for tabs tray multiselect share button -->
    <string name="tab_tray_multiselect_share_content_description">Selektearre ljepblêden diele</string>
    <!-- Content description for tabs tray multiselect menu -->
    <string name="tab_tray_multiselect_menu_content_description">Menu Selektearre ljepblêden</string>
    <!-- Content description (not visible, for screen readers etc.): Removes tab from collection button. Removes the selected tab from collection when pressed -->
    <string name="remove_tab_from_collection">Ljepblêd út kolleksje fuortsmite</string>
    <!-- Text for button to enter multiselect mode in tabs tray -->
    <string name="tabs_tray_select_tabs">Ljepblêden selektearje</string>
    <!-- Content description (not visible, for screen readers etc.): Close tab button. Closes the current session when pressed -->
    <string name="close_tab">Ljepblêd slute</string>
    <!-- Content description (not visible, for screen readers etc.): Close tab <title> button. First parameter is tab title  -->
    <string name="close_tab_title">Ljepblêden %s slute</string>
    <!-- Content description (not visible, for screen readers etc.): Opens the open tabs menu when pressed -->
    <string name="open_tabs_menu">Menu Iepen ljepblêden</string>
    <!-- Open tabs menu item to save tabs to collection -->
    <string name="tabs_menu_save_to_collection1">Ljepblêden yn kolleksje bewarje</string>
    <!-- Text for the menu button to delete a collection -->
    <string name="collection_delete">Kolleksje fuortsmite</string>
    <!-- Text for the menu button to rename a collection -->
    <string name="collection_rename">Namme kolleksje wizigje</string>
    <!-- Text for the button to open tabs of the selected collection -->
    <string name="collection_open_tabs">Ljepblêden iepenje</string>

    <!-- Hint for adding name of a collection -->
    <string name="collection_name_hint">Namme kolleksje</string>
    <!-- Text for the menu button to rename a top site -->
	<string name="rename_top_site">Namme wizigje</string>
	<!-- Text for the menu button to remove a top site -->
	<string name="remove_top_site">Fuortsmite</string>

    <!-- Text for the menu button to delete a top site from history -->
    <string name="delete_from_history">Fuortsmite út skiednis</string>
    <!-- Postfix for private WebApp titles, placeholder is replaced with app name -->
    <string name="pwa_site_controls_title_private">%1$s (priveemodus)</string>

    <!-- History -->
    <!-- Text for the button to search all history -->
    <string name="history_search_1">Fier syktermen yn</string>
    <!-- Text for the button to clear all history -->
    <string name="history_delete_all">Skiednis wiskje</string>
    <!-- Text for the snackbar to confirm that multiple browsing history items has been deleted -->
    <string name="history_delete_multiple_items_snackbar">Skiednis fuortsmiten</string>
    <!-- Text for the snackbar to confirm that a single browsing history item has been deleted. The first parameter is the shortened URL of the deleted history item. -->
    <string name="history_delete_single_item_snackbar">%1$s fuortsmiten</string>
    <!-- Context description text for the button to delete a single history item -->
    <string name="history_delete_item">Fuortsmite</string>
    <!-- History multi select title in app bar
    The first parameter is the number of bookmarks selected -->
    <string name="history_multi_select_title">%1$d selektearre</string>
    <!-- Text for the header that groups the history for today -->
    <string name="history_today">Hjoed</string>
    <!-- Text for the header that groups the history for yesterday -->
    <string name="history_yesterday">Juster</string>
    <!-- Text for the header that groups the history the past 7 days -->
    <string name="history_7_days">Ofrûne 7 dagen</string>
    <!-- Text for the header that groups the history the past 30 days -->
    <string name="history_30_days">Ofrûne 30 dagen</string>
    <!-- Text for the header that groups the history older than the last month -->
    <string name="history_older">Alder</string>
    <!-- Text shown when no history exists -->
    <string name="history_empty_message">Gjin skiednis hjir</string>

    <!-- Downloads -->
    <!-- Text for the snackbar to confirm that multiple downloads items have been removed -->
    <string name="download_delete_multiple_items_snackbar_1">Downloads fuortsmiten</string>
    <!-- Text for the snackbar to confirm that a single download item has been removed. The first parameter is the name of the download item. -->
    <string name="download_delete_single_item_snackbar">%1$s fuortsmiten</string>
    <!-- Text shown when no download exists -->
    <string name="download_empty_message_1">Gjin downloade bestannen</string>
    <!-- History multi select title in app bar
    The first parameter is the number of downloads selected -->
    <string name="download_multi_select_title">%1$d selektearre</string>


    <!-- Text for the button to remove a single download item -->
    <string name="download_delete_item_1">Fuortsmite</string>


    <!-- Crashes -->
    <!-- Title text displayed on the tab crash page. This first parameter is the name of the application (For example: Fenix) -->
    <string name="tab_crash_title_2">Sorry. %1$s kin dy side net lade.</string>
    <!-- Send crash report checkbox text on the tab crash page -->
    <string name="tab_crash_send_report">Ungelokrapport nei Mozilla ferstjoere</string>
    <!-- Close tab button text on the tab crash page -->
    <string name="tab_crash_close">Ljepblêd slute</string>
    <!-- Restore tab button text on the tab crash page -->
    <string name="tab_crash_restore">Ljepblêd werombringe</string>

    <!-- Bookmarks -->
    <!-- Confirmation message for a dialog confirming if the user wants to delete the selected folder -->
    <string name="bookmark_delete_folder_confirmation_dialog">Binne jo wis dat jo dizze map fuortsmite wolle?</string>
    <!-- Confirmation message for a dialog confirming if the user wants to delete multiple items including folders. Parameter will be replaced by app name. -->
    <string name="bookmark_delete_multiple_folders_confirmation_dialog">%s sil de selektearre items fuortsmite.</string>
    <!-- Text for the cancel button on delete bookmark dialog -->
    <string name="bookmark_delete_negative">Annulearje</string>
    <!-- Screen title for adding a bookmarks folder -->
    <string name="bookmark_add_folder">Map tafoegje</string>
    <!-- Snackbar title shown after a bookmark has been created. -->
    <string name="bookmark_saved_snackbar">Blêdwizer bewarre!</string>
    <!-- Snackbar edit button shown after a bookmark has been created. -->
    <string name="edit_bookmark_snackbar_action">BEWURKJE</string>
    <!-- Bookmark overflow menu edit button -->
    <string name="bookmark_menu_edit_button">Bewurkje</string>
    <!-- Bookmark overflow menu copy button -->
    <string name="bookmark_menu_copy_button">Kopiearje</string>
    <!-- Bookmark overflow menu share button -->
    <string name="bookmark_menu_share_button">Diele</string>
    <!-- Bookmark overflow menu open in new tab button -->
    <string name="bookmark_menu_open_in_new_tab_button">Iepenje yn nij ljepblêd</string>
    <!-- Bookmark overflow menu open in private tab button -->
    <string name="bookmark_menu_open_in_private_tab_button">Iepenje yn priveeljepblêd</string>
    <!-- Bookmark overflow menu open all in tabs button -->
    <string name="bookmark_menu_open_all_in_tabs_button">Alles yn nije ljepblêden iepenje</string>
    <!-- Bookmark overflow menu open all in private tabs button -->
    <string name="bookmark_menu_open_all_in_private_tabs_button">Alles yn proveeljepblêden iepenje</string>
    <!-- Bookmark overflow menu delete button -->
    <string name="bookmark_menu_delete_button">Fuortsmite</string>
    <!--Bookmark overflow menu save button -->
    <string name="bookmark_menu_save_button">Bewarje</string>
    <!-- Bookmark multi select title in app bar
     The first parameter is the number of bookmarks selected -->
    <string name="bookmarks_multi_select_title">%1$d selektearre</string>
    <!-- Bookmark editing screen title -->
    <string name="edit_bookmark_fragment_title">Blêdwizer bewurkje</string>
    <!-- Bookmark folder editing screen title -->
    <string name="edit_bookmark_folder_fragment_title">Map bewurkje</string>
    <!-- Bookmark sign in button message -->
    <string name="bookmark_sign_in_button">Meld jo oan om syngronisearre blêdwizers te besjen</string>
    <!-- Bookmark URL editing field label -->
    <string name="bookmark_url_label">URL</string>
    <!-- Bookmark FOLDER editing field label -->
    <string name="bookmark_folder_label">MAP</string>
    <!-- Bookmark NAME editing field label -->
    <string name="bookmark_name_label">NAMME</string>
    <!-- Bookmark add folder screen title -->
    <string name="bookmark_add_folder_fragment_label">Map tafoegje</string>
    <!-- Bookmark select folder screen title -->
    <string name="bookmark_select_folder_fragment_label">Map selektearje</string>
    <!-- Bookmark editing error missing title -->
    <string name="bookmark_empty_title_error">Moat in titel hawwe</string>
    <!-- Bookmark editing error missing or improper URL -->
    <string name="bookmark_invalid_url_error">Unjildige URL</string>
    <!-- Bookmark screen message for empty bookmarks folder -->
    <string name="bookmarks_empty_message">Gjin blêdwizers hjir</string>
    <!-- Bookmark snackbar message on deletion
     The first parameter is the host part of the URL of the bookmark deleted, if any -->
    <string name="bookmark_deletion_snackbar_message">%1$s fuortsmiten</string>
    <!-- Bookmark snackbar message on deleting multiple bookmarks not including folders-->
    <string name="bookmark_deletion_multiple_snackbar_message_2">Blêdwizers fuortsmiten</string>
    <!-- Bookmark snackbar message on deleting multiple bookmarks including folders-->
    <string name="bookmark_deletion_multiple_snackbar_message_3">Selektearre mappen fuortsmite</string>
    <!-- Bookmark undo button for deletion snackbar action -->
    <string name="bookmark_undo_deletion">UNGEDIEN MEITSJE</string>

    <!-- Text for the button to search all bookmarks -->
    <string name="bookmark_search">Fier syktermen yn</string>

    <!-- Site Permissions -->
    <!-- Button label that take the user to the Android App setting -->
    <string name="phone_feature_go_to_settings">Nei Ynstellingen</string>
    <!-- Content description (not visible, for screen readers etc.): Quick settings sheet
        to give users access to site specific information / settings. For example:
        Secure settings status and a button to modify site permissions -->
    <string name="quick_settings_sheet">Flugge ynstellingen</string>
    <!-- Label that indicates that this option it the recommended one -->
    <string name="phone_feature_recommended">Oanrekommandearre</string>
    <!-- Button label for clearing all the information of site permissions-->
    <string name="clear_permissions">Tastimmingen wiskje</string>
    <!-- Text for the OK button on Clear permissions dialog -->
    <string name="clear_permissions_positive">OK</string>
    <!-- Text for the cancel button on Clear permissions dialog -->
    <string name="clear_permissions_negative">Annulearje</string>
    <!-- Button label for clearing a site permission-->
    <string name="clear_permission">Tastimming wiskje</string>
    <!-- Text for the OK button on Clear permission dialog -->
    <string name="clear_permission_positive">OK</string>
    <!-- Text for the cancel button on Clear permission dialog -->
    <string name="clear_permission_negative">Annulearje</string>
    <!-- Button label for clearing all the information on all sites-->
    <string name="clear_permissions_on_all_sites">Tastimmingen op alle websites wiskje</string>
    <!-- Preference for altering video and audio autoplay for all websites -->
    <string name="preference_browser_feature_autoplay">Automatysk ôfspylje</string>
    <!-- Preference for altering the camera access for all websites -->
    <string name="preference_phone_feature_camera">Kamera</string>
    <!-- Preference for altering the microphone access for all websites -->
    <string name="preference_phone_feature_microphone">Mikrofoan</string>
    <!-- Preference for altering the location access for all websites -->
    <string name="preference_phone_feature_location">Lokaasje</string>
    <!-- Preference for altering the notification access for all websites -->
    <string name="preference_phone_feature_notification">Notifikaasje</string>
    <!-- Preference for altering the persistent storage access for all websites -->
    <string name="preference_phone_feature_persistent_storage">Fêst ûnthâld</string>
    <!-- Preference for altering the storage access setting for all websites -->
    <string name="preference_phone_feature_cross_origin_storage_access">Cross-sitecookies</string>
    <!-- Preference for altering the EME access for all websites -->
    <string name="preference_phone_feature_media_key_system_access">DRM-behearde ynhâld</string>
    <!-- Label that indicates that a permission must be asked always -->
    <string name="preference_option_phone_feature_ask_to_allow">Freegje om tastimming</string>
    <!-- Label that indicates that a permission must be blocked -->
    <string name="preference_option_phone_feature_blocked">Blokkearre</string>
    <!-- Label that indicates that a permission must be allowed -->
    <string name="preference_option_phone_feature_allowed">Tastien</string>
    <!--Label that indicates a permission is by the Android OS-->
    <string name="phone_feature_blocked_by_android">Blokkeare troch Android</string>
    <!-- Preference for showing a list of websites that the default configurations won't apply to them -->
    <string name="preference_exceptions">Utsûnderingen</string>
    <!-- Summary of tracking protection preference if tracking protection is set to off -->
    <string name="tracking_protection_off">Ut</string>
    <!-- Summary of tracking protection preference if tracking protection is set to standard -->
    <string name="tracking_protection_standard">Standert</string>
    <!-- Summary of tracking protection preference if tracking protection is set to strict -->
    <string name="tracking_protection_strict">Strang</string>
    <!-- Summary of tracking protection preference if tracking protection is set to custom -->
    <string name="tracking_protection_custom">Oanpast</string>
    <!-- Label for global setting that indicates that all video and audio autoplay is allowed -->
    <string name="preference_option_autoplay_allowed2">Audio en fideo tastean</string>
    <!-- Label for site specific setting that indicates that all video and audio autoplay is allowed -->
    <string name="quick_setting_option_autoplay_allowed">Audio en fideo tastean</string>
    <!-- Label that indicates that video and audio autoplay is only allowed over Wi-Fi -->
    <string name="preference_option_autoplay_allowed_wifi_only2">Audio en fideo allinnich op mobile data blokkearje</string>
    <!-- Subtext that explains 'autoplay on Wi-Fi only' option -->
    <string name="preference_option_autoplay_allowed_wifi_subtext">Audio en fideo wurde fia wifi ôfspile</string>
    <!-- Label for global setting that indicates that video autoplay is allowed, but audio autoplay is blocked -->
    <string name="preference_option_autoplay_block_audio2">Allinnich audio blokkearje</string>
    <!-- Label for site specific setting that indicates that video autoplay is allowed, but audio autoplay is blocked -->
    <string name="quick_setting_option_autoplay_block_audio">Allinnich audio blokkearje</string>
    <!-- Label for global setting that indicates that all video and audio autoplay is blocked -->
    <string name="preference_option_autoplay_blocked3">Audio en fideo blokkearje</string>
    <!-- Label for site specific setting that indicates that all video and audio autoplay is blocked -->
    <string name="quick_setting_option_autoplay_blocked">Audio en fideo blokkearje</string>
    <!-- Summary of delete browsing data on quit preference if it is set to on -->
    <string name="delete_browsing_data_quit_on">Oan</string>
    <!-- Summary of delete browsing data on quit preference if it is set to off -->
    <string name="delete_browsing_data_quit_off">Ut</string>

    <!-- Summary of studies preference if it is set to on -->
    <string name="studies_on">Oan</string>
    <!-- Summary of studies data on quit preference if it is set to off -->
    <string name="studies_off">Ut</string>

    <!-- Collections -->
    <!-- Collections header on home fragment -->
    <string name="collections_header">Kolleksjes</string>
    <!-- Content description (not visible, for screen readers etc.): Opens the collection menu when pressed -->
    <string name="collection_menu_button_content_description">Kolleksjesmenu</string>
    <!-- Label to describe what collections are to a new user without any collections -->
    <string name="no_collections_description2">Sammelje de saken dy’t wichtich foar jo binne.\nGroepearje fergelykbere sykopdrachten, websites en ljepblêden foar snelle tagong letter.</string>
    <!-- Title for the "select tabs" step of the collection creator -->
    <string name="create_collection_select_tabs">Ljepblêden selektearje</string>
    <!-- Title for the "select collection" step of the collection creator -->
    <string name="create_collection_select_collection">Kolleksje selektearje</string>
    <!-- Title for the "name collection" step of the collection creator -->
    <string name="create_collection_name_collection">Namme jaan oan kolleksje</string>
    <!-- Button to add new collection for the "select collection" step of the collection creator -->
    <string name="create_collection_add_new_collection">Nije kolleksje tafoegje</string>
    <!-- Button to select all tabs in the "select tabs" step of the collection creator -->
    <string name="create_collection_select_all">Alles selektearje</string>
    <!-- Button to deselect all tabs in the "select tabs" step of the collection creator -->
    <string name="create_collection_deselect_all">Alle deselektearje</string>
    <!-- Text to prompt users to select the tabs to save in the "select tabs" step of the collection creator -->
    <string name="create_collection_save_to_collection_empty">Selektearje ljepblêden om te bewarjen</string>
    <!-- Text to show users how many tabs they have selected in the "select tabs" step of the collection creator.
     %d is a placeholder for the number of tabs selected. -->
    <string name="create_collection_save_to_collection_tabs_selected">%d ljepblêden selektearre</string>
    <!-- Text to show users they have one tab selected in the "select tabs" step of the collection creator.
    %d is a placeholder for the number of tabs selected. -->
    <string name="create_collection_save_to_collection_tab_selected">%d ljepblêd selektearre</string>
    <!-- Text shown in snackbar when multiple tabs have been saved in a collection -->
    <string name="create_collection_tabs_saved">Ljepblêden bewarre!</string>
    <!-- Text shown in snackbar when one or multiple tabs have been saved in a new collection -->
    <string name="create_collection_tabs_saved_new_collection">Kolleksje bewarre!</string>
    <!-- Text shown in snackbar when one tab has been saved in a collection -->
    <string name="create_collection_tab_saved">Ljepblêd bewarre!</string>
    <!-- Content description (not visible, for screen readers etc.): button to close the collection creator -->
    <string name="create_collection_close">Slute</string>
    <!-- Button to save currently selected tabs in the "select tabs" step of the collection creator-->
    <string name="create_collection_save">Bewarje</string>

    <!-- Snackbar action to view the collection the user just created or updated -->
    <string name="create_collection_view">Werjaan</string>

    <!-- Text for the OK button from collection dialogs -->
    <string name="create_collection_positive">OK</string>
    <!-- Text for the cancel button from collection dialogs -->
    <string name="create_collection_negative">Annulearje</string>

    <!-- Default name for a new collection in "name new collection" step of the collection creator. %d is a placeholder for the number of collections-->
    <string name="create_collection_default_name">Kolleksjes %d</string>

    <!-- Share -->
    <!-- Share screen header -->
    <string name="share_header_2">Diele</string>
    <!-- Content description (not visible, for screen readers etc.):
        "Share" button. Opens the share menu when pressed. -->
    <string name="share_button_content_description">Diele</string>
    <!-- Text for the Save to PDF feature in the share menu -->
    <string name="share_save_to_pdf">Bewarje as PDF</string>
    <!-- Text for error message when generating a PDF file Text. -->
    <string name="unable_to_save_to_pdf_error">Kin PDF net oanmeitsje</string>
    <!-- Text for standard error snackbar dismiss button. -->
    <string name="standard_snackbar_error_dismiss">Slute</string>
    <!-- Text for error message when printing a page and it fails. -->
<<<<<<< HEAD
    <string name="unable_to_print_error">Kin net ôfdrukke</string>
=======
    <string name="unable_to_print_error" moz:removedIn="121" tools:ignore="UnusedResources">Kin net ôfdrukke</string>
    <!-- Text for error message when printing a page and it fails. -->
    <string name="unable_to_print_page_error">Kin dizze side net ôfdrukke</string>
>>>>>>> 0ada6ff2
    <!-- Text for the print feature in the share and browser menu -->
    <string name="menu_print">Ofdrukke</string>
    <!-- Sub-header in the dialog to share a link to another sync device -->
    <string name="share_device_subheader">Ferstjoere nei apparaat</string>
    <!-- Sub-header in the dialog to share a link to an app from the full list -->
    <string name="share_link_all_apps_subheader">Alle aksjes</string>
    <!-- Sub-header in the dialog to share a link to an app from the most-recent sorted list -->
    <string name="share_link_recent_apps_subheader">Koartlyn brûkt</string>
    <!-- Text for the copy link action in the share screen. -->
    <string name="share_copy_link_to_clipboard">Nei klamboerd kopiearje</string>
    <!-- Toast shown after copying link to clipboard -->
    <string name="toast_copy_link_to_clipboard">Kopiearre nei klamboerd</string>
    <!-- An option from the share dialog to sign into sync -->
    <string name="sync_sign_in">Oanmelde by Sync</string>
     <!-- An option from the three dot menu to sync and save data -->
    <string name="sync_menu_sync_and_save_data">Syngronisearje en gegevens bewarje</string>
    <!-- An option from the share dialog to send link to all other sync devices -->
    <string name="sync_send_to_all">Ferstjoere nei alle apparaten</string>
    <!-- An option from the share dialog to reconnect to sync -->
    <string name="sync_reconnect">Opnij ferbine mei Sync</string>
    <!-- Text displayed when sync is offline and cannot be accessed -->
    <string name="sync_offline">Offline</string>
    <!-- An option to connect additional devices -->
    <string name="sync_connect_device">Noch in apparaat keppelje</string>
    <!-- The dialog text shown when additional devices are not available -->
    <string name="sync_connect_device_dialog">Meld jo oan by Firefox op op syn minst ien oar apparaat om in ljepblêd te ferstjoeren.</string>
    <!-- Confirmation dialog button -->
    <string name="sync_confirmation_button">Begrepen</string>
    <!-- Share error message -->
    <string name="share_error_snackbar">Kin net mei dizze app diele</string>
    <!-- Add new device screen title -->
    <string name="sync_add_new_device_title">Ferstjoere nei apparaat</string>
    <!-- Text for the warning message on the Add new device screen -->
    <string name="sync_add_new_device_message">Gjin apparaten ferbûn</string>

    <!-- Text for the button to learn about sending tabs -->
    <string name="sync_add_new_device_learn_button">Mear ynfo oer it ferstjoeren fan ljepblêden…</string>
    <!-- Text for the button to connect another device -->
    <string name="sync_add_new_device_connect_button">In oar apparaat ferbine…</string>

    <!-- Notifications -->
    <!-- Text shown in the notification that pops up to remind the user that a private browsing session is active. -->
    <string name="notification_pbm_delete_text_2">Priveeljepblêden slute</string>
    <!-- Name of the marketing notification channel. Displayed in the "App notifications" system settings for the app -->
    <string name="notification_marketing_channel_name">Marketing</string>

    <!-- Title shown in the notification that pops up to remind the user to set fenix as default browser.
    The app name is in the text, due to limitations with localizing Nimbus experiments -->
    <string name="nimbus_notification_default_browser_title" tools:ignore="UnusedResources">Firefox is fluch en privee</string>
    <!-- Text shown in the notification that pops up to remind the user to set fenix as default browser.
    The app name is in the text, due to limitations with localizing Nimbus experiments -->
    <string name="nimbus_notification_default_browser_text" tools:ignore="UnusedResources">Firefox jo standertbrowser meitsje</string>
    <!-- Title shown in the notification that pops up to re-engage the user -->
    <string name="notification_re_engagement_title">Probearje priveenavigaasje</string>
    <!-- Text shown in the notification that pops up to re-engage the user.
    %1$s is a placeholder that will be replaced by the app name. -->
    <string name="notification_re_engagement_text">Sneupje sûnder bewarre cookies of skiednis yn %1$s</string>

    <!-- Title A shown in the notification that pops up to re-engage the user -->
    <string name="notification_re_engagement_A_title">Sneup sûnder spoaren efter te litten</string>
    <!-- Text A shown in the notification that pops up to re-engage the user.
    %1$s is a placeholder that will be replaced by the app name. -->
    <string name="notification_re_engagement_A_text">Priveenavigaasje yn %1$s slacht jo gegevens net op.</string>
    <!-- Title B shown in the notification that pops up to re-engage the user -->
    <string name="notification_re_engagement_B_title">Start jo earste sykopdracht</string>
    <!-- Text B shown in the notification that pops up to re-engage the user -->
    <string name="notification_re_engagement_B_text">Sykje wat yn de buert. Of ûntdek wat aardichs.</string>

    <!-- Survey -->
    <!-- Text shown in the fullscreen message that pops up to ask user to take a short survey.
    The app name is in the text, due to limitations with localizing Nimbus experiments -->
    <string name="nimbus_survey_message_text">Help Firefox better te meitsjen troch in koarte enkête yn te foljen.</string>
    <!-- Preference for taking the short survey. -->
    <string name="preferences_take_survey">Enkête starte</string>
    <!-- Preference for not taking the short survey. -->
    <string name="preferences_not_take_survey">Nee tanke</string>

    <!-- Snackbar -->
    <!-- Text shown in snackbar when user deletes a collection -->
    <string name="snackbar_collection_deleted">Kolleksje fuortmsiten</string>
    <!-- Text shown in snackbar when user renames a collection -->
    <string name="snackbar_collection_renamed">Kolleksje omneamd</string>
    <!-- Text shown in snackbar when user closes a tab -->
    <string name="snackbar_tab_closed">Ljepblêd sluten</string>
    <!-- Text shown in snackbar when user closes all tabs -->
    <string name="snackbar_tabs_closed">Ljepblêden sluten</string>
    <!-- Text shown in snackbar when user bookmarks a list of tabs -->
    <string name="snackbar_message_bookmarks_saved">Blêdwizers bewarre!</string>
    <!-- Text shown in snackbar when user adds a site to shortcuts -->
    <string name="snackbar_added_to_shortcuts">Oan fluchkeppelingen tafoege!</string>
    <!-- Text shown in snackbar when user closes a private tab -->
    <string name="snackbar_private_tab_closed">Priveeljepblêd sluten</string>
    <!-- Text shown in snackbar when user closes all private tabs -->
    <string name="snackbar_private_tabs_closed">Priveeljepblêden sluten</string>
    <!-- Text shown in snackbar to undo deleting a tab, top site or collection -->
    <string name="snackbar_deleted_undo">UNGEDIEN MEITSJE</string>
    <!-- Text shown in snackbar when user removes a top site -->
    <string name="snackbar_top_site_removed">Website fuortsmiten</string>
    <!-- QR code scanner prompt which appears after scanning a code, but before navigating to it
        First parameter is the name of the app, second parameter is the URL or text scanned-->
    <string name="qr_scanner_confirmation_dialog_message">%1$s tastean om %2$s te iepenjen</string>
    <!-- QR code scanner prompt dialog positive option to allow navigation to scanned link -->
    <string name="qr_scanner_dialog_positive">TASTEAN</string>
    <!-- QR code scanner prompt dialog positive option to deny navigation to scanned link -->
    <string name="qr_scanner_dialog_negative">WEGERJE</string>

    <!-- QR code scanner prompt dialog error message shown when a hostname does not contain http or https. -->
    <string name="qr_scanner_dialog_invalid">Webadres net jildich.</string>
    <!-- QR code scanner prompt dialog positive option when there is an error -->
    <string name="qr_scanner_dialog_invalid_ok">OK</string>
    <!-- Tab collection deletion prompt dialog message. Placeholder will be replaced with the collection name -->
    <string name="tab_collection_dialog_message">Binne jo wis dat jo %1$s fuortsmite wolle?</string>
    <!-- Collection and tab deletion prompt dialog message. This will show when the last tab from a collection is deleted -->
    <string name="delete_tab_and_collection_dialog_message">As jo dit ljepblêd fuortsmite, wurdt de hiele kolleksje fuortsmiten. Jo kinne op elk momint nije kolleksjes meitsje.</string>
    <!-- Collection and tab deletion prompt dialog title. Placeholder will be replaced with the collection name. This will show when the last tab from a collection is deleted -->
    <string name="delete_tab_and_collection_dialog_title">%1$s fuortsmite?</string>
    <!-- Tab collection deletion prompt dialog option to delete the collection -->
    <string name="tab_collection_dialog_positive">Fuortsmite</string>
    <!-- Text displayed in a notification when the user enters full screen mode -->
    <string name="full_screen_notification">Folslein skerm wurdt iepene</string>
    <!-- Message for copying the URL via long press on the toolbar -->
    <string name="url_copied">URL kopiearre</string>
    <!-- Sample text for accessibility font size -->
    <string name="accessibility_text_size_sample_text_1">Dit is foarbyldtekst. Hjir wurdt mei toand hoe’t tekst werjûn wurdt, wannear’t jo mei dizze ynstelling de ôfmjitting fergrutsje of ferlytsje.</string>
    <!-- Summary for Accessibility Text Size Scaling Preference -->
    <string name="preference_accessibility_text_size_summary">Tekst op websites grutter of lytser meitsje</string>
    <!-- Title for Accessibility Text Size Scaling Preference -->
    <string name="preference_accessibility_font_size_title">Lettergrutte</string>

    <!-- Title for Accessibility Text Automatic Size Scaling Preference -->
    <string name="preference_accessibility_auto_size_2">Automatyske lettergrutte</string>
    <!-- Summary for Accessibility Text Automatic Size Scaling Preference -->
    <string name="preference_accessibility_auto_size_summary">De lettergrutte wurdt ôfstimd op jo Android-ynstellingen. Skeakelje dit út om hjir de lettergrutte sels te behearen.</string>

    <!-- Title for the Delete browsing data preference -->
    <string name="preferences_delete_browsing_data">Navigaasjegegevens fuortsmite</string>
    <!-- Title for the tabs item in Delete browsing data -->
    <string name="preferences_delete_browsing_data_tabs_title_2">Iepen ljepblêden</string>
    <!-- Subtitle for the tabs item in Delete browsing data, parameter will be replaced with the number of open tabs -->
    <string name="preferences_delete_browsing_data_tabs_subtitle">%d ljepblêden</string>
    <!-- Title for the data and history items in Delete browsing data -->
    <string name="preferences_delete_browsing_data_browsing_data_title">Navigaasjeskiednis en websitegegevens</string>
    <!-- Subtitle for the data and history items in delete browsing data, parameter will be replaced with the
        number of history items the user has -->
    <string name="preferences_delete_browsing_data_browsing_data_subtitle">%d adressen</string>
    <!-- Title for the cookies item in Delete browsing data -->
    <string name="preferences_delete_browsing_data_cookies">Cookies</string>
    <!-- Subtitle for the cookies item in Delete browsing data -->
    <string name="preferences_delete_browsing_data_cookies_subtitle">Jo wurde by de measte websites ôfmeld</string>
    <!-- Title for the cached images and files item in Delete browsing data -->
    <string name="preferences_delete_browsing_data_cached_files">Buffere ôfbyldingen en bestannen</string>

    <!-- Subtitle for the cached images and files item in Delete browsing data -->
    <string name="preferences_delete_browsing_data_cached_files_subtitle">Meitsje ûnthâldromte frij</string>
    <!-- Title for the site permissions item in Delete browsing data -->
    <string name="preferences_delete_browsing_data_site_permissions">Websitemachtigingen</string>
    <!-- Title for the downloads item in Delete browsing data -->
    <string name="preferences_delete_browsing_data_downloads">Downloads</string>
    <!-- Text for the button to delete browsing data -->
    <string name="preferences_delete_browsing_data_button">Navigaasjegegevens fuortsmite</string>
    <!-- Title for the Delete browsing data on quit preference -->
    <string name="preferences_delete_browsing_data_on_quit">Navigaasjegegevens fuortsmite by ôfsluten</string>
    <!-- Summary for the Delete browsing data on quit preference. "Quit" translation should match delete_browsing_data_on_quit_action translation. -->
    <string name="preference_summary_delete_browsing_data_on_quit_2">Smyt automatysk navigaasjegegevens fuort wannear’t jo yn it haadmenu ‘Ofslute’ selektearje</string>
    <!-- Action item in menu for the Delete browsing data on quit feature -->
    <string name="delete_browsing_data_on_quit_action">Ofslute</string>

    <!-- Title text of a delete browsing data dialog. -->
    <string name="delete_history_prompt_title">Te wiskjen tiidrek</string>
    <!-- Body text of a delete browsing data dialog. -->
    <string name="delete_history_prompt_body" moz:RemovedIn="130" tools:ignore="UnusedResources">Smyt skiednis (ynklusyf fan oare apparaten syngronisearre skiednis ôf), cookies en oare navigaasjegegevens fuort.</string>
    <!-- Body text of a delete browsing data dialog. -->
    <string name="delete_history_prompt_body_2">Smyt skiednis (ynklusyf skiednis syngronisearre fan oare apparaten ôf) fuort</string>
    <!-- Radio button in the delete browsing data dialog to delete history items for the last hour. -->
    <string name="delete_history_prompt_button_last_hour">Lêste oere</string>
    <!-- Radio button in the delete browsing data dialog to delete history items for today and yesterday. -->
    <string name="delete_history_prompt_button_today_and_yesterday">Hjoed en juster</string>
    <!-- Radio button in the delete browsing data dialog to delete all history. -->
    <string name="delete_history_prompt_button_everything">Alles</string>

    <!-- Dialog message to the user asking to delete browsing data. Parameter will be replaced by app name. -->
    <string name="delete_browsing_data_prompt_message_3">%s smyt de selektearre navigaasjegegevens fuort.</string>
    <!-- Text for the cancel button for the data deletion dialog -->
    <string name="delete_browsing_data_prompt_cancel">Annulearje</string>
    <!-- Text for the allow button for the data deletion dialog -->
    <string name="delete_browsing_data_prompt_allow">Fuortsmite</string>
    <!-- Text for the snackbar confirmation that the data was deleted -->
    <string name="preferences_delete_browsing_data_snackbar">Navigaasjegegevens fuortsmiten</string>
    <!-- Text for the snackbar to show the user that the deletion of browsing data is in progress -->
    <string name="deleting_browsing_data_in_progress">Navigaasjegegevens fuortsmite…</string>

    <!-- Dialog message to the user asking to delete all history items inside the opened group. Parameter will be replaced by a history group name. -->
    <string name="delete_all_history_group_prompt_message">Alle websites yn ‘%s’ fuortsmite</string>
    <!-- Text for the cancel button for the history group deletion dialog -->
    <string name="delete_history_group_prompt_cancel">Annulearje</string>
    <!-- Text for the allow button for the history group dialog -->
    <string name="delete_history_group_prompt_allow">Fuortsmite</string>
    <!-- Text for the snackbar confirmation that the history group was deleted -->
    <string name="delete_history_group_snackbar">Groep fuortsmiten</string>

    <!-- Onboarding -->
    <!-- Text for onboarding welcome header. -->
    <string name="onboarding_header_2" moz:RemovedIn="118" tools:ignore="UnusedResources">Wolkom by in better ynternet</string>
    <!-- Text for the onboarding welcome message. -->
    <string name="onboarding_message" moz:RemovedIn="118" tools:ignore="UnusedResources">In browser dy’t boud is foar minsken, net foar winst.</string>
    <!-- Text for the Firefox account onboarding sign in card header. -->
    <string name="onboarding_account_sign_in_header" moz:RemovedIn="118" tools:ignore="UnusedResources">Gean troch wêr’t jo bleaun wiene</string>
    <!-- Text for the button to learn more about signing in to your Firefox account. -->
    <string name="onboarding_manual_sign_in_description" moz:RemovedIn="118" tools:ignore="UnusedResources">Syngronisearje ljepblêden en wachtwurden op ferskate apparaten foar maklik wikseljen tusken skermen.</string>
    <!-- Text for the button to manually sign into Firefox account. -->
    <string name="onboarding_firefox_account_sign_in" moz:RemovedIn="118" tools:ignore="UnusedResources">Oanmelde</string>
    <!-- text to display in the snackbar once account is signed-in -->
    <string name="onboarding_firefox_account_sync_is_on">Syngronisaasje is ynskeakele</string>
    <!-- Text for the tracking protection onboarding card header -->
    <string name="onboarding_tracking_protection_header" moz:RemovedIn="118" tools:ignore="UnusedResources">Standert privacybeskerming</string>
    <!-- Text for the tracking protection card description. The first parameter is the name of the application.-->
    <string name="onboarding_tracking_protection_description_old" moz:RemovedIn="118" tools:ignore="UnusedResources">%1$s soarget der automatysk foar dat bedriuwen jo net stikem folgje op ynternet.</string>
    <!-- Text for the tracking protection card description. -->
    <string name="onboarding_tracking_protection_description" moz:RemovedIn="118" tools:ignore="UnusedResources">Mei Totale cookiebeskerming om foar te kommen dat trackers cookies brûke om jo stikem op it ynternet te folgjen.</string>
    <!-- text for tracking protection radio button option for standard level of blocking -->
    <string name="onboarding_tracking_protection_standard_button_2" moz:RemovedIn="118" tools:ignore="UnusedResources">Standert (standert)</string>
    <!-- text for standard blocking option button description -->
    <string name="onboarding_tracking_protection_standard_button_description_3" moz:RemovedIn="118" tools:ignore="UnusedResources">Balansearre foar privacy en prestaasjes. Siden lade normaal.</string>
    <!-- text for tracking protection radio button option for strict level of blocking -->
    <string name="onboarding_tracking_protection_strict_option" moz:RemovedIn="118" tools:ignore="UnusedResources">Strang</string>
    <!-- text for strict blocking option button description -->
    <string name="onboarding_tracking_protection_strict_button_description_3" moz:RemovedIn="118" tools:ignore="UnusedResources">Blokkearret mear trackers, sadat siden rapper laden wurde, mar guon funksjonaliteit op in side wurket mooglik net.</string>
    <!-- text for the toolbar position card header  -->
    <string name="onboarding_toolbar_placement_header_1" moz:RemovedIn="118" tools:ignore="UnusedResources">Kies jo arkbalkepleatsing</string>
    <!-- Text for the toolbar position card description -->
    <string name="onboarding_toolbar_placement_description" moz:RemovedIn="118" tools:ignore="UnusedResources">Hâld him ûnderoan, of ferpleats him nei boppe.</string>
    <!-- Text for the privacy notice onboarding card header -->
    <string name="onboarding_privacy_notice_header_1" moz:RemovedIn="118" tools:ignore="UnusedResources">Jo beheare jo gegevens</string>
    <!-- Text for the privacy notice onboarding card description. -->
    <string name="onboarding_privacy_notice_description" moz:RemovedIn="118" tools:ignore="UnusedResources">Firefox jout jo kontrôle oer wat jo online diele en wat jo mei ús diele.</string>
    <!-- Text for the button to read the privacy notice -->
    <string name="onboarding_privacy_notice_read_button" moz:RemovedIn="118" tools:ignore="UnusedResources">Lês ús privacyferklearring</string>

    <!-- Text for the conclusion onboarding message -->
    <string name="onboarding_conclusion_header" moz:RemovedIn="118" tools:ignore="UnusedResources">Klear om in geweldich ynternet te iepenjen?</string>
    <!-- text for the button to finish onboarding -->
    <string name="onboarding_finish" moz:RemovedIn="118" tools:ignore="UnusedResources">Begjinne mei sneupen</string>

    <!-- Onboarding theme -->
    <!-- text for the theme picker onboarding card header -->
    <string name="onboarding_theme_picker_header" moz:RemovedIn="118" tools:ignore="UnusedResources">Kies jo tema</string>
    <!-- text for the theme picker onboarding card description -->
    <string name="onboarding_theme_picker_description_2" moz:RemovedIn="118" tools:ignore="UnusedResources">Sparje jo batterij en jo eagen mei de donkere modus.</string>
    <!-- Automatic theme setting (will follow device setting) -->
    <string name="onboarding_theme_automatic_title" moz:RemovedIn="118" tools:ignore="UnusedResources">Automatysk</string>
    <!-- Summary of automatic theme setting (will follow device setting) -->
    <string name="onboarding_theme_automatic_summary" moz:RemovedIn="118" tools:ignore="UnusedResources">Past him oan jo apparaatynstellingen oan</string>
    <!-- Theme setting for dark mode -->
    <string name="onboarding_theme_dark_title" moz:RemovedIn="118" tools:ignore="UnusedResources">Donker tema</string>
    <!-- Theme setting for light mode -->
    <string name="onboarding_theme_light_title" moz:RemovedIn="118" tools:ignore="UnusedResources">Ljocht tema</string>

    <!-- Text shown in snackbar when multiple tabs have been sent to device -->
    <string name="sync_sent_tabs_snackbar">Ljepblêden ferstjoerd!</string>
    <!-- Text shown in snackbar when one tab has been sent to device  -->
    <string name="sync_sent_tab_snackbar">Ljepblêd ferstjoerd!</string>
    <!-- Text shown in snackbar when sharing tabs failed  -->
    <string name="sync_sent_tab_error_snackbar">Kin net ferstjoere</string>
    <!-- Text shown in snackbar for the "retry" action that the user has after sharing tabs failed -->
    <string name="sync_sent_tab_error_snackbar_action">OPNIJ</string>
    <!-- Title of QR Pairing Fragment -->
    <string name="sync_scan_code">De koade scanne</string>
    <!-- Instructions on how to access pairing -->
    <string name="sign_in_instructions"><![CDATA[Iepenje Firefox op jo kompjûter en gean nei <b>https://firefox.com/pair</b>]]></string>
    <!-- Text shown for sign in pairing when ready -->
    <string name="sign_in_ready_for_scan">Ree om te scannen</string>
    <!-- Text shown for settings option for sign with pairing -->
    <string name="sign_in_with_camera">Meld jo oan mei jo kamera</string>
    <!-- Text shown for settings option for sign with email -->
    <string name="sign_in_with_email">E-mail brûke</string>
    <!-- Text shown for settings option for create new account text.'Firefox' intentionally hardcoded here.-->
    <string name="sign_in_create_account_text"><![CDATA[Gjin account? <u>Meitsje der ien oan</u> om Firefox tusken apparaten te syngronisearjen.]]></string>
    <!-- Text shown in confirmation dialog to sign out of account. The first parameter is the name of the app (e.g. Firefox Preview) -->
    <string name="sign_out_confirmation_message_2">%s stoppet de syngronisaasje mei jo account, mar sil gjin sneupgegevens op dit apparaat fuortsmite.</string>
    <!-- Option to continue signing out of account shown in confirmation dialog to sign out of account -->
    <string name="sign_out_disconnect">Ferbining ferbrekke</string>
    <!-- Option to cancel signing out shown in confirmation dialog to sign out of account -->
    <string name="sign_out_cancel">Annulearje</string>
    <!-- Error message snackbar shown after the user tried to select a default folder which cannot be altered -->
    <string name="bookmark_cannot_edit_root">Kin standertmappen net bewurkje</string>

    <!-- Enhanced Tracking Protection -->
    <!-- Link displayed in enhanced tracking protection panel to access tracking protection settings -->
    <string name="etp_settings">Beskermingsynstellingen</string>
    <!-- Preference title for enhanced tracking protection settings -->
    <string name="preference_enhanced_tracking_protection">Ferbettere beskerming tsjin folgjen</string>
    <!-- Preference summary for enhanced tracking protection settings on/off switch -->
    <string name="preference_enhanced_tracking_protection_summary">No mei Totale cookiebeskerming, ús krêftichste barriêre oant no ta tsjin cross-sitetrackers.</string>
    <!-- Description of enhanced tracking protection. The parameter is the name of the application (For example: Firefox Fenix) -->
    <string name="preference_enhanced_tracking_protection_explanation_2">%s beskermet jo tsjin in protte fan de meast foarkommende trackers dy\’t folgje wat jo online dogge.  </string>
    <!-- Text displayed that links to website about enhanced tracking protection -->
    <string name="preference_enhanced_tracking_protection_explanation_learn_more">Mear ynfo</string>
    <!-- Preference for enhanced tracking protection for the standard protection settings -->
    <string name="preference_enhanced_tracking_protection_standard_default_1">Standert (standert)</string>
    <!-- Preference description for enhanced tracking protection for the standard protection settings -->
    <string name="preference_enhanced_tracking_protection_standard_description_5">Siden wurde normaal laden, mar der wurde minder trackers blokkearre.</string>
    <!--  Accessibility text for the Standard protection information icon  -->
    <string name="preference_enhanced_tracking_protection_standard_info_button">Wat wurdt blokkearre troch standert beskerming tsjin folgjen</string>
    <!-- Preference for enhanced tracking protection for the strict protection settings -->
    <string name="preference_enhanced_tracking_protection_strict">Strang</string>
    <!-- Preference description for enhanced tracking protection for the strict protection settings -->
    <string name="preference_enhanced_tracking_protection_strict_description_4">Sterkere beskerming tsjin folgjen en fluggere prestaasjes, mar guon websites wurkje mooglik net goed.</string>
    <!--  Accessibility text for the Strict protection information icon  -->
    <string name="preference_enhanced_tracking_protection_strict_info_button">Wat wurdt blokkearre troch strange beskerming tsjin folgjen</string>
    <!-- Preference for enhanced tracking protection for the custom protection settings -->
    <string name="preference_enhanced_tracking_protection_custom">Oanpast</string>
    <!-- Preference description for enhanced tracking protection for the strict protection settings -->
    <string name="preference_enhanced_tracking_protection_custom_description_2">Kies hokker trackers en scripts jo blokkearje wolle.</string>
    <!--  Accessibility text for the Strict protection information icon  -->
    <string name="preference_enhanced_tracking_protection_custom_info_button">Wat wurdt blokkearre troch oanpaste beskerming tsjin folgjen</string>
    <!-- Header for categories that are being blocked by current Enhanced Tracking Protection settings -->
    <!-- Preference for enhanced tracking protection for the custom protection settings for cookies-->
    <string name="preference_enhanced_tracking_protection_custom_cookies">Cookies</string>
    <!-- Option for enhanced tracking protection for the custom protection settings for cookies-->
    <string name="preference_enhanced_tracking_protection_custom_cookies_1">Cross-site- en sosjale-mediatrackers</string>
    <!-- Option for enhanced tracking protection for the custom protection settings for cookies-->
    <string name="preference_enhanced_tracking_protection_custom_cookies_2">Cookies fan net-besochte websites</string>
    <!-- Option for enhanced tracking protection for the custom protection settings for cookies-->
    <string name="preference_enhanced_tracking_protection_custom_cookies_3">Alle cookies fan tredden (kin derfoar soargje dat websites net goed wurkje)</string>
    <!-- Option for enhanced tracking protection for the custom protection settings for cookies-->
    <string name="preference_enhanced_tracking_protection_custom_cookies_4">Alle cookies (sil derfoar soargje dat websites net goed wurkje)</string>
    <!-- Option for enhanced tracking protection for the custom protection settings for cookies-->
    <string name="preference_enhanced_tracking_protection_custom_cookies_5">Cross-sitecookies isolearje</string>
    <!-- Preference for enhanced tracking protection for the custom protection settings for tracking content -->
    <string name="preference_enhanced_tracking_protection_custom_tracking_content">Folchynhâld</string>
    <!-- Option for enhanced tracking protection for the custom protection settings for tracking content-->
    <string name="preference_enhanced_tracking_protection_custom_tracking_content_1">Yn alle ljepblêden</string>
    <!-- Option for enhanced tracking protection for the custom protection settings for tracking content-->
    <string name="preference_enhanced_tracking_protection_custom_tracking_content_2">Allinnich yn priveeljepblêden</string>
    <!-- Preference for enhanced tracking protection for the custom protection settings -->
    <string name="preference_enhanced_tracking_protection_custom_cryptominers">Cryptominers</string>
    <!-- Preference for enhanced tracking protection for the custom protection settings -->
    <string name="preference_enhanced_tracking_protection_custom_fingerprinters">Fingerprinters</string>
    <!-- Button label for navigating to the Enhanced Tracking Protection details -->
    <string name="enhanced_tracking_protection_details">Details</string>
    <!-- Header for categories that are being being blocked by current Enhanced Tracking Protection settings -->
    <string name="enhanced_tracking_protection_blocked">Blokkearre</string>
    <!-- Header for categories that are being not being blocked by current Enhanced Tracking Protection settings -->
    <string name="enhanced_tracking_protection_allowed">Tastien</string>
    <!-- Category of trackers (social media trackers) that can be blocked by Enhanced Tracking Protection -->
    <string name="etp_social_media_trackers_title">Sosjale-mediatrackers</string>
    <!-- Description of social media trackers that can be blocked by Enhanced Tracking Protection -->
    <string name="etp_social_media_trackers_description">Behein de mooglikheid fan sosjale netwurken om jo sneupaktiviteit op ynternet te folgjen.</string>
    <!-- Category of trackers (cross-site tracking cookies) that can be blocked by Enhanced Tracking Protection -->
    <string name="etp_cookies_title">Cross-site-trackingcookies</string>
    <!-- Category of trackers (cross-site tracking cookies) that can be blocked by Enhanced Tracking Protection -->
    <string name="etp_cookies_title_2">Cross-sitecookies</string>
    <!-- Description of cross-site tracking cookies that can be blocked by Enhanced Tracking Protection -->
    <string name="etp_cookies_description">Blokkearret cookies dy’t advertinsjenetwurken en analysebedriuwen brûke om jo sneupgegevens op in protte websites te sammeljen.</string>
    <!-- Description of cross-site tracking cookies that can be blocked by Enhanced Tracking Protection -->
    <string name="etp_cookies_description_2">Totale cookiebeskerming isolearret cookies yn op de website dy’t jo besykje, sadat trackers lykas advertinsjenetwurken se net brûke kinne om jo oer websites hinne te folgjen.</string>
    <!-- Category of trackers (cryptominers) that can be blocked by Enhanced Tracking Protection -->
    <string name="etp_cryptominers_title">Cryptominers</string>
    <!-- Description of cryptominers that can be blocked by Enhanced Tracking Protection -->
    <string name="etp_cryptominers_description">Foarkomt dat kwea-aardige skripts tagong krije ta jo apparaat om digitale faluta te minen.</string>
    <!-- Category of trackers (fingerprinters) that can be blocked by Enhanced Tracking Protection -->
    <string name="etp_fingerprinters_title">Fingerprinters</string>
    <!-- Description of fingerprinters that can be blocked by Enhanced Tracking Protection -->
    <string name="etp_fingerprinters_description">Foarkomt dat unyk identifisearbere gegevens oer jo apparaat sammele wurde dy’t brûkt wurde kinne foar folchdoeleinen.</string>
    <!-- Category of trackers (tracking content) that can be blocked by Enhanced Tracking Protection -->
    <string name="etp_tracking_content_title">Folchynhâld</string>

    <!-- Description of tracking content that can be blocked by Enhanced Tracking Protection -->
    <string name="etp_tracking_content_description">Foarkomt dat eksterne advertinsjes, fideo’s en oare ynhâld dy’t folchkoade befettet laden wurde. Kin ynfloed hawwe op de funksjonaliteit fan guon websites.</string>
    <!-- Enhanced Tracking Protection message that protection is currently on for this site -->
    <string name="etp_panel_on">Beskermingen foar dizze website stean OAN</string>
    <!-- Enhanced Tracking Protection message that protection is currently off for this site -->
    <string name="etp_panel_off">Beskermingen foar dizze website stean ÚT</string>
    <!-- Header for exceptions list for which sites enhanced tracking protection is always off -->
    <string name="enhanced_tracking_protection_exceptions">Ferbettere beskerming tsjin folgjen is út foar dizze websites</string>
    <!-- Content description (not visible, for screen readers etc.): Navigate
    back from ETP details (Ex: Tracking content) -->
    <string name="etp_back_button_content_description">Werom blêdzje</string>
    <!-- About page link text to open what's new link -->
    <string name="about_whats_new">Wat is der nij yn %s</string>
    <!-- Open source licenses page title
    The first parameter is the app name -->
    <string name="open_source_licenses_title">%s | OSS-biblioteken</string>

    <!-- Category of trackers (redirect trackers) that can be blocked by Enhanced Tracking Protection -->
    <string name="etp_redirect_trackers_title">Trochliedingstrackers</string>
    <!-- Description of redirect tracker cookies that can be blocked by Enhanced Tracking Protection -->
    <string name="etp_redirect_trackers_description">Wisket cookies dy’t ynsteld binne troch trochliedingen nei bekende trackingwebsites.</string>

    <!-- Description of the SmartBlock Enhanced Tracking Protection feature. The * symbol is intentionally hardcoded here,
         as we use it on the UI to indicate which trackers have been partially unblocked.  -->
    <string name="preference_etp_smartblock_description">Guon hjirûnder markearre trackers binne op dizze pagina diels ûntskoattele, omdat jo mei har ynteraksje hân hawwe *.</string>
    <!-- Text displayed that links to website about enhanced tracking protection SmartBlock -->
    <string name="preference_etp_smartblock_learn_more">Mear ynfo</string>

    <!-- Content description (not visible, for screen readers etc.):
    Enhanced tracking protection exception preference icon for ETP settings. -->
    <string name="preference_etp_exceptions_icon_description">Piktogram foar de foarkar foar Ferbettere beskerming tsjin folgjen-útsûndering</string>

    <!-- About page link text to open support link -->
    <string name="about_support">Stipe</string>
    <!-- About page link text to list of past crashes (like about:crashes on desktop) -->
    <string name="about_crashes">Ungelokken</string>
    <!-- About page link text to open privacy notice link -->
    <string name="about_privacy_notice">Privacyferklearring</string>
    <!-- About page link text to open know your rights link -->
    <string name="about_know_your_rights">Ken jo rjochten</string>
    <!-- About page link text to open licensing information link -->
    <string name="about_licensing_information">Lisinsje-ynformaasje</string>

    <!-- About page link text to open a screen with libraries that are used -->
    <string name="about_other_open_source_libraries">Brûkte biblioteken</string>

    <!-- Toast shown to the user when they are activating the secret dev menu
        The first parameter is number of long clicks left to enable the menu -->
    <string name="about_debug_menu_toast_progress">Debuggingmenu: noch %1$d klik(ken) om yn te skeakeljen</string>
    <string name="about_debug_menu_toast_done">Debuggingmenu ynskeakele</string>

    <!-- Browser long press popup menu -->
    <!-- Copy the current url -->
    <string name="browser_toolbar_long_press_popup_copy">Kopiearje</string>
    <!-- Paste & go the text in the clipboard. '&amp;' is replaced with the ampersand symbol: & -->
    <string name="browser_toolbar_long_press_popup_paste_and_go">Plakke &amp; iepenje</string>
    <!-- Paste the text in the clipboard -->
    <string name="browser_toolbar_long_press_popup_paste">Plakke</string>
    <!-- Snackbar message shown after an URL has been copied to clipboard. -->
    <string name="browser_toolbar_url_copied_to_clipboard_snackbar">URL nei klamboerd kopiearre</string>

    <!-- Title text for the Add To Homescreen dialog -->
    <string name="add_to_homescreen_title">Tafoegje oan startskerm</string>
    <!-- Cancel button text for the Add to Homescreen dialog -->
    <string name="add_to_homescreen_cancel">Annulearje</string>
    <!-- Add button text for the Add to Homescreen dialog -->
    <string name="add_to_homescreen_add">Tafoegje</string>
    <!-- Continue to website button text for the first-time Add to Homescreen dialog -->
    <string name="add_to_homescreen_continue">Trochgean nei website</string>
    <!-- Placeholder text for the TextView in the Add to Homescreen dialog -->
    <string name="add_to_homescreen_text_placeholder">Namme fluchtoets</string>

    <!-- Describes the add to homescreen functionality -->
    <string name="add_to_homescreen_description_2">Jo kinne dizze website ienfâldich oan it startskerm fan jo apparaat tafoegje, om sa daliks tagong te hawwen en flugger te navigearjen mei in app-eftige ûnderfining.</string>

    <!-- Preference for managing the settings for logins and passwords in Fenix -->
    <string name="preferences_passwords_logins_and_passwords">Oanmeldingen en wachtwurden</string>
    <!-- Preference for managing the saving of logins and passwords in Fenix -->
    <string name="preferences_passwords_save_logins">Oanmeldingen en wachtwurden bewarje</string>
    <!-- Preference option for asking to save passwords in Fenix -->
    <string name="preferences_passwords_save_logins_ask_to_save">Freegje om te bewarjen</string>
    <!-- Preference option for never saving passwords in Fenix -->
    <string name="preferences_passwords_save_logins_never_save">Nea bewarje</string>
    <!-- Preference for autofilling saved logins in Firefox (in web content), %1$s will be replaced with the app name -->
    <string name="preferences_passwords_autofill2">Automatysk ynfolje yn %1$s</string>
    <!-- Description for the preference for autofilling saved logins in Firefox (in web content), %1$s will be replaced with the app name -->
    <string name="preferences_passwords_autofill_description">Brûkersnammen en wachtwurden op websites ynfolje en bewarje wylst jo %1$s brûke.</string>
    <!-- Preference for autofilling logins from Fenix in other apps (e.g. autofilling the Twitter app) -->
    <string name="preferences_android_autofill">Automatysk ynfolje yn oare apps</string>
    <!-- Description for the preference for autofilling logins from Fenix in other apps (e.g. autofilling the Twitter app) -->
    <string name="preferences_android_autofill_description">Brûkersnammen en wachtwurden yn oare apps op jo apparaat ynfolje.</string>

    <!-- Preference option for adding a login -->
    <string name="preferences_logins_add_login">Oanmelding tafoegje</string>

    <!-- Preference for syncing saved logins in Fenix -->
    <string name="preferences_passwords_sync_logins">Oanmeldingen syngronisearje</string>
    <!-- Preference for syncing saved logins in Fenix, when not signed in-->
    <string name="preferences_passwords_sync_logins_across_devices">Oanmeldingen op apparaten syngronisearje</string>
    <!-- Preference to access list of saved logins -->
    <string name="preferences_passwords_saved_logins">Bewarre oanmeldingen</string>
    <!-- Description of empty list of saved passwords. Placeholder is replaced with app name.  -->
    <string name="preferences_passwords_saved_logins_description_empty_text">De oanmeldingen dy’t jo bewarje of syngronisearje mei %s wurde hjir toand.</string>
    <!-- Preference to access list of saved logins -->
    <string name="preferences_passwords_saved_logins_description_empty_learn_more_link">Mear ynfo oer Sync.</string>
    <!-- Preference to access list of login exceptions that we never save logins for -->
    <string name="preferences_passwords_exceptions">Utsûnderingen</string>
    <!-- Empty description of list of login exceptions that we never save logins for -->
    <string name="preferences_passwords_exceptions_description_empty">Net-bewarre oanmeldingen en wachtwurden wurde hjir werjûn.</string>
    <!-- Description of list of login exceptions that we never save logins for -->
    <string name="preferences_passwords_exceptions_description">Oanmeldingen en wachtwurden wurde foar dizze websites net bewarre. </string>
    <!-- Text on button to remove all saved login exceptions -->
    <string name="preferences_passwords_exceptions_remove_all">Alle útsûnderingen fuortsmite</string>
    <!-- Hint for search box in logins list -->
    <string name="preferences_passwords_saved_logins_search">Oanmeldingen sykje</string>
    <!-- The header for the site that a login is for -->
    <string name="preferences_passwords_saved_logins_site">Website</string>
    <!-- The header for the username for a login -->
    <string name="preferences_passwords_saved_logins_username">Brûkersnamme</string>
    <!-- The header for the password for a login -->
    <string name="preferences_passwords_saved_logins_password">Wachtwurd</string>
    <!-- Shown in snackbar to tell user that the password has been copied -->
    <string name="logins_password_copied">Wachtwurd nei klamboerd kopiearre</string>
    <!-- Shown in snackbar to tell user that the username has been copied -->
    <string name="logins_username_copied">Brûkersnamme nei klamboerd kopiearre </string>
    <!-- Content Description (for screenreaders etc) read for the button to copy a password in logins-->
    <string name="saved_logins_copy_password">Wachtwurd kopiearje</string>
    <!-- Content Description (for screenreaders etc) read for the button to clear a password while editing a login-->
    <string name="saved_logins_clear_password">Wachtwurd wiskje</string>
    <!-- Content Description (for screenreaders etc) read for the button to copy a username in logins -->
    <string name="saved_login_copy_username">Brûkersnamme kopiearje</string>
    <!-- Content Description (for screenreaders etc) read for the button to clear a username while editing a login -->
    <string name="saved_login_clear_username">Brûkersnamme wiskje</string>
    <!-- Content Description (for screenreaders etc) read for the button to clear the hostname field while creating a login -->
    <string name="saved_login_clear_hostname">Hostnamme wiskje</string>
    <!-- Content Description (for screenreaders etc) read for the button to open a site in logins -->
    <string name="saved_login_open_site">Website iepenje yn browser</string>
    <!-- Content Description (for screenreaders etc) read for the button to reveal a password in logins -->
    <string name="saved_login_reveal_password">Wachtwurd toane</string>
    <!-- Content Description (for screenreaders etc) read for the button to hide a password in logins -->
    <string name="saved_login_hide_password">Wachtwurd ferstopje</string>
    <!-- Message displayed in biometric prompt displayed for authentication before allowing users to view their logins -->
    <string name="logins_biometric_prompt_message">Untskoattelje om jo bewarre oanmeldingen te besjen</string>
    <!-- Title of warning dialog if users have no device authentication set up -->
    <string name="logins_warning_dialog_title">Befeiligje jo oanmeldingen en wachtwurden</string>
    <!-- Message of warning dialog if users have no device authentication set up -->
    <string name="logins_warning_dialog_message">Stel in beskoattelingspatroan, pinkoade of wachtwurd foar jo apparaat yn om jo bewarre oanmeldingen en wachtwurden te beskermjen tsjin tagong as in oar jo apparaat hat.</string>
    <!-- Negative button to ignore warning dialog if users have no device authentication set up -->
    <string name="logins_warning_dialog_later">Letter</string>
    <!-- Positive button to send users to set up a pin of warning dialog if users have no device authentication set up -->
    <string name="logins_warning_dialog_set_up_now">No ynstelle</string>
    <!-- Title of PIN verification dialog to direct users to re-enter their device credentials to access their logins -->
    <string name="logins_biometric_prompt_message_pin">Untskoattelje jo apparaat</string>
    <!-- Title for Accessibility Force Enable Zoom Preference -->
    <string name="preference_accessibility_force_enable_zoom">Ynzoome op alle websites</string>
    <!-- Summary for Accessibility Force Enable Zoom Preference -->
    <string name="preference_accessibility_force_enable_zoom_summary">Knipe en ynzoome tastean, sels op websites dy’t dizze beweging opkeare.</string>

    <!-- Saved logins sorting strategy menu item -by name- (if selected, it will sort saved logins alphabetically) -->
    <string name="saved_logins_sort_strategy_alphabetically">Namme (A-Z)</string>
    <!-- Saved logins sorting strategy menu item -by last used- (if selected, it will sort saved logins by last used) -->
    <string name="saved_logins_sort_strategy_last_used">Lêst brûkt</string>
    <!-- Content description (not visible, for screen readers etc.): Sort saved logins dropdown menu chevron icon -->
    <string name="saved_logins_menu_dropdown_chevron_icon_content_description">Menu Oanmeldingen sortearje</string>

    <!-- Autofill -->
    <!-- Preference and title for managing the autofill settings -->
    <string name="preferences_autofill">Automatysk ynfolje</string>
    <!-- Preference and title for managing the settings for addresses -->
    <string name="preferences_addresses">Adressen</string>
    <!-- Preference and title for managing the settings for credit cards -->
    <string name="preferences_credit_cards">Creditcards</string>
    <!-- Preference for saving and autofilling credit cards -->
    <string name="preferences_credit_cards_save_and_autofill_cards">Kaarten bewarje en automatysk ynfolje</string>
    <!-- Preference summary for saving and autofilling credit card data -->
    <string name="preferences_credit_cards_save_and_autofill_cards_summary">Gegevens binne fersifere</string>
    <!-- Preference option for syncing credit cards across devices. This is displayed when the user is not signed into sync -->
    <string name="preferences_credit_cards_sync_cards_across_devices">Kaarten syngronisearje tusken apparaten</string>
    <!-- Preference option for syncing credit cards across devices. This is displayed when the user is signed into sync -->
    <string name="preferences_credit_cards_sync_cards">Kaarten syngronisearje</string>
    <!-- Preference option for adding a credit card -->
    <string name="preferences_credit_cards_add_credit_card">Creditcard tafoegje</string>

    <!-- Preference option for managing saved credit cards -->
    <string name="preferences_credit_cards_manage_saved_cards">Bewarre kaarten beheare</string>
    <!-- Preference option for adding an address -->
    <string name="preferences_addresses_add_address">Adres tafoegje</string>
    <!-- Preference option for managing saved addresses -->
    <string name="preferences_addresses_manage_addresses">Adressen beheare</string>
    <!-- Preference for saving and autofilling addresses -->
    <string name="preferences_addresses_save_and_autofill_addresses">Adressen bewarje en automatysk ynfolje</string>
    <!-- Preference summary for saving and autofilling address data -->
    <string name="preferences_addresses_save_and_autofill_addresses_summary">Ynformaasje lykas nûmers, e-mail- en ferstjoeradressen tafoegje</string>

    <!-- Title of the "Add card" screen -->
    <string name="credit_cards_add_card">Kaart tafoegje</string>

    <!-- Title of the "Edit card" screen -->
    <string name="credit_cards_edit_card">Kaart bewurkje</string>
    <!-- The header for the card number of a credit card -->
    <string name="credit_cards_card_number">Kaartnûmer</string>
    <!-- The header for the expiration date of a credit card -->
    <string name="credit_cards_expiration_date">Ferrindatum</string>
    <!-- The label for the expiration date month of a credit card to be used by a11y services-->
    <string name="credit_cards_expiration_date_month">Ferrindatum – moanne</string>
    <!-- The label for the expiration date year of a credit card to be used by a11y services-->
    <string name="credit_cards_expiration_date_year">Ferrindatum – jier</string>
    <!-- The header for the name on the credit card -->
    <string name="credit_cards_name_on_card">Namme op kaart</string>
    <!-- The text for the "Delete card" menu item for deleting a credit card -->
    <string name="credit_cards_menu_delete_card">Kaart fuortsmite</string>
    <!-- The text for the "Delete card" button for deleting a credit card -->
    <string name="credit_cards_delete_card_button">Kaart fuortsmite</string>
    <!-- The text for the confirmation message of "Delete card" dialog -->
    <string name="credit_cards_delete_dialog_confirmation">Binne jo wis dat jo dizze creditcard fuortsmite wolle?</string>
    <!-- The text for the positive button on "Delete card" dialog -->
    <string name="credit_cards_delete_dialog_button">Fuortsmite</string>
    <!-- The title for the "Save" menu item for saving a credit card -->
    <string name="credit_cards_menu_save">Bewarje</string>
    <!-- The text for the "Save" button for saving a credit card -->
    <string name="credit_cards_save_button">Bewarje</string>
    <!-- The text for the "Cancel" button for cancelling adding, updating or deleting a credit card -->
    <string name="credit_cards_cancel_button">Annulearje</string>

    <!-- Title of the "Saved cards" screen -->
    <string name="credit_cards_saved_cards">Bewarre kaarten</string>

    <!-- Error message for credit card number validation -->
    <string name="credit_cards_number_validation_error_message">Fier in jildich creditkaartnûmer yn</string>

    <!-- Error message for credit card name on card validation -->
    <string name="credit_cards_name_on_card_validation_error_message">Folje dit fjild yn</string>
    <!-- Message displayed in biometric prompt displayed for authentication before allowing users to view their saved credit cards -->
    <string name="credit_cards_biometric_prompt_message">Untskoattelje om jo bewarre kaarten te besjen</string>
    <!-- Title of warning dialog if users have no device authentication set up -->
    <string name="credit_cards_warning_dialog_title">Befeiligje jo creditcards</string>
    <!-- Message of warning dialog if users have no device authentication set up -->
    <string name="credit_cards_warning_dialog_message">Stel in beskoattelingspatroan, pinkoade of wachtwurd foar jo apparaat yn om jo bewarre creditcards te beskermjen tsjin tagong as in oar jo apparaat hat.</string>

    <!-- Positive button to send users to set up a pin of warning dialog if users have no device authentication set up -->
    <string name="credit_cards_warning_dialog_set_up_now">No ynstelle</string>
    <!-- Negative button to ignore warning dialog if users have no device authentication set up -->
    <string name="credit_cards_warning_dialog_later">Letter</string>
    <!-- Title of PIN verification dialog to direct users to re-enter their device credentials to access their credit cards -->
    <string name="credit_cards_biometric_prompt_message_pin">Untskoattelje jo apparaat</string>

    <!-- Message displayed in biometric prompt for authentication, before allowing users to use their stored credit card information -->
    <string name="credit_cards_biometric_prompt_unlock_message">Untskoattelje om bewarre creditkaartynformaasje te brûken</string>

    <!-- Title of the "Add address" screen -->
    <string name="addresses_add_address">Adres tafoegje</string>
    <!-- Title of the "Edit address" screen -->
    <string name="addresses_edit_address">Adres bewurkje</string>
    <!-- Title of the "Manage addresses" screen -->
    <string name="addresses_manage_addresses">Adressen beheare</string>
    <!-- The header for the first name of an address -->
    <string name="addresses_first_name">Foarnamme</string>
    <!-- The header for the middle name of an address -->
    <string name="addresses_middle_name">Twadde namme</string>
    <!-- The header for the last name of an address -->
    <string name="addresses_last_name">Efternamme</string>
    <!-- The header for the street address of an address -->
    <string name="addresses_street_address">Adres</string>
    <!-- The header for the city of an address -->
    <string name="addresses_city">Plak</string>
    <!-- The header for the subregion of an address when "state" should be used -->
    <string name="addresses_state">Steat</string>
    <!-- The header for the subregion of an address when "province" should be used -->
    <string name="addresses_province">Provinsje</string>
    <!-- The header for the zip code of an address -->
    <string name="addresses_zip">Postkoade</string>
    <!-- The header for the country or region of an address -->
    <string name="addresses_country">Lân of regio</string>
    <!-- The header for the phone number of an address -->
    <string name="addresses_phone">Telefoannûmer</string>
    <!-- The header for the email of an address -->
    <string name="addresses_email">E-mailadres</string>
    <!-- The text for the "Save" button for saving an address -->
    <string name="addresses_save_button">Bewarje</string>
    <!-- The text for the "Cancel" button for cancelling adding, updating or deleting an address -->
    <string name="addresses_cancel_button">Annulearje</string>
    <!-- The text for the "Delete address" button for deleting an address -->
    <string name="addressess_delete_address_button">Adres fuortsmite</string>

    <!-- The title for the "Delete address" confirmation dialog -->
    <string name="addressess_confirm_dialog_message">Binne jo wis dat jo dit adres fuortsmite wolle?</string>
    <!-- The text for the positive button on "Delete address" dialog -->
    <string name="addressess_confirm_dialog_ok_button">Fuortsmite</string>
    <!-- The text for the negative button on "Delete address" dialog -->
    <string name="addressess_confirm_dialog_cancel_button">Annulearje</string>
    <!-- The text for the "Save address" menu item for saving an address -->
    <string name="address_menu_save_address">Adres bewarje</string>
    <!-- The text for the "Delete address" menu item for deleting an address -->
    <string name="address_menu_delete_address">Adres fuortsmite</string>

    <!-- Title of the Add search engine screen -->
    <string name="search_engine_add_custom_search_engine_title">Sykmasine tafoegje</string>
    <!-- Content description (not visible, for screen readers etc.): Title for the button that navigates to add new engine screen -->
    <string name="search_engine_add_custom_search_engine_button_content_description">Nije sykmasine tafoegje</string>
    <!-- Title of the Edit search engine screen -->
    <string name="search_engine_edit_custom_search_engine_title">Sykmasine bewurkje</string>
    <!-- Content description (not visible, for screen readers etc.): Title for the button to add a search engine in the action bar -->
    <string name="search_engine_add_button_content_description">Tafoegje</string>
    <!-- Content description (not visible, for screen readers etc.): Title for the button to save a search engine in the action bar -->
    <string name="search_engine_add_custom_search_engine_edit_button_content_description">Bewarje</string>
    <!-- Text for the menu button to edit a search engine -->
    <string name="search_engine_edit">Bewurkje</string>
    <!-- Text for the menu button to delete a search engine -->
    <string name="search_engine_delete">Fuortsmite</string>

    <!-- Text for the button to create a custom search engine on the Add search engine screen -->
    <string name="search_add_custom_engine_label_other">Oars</string>
    <!-- Label for the TextField in which user enters custom search engine name -->
    <string name="search_add_custom_engine_name_label">Namme</string>
    <!-- Placeholder text shown in the Search Engine Name TextField before a user enters text -->
    <string name="search_add_custom_engine_name_hint">Namme</string>
    <!-- Placeholder text shown in the Search Engine Name text field before a user enters text -->
    <string name="search_add_custom_engine_name_hint_2">Namme fan sykmasine</string>
    <!-- Label for the TextField in which user enters custom search engine URL -->
    <string name="search_add_custom_engine_url_label">Sykterm-URL</string>
    <!-- Placeholder text shown in the Search String TextField before a user enters text -->
    <string name="search_add_custom_engine_search_string_hint">Te brûken sykterm</string>
    <!-- Placeholder text shown in the Search String TextField before a user enters text -->
    <string name="search_add_custom_engine_search_string_hint_2">Foar de sykopdracht te brûken URL</string>
    <!-- Description text for the Search String TextField. The %s is part of the string -->
    <string name="search_add_custom_engine_search_string_example" formatted="false">Sykfraach ferfange troch ‘%s’. Bygelyks: \nhttps://www.google.com/search?q=%s</string>

    <!-- Accessibility description for the form in which details about the custom search engine are entered -->
    <string name="search_add_custom_engine_form_description">Details oanpaste sykmasine</string>

    <!-- Label for the TextField in which user enters custom search engine suggestion URL -->
    <string name="search_add_custom_engine_suggest_url_label">API foar syksuggestjes (opsjoneel)</string>
    <!-- Placeholder text shown in the Search Suggestion String TextField before a user enters text -->
    <string name="search_add_custom_engine_suggest_string_hint">API-URL foar syksuggestje</string>
    <!-- Description text for the Search Suggestion String TextField. The %s is part of the string -->
    <string name="search_add_custom_engine_suggest_string_example" formatted="false">Ferfang sykopdracht mei ‘%s’. Foarbyld:\nhttp://suggestqueries.google.com/complete/search?client=firefox&amp;q=%s</string>
    <!-- The text for the "Save" button for saving a custom search engine -->
    <string name="search_custom_engine_save_button">Bewarje</string>

    <!-- Text shown when a user leaves the name field empty -->
    <string name="search_add_custom_engine_error_empty_name">Fier namme fan sykmasine yn</string>
    <!-- Text shown when a user leaves the search string field empty -->
    <string name="search_add_custom_engine_error_empty_search_string">Fier in sykterm yn</string>
    <!-- Text shown when a user leaves out the required template string -->
    <string name="search_add_custom_engine_error_missing_template">Kontrolearje oft de sykterm mei de foarbyldopmaak oerienkomt</string>
    <!-- Text shown when we aren't able to validate the custom search query. The first parameter is the url of the custom search engine -->
    <string name="search_add_custom_engine_error_cannot_reach">Flater by ferbinen mei ‘%s’</string>
    <!-- Text shown when a user creates a new search engine -->
    <string name="search_add_custom_engine_success_message">%s oanmakke</string>
    <!-- Text shown when a user successfully edits a custom search engine -->
    <string name="search_edit_custom_engine_success_message">%s bewarre</string>
    <!-- Text shown when a user successfully deletes a custom search engine -->
    <string name="search_delete_search_engine_success_message">%s fuortsmiten</string>

    <!-- Heading for the instructions to allow a permission -->
    <string name="phone_feature_blocked_intro">Tastean:</string>
    <!-- First step for the allowing a permission -->
    <string name="phone_feature_blocked_step_settings">1. Gean nei Android-ynstellingen</string>
    <!-- Second step for the allowing a permission -->
    <string name="phone_feature_blocked_step_permissions"><![CDATA[2. Tik op <b>Machtigingen</b>]]></string>
    <!-- Third step for the allowing a permission (Fore example: Camera) -->
    <string name="phone_feature_blocked_step_feature"><![CDATA[3. Set <b>%1$s</b> op AAN]]></string>

    <!-- Label that indicates a site is using a secure connection -->
    <string name="quick_settings_sheet_secure_connection_2">Ferbining is befeilige</string>
    <!-- Label that indicates a site is using a insecure connection -->
    <string name="quick_settings_sheet_insecure_connection_2">Ferbining is net befeilige</string>
    <!-- Label to clear site data -->
    <string name="clear_site_data">Cookies en websitegegevens wiskje</string>
    <!-- Confirmation message for a dialog confirming if the user wants to delete all data for current site -->
    <string name="confirm_clear_site_data"><![CDATA[Binne jo wis dat jo alle cookies en gegevens foar dizze website <b>%s</b> wiskje wolle?]]></string>
    <!-- Confirmation message for a dialog confirming if the user wants to delete all the permissions for all sites-->
    <string name="confirm_clear_permissions_on_all_sites">Binne jo wis dat jo alle machtigingen op alle websites wiskje wolle?</string>
    <!-- Confirmation message for a dialog confirming if the user wants to delete all the permissions for a site-->
    <string name="confirm_clear_permissions_site">Binne jo wis dat jo alle machtigingen op dizze website wiskje wolle?</string>
    <!-- Confirmation message for a dialog confirming if the user wants to set default value a permission for a site-->
    <string name="confirm_clear_permission_site">Binne jo wis dat jo alle tastimmingen foar dizze website wiskje wolle?</string>
    <!-- label shown when there are not site exceptions to show in the site exception settings -->
    <string name="no_site_exceptions">Gjin website-útsûnderingen</string>
    <!-- Bookmark deletion confirmation -->
    <string name="bookmark_deletion_confirmation">Binne jo wis dat jo dizze blêdwizer fuortsmite wolle?</string>
    <!-- Browser menu button that adds a shortcut to the home fragment -->
    <string name="browser_menu_add_to_shortcuts">Oan fluchkeppelingen tafoegje</string>
    <!-- Browser menu button that removes a shortcut from the home fragment -->
    <string name="browser_menu_remove_from_shortcuts">Ut fluchkeppelingen fuortsmite</string>
    <!-- text shown before the issuer name to indicate who its verified by, parameter is the name of
     the certificate authority that verified the ticket-->
    <string name="certificate_info_verified_by">Ferifiearre troch: %1$s </string>
    <!-- Login overflow menu delete button -->
    <string name="login_menu_delete_button">Fuortsmite</string>
    <!-- Login overflow menu edit button -->
    <string name="login_menu_edit_button">Bewurkje</string>
    <!-- Message in delete confirmation dialog for logins -->
    <string name="login_deletion_confirmation">Binne jo wis dat jo dizze oanmelding fuortsmite wolle?</string>
    <!-- Positive action of a dialog asking to delete  -->
    <string name="dialog_delete_positive">Fuortsmite</string>
    <!-- Negative action of a dialog asking to delete login -->
    <string name="dialog_delete_negative">Annulearje</string>
    <!--  The saved login options menu description. -->
    <string name="login_options_menu">Oanmeldopsjes</string>
    <!--  The editable text field for a login's web address. -->
    <string name="saved_login_hostname_description">It bewurkbere tekstfjild foar it webadres fan de oanmelding.</string>
    <!--  The editable text field for a login's username. -->
    <string name="saved_login_username_description">It bewurkbere tekstfjild foar de brûkersnamme fan de oanmelding.</string>
    <!--  The editable text field for a login's password. -->
    <string name="saved_login_password_description">It bewurkbere tekstfjild foar it wachtwurd fan de oanmelding.</string>
    <!--  The button description to save changes to an edited login. -->
    <string name="save_changes_to_login">Wizigingen oan oanmelding bewarje.</string>
    <!--  The page title for editing a saved login. -->
    <string name="edit">Bewurkje</string>
    <!--  The page title for adding new login. -->
    <string name="add_login">Nije oanmelding tafoegje</string>
    <!--  The error message in add/edit login view when password field is blank. -->
    <string name="saved_login_password_required">Wachtwurd fereaske</string>
    <!--  The error message in add login view when username field is blank. -->
    <string name="saved_login_username_required">Brûkersnamme fereaske</string>
    <!--  The error message in add login view when hostname field is blank. -->
    <string name="saved_login_hostname_required" tools:ignore="UnusedResources">Hostnamme fereaske</string>
    <!-- Voice search button content description  -->
    <string name="voice_search_content_description">Sprutsen sykopdracht</string>
    <!-- Voice search prompt description displayed after the user presses the voice search button -->
    <string name="voice_search_explainer">No sprekke</string>

    <!--  The error message in edit login view when a duplicate username exists. -->
    <string name="saved_login_duplicate">Der bestiet al in oanmelding mei dy brûkersnamme</string>

    <!-- This is the hint text that is shown inline on the hostname field of the create new login page. 'https://www.example.com' intentionally hardcoded here -->
    <string name="add_login_hostname_hint_text">https://www.example.com</string>
    <!-- This is an error message shown below the hostname field of the add login page when a hostname does not contain http or https. -->
    <string name="add_login_hostname_invalid_text_3">It webadres moat ‘https://’ of ‘http://’ befetsje</string>
    <!-- This is an error message shown below the hostname field of the add login page when a hostname is invalid. -->
    <string name="add_login_hostname_invalid_text_2">Jildige hostnamme fereaske</string>

    <!-- Synced Tabs -->
    <!-- Text displayed to ask user to connect another device as no devices found with account -->
    <string name="synced_tabs_connect_another_device">In oar apparaat ferbine.</string>
    <!-- Text displayed asking user to re-authenticate -->
    <string name="synced_tabs_reauth">Graach opnij autentisearje.</string>
    <!-- Text displayed when user has disabled tab syncing in Firefox Sync Account -->
    <string name="synced_tabs_enable_tab_syncing">Skeakelje it syngronisearjen fan ljepblêden yn.</string>

    <!-- Text displayed when user has no tabs that have been synced -->
    <string name="synced_tabs_no_tabs">Jo hawwe gjin ljepblêden iepene yn Firefox op jo oare apparaten.</string>
    <!-- Text displayed in the synced tabs screen when a user is not signed in to Firefox Sync describing Synced Tabs -->
    <string name="synced_tabs_sign_in_message">Besjoch in list mei ljepblêden fan jo oare apparaten.</string>
    <!-- Text displayed on a button in the synced tabs screen to link users to sign in when a user is not signed in to Firefox Sync -->
    <string name="synced_tabs_sign_in_button">Oanmelde om te syngronisearjen</string>

    <!-- The text displayed when a synced device has no tabs to show in the list of Synced Tabs. -->
    <string name="synced_tabs_no_open_tabs">Gjin iepen ljepblêden</string>

    <!-- Content description for expanding a group of synced tabs. -->
    <string name="synced_tabs_expand_group">Groep syngronisearre ljepblêden útklappe</string>
    <!-- Content description for collapsing a group of synced tabs. -->
    <string name="synced_tabs_collapse_group">Groep syngronisearre ljepblêden ynklappe</string>

    <!-- Top Sites -->
    <!-- Title text displayed in the dialog when shortcuts limit is reached. -->
    <string name="shortcut_max_limit_title">Fluchkeppelingslimyt berikt</string>
    <!-- Content description text displayed in the dialog when shortcut limit is reached. -->
    <string name="shortcut_max_limit_content">Smyt in fluchkeppeling fuort om in nije ta te foegjen. Hâld de website yndrukt en selektearje Fuortsmite.</string>
    <!-- Confirmation dialog button text when top sites limit is reached. -->
    <string name="top_sites_max_limit_confirmation_button">OK, begrepen</string>

    <!-- Label for the preference to show the shortcuts for the most visited top sites on the homepage -->
    <string name="top_sites_toggle_top_recent_sites_4">Fluchkeppelingen</string>
	<!-- Title text displayed in the rename top site dialog. -->
	<string name="top_sites_rename_dialog_title">Namme</string>

    <!-- Hint for renaming title of a shortcut -->
    <string name="shortcut_name_hint">Namme fluchkeppeling</string>
	<!-- Button caption to confirm the renaming of the top site. -->
	<string name="top_sites_rename_dialog_ok">OK</string>
	<!-- Dialog button text for canceling the rename top site prompt. -->
	<string name="top_sites_rename_dialog_cancel">Annulearje</string>

    <!-- Text for the menu button to open the homepage settings. -->
    <string name="top_sites_menu_settings">Ynstellingen</string>
    <!-- Text for the menu button to navigate to sponsors and privacy support articles. '&amp;' is replaced with the ampersand symbol: & -->
    <string name="top_sites_menu_sponsor_privacy">Us sponsors en jo privacy</string>
    <!-- Label text displayed for a sponsored top site. -->
    <string name="top_sites_sponsored_label">Sponsore</string>

    <!-- Inactive tabs in the tabs tray -->
    <!-- Title text displayed in the tabs tray when a tab has been unused for 14 days. -->
    <string name="inactive_tabs_title">Ynaktive ljepblêden</string>
    <!-- Content description for closing all inactive tabs -->
    <string name="inactive_tabs_delete_all">Alle ynaktive ljepblêden slute</string>

    <!-- Content description for expanding the inactive tabs section. -->
    <string name="inactive_tabs_expand_content_description">Ynaktive ljepblêden útklappe</string>
    <!-- Content description for collapsing the inactive tabs section. -->
    <string name="inactive_tabs_collapse_content_description">Ynaktive ljepblêden ynklappe</string>

    <!-- Inactive tabs auto-close message in the tabs tray -->
    <!-- The header text of the auto-close message when the user is asked if they want to turn on the auto-closing of inactive tabs. -->
    <string name="inactive_tabs_auto_close_message_header" tools:ignore="UnusedResources">Automatysk slute nei in moanne?</string>
    <!-- A description below the header to notify the user what the inactive tabs auto-close feature is. -->
    <string name="inactive_tabs_auto_close_message_description" tools:ignore="UnusedResources">Firefox kin ljepblêden dy’t jo de ôfrûne moanne net besjoen hawwe slute.</string>
    <!-- A call to action below the description to allow the user to turn on the auto closing of inactive tabs. -->
    <string name="inactive_tabs_auto_close_message_action" tools:ignore="UnusedResources">AUTOMATYSK SLUTE YNSKEAKELJE</string>

    <!-- Text for the snackbar to confirm auto-close is enabled for inactive tabs -->
    <string name="inactive_tabs_auto_close_message_snackbar">Automatysk slute ynskeakele</string>

    <!-- Awesome bar suggestion's headers -->
    <!-- Search suggestions title for Firefox Suggest. -->
    <string name="firefox_suggest_header">Firefox Suggestjes</string>

    <!-- Title for search suggestions when Google is the default search suggestion engine. -->
    <string name="google_search_engine_suggestion_header">Google Sykje</string>
    <!-- Title for search suggestions when the default search suggestion engine is anything other than Google. The first parameter is default search engine name. -->
    <string name="other_default_search_engine_suggestion_header">Sykje mei %s</string>

    <!-- Default browser experiment -->
    <string name="default_browser_experiment_card_text">Keppelingen fan websites, e-mail en berjochten automatysk yn Firefox iepenje.</string>

    <!-- Content description for close button in collection placeholder. -->
    <string name="remove_home_collection_placeholder_content_description">Fuortsmite</string>

    <!-- Content description radio buttons with a link to more information -->
    <string name="radio_preference_info_content_description">Klik foar mear details</string>

    <!-- Content description for the action bar "up" button -->
    <string name="action_bar_up_description">Omheech</string>

    <!-- Content description for privacy content close button -->
    <string name="privacy_content_close_button_content_description">Slute</string>

    <!-- Pocket recommended stories -->
    <!-- Header text for a section on the home screen. -->
    <string name="pocket_stories_header_1">Ferhalen dy’t ta neitinken stimme</string>
    <!-- Header text for a section on the home screen. -->
    <string name="pocket_stories_categories_header">Ferhalen op ûnderwerp</string>
    <!-- Text of a button allowing users to access an external url for more Pocket recommendations. -->
    <string name="pocket_stories_placeholder_text">Mear ûntdekke</string>
    <!-- Title of an app feature. Smaller than a heading. The first parameter is product name Pocket -->
    <string name="pocket_stories_feature_title_2">Mooglik makke troch %s.</string>
    <!-- Caption for describing a certain feature. The placeholder is for a clickable text (eg: Learn more) which will load an url in a new tab when clicked.  -->
    <string name="pocket_stories_feature_caption">Underdiel fan de Firefox-famylje. %s</string>
    <!-- Clickable text for opening an external link for more information about Pocket. -->
    <string name="pocket_stories_feature_learn_more">Mear ynfo</string>

    <!-- Text indicating that the Pocket story that also displays this text is a sponsored story by other 3rd party entity. -->
    <string name="pocket_stories_sponsor_indication">Sponsore</string>

    <!-- Snackbar message for enrolling in a Nimbus experiment from the secret settings when Studies preference is Off.-->
    <string name="experiments_snackbar">Skeakelje telemetry yn om gegevens te ferstjoeren.</string>
    <!-- Snackbar button text to navigate to telemetry settings.-->
    <string name="experiments_snackbar_button">Nei Ynstellingen</string>

    <!-- Accessibility services actions labels. These will be appended to accessibility actions like "Double tap to.." but not by or applications but by services like Talkback. -->
    <!-- Action label for elements that can be collapsed if interacting with them. Talkback will append this to say "Double tap to collapse". -->
    <string name="a11y_action_label_collapse">ynklappe</string>
    <!-- Action label for elements that can be expanded if interacting with them. Talkback will append this to say "Double tap to expand". -->
    <string name="a11y_action_label_expand">útklappe</string>
    <!-- Action label for links to a website containing documentation about a wallpaper collection. Talkback will append this to say "Double tap to open link to learn more about this collection". -->
    <string name="a11y_action_label_wallpaper_collection_learn_more">keppeling iepenje foar mear ynfo oer dizze kolleksje</string>
    <!-- Action label for links that point to an article. Talkback will append this to say "Double tap to read the article". -->
    <string name="a11y_action_label_read_article">it artikel te lêzen</string>
    <!-- Action label for links to the Firefox Pocket website. Talkback will append this to say "Double tap to open link to learn more". -->
    <string name="a11y_action_label_pocket_learn_more">de keppeling te iepenjen foar mear ynfo</string>
</resources><|MERGE_RESOLUTION|>--- conflicted
+++ resolved
@@ -1208,13 +1208,9 @@
     <!-- Text for standard error snackbar dismiss button. -->
     <string name="standard_snackbar_error_dismiss">Slute</string>
     <!-- Text for error message when printing a page and it fails. -->
-<<<<<<< HEAD
-    <string name="unable_to_print_error">Kin net ôfdrukke</string>
-=======
     <string name="unable_to_print_error" moz:removedIn="121" tools:ignore="UnusedResources">Kin net ôfdrukke</string>
     <!-- Text for error message when printing a page and it fails. -->
     <string name="unable_to_print_page_error">Kin dizze side net ôfdrukke</string>
->>>>>>> 0ada6ff2
     <!-- Text for the print feature in the share and browser menu -->
     <string name="menu_print">Ofdrukke</string>
     <!-- Sub-header in the dialog to share a link to another sync device -->
