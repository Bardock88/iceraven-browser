<?xml version="1.0" encoding="utf-8"?>
<resources xmlns:tools="http://schemas.android.com/tools" xmlns:moz="http://mozac.org/tools">
    <!-- App name for private browsing mode. The first parameter is the name of the app defined in app_name (for example: Fenix)-->
    <string name="app_name_private_5">Privee %s</string>
    <!-- App name for private browsing mode. The first parameter is the name of the app defined in app_name (for example: Fenix)-->
    <string name="app_name_private_4">%s (Privee)</string>

    <!-- Home Fragment -->
    <!-- Content description (not visible, for screen readers etc.): "Three dot" menu button. -->
    <string name="content_description_menu">Mear opsjes</string>
    <!-- Content description (not visible, for screen readers etc.): "Private Browsing" menu button. -->
    <string name="content_description_private_browsing_button">Priveenavigaasje ynskeakelje</string>
    <!-- Content description (not visible, for screen readers etc.): "Private Browsing" menu button. -->
    <string name="content_description_disable_private_browsing_button">Priveenavigaasje útskeakelje</string>
    <!-- Placeholder text shown in the search bar before a user enters text for the default engine -->
    <string name="search_hint">Fier sykterm of adres yn</string>
    <!-- Placeholder text shown in the search bar before a user enters text for a general engine -->
    <string name="search_hint_general_engine">Sykje op it web</string>
    <!-- Placeholder text shown in search bar when using history search -->
    <string name="history_search_hint">Skiednis trochsykje</string>
    <!-- Placeholder text shown in search bar when using bookmarks search -->
    <string name="bookmark_search_hint">Blêdwizers trochsykje</string>
    <!-- Placeholder text shown in search bar when using tabs search -->
    <string name="tab_search_hint">Ljepblêden trochsykje</string>
    <!-- Placeholder text shown in the search bar when using application search engines -->
    <string name="application_search_hint">Fier syktermen yn</string>
    <!-- No Open Tabs Message Description -->
    <string name="no_open_tabs_description">Jo iepene ljepblêden wurde hjir werjûn.</string>

    <!-- No Private Tabs Message Description -->
    <string name="no_private_tabs_description">Jo priveeljepblêden wurde hjir werjûn.</string>

    <!-- Tab tray multi select title in app bar. The first parameter is the number of tabs selected -->
    <string name="tab_tray_multi_select_title">%1$d selektearre</string>
    <!-- Label of button in create collection dialog for creating a new collection  -->
    <string name="tab_tray_add_new_collection">Nije kolleksje tafoegje</string>
    <!-- Label of editable text in create collection dialog for naming a new collection  -->
    <string name="tab_tray_add_new_collection_name">Namme</string>
    <!-- Label of button in save to collection dialog for selecting a current collection  -->
    <string name="tab_tray_select_collection">Kolleksje selektearje</string>
    <!-- Content description for close button while in multiselect mode in tab tray -->
    <string name="tab_tray_close_multiselect_content_description">Multiseleksjemodus ferlitte</string>
    <!-- Content description for save to collection button while in multiselect mode in tab tray -->
    <string name="tab_tray_collection_button_multiselect_content_description">Selektearre ljepblêden yn kolleksje bewarje</string>
    <!-- Content description on checkmark while tab is selected in multiselect mode in tab tray -->
    <string name="tab_tray_multiselect_selected_content_description">Selektearre</string>

    <!-- Home - Recently saved bookmarks -->
    <!-- Title for the home screen section with recently saved bookmarks. -->
    <string name="recently_saved_title">Koartlyn bewarre</string>
    <!-- Content description for the button which navigates the user to show all of their saved bookmarks. -->
    <string name="recently_saved_show_all_content_description_2">Alle bewarre blêdwizers toane</string>

    <!-- Text for the menu button to remove a recently saved bookmark from the user's home screen -->
    <string name="recently_saved_menu_item_remove">Fuortsmite</string>

    <!-- About content. The first parameter is the name of the application. (For example: Fenix) -->
    <string name="about_content">%1$s is makke troch Mozilla.</string>

    <!-- Private Browsing -->
    <!-- Explanation for private browsing displayed to users on home view when they first enable private mode
        The first parameter is the name of the app defined in app_name (for example: Fenix) -->
    <string name="private_browsing_placeholder_description_2">%1$s wisket jo syk- en browserskiednis sa gau as jo de tapassing ôfslute of alle priveeljepblêden slute. Hoewol dit jo net anonym makket foar websites of jo ynternetprovider, makket dit it makliker om wat jo online dogge privee te hâlden tsjinoer oaren dy’t dit apparaat brûke.</string>
    <string name="private_browsing_common_myths">
       
       Faaks hearde myten oer priveenavigaasje
    
    </string>

    <!-- Private mode shortcut "contextual feature recommendation" (CFR) -->
    <!-- Text for the Private mode shortcut CFR message for adding a private mode shortcut to open private tabs from the Home screen -->
    <string name="private_mode_cfr_message" moz:removedIn="111" tools:ignore="UnusedResources">Start it folgjende priveeljepblêd mei ien tik.</string>
    <!-- Text for the Private mode shortcut CFR message for adding a private mode shortcut to open private tabs from the Home screen -->
    <string name="private_mode_cfr_message_2">Start jo folgjende priveeljepblêd mei ien tik.</string>
<<<<<<< HEAD
    <!-- Text for the positive button -->
    <string name="cfr_pos_button_text" moz:removedIn="109" tools:ignore="UnusedResources">Fluchtoets tafoegje</string>
=======
>>>>>>> 09d9f897
    <!-- Text for the positive button to accept adding a Private Browsing shortcut to the Home screen -->
    <string name="private_mode_cfr_pos_button_text">Tafoegje oan startskerm</string>
    <!-- Text for the negative button to decline adding a Private Browsing shortcut to the Home screen -->
    <string name="cfr_neg_button_text">Nee, tankewol</string>

    <!-- Open in App "contextual feature recommendation" (CFR) -->
    <!-- Text for the info message. The first parameter is the name of the application.-->
    <string name="open_in_app_cfr_info_message_2">Jo kinne %1$s ynstelle om keppelingen automatysk yn apps te iepenjen.</string>
    <!-- Text for the positive action button -->
    <string name="open_in_app_cfr_positive_button_text">Nei ynstellingen</string>
    <!-- Text for the negative action button -->
    <string name="open_in_app_cfr_negative_button_text">Slute</string>

    <!-- Total cookie protection "contextual feature recommendation" (CFR) -->
    <!-- Text for the message displayed in the contextual feature recommendation popup promoting the total cookie protection feature. -->
    <string name="tcp_cfr_message">Us meast krêftige privacyfunksje oant no ta isolearret cross-sitetrackers.</string>
    <!-- Text displayed that links to website containing documentation about the "Total cookie protection" feature. -->
    <string name="tcp_cfr_learn_more">Mear ynfo oer Totale cookiebeskerming</string>

    <!-- Text for the info dialog when camera permissions have been denied but user tries to access a camera feature. -->
    <string name="camera_permissions_needed_message">Kameratagong fereaske. Gean nei jo Android-ynstellingen, tik op machtigingen en tik op toestaan.</string>
    <!-- Text for the positive action button to go to Android Settings to grant permissions. -->
    <string name="camera_permissions_needed_positive_button_text">Nei ynstellingen</string>
    <!-- Text for the negative action button to dismiss the dialog. -->
    <string name="camera_permissions_needed_negative_button_text">Slute</string>

    <!-- Text for the banner message to tell users about our auto close feature. -->
    <string name="tab_tray_close_tabs_banner_message">Stel iepen ljepblêden yn om automatysk te sluten as se net yn de ôfrûne dei, wike of moanne besjoen binne.</string>
    <!-- Text for the positive action button to go to Settings for auto close tabs. -->
    <string name="tab_tray_close_tabs_banner_positive_button_text">Byldopsjes</string>
    <!-- Text for the negative action button to dismiss the Close Tabs Banner. -->
    <string name="tab_tray_close_tabs_banner_negative_button_text">Slute</string>

    <!-- Text for the banner message to tell users about our inactive tabs feature. -->
    <string name="tab_tray_inactive_onboarding_message">Ljepblêden dy’t jo twa wiken net besjoen hawwe, wurde hjirhinne ferpleatst.</string>
    <!-- Text for the action link to go to Settings for inactive tabs. -->
    <string name="tab_tray_inactive_onboarding_button_text">Utskeakelje yn ynstellingen</string>

    <!-- Text for title for the auto-close dialog of the inactive tabs. -->
    <string name="tab_tray_inactive_auto_close_title">Automatysk slute nei in moanne?</string>
    <!-- Text for the body for the auto-close dialog of the inactive tabs.
        The first parameter is the name of the application.-->
    <string name="tab_tray_inactive_auto_close_body_2">%1$s kin ljepblêden dy\'t jo de ôfrûne moanne net besjoen hawwe slute.</string>
    <!-- Content description for close button in the auto-close dialog of the inactive tabs. -->
    <string name="tab_tray_inactive_auto_close_button_content_description">Slute</string>

    <!-- Text for turn on auto close tabs button in the auto-close dialog of the inactive tabs. -->
    <string name="tab_tray_inactive_turn_on_auto_close_button_2">Automatysk slute ynskeakelje</string>


    <!-- Home screen icons - Long press shortcuts -->
    <!-- Shortcut action to open new tab -->
    <string name="home_screen_shortcut_open_new_tab_2">Nij ljepblêd</string>
    <!-- Shortcut action to open new private tab -->
    <string name="home_screen_shortcut_open_new_private_tab_2">Nij priveeljepblêd</string>

    <!-- Recent Tabs -->
    <!-- Header text for jumping back into the recent tab in the home screen -->
    <string name="recent_tabs_header">Tebekspringe</string>
    <!-- Button text for showing all the tabs in the tabs tray -->
    <string name="recent_tabs_show_all">Alles toane</string>

    <!-- Content description for the button which navigates the user to show all recent tabs in the tabs tray. -->
    <string name="recent_tabs_show_all_content_description_2">Knop Alle resinte ljepblêden toane</string>

    <!-- Text for button in synced tab card that opens synced tabs tray -->
    <string name="recent_tabs_see_all_synced_tabs_button_text">Alle syngronisearre ljepblêden besjen</string>
    <!-- Accessibility description for device icon used for recent synced tab -->
    <string name="recent_tabs_synced_device_icon_content_description">Syngronisearre apparaat</string>
    <!-- Text for the dropdown menu to remove a recent synced tab from the homescreen -->
    <string name="recent_synced_tab_menu_item_remove">Fuortsmite</string>
    <!-- Text for the menu button to remove a grouped highlight from the user's browsing history
         in the Recently visited section -->
    <string name="recent_tab_menu_item_remove">Fuortsmite</string>

    <!-- History Metadata -->
    <!-- Header text for a section on the home screen that displays grouped highlights from the
         user's browsing history, such as topics they have researched or explored on the web -->
    <string name="history_metadata_header_2">Koartlyn besocht</string>
    <!-- Text for the menu button to remove a grouped highlight from the user's browsing history
         in the Recently visited section -->
    <string name="recently_visited_menu_item_remove">Fuortsmite</string>

    <!-- Content description for the button which navigates the user to show all of their history. -->
    <string name="past_explorations_show_all_content_description_2">Alle eardere sykopdrachten toane</string>

    <!-- Browser Fragment -->
    <!-- Content description (not visible, for screen readers etc.): Navigate backward (browsing history) -->
    <string name="browser_menu_back">Tebek</string>
    <!-- Content description (not visible, for screen readers etc.): Navigate forward (browsing history) -->
    <string name="browser_menu_forward">Foarút</string>
    <!-- Content description (not visible, for screen readers etc.): Refresh current website -->
    <string name="browser_menu_refresh">Fernije</string>
    <!-- Content description (not visible, for screen readers etc.): Stop loading current website -->
    <string name="browser_menu_stop">Stopje</string>
    <!-- Browser menu button that opens the addon manager -->
    <string name="browser_menu_add_ons">Add-ons</string>
    <!-- Browser menu button that opens account settings -->
    <string name="browser_menu_account_settings">Accountynformaasje</string>
    <!-- Text displayed when there are no add-ons to be shown -->
    <string name="no_add_ons">Gjin add-ons hjir</string>
    <!-- Browser menu button that sends a user to help articles -->
    <string name="browser_menu_help">Help</string>
    <!-- Browser menu button that sends a to a the what's new article -->
    <string name="browser_menu_whats_new">Wat is der nij</string>
    <!-- Browser menu button that opens the settings menu -->
    <string name="browser_menu_settings">Ynstellingen</string>
    <!-- Browser menu button that opens a user's library -->
    <string name="browser_menu_library">Biblioteek</string>
    <!-- Browser menu toggle that requests a desktop site -->
    <string name="browser_menu_desktop_site">Desktopwebsite</string>

    <!-- Browser menu toggle that adds a shortcut to the site on the device home screen. -->
    <string name="browser_menu_add_to_homescreen">Tafoegje oan startskerm</string>
    <!-- Browser menu toggle that installs a Progressive Web App shortcut to the site on the device home screen. -->
    <string name="browser_menu_install_on_homescreen">Ynstallearje</string>
    <!-- Content description (not visible, for screen readers etc.) for the Resync tabs button -->
    <string name="resync_button_content_description">Opnij syngronisearje</string>
    <!-- Browser menu button that opens the find in page menu -->
    <string name="browser_menu_find_in_page">Sykje op side</string>
    <!-- Browser menu button that saves the current tab to a collection -->
    <string name="browser_menu_save_to_collection_2">Yn kolleksje bewarje</string>
    <!-- Browser menu button that open a share menu to share the current site -->
    <string name="browser_menu_share">Diele</string>
    <!-- Browser menu button shown in custom tabs that opens the current tab in Fenix
        The first parameter is the name of the app defined in app_name (for example: Fenix) -->
    <string name="browser_menu_open_in_fenix">Iepenje yn %1$s</string>
    <!-- Browser menu text shown in custom tabs to indicate this is a Fenix tab
        The first parameter is the name of the app defined in app_name (for example: Fenix) -->
    <string name="browser_menu_powered_by">MOOGLIK MAKKE TROCH %1$s</string>
    <!-- Browser menu text shown in custom tabs to indicate this is a Fenix tab
        The first parameter is the name of the app defined in app_name (for example: Fenix) -->
    <string name="browser_menu_powered_by2">Mooglik makke troch %1$s</string>
    <!-- Browser menu button to put the current page in reader mode -->
    <string name="browser_menu_read">Lêzerwerjefte</string>
    <!-- Browser menu button content description to close reader mode and return the user to the regular browser -->
    <string name="browser_menu_read_close">Lêzerwerjefte slute</string>
    <!-- Browser menu button to open the current page in an external app -->
    <string name="browser_menu_open_app_link">Iepenje yn app</string>

    <!-- Browser menu button to show reader view appearance controls e.g. the used font type and size -->
    <string name="browser_menu_customize_reader_view">Lêzerwerjefte oanpasse</string>
    <!-- Browser menu label for adding a bookmark -->
    <string name="browser_menu_add">Tafoegje</string>
    <!-- Browser menu label for editing a bookmark -->
    <string name="browser_menu_edit">Bewurkje</string>

    <!-- Button shown on the home page that opens the Customize home settings -->
    <string name="browser_menu_customize_home_1">Startside oanpasse</string>
    <!-- Browser Toolbar -->
    <!-- Content description for the Home screen button on the browser toolbar -->
    <string name="browser_toolbar_home">Startskerm</string>

    <!-- Locale Settings Fragment -->
    <!-- Content description for tick mark on selected language -->
    <string name="a11y_selected_locale_content_description">Selektearre taal</string>
    <!-- Text for default locale item -->
    <string name="default_locale_text">Taal apparaat folgje</string>
    <!-- Placeholder text shown in the search bar before a user enters text -->
    <string name="locale_search_hint">Taal sykje</string>

    <!-- Search Fragment -->
    <!-- Button in the search view that lets a user search by scanning a QR code -->
    <string name="search_scan_button">Scanne</string>
    <!-- Button in the search view that lets a user change their search engine -->
    <string name="search_engine_button">Sykmasine</string>
    <!-- Button in the search view when shortcuts are displayed that takes a user to the search engine settings -->
    <string name="search_shortcuts_engine_settings">Ynstellingen sykmasine</string>
    <!-- Button in the search view that lets a user navigate to the site in their clipboard -->
    <string name="awesomebar_clipboard_title">Keppeling fan klamboerd ôf ynfolje</string>
    <!-- Button in the search suggestions onboarding that allows search suggestions in private sessions -->
    <string name="search_suggestions_onboarding_allow_button">Tastean</string>
    <!-- Button in the search suggestions onboarding that does not allow search suggestions in private sessions -->
    <string name="search_suggestions_onboarding_do_not_allow_button">Net tastean</string>
    <!-- Search suggestion onboarding hint title text -->
    <string name="search_suggestions_onboarding_title">Syksuggestjes tastean yn priveefinsters?</string>
    <!-- Search suggestion onboarding hint description text, first parameter is the name of the app defined in app_name (for example: Fenix)-->
    <string name="search_suggestions_onboarding_text">%1$s sil alles wat jo yn de adresbalke yntype mei jo standert sykmasine diele.</string>

    <!-- Search engine suggestion title text. The first parameter is the name of teh suggested engine-->
    <string name="search_engine_suggestions_title">%s trochsykje</string>

    <!-- Search engine suggestion description text -->
    <string name="search_engine_suggestions_description">Streekrjocht fan de adresbalke út sykje</string>

    <!-- Menu option in the search selector menu to open the search settings -->
    <string name="search_settings_menu_item">Sykynstellingen</string>

    <!-- Header text for the search selector menu -->
    <string name="search_header_menu_item" moz:RemovedIn="109" tools:ignore="UnusedResources">Diskear sykje yn:</string>

    <!-- Header text for the search selector menu -->
    <string name="search_header_menu_item_2">Diskear sykje yn:</string>

    <!-- Home onboarding -->
    <!-- Onboarding home screen popup dialog, shown on top of the Jump back in section. -->
    <string name="onboarding_home_screen_jump_back_contextual_hint_2">Kom yn de kunde mei jo personalisearre startside. Resinte ljepblêden, blêdwizers en sykresultaten wurde hjir werjûn.</string>
    <!-- Home onboarding dialog welcome screen title text. -->
    <string name="onboarding_home_welcome_title_2">Wolkom by in mear persoanlike ynternet</string>
    <!-- Home onboarding dialog welcome screen description text. -->
    <string name="onboarding_home_welcome_description">Mear kleuren. Bettere privacy. Deselde ynset foar minsken boppe winst.</string>
    <!-- Home onboarding dialog sign into sync screen title text. -->
    <string name="onboarding_home_sync_title_3">Fan skermen wikselje is makliker as ea</string>
    <!-- Home onboarding dialog sign into sync screen description text. -->
    <string name="onboarding_home_sync_description">Gean fan jo startside ôf fierder wêr’t jo stoppe binne mei ljepblêden fan oare apparaten.</string>
    <!-- Text for the button to continue the onboarding on the home onboarding dialog. -->
    <string name="onboarding_home_get_started_button">Begjinne</string>
    <!-- Text for the button to navigate to the sync sign in screen on the home onboarding dialog. -->
    <string name="onboarding_home_sign_in_button">Oanmelde</string>
    <!-- Text for the button to skip the onboarding on the home onboarding dialog. -->
    <string name="onboarding_home_skip_button">Oerslaan</string>

    <!-- Onboarding home screen sync popup dialog message, shown on top of Recent Synced Tabs in the Jump back in section. -->
    <string name="sync_cfr_message">Jo ljepblêden wurde syngronisearre! Gean fierder wêr’t jo bleaun wiene op jo oare apparaat.</string>

    <!-- Content description (not visible, for screen readers etc.): Close button for the home onboarding dialog -->
    <string name="onboarding_home_content_description_close_button">Slute</string>

    <!-- Notification pre-permission dialog -->
    <!-- Enable notification pre permission dialog title
        The first parameter is the name of the app defined in app_name (for example: Fenix) -->
    <string name="onboarding_home_enable_notifications_title">Meldingen helpe jo mear te dwaan mei %s</string>
    <!-- Enable notification pre permission dialog description with rationale
        The first parameter is the name of the app defined in app_name (for example: Fenix) -->
    <string name="onboarding_home_enable_notifications_description">Syngronisearje jo ljepblêden tusken apparaten, behear downloads, krij tips oer it optimaal benutten fan de privacybeskerming fan %s en mear.</string>
    <!-- Text for the button to request notification permission on the device -->
    <string name="onboarding_home_enable_notifications_positive_button">Trochgean</string>
    <!-- Text for the button to not request notification permission on the device and dismiss the dialog -->
    <string name="onboarding_home_enable_notifications_negative_button">No net</string>

    <!-- Juno first user onboarding flow experiment -->
    <!-- Title for set firefox as default browser screen.
        The first parameter is the name of the app defined in app_name (for example: Fenix) -->
    <string name="juno_onboarding_default_browser_title" tools:ignore="UnusedResources">Meitsje %s jo ‘gean nei’-browser</string>
    <!-- Description for set firefox as default browser screen.
        The first parameter is the Firefox brand name.
        The second parameter is the string with key "juno_onboarding_default_browser_description_link_text". -->
    <string name="juno_onboarding_default_browser_description" tools:ignore="UnusedResources">%1$s pleatst minsken boppe winst en ferdigenet jo privacy troch cross-sitetrackers te blokkearjen.\n\nMear ynfo yn ús %2$s.</string>
    <!-- Text for the link to the privacy notice webpage for set as firefox default browser screen.
    This is part of the string with the key "juno_onboarding_default_browser_description". -->
    <string name="juno_onboarding_default_browser_description_link_text" tools:ignore="UnusedResources">privacyferklearring</string>
    <!-- Text for the button to set firefox as default browser on the device -->
    <string name="juno_onboarding_default_browser_positive_button" tools:ignore="UnusedResources">As standertbrowser ynstelle</string>
    <!-- Text for the button dismiss the screen and move on with the flow -->
    <string name="juno_onboarding_default_browser_negative_button" tools:ignore="UnusedResources">No net</string>
    <!-- Title for sign in to sync screen. -->
    <string name="juno_onboarding_sign_in_title" tools:ignore="UnusedResources">Ljep fan telefoan nei laptop en werom</string>
    <!-- Description for sign in to sync screen. -->
    <string name="juno_onboarding_sign_in_description" tools:ignore="UnusedResources">Pik ljepblêden en wachtwurden op fan jo oare apparaten om fierder te gean wêr’t jo bleaun wiene.</string>
    <!-- Text for the button to sign in to sync on the device -->
    <string name="juno_onboarding_sign_in_positive_button" tools:ignore="UnusedResources">Oanmelde</string>
    <!-- Text for the button dismiss the screen and move on with the flow -->
    <string name="juno_onboarding_sign_in_negative_button" tools:ignore="UnusedResources">No net</string>
    <!-- Title for enable notification permission screen.
        The first parameter is the name of the app defined in app_name (for example: Fenix) -->
    <string name="juno_onboarding_enable_notifications_title" tools:ignore="UnusedResources">Meldingen helpe jo mear te dwaan mei %s</string>
    <!-- Description for enable notification permission screen.
        The first parameter is the name of the app defined in app_name (for example: Fenix) -->
    <string name="juno_onboarding_enable_notifications_description" tools:ignore="UnusedResources">Ferstjoer ljepblêden tusken apparaten, behear downloads en ûntfang tips om %s optimaal te benutten.</string>
    <!-- Text for the button to request notification permission on the device -->
    <string name="juno_onboarding_enable_notifications_positive_button" tools:ignore="UnusedResources">Notifikaasjes ynskeakelje</string>
    <!-- Text for the button dismiss the screen and move on with the flow -->
    <string name="juno_onboarding_enable_notifications_negative_button" tools:ignore="UnusedResources">No net</string>

    <!-- Search Widget -->
    <!-- Content description for searching with a widget. The first parameter is the name of the application.-->
    <string name="search_widget_content_description_2">In nij %1$s-ljepblêd iepenje</string>
    <!-- Text preview for smaller sized widgets -->
    <string name="search_widget_text_short">Sykje</string>
    <!-- Text preview for larger sized widgets -->
    <string name="search_widget_text_long">Sykje op it web</string>

    <!-- Content description (not visible, for screen readers etc.): Voice search -->
    <string name="search_widget_voice">Sprutsen sykopdracht</string>

    <!-- Preferences -->
    <!-- Title for the settings page-->
    <string name="settings">Ynstellingen</string>
    <!-- Preference category for general settings -->
    <string name="preferences_category_general">Algemien</string>
    <!-- Preference category for all links about Fenix -->
    <string name="preferences_category_about">Oer</string>
    <!-- Preference for settings related to changing the default search engine -->
    <string name="preferences_default_search_engine">Standertsykmasine</string>
    <!-- Preference for settings related to Search -->
    <string name="preferences_search">Sykje</string>
    <!-- Preference for settings related to Search address bar -->
    <string name="preferences_search_address_bar">Adresbalke</string>
    <!-- Preference link to rating Fenix on the Play Store -->
    <string name="preferences_rate">Wurdearje op Google Play</string>
    <!-- Preference linking to about page for Fenix
        The first parameter is the name of the app defined in app_name (for example: Fenix) -->
    <string name="preferences_about">Oer %1$s</string>
    <!-- Preference for settings related to changing the default browser -->
    <string name="preferences_set_as_default_browser">As standertbrowser ynstelle</string>
    <!-- Preference category for advanced settings -->
    <string name="preferences_category_advanced">Avansearre</string>
    <!-- Preference category for privacy and security settings -->
    <string name="preferences_category_privacy_security">Privacy en befeiliging</string>
    <!-- Preference for advanced site permissions -->
    <string name="preferences_site_permissions">Websitemachtigingen</string>
    <!-- Preference for private browsing options -->
    <string name="preferences_private_browsing_options">Priveenavigaasje</string>
    <!-- Preference for opening links in a private tab-->
    <string name="preferences_open_links_in_a_private_tab">Keppelingen iepenje yn in priveeljepblêd</string>
    <!-- Preference for allowing screenshots to be taken while in a private tab-->
    <string name="preferences_allow_screenshots_in_private_mode">Skermôfbyldingen meitsje yn priveenavigaasje tastean</string>
    <!-- Will inform the user of the risk of activating Allow screenshots in private browsing option -->
    <string name="preferences_screenshots_in_private_mode_disclaimer">Wannear tastien, binne priveeljepblêden ek sichtber wannear mear apps iepene binne</string>
    <!-- Preference for adding private browsing shortcut -->
    <string name="preferences_add_private_browsing_shortcut">Fluchkeppeling nei priveenavigaasje tafoegje</string>
    <!-- Preference for enabling "HTTPS-Only" mode -->
    <string name="preferences_https_only_title">Allinnich-HTTPS-modus</string>

    <!-- Preference for removing cookie/consent banners from sites automatically. See reduce_cookie_banner_summary for additional context. -->
    <string name="preferences_cookie_banner_reduction">Reduksje fan cookiebanners</string>
    <!-- Preference for rejecting or removing as many cookie/consent banners as possible on sites. See reduce_cookie_banner_summary for additional context. -->
    <string name="reduce_cookie_banner_option">Cookiebanners redusearje</string>
    <!-- Summary of cookie banner handling preference if the setting disabled is set to off -->
    <string name="reduce_cookie_banner_option_off">Ut</string>
    <!-- Summary of cookie banner handling preference if the setting enabled is set to on -->
    <string name="reduce_cookie_banner_option_on">Oan</string>

    <!-- Summary for the preference for rejecting all cookies whenever possible. The first parameter is the application name -->
    <string name="reduce_cookie_banner_summary_1">%1$s probearret automatysk cookiefersiken op cookiebanners te wegerjen.</string>
    <!-- Text for indicating cookie banner handling is off this site, this is shown as part of the protections panel with the tracking protection toggle -->
    <string name="reduce_cookie_banner_off_for_site">Ut foar dizze website</string>
    <!-- Text for indicating cookie banner handling is on this site, this is shown as part of the protections panel with the tracking protection toggle -->
    <string name="reduce_cookie_banner_on_for_site">Oan foar dizze website</string>
    <!-- Text for indicating cookie banner handling is currently not supported for this site, this is shown as part of the protections panel with the tracking protection toggle -->
    <string name="reduce_cookie_banner_unsupported_site" tools:ignore="UnusedResources">Website wurdt op dit stuit net stipe</string>
    <!-- Title text for a detail explanation indicating cookie banner handling is on this site, this is shown as part of the cookie banner panel in the toolbar. The first parameter is a shortened URL of the current site-->
    <string name="reduce_cookie_banner_details_panel_title_on_for_site">Reduksje fan cookiebanners ynskeakelje foar %1$s?</string>
    <!-- Title text for a detail explanation indicating cookie banner handling is off this site, this is shown as part of the cookie banner panel in the toolbar. The first parameter is a shortened URL of the current site-->
    <string name="reduce_cookie_banner_details_panel_title_off_for_site">Reduksje fan cookiebanners útskeakelje foar %1$s?</string>
    <!-- Long text for a detail explanation indicating what will happen if cookie banner handling is off for a site, this is shown as part of the cookie banner panel in the toolbar. The first parameter is the application name -->
    <string name="reduce_cookie_banner_details_panel_description_off_for_site">%1$s wisket de cookies foar dizze website en fernijt de side. As alle cookies wiske wurde, wurde jo mooglik ôfmeld of wurde winkelweintsjes lege.</string>

    <!-- Long text for a detail explanation indicating what will happen if cookie banner handling is on for a site, this is shown as part of the cookie banner panel in the toolbar. The first parameter are the application name -->
    <string name="reduce_cookie_banner_details_panel_description_on_for_site_1" moz:RemovedIn="111" tools:ignore="UnusedResources">%1$s kin probearje om cookiefersiken automatysk te wegerjen.</string>
    <!-- Long text for a detail explanation indicating what will happen if cookie banner handling is on for a site, this is shown as part of the cookie banner panel in the toolbar. The first parameter is the application name -->
    <string name="reduce_cookie_banner_details_panel_description_on_for_site_2">%1$s probearret alle cookiefersiken op stipe websites automatysk te wegerjen.</string>
    <!-- Title text for the dialog use on the control branch of the experiment to determine which context users engaged the most -->
    <string name="reduce_cookie_banner_control_experiment_dialog_title" moz:RemovedIn="112" tools:ignore="UnusedResources">Farwel cookiebanners!</string>
    <!-- Title text for the cookie banner re-engagement dialog. The first parameter is the application name. -->
    <string name="reduce_cookie_banner_dialog_title">%1$s tastean om cookiebanners te wegerjen?</string>
    <!-- Body text for the dialog use on the control branch of the experiment to determine which context users engaged the most -->
    <string name="reduce_cookie_banner_control_experiment_dialog_body_1" moz:RemovedIn="111" tools:ignore="UnusedResources">Cookiefersiken automatysk wegerje, wannear mooglik.</string>
    <!-- Body text for the dialog use on the control branch of the experiment to determine which context users engaged the most.The first parameter is the application name -->
    <string name="reduce_cookie_banner_control_experiment_dialog_body_2" moz:RemovedIn="112" tools:ignore="UnusedResources">%1$s tastean om cookiefersiken wannear mooglik automatysk te wegerjen?</string>
    <!-- Body text for the cookie banner re-engagement dialog use. The first parameter is the application name. -->
    <string name="reduce_cookie_banner_dialog_body">%1$s kin in protte cookiebannerfersiken automatysk wegerje.</string>
    <!-- Remind me later text button for the onboarding dialog -->
    <string name="reduce_cookie_banner_dialog_not_now_button">No net</string>
    <!-- Change setting text button, for the dialog use on the control branch of the experiment to determine which context users engaged the most -->
    <string name="reduce_cookie_banner_control_experiment_dialog_change_setting_button" moz:RemovedIn="112" tools:ignore="UnusedResources">Banners fuorthelje</string>
    <!-- Snack text for the cookie banner dialog, after user hit the dismiss banner button -->
    <string name="reduce_cookie_banner_dialog_snackbar_text">Jo sille minder cookie-oanfragen sjen</string>
    <!-- Title text for the dialog use on the variant 1 branch of the experiment to determine which context users engaged the most -->
    <string name="reduce_cookie_banner_variant_1_experiment_dialog_title" moz:RemovedIn="112" tools:ignore="UnusedResources">Sjoch minder cookie-pop-ups</string>

    <!-- Body text for the dialog use on the variant 1 branch of the experiment to determine which context users engaged the most. The first parameter is the application name. -->
    <string name="reduce_cookie_banner_variant_1_experiment_dialog_body_1" moz:RemovedIn="112" tools:ignore="UnusedResources">Beäntwurdzje automatysk cookie-pop-ups foar navigearjen sûnder ôflieding. %1$s sil wannear mooglik alle fersiken ôf.</string>
    <!-- Change setting text button, for the onboarding dialog use on the variant 1 branch of the experiment to determine which context users engaged the most -->
    <string name="reduce_cookie_banner_variant_1_experiment_dialog_change_setting_button" moz:RemovedIn="112" tools:ignore="UnusedResources">Pop-ups slute</string>
    <!-- Title text for the dialog use on the variant 2 branch of the experiment to determine which context users engaged the most -->
    <string name="reduce_cookie_banner_variant_2_experiment_dialog_title" moz:RemovedIn="112" tools:ignore="UnusedResources">Reduksje fan cookiebanners</string>
    <!-- Body text for the dialog use on the variant 2 branch of the experiment to determine which context users engaged the most. The first parameter is the application name. -->
    <string name="reduce_cookie_banner_variant_2_experiment_dialog_body_1" moz:RemovedIn="112" tools:ignore="UnusedResources">%1$s tastean it tastimmingfersyk foar cookies fan in website te wegerjen, wannear mooglik?</string>
    <!-- Change setting text button, for the dialog use on the variant 2 branch of the experiment to determine which context users engaged the most -->
    <string name="reduce_cookie_banner_variant_2_experiment_dialog_change_setting_button" moz:RemovedIn="112" tools:ignore="UnusedResources">Tastean</string>

    <!-- Change setting text button, for the cookie banner re-engagement dialog -->
    <string name="reduce_cookie_banner_dialog_change_setting_button">Tastean</string>

    <!-- Description of the preference to enable "HTTPS-Only" mode. -->
    <string name="preferences_https_only_summary">Probearret foar in bettere befeiliging automatysk mei it HTTPS-fersiferingsprotokol ferbining te meitsjen mei websites.</string>
    <!-- Summary of tracking protection preference if tracking protection is set to on -->
    <string name="preferences_https_only_on" moz:removedIn="111" tools:ignore="UnusedResources">Oan</string>
    <!-- Summary of https only preference if https only is set to off -->
    <string name="preferences_https_only_off">Ut</string>
    <!-- Summary of https only preference if https only is set to on in all tabs -->
    <string name="preferences_https_only_on_all">Oan yn alle ljepblêden</string>
    <!-- Summary of https only preference if https only is set to on in private tabs only -->
    <string name="preferences_https_only_on_private">Oan yn priveeljepblêden</string>
    <!-- Text displayed that links to website containing documentation about "HTTPS-Only" mode -->
    <string name="preferences_http_only_learn_more">Mear ynfo</string>
    <!-- Option for the https only setting -->
    <string name="preferences_https_only_in_all_tabs">Yn alle ljepblêden ynskeakelje</string>
    <!-- Option for the https only setting -->
    <string name="preferences_https_only_in_private_tabs">Allinnich yn priveeljepblêden ynskeakelje</string>
    <!-- Title shown in the error page for when trying to access a http website while https only mode is enabled. -->
    <string name="errorpage_httpsonly_title">Befeilige website net beskikber</string>
    <!-- Message shown in the error page for when trying to access a http website while https only mode is enabled. The message has two paragraphs. This is the first. -->
    <string name="errorpage_httpsonly_message_title">Heechst wierskynlik stipet de website ienfâldichwei gjin HTTPS.</string>
    <!-- Message shown in the error page for when trying to access a http website while https only mode is enabled. The message has two paragraphs. This is the second. -->
    <string name="errorpage_httpsonly_message_summary">It is lykwols ek mooglik dat der in oanfaller by belutsen is. As jo trochgean nei de webside, moatte jo gjin gefoelige ynformaasje ynfiere. As jo trochgean, sil Allinnich-HTTPS-modus tydlik útskeakele wurde foar de website.</string>
    <!-- Preference for accessibility -->
    <string name="preferences_accessibility">Tagonklikheid</string>
    <!-- Preference to override the Firefox Account server -->
    <string name="preferences_override_fxa_server">Oanpaste Firefox Accountserver</string>
    <!-- Preference to override the Sync token server -->
    <string name="preferences_override_sync_tokenserver">Oanpaste Syncserver</string>
    <!-- Toast shown after updating the FxA/Sync server override preferences -->
    <string name="toast_override_fxa_sync_server_done">Firefox Account-/Syncserver oanpast. Tapassing wurdt ôfsluten om wizigingen ta te passen…</string>
    <!-- Preference category for account information -->
    <string name="preferences_category_account">Account</string>
    <!-- Preference for changing where the toolbar is positioned -->
    <string name="preferences_toolbar">Arkbalke</string>
    <!-- Preference for changing default theme to dark or light mode -->
    <string name="preferences_theme">Tema</string>
    <!-- Preference for customizing the home screen -->
    <string name="preferences_home_2">Startside</string>
    <!-- Preference for gestures based actions -->
    <string name="preferences_gestures">Bewegingen</string>
    <!-- Preference for settings related to visual options -->
    <string name="preferences_customize">Oanpasse</string>
    <!-- Preference description for banner about signing in -->
    <string name="preferences_sign_in_description_2">Meld jo oan om jo ljepblêden, blêdwizers, wachtwurden en mear te syngronisearjen.</string>
    <!-- Preference shown instead of account display name while account profile information isn't available yet. -->
    <string name="preferences_account_default_name">Firefox-account</string>
    <!-- Preference text for account title when there was an error syncing FxA -->
    <string name="preferences_account_sync_error">Ferbyn opnij om de syngronisaasje te ferfetsjen</string>
    <!-- Preference for language -->
    <string name="preferences_language">Taal</string>
    <!-- Preference for data choices -->
    <string name="preferences_data_choices">Gegevenskarren</string>
    <!-- Preference for data collection -->
    <string name="preferences_data_collection">Gegevenssamling</string>
    <!-- Preference for developers -->
    <string name="preferences_remote_debugging">Remote debugging fia USB</string>
    <!-- Preference title for switch preference to show search engines -->
    <string name="preferences_show_search_engines">Sykmasinen toane</string>
    <!-- Preference title for switch preference to show search suggestions -->
    <string name="preferences_show_search_suggestions">Syksuggesjes toane</string>
    <!-- Preference title for switch preference to show voice search button -->
    <string name="preferences_show_voice_search">Sprutsen sykopdracht toane</string>
    <!-- Preference title for switch preference to show search suggestions also in private mode -->
    <string name="preferences_show_search_suggestions_in_private">Toane yn priveesesjes</string>
    <!-- Preference title for switch preference to show a clipboard suggestion when searching -->
    <string name="preferences_show_clipboard_suggestions">Klamboerdsuggestjes toane</string>
    <!-- Preference title for switch preference to suggest browsing history when searching -->
    <string name="preferences_search_browsing_history">Navigaasjeskiednis trochsykje</string>
    <!-- Preference title for switch preference to suggest bookmarks when searching -->
    <string name="preferences_search_bookmarks">Blêdwizers trochsykje</string>
    <!-- Preference title for switch preference to suggest synced tabs when searching -->
    <string name="preferences_search_synced_tabs">Syngronisearre ljepblêden trochsykje</string>
    <!-- Preference for account settings -->
    <string name="preferences_account_settings">Accountynstellingen</string>

    <!-- Preference for enabling url autocomplete-->
    <string name="preferences_enable_autocomplete_urls">URL’s automatysk oanfolje</string>
    <!-- Preference for open links in third party apps -->
    <string name="preferences_open_links_in_apps">Keppelingen iepenje yn apps</string>

    <!-- Preference for open links in third party apps always open in apps option -->
    <string name="preferences_open_links_in_apps_always">Altyd</string>
    <!-- Preference for open links in third party apps ask before opening option -->
    <string name="preferences_open_links_in_apps_ask">Freegje foar iepenjen</string>
    <!-- Preference for open links in third party apps never open in apps option -->
    <string name="preferences_open_links_in_apps_never">Nea</string>
    <!-- Preference for open download with an external download manager app -->
    <string name="preferences_external_download_manager">Eksterne downloadbehearder</string>
    <!-- Preference for add_ons -->
    <string name="preferences_addons">Add-ons</string>

    <!-- Preference for notifications -->
    <string name="preferences_notifications">Notifikaasjes</string>

    <!-- Summary for notification preference indicating notifications are allowed -->
    <string name="notifications_allowed_summary">Tastien</string>
    <!-- Summary for notification preference indicating notifications are not allowed -->
    <string name="notifications_not_allowed_summary">Net tastien</string>

    <!-- Add-on Preferences -->
    <!-- Preference to customize the configured AMO (addons.mozilla.org) collection -->
    <string name="preferences_customize_amo_collection">Oanpaste add-onkolleksje</string>
    <!-- Button caption to confirm the add-on collection configuration -->
    <string name="customize_addon_collection_ok">OK</string>
    <!-- Button caption to abort the add-on collection configuration -->
    <string name="customize_addon_collection_cancel">Annulearje</string>
    <!-- Hint displayed on input field for custom collection name -->
    <string name="customize_addon_collection_hint">Namme kolleksje</string>
    <!-- Hint displayed on input field for custom collection user ID-->
    <string name="customize_addon_collection_user_hint">Eigener kolleksje (brûkers-ID)</string>
    <!-- Toast shown after confirming the custom add-on collection configuration -->
    <string name="toast_customize_addon_collection_done">Add-onkolleksje oanpast. Tapassing wurdt ôfsluten om wizigingen ta te passen…</string>

    <!-- Customize Home -->
    <!-- Header text for jumping back into the recent tab in customize the home screen -->
    <string name="customize_toggle_jump_back_in">Tebekspringe</string>
    <!-- Title for the customize home screen section with recently saved bookmarks. -->
    <string name="customize_toggle_recent_bookmarks">Resinte blêdwizers</string>
    <!-- Title for the customize home screen section with recently visited. Recently visited is
    a section where users see a list of tabs that they have visited in the past few days -->
    <string name="customize_toggle_recently_visited">Koartlyn besocht</string>

    <!-- Title for the customize home screen section with Pocket. -->
    <string name="customize_toggle_pocket_2">Ferhalen dy’t ta neitinken stimme</string>
    <!-- Summary for the customize home screen section with Pocket. The first parameter is product name Pocket -->
    <string name="customize_toggle_pocket_summary">Artikelen mooglik makke troch %s</string>
    <!-- Title for the customize home screen section with sponsored Pocket stories. -->
    <string name="customize_toggle_pocket_sponsored">Sponsore ferhalen</string>
    <!-- Title for the opening wallpaper settings screen -->
    <string name="customize_wallpapers">Eftergrûnen</string>
    <!-- Title for the customize home screen section with sponsored shortcuts. -->
    <string name="customize_toggle_contile">Sponsore fluchkeppelingen</string>

    <!-- Wallpapers -->
    <!-- Content description for various wallpapers. The first parameter is the name of the wallpaper -->
    <string name="wallpapers_item_name_content_description">Eftergrûnitem: %1$s</string>
    <!-- Snackbar message for when wallpaper is selected -->
    <string name="wallpaper_updated_snackbar_message">Eftergrûn bywurke!</string>
    <!-- Snackbar label for action to view selected wallpaper -->
    <string name="wallpaper_updated_snackbar_action">Werjaan</string>
    <!-- Snackbar message for when wallpaper couldn't be downloaded -->
    <string name="wallpaper_download_error_snackbar_message">Kin eftergrûn net downloade</string>
    <!-- Snackbar label for action to retry downloading the wallpaper -->
    <string name="wallpaper_download_error_snackbar_action">Opnij probearje</string>
    <!-- Snackbar message for when wallpaper couldn't be selected because of the disk error -->
    <string name="wallpaper_select_error_snackbar_message">Kin eftergrûn net wizigje</string>
    <!-- Text displayed that links to website containing documentation about the "Limited Edition" wallpapers. -->
    <string name="wallpaper_learn_more">Mear ynfo</string>

    <!-- Text for classic wallpapers title. The first parameter is the Firefox name. -->
    <string name="wallpaper_classic_title">Klassike %s</string>
    <!-- Text for limited edition wallpapers title. -->
    <string name="wallpaper_limited_edition_title">Beheinde edysje</string>
    <!-- Description text for the limited edition wallpapers with learn more link. The first parameter is the learn more string defined in wallpaper_learn_more-->
    <string name="wallpaper_limited_edition_description_with_learn_more">De nije kolleksje Independent Voices. %s</string>
    <!-- Description text for the limited edition wallpapers. -->
    <string name="wallpaper_limited_edition_description">De nije kolleksje Independent Voices.</string>
    <!-- Wallpaper onboarding dialog header text. -->
    <string name="wallpapers_onboarding_dialog_title_text">Probearje in bytsje kleur</string>
    <!-- Wallpaper onboarding dialog body text. -->
    <string name="wallpapers_onboarding_dialog_body_text">Kies in eftergrûn dy’t jo oansprekt.</string>
    <!-- Wallpaper onboarding dialog learn more button text. The button navigates to the wallpaper settings screen. -->
    <string name="wallpapers_onboarding_dialog_explore_more_button_text">Mear eftergrûnen ferkenne</string>

    <!-- Add-on Installation from AMO-->
    <!-- Error displayed when user attempts to install an add-on from AMO (addons.mozilla.org) that is not supported -->
    <string name="addon_not_supported_error">Add-on wurdt net stipe</string>
    <!-- Error displayed when user attempts to install an add-on from AMO (addons.mozilla.org) that is already installed -->
    <string name="addon_already_installed">Add-on is al ynstallearre</string>

    <!-- Account Preferences -->
    <!-- Preference for triggering sync -->
    <string name="preferences_sync_now">No syngronisearje</string>
    <!-- Preference category for sync -->
    <string name="preferences_sync_category">Kies wat jo syngronisearje wolle</string>
    <!-- Preference for syncing history -->
    <string name="preferences_sync_history">Skiednis</string>
    <!-- Preference for syncing bookmarks -->
    <string name="preferences_sync_bookmarks">Blêdwizers</string>
    <!-- Preference for syncing logins -->
    <string name="preferences_sync_logins">Oanmeldingen</string>
    <!-- Preference for syncing tabs -->
    <string name="preferences_sync_tabs_2">Iepen ljeplêden</string>
    <!-- Preference for signing out -->
    <string name="preferences_sign_out">Ofmelde</string>
    <!-- Preference displays and allows changing current FxA device name -->
    <string name="preferences_sync_device_name">Apparaatnamme</string>
    <!-- Text shown when user enters empty device name -->
    <string name="empty_device_name_error">Apparaatnamme mei net leech wêze.</string>
    <!-- Label indicating that sync is in progress -->
    <string name="sync_syncing_in_progress">Syngronisearje…</string>
    <!-- Label summary indicating that sync failed. The first parameter is the date stamp showing last time it succeeded -->
    <string name="sync_failed_summary">Syngronisaasje mislearre. Lêste sukses: %s</string>
    <!-- Label summary showing never synced -->
    <string name="sync_failed_never_synced_summary">Syngronisaasje mislearre. Lêst syngronisearre: nea</string>
    <!-- Label summary the date we last synced. The first parameter is date stamp showing last time synced -->
    <string name="sync_last_synced_summary">Lêst syngronisearre: %s</string>
    <!-- Label summary showing never synced -->
    <string name="sync_never_synced_summary">Lêst syngronisearre: nea</string>

    <!-- Text for displaying the default device name.
        The first parameter is the application name, the second is the device manufacturer name
        and the third is the device model. -->
    <string name="default_device_name_2">%1$s op %2$s  %3$s</string>

    <!-- Preference for syncing credit cards -->
    <string name="preferences_sync_credit_cards">Creditcards</string>
    <!-- Preference for syncing addresses -->
    <string name="preferences_sync_address">Adressen</string>

    <!-- Send Tab -->
    <!-- Name of the "receive tabs" notification channel. Displayed in the "App notifications" system settings for the app -->
    <string name="fxa_received_tab_channel_name">Untfongen ljepblêden</string>
    <!-- Description of the "receive tabs" notification channel. Displayed in the "App notifications" system settings for the app -->
    <string name="fxa_received_tab_channel_description">Meldingen foar ljepblêden ûntfongen fan oare Firefox-apparaten.</string>
    <!--  The body for these is the URL of the tab received  -->
    <string name="fxa_tab_received_notification_name">Ljepblêd ûntfongen</string>
    <!-- %s is the device name -->
    <string name="fxa_tab_received_from_notification_name">Ljepblêd fan %s</string>

    <!-- Advanced Preferences -->
    <!-- Preference for tracking protection exceptions -->
    <string name="preferences_tracking_protection_exceptions">Utsûnderingen</string>
    <!-- Button in Exceptions Preference to turn on tracking protection for all sites (remove all exceptions) -->
    <string name="preferences_tracking_protection_exceptions_turn_on_for_all">Ynskeakelje foar alle websites</string>
    <!-- Text displayed when there are no exceptions -->
    <string name="exceptions_empty_message_description">Mei útsûnderingen kinne jo beskerming tsjin folgjen foar selektearre websites útskeakelje.</string>
    <!-- Text displayed when there are no exceptions, with learn more link that brings users to a tracking protection SUMO page -->
    <string name="exceptions_empty_message_learn_more_link">Mear ynfo</string>

    <!-- Preference switch for usage and technical data collection -->
    <string name="preference_usage_data">Gebrûks- en technyske gegevens</string>
    <!-- Preference description for usage and technical data collection -->
    <string name="preferences_usage_data_description">Dielt gegevens oer prestaasjes, gebrûk, hardware en oanpassingen fan jo browser mei Mozilla om %1$s te helpen ferbetterjen</string>
    <!-- Preference switch for marketing data collection -->
    <string name="preferences_marketing_data">Marketinggegevens</string>
    <!-- Preference description for marketing data collection -->
    <string name="preferences_marketing_data_description2">Dielt basale gebrûksgegevens mei Adjust, ús leveransier fan mobile marketing</string>
    <!-- Title for studies preferences -->
    <string name="preference_experiments_2">Undersiken</string>
    <!-- Summary for studies preferences -->
    <string name="preference_experiments_summary_2">Stelt Mozilla yn steat om ûndersiken te ynstallearjen en út te fieren</string>

    <!-- Turn On Sync Preferences -->
    <!-- Header of the Sync and save your data preference view -->
    <string name="preferences_sync_2">Syngronisearje en jo gegevens bewarje</string>
    <!-- Preference for reconnecting to FxA sync -->
    <string name="preferences_sync_sign_in_to_reconnect">Oanmelde om opnij te ferbinen</string>
    <!-- Preference for removing FxA account -->
    <string name="preferences_sync_remove_account">Account fuortsmite</string>

    <!-- Pairing Feature strings -->
    <!-- Instructions on how to access pairing -->
    <string name="pair_instructions_2"><![CDATA[Scan de QR-koade op <b>firefox.com/pair</b>]]></string>

    <!-- Toolbar Preferences -->
    <!-- Preference for using top toolbar -->
    <string name="preference_top_toolbar">Boppe</string>
    <!-- Preference for using bottom toolbar -->
    <string name="preference_bottom_toolbar">Under</string>

    <!-- Theme Preferences -->
    <!-- Preference for using light theme -->
    <string name="preference_light_theme">Ljocht</string>
    <!-- Preference for using dark theme -->
    <string name="preference_dark_theme">Donker</string>
    <!-- Preference for using using dark or light theme automatically set by battery -->
    <string name="preference_auto_battery_theme">Ynsteld troch Batterijbesparing</string>
    <!-- Preference for using following device theme -->
    <string name="preference_follow_device_theme">Apparaattema folgje</string>

    <!-- Gestures Preferences-->
    <!-- Preferences for using pull to refresh in a webpage -->
    <string name="preference_gestures_website_pull_to_refresh">Lûk om te fernijen</string>
    <!-- Preference for using the dynamic toolbar -->
    <string name="preference_gestures_dynamic_toolbar">Scroll om de wurkbalke te ferstopjen</string>
    <!-- Preference for switching tabs by swiping horizontally on the toolbar -->
    <string name="preference_gestures_swipe_toolbar_switch_tabs">Fei de wurkbalke op side om fan ljepblêd te wikseljen</string>
    <!-- Preference for showing the opened tabs by swiping up on the toolbar-->
    <string name="preference_gestures_swipe_toolbar_show_tabs">Fei de wurkbalke omheech om ljepblêden te iepenjen</string>

    <!-- Library -->
    <!-- Option in Library to open Downloads page -->
    <string name="library_downloads">Downloads</string>
    <!-- Option in library to open Bookmarks page -->
    <string name="library_bookmarks">Blêdwizers</string>
    <!-- Option in library to open Desktop Bookmarks root page -->
    <string name="library_desktop_bookmarks_root">Desktopblêdwizers</string>
    <!-- Option in library to open Desktop Bookmarks "menu" page -->
    <string name="library_desktop_bookmarks_menu">Blêdwizermenu</string>
    <!-- Option in library to open Desktop Bookmarks "toolbar" page -->
    <string name="library_desktop_bookmarks_toolbar">Blêdwizerarkbalke</string>
    <!-- Option in library to open Desktop Bookmarks "unfiled" page -->
    <string name="library_desktop_bookmarks_unfiled">Oare blêdwizers</string>
    <!-- Option in Library to open History page -->
    <string name="library_history">Skiednis</string>
    <!-- Option in Library to open a new tab -->
    <string name="library_new_tab">Nij ljepblêd</string>
    <!-- Settings Page Title -->
    <string name="settings_title">Ynstellingen</string>
    <!-- Content description (not visible, for screen readers etc.): "Close button for library settings" -->
    <string name="content_description_close_button">Slute</string>

    <!-- Title to show in alert when a lot of tabs are to be opened
    %d is a placeholder for the number of tabs that will be opened -->
    <string name="open_all_warning_title">%d ljepblêden iepenje?</string>
    <!-- Message to warn users that a large number of tabs will be opened
    %s will be replaced by app name. -->
    <string name="open_all_warning_message">As jo safolle ljepblêden iepenje, kin dit %s fertrage wylst it laden fan de siden. Binne jo wis dat jo trochgean wolle?</string>
    <!-- Dialog button text for confirming open all tabs -->
    <string name="open_all_warning_confirm">Ljepblêden iepenje</string>
    <!-- Dialog button text for canceling open all tabs -->
    <string name="open_all_warning_cancel">Annulearje</string>

    <!-- Text to show users they have one site in the history group section of the History fragment.
    %d is a placeholder for the number of sites in the group. -->
    <string name="history_search_group_site" moz:RemovedIn="111" tools:ignore="UnusedResources">%d website</string>
    <!-- Text to show users they have one page in the history group section of the History fragment.
    %d is a placeholder for the number of pages in the group. -->
    <string name="history_search_group_site_1">%d side</string>
    <!-- Text to show users they have multiple sites in the history group section of the History fragment.
    %d is a placeholder for the number of sites in the group. -->
    <string name="history_search_group_sites" moz:RemovedIn="111" tools:ignore="UnusedResources">%d websites</string>

    <!-- Text to show users they have multiple pages in the history group section of the History fragment.
    %d is a placeholder for the number of pages in the group. -->
    <string name="history_search_group_sites_1">%d siden</string>

    <!-- Option in library for Recently Closed Tabs -->
    <string name="library_recently_closed_tabs">Koartlyn sluten ljepblêden</string>
    <!-- Option in library to open Recently Closed Tabs page -->
    <string name="recently_closed_show_full_history">Folsleine skiednis toane</string>
    <!-- Text to show users they have multiple tabs saved in the Recently Closed Tabs section of history.
    %d is a placeholder for the number of tabs selected. -->
    <string name="recently_closed_tabs">%d ljepblêden</string>
    <!-- Text to show users they have one tab saved in the Recently Closed Tabs section of history.
    %d is a placeholder for the number of tabs selected. -->
    <string name="recently_closed_tab">%d ljepblêd</string>
    <!-- Recently closed tabs screen message when there are no recently closed tabs -->
    <string name="recently_closed_empty_message">Gjin koartlyn sluten ljepblêden hjir</string>

    <!-- Tab Management -->
    <!-- Title of preference for tabs management -->
    <string name="preferences_tabs">Ljepblêden</string>
    <!-- Title of preference that allows a user to specify the tab view -->
    <string name="preferences_tab_view">Ljepblêdwerjefte</string>
    <!-- Option for a list tab view -->
    <string name="tab_view_list">List</string>
    <!-- Option for a grid tab view -->
    <string name="tab_view_grid">Roaster</string>
    <!-- Title of preference that allows a user to auto close tabs after a specified amount of time -->
    <string name="preferences_close_tabs">Ljepblêden slute</string>
    <!-- Option for auto closing tabs that will never auto close tabs, always allows user to manually close tabs -->
    <string name="close_tabs_manually">Hânmjittich</string>
    <!-- Option for auto closing tabs that will auto close tabs after one day -->
    <string name="close_tabs_after_one_day">Nei ien dei</string>
    <!-- Option for auto closing tabs that will auto close tabs after one week -->
    <string name="close_tabs_after_one_week">Nei ien wike</string>
    <!-- Option for auto closing tabs that will auto close tabs after one month -->
    <string name="close_tabs_after_one_month">Nei ien moanne</string>

    <!-- Title of preference that allows a user to specify the auto-close settings for open tabs -->
    <string name="preference_auto_close_tabs" tools:ignore="UnusedResources">Iepen ljepblêden automatysk slute</string>

    <!-- Opening screen -->
    <!-- Title of a preference that allows a user to choose what screen to show after opening the app -->
    <string name="preferences_opening_screen">Iepeningsskerm</string>
    <!-- Option for always opening the homepage when re-opening the app -->
    <string name="opening_screen_homepage">Startside</string>
    <!-- Option for always opening the user's last-open tab when re-opening the app -->
    <string name="opening_screen_last_tab">Lêste ljepblêd</string>
    <!-- Option for always opening the homepage when re-opening the app after four hours of inactivity -->
    <string name="opening_screen_after_four_hours_of_inactivity">Startside nei fjouwer oeren ynaktiviteit</string>
    <!-- Summary for tabs preference when auto closing tabs setting is set to manual close-->
    <string name="close_tabs_manually_summary">Hânmjittich slute</string>
    <!-- Summary for tabs preference when auto closing tabs setting is set to auto close tabs after one day-->
    <string name="close_tabs_after_one_day_summary">Nei in dei slute</string>
    <!-- Summary for tabs preference when auto closing tabs setting is set to auto close tabs after one week-->
    <string name="close_tabs_after_one_week_summary">Nei in wike slute</string>
    <!-- Summary for tabs preference when auto closing tabs setting is set to auto close tabs after one month-->
    <string name="close_tabs_after_one_month_summary">Nei in moanne slute</string>

    <!-- Summary for homepage preference indicating always opening the homepage when re-opening the app -->
    <string name="opening_screen_homepage_summary">Op startside iepenje</string>
    <!-- Summary for homepage preference indicating always opening the last-open tab when re-opening the app -->
    <string name="opening_screen_last_tab_summary">Op lêste ljepblêd iepenje</string>
    <!-- Summary for homepage preference indicating opening the homepage when re-opening the app after four hours of inactivity -->
    <string name="opening_screen_after_four_hours_of_inactivity_summary">Op startside iepenje nei fjouwer oeren</string>

    <!-- Inactive tabs -->
    <!-- Category header of a preference that allows a user to enable or disable the inactive tabs feature -->
    <string name="preferences_inactive_tabs">Alde ljepblêden nei ynaktyf ferpleatse</string>
    <!-- Title of inactive tabs preference -->
    <string name="preferences_inactive_tabs_title">Ljepblêden dy’t jo twa wiken net besjoen hawwe, wurde ferpleatst nei de seksje Ynaktyf.</string>

    <!-- Studies -->
    <!-- Title of the remove studies button -->
    <string name="studies_remove">Fuortsmite</string>
    <!-- Title of the active section on the studies list -->
    <string name="studies_active">Aktyf</string>
    <!-- Description for studies, it indicates why Firefox use studies. The first parameter is the name of the application. -->
    <string name="studies_description_2">%1$s kin sa no en dan ûndersiken ynstallearje en útfiere.</string>
    <!-- Learn more link for studies, links to an article for more information about studies. -->
    <string name="studies_learn_more">Mear ynfo</string>
    <!-- Dialog message shown after removing a study -->
    <string name="studies_restart_app">De tapassing wurdt ôfsluten om wizigingen ta te passen</string>
    <!-- Dialog button to confirm the removing a study. -->
    <string name="studies_restart_dialog_ok">OK</string>
    <!-- Dialog button text for canceling removing a study. -->
    <string name="studies_restart_dialog_cancel">Annulearje</string>
    <!-- Toast shown after turning on/off studies preferences -->
    <string name="studies_toast_quit_application" tools:ignore="UnusedResources">De tapassing wurdt ôfsluten om wizigingen ta te passen…</string>

    <!-- Sessions -->
    <!-- Title for the list of tabs -->
    <string name="tab_header_label">Iepen ljepblêden</string>
    <!-- Title for the list of tabs in the current private session -->
    <string name="tabs_header_private_tabs_title">Priveeljepblêden</string>
    <!-- Title for the list of tabs in the synced tabs -->
    <string name="tabs_header_synced_tabs_title">Syngronisearre ljepblêden</string>
    <!-- Content description (not visible, for screen readers etc.): Add tab button. Adds a news tab when pressed -->
    <string name="add_tab">Ljepblêd tafoegje</string>
    <!-- Content description (not visible, for screen readers etc.): Add tab button. Adds a news tab when pressed -->
    <string name="add_private_tab">Priveeljepblêd tafoegje</string>
    <!-- Text for the new tab button to indicate adding a new private tab in the tab -->
    <string name="tab_drawer_fab_content">Privee</string>
    <!-- Text for the new tab button to indicate syncing command on the synced tabs page -->
    <string name="tab_drawer_fab_sync">Syngronisearje</string>
    <!-- Text shown in the menu for sharing all tabs -->
    <string name="tab_tray_menu_item_share">Alle ljepblêden diele</string>
    <!-- Text shown in the menu to view recently closed tabs -->
    <string name="tab_tray_menu_recently_closed">Koartlyn sluten ljepblêden</string>
    <!-- Text shown in the tabs tray inactive tabs section -->
    <string name="tab_tray_inactive_recently_closed" tools:ignore="UnusedResources">Koartlyn sluten</string>
    <!-- Text shown in the menu to view account settings -->
    <string name="tab_tray_menu_account_settings">Accountynstellingen</string>
    <!-- Text shown in the menu to view tab settings -->
    <string name="tab_tray_menu_tab_settings">Ljepblêdynstellingen</string>
    <!-- Text shown in the menu for closing all tabs -->
    <string name="tab_tray_menu_item_close">Alle ljepblêden slute</string>
    <!-- Text shown in the multiselect menu for bookmarking selected tabs. -->
    <string name="tab_tray_multiselect_menu_item_bookmark">Blêdwizer meitsje</string>
    <!-- Text shown in the multiselect menu for closing selected tabs. -->
    <string name="tab_tray_multiselect_menu_item_close">Slute</string>
    <!-- Content description for tabs tray multiselect share button -->
    <string name="tab_tray_multiselect_share_content_description">Selektearre ljepblêden diele</string>
    <!-- Content description for tabs tray multiselect menu -->
    <string name="tab_tray_multiselect_menu_content_description">Menu Selektearre ljepblêden</string>
    <!-- Content description (not visible, for screen readers etc.): Removes tab from collection button. Removes the selected tab from collection when pressed -->
    <string name="remove_tab_from_collection">Ljepblêd út kolleksje fuortsmite</string>
    <!-- Text for button to enter multiselect mode in tabs tray -->
    <string name="tabs_tray_select_tabs">Ljepblêden selektearje</string>
    <!-- Content description (not visible, for screen readers etc.): Close tab button. Closes the current session when pressed -->
    <string name="close_tab">Ljepblêd slute</string>
    <!-- Content description (not visible, for screen readers etc.): Close tab <title> button. First parameter is tab title  -->
    <string name="close_tab_title">Ljepblêden %s slute</string>
    <!-- Content description (not visible, for screen readers etc.): Opens the open tabs menu when pressed -->
    <string name="open_tabs_menu">Menu Iepen ljepblêden</string>
    <!-- Open tabs menu item to save tabs to collection -->
    <string name="tabs_menu_save_to_collection1">Ljepblêden yn kolleksje bewarje</string>
    <!-- Text for the menu button to delete a collection -->
    <string name="collection_delete">Kolleksje fuortsmite</string>
    <!-- Text for the menu button to rename a collection -->
    <string name="collection_rename">Namme kolleksje wizigje</string>
    <!-- Text for the button to open tabs of the selected collection -->
    <string name="collection_open_tabs">Ljepblêden iepenje</string>

    <!-- Hint for adding name of a collection -->
    <string name="collection_name_hint">Namme kolleksje</string>
    <!-- Text for the menu button to rename a top site -->
	<string name="rename_top_site">Namme wizigje</string>
	<!-- Text for the menu button to remove a top site -->
	<string name="remove_top_site">Fuortsmite</string>

    <!-- Text for the menu button to delete a top site from history -->
    <string name="delete_from_history">Fuortsmite út skiednis</string>
    <!-- Postfix for private WebApp titles, placeholder is replaced with app name -->
    <string name="pwa_site_controls_title_private">%1$s (priveemodus)</string>

    <!-- History -->
    <!-- Text for the button to search all history -->
    <string name="history_search_1">Fier syktermen yn</string>
    <!-- Text for the button to clear all history -->
    <string name="history_delete_all">Skiednis wiskje</string>
    <!-- Text for the snackbar to confirm that multiple browsing history items has been deleted -->
    <string name="history_delete_multiple_items_snackbar">Skiednis fuortsmiten</string>
    <!-- Text for the snackbar to confirm that a single browsing history item has been deleted. The first parameter is the shortened URL of the deleted history item. -->
    <string name="history_delete_single_item_snackbar">%1$s fuortsmiten</string>
    <!-- Context description text for the button to delete a single history item -->
    <string name="history_delete_item">Fuortsmite</string>
    <!-- History multi select title in app bar
    The first parameter is the number of bookmarks selected -->
    <string name="history_multi_select_title">%1$d selektearre</string>
    <!-- Text for the header that groups the history for today -->
    <string name="history_today">Hjoed</string>
    <!-- Text for the header that groups the history for yesterday -->
    <string name="history_yesterday">Juster</string>
    <!-- Text for the header that groups the history the past 7 days -->
    <string name="history_7_days">Ofrûne 7 dagen</string>
    <!-- Text for the header that groups the history the past 30 days -->
    <string name="history_30_days">Ofrûne 30 dagen</string>
    <!-- Text for the header that groups the history older than the last month -->
    <string name="history_older">Alder</string>
    <!-- Text shown when no history exists -->
    <string name="history_empty_message">Gjin skiednis hjir</string>

    <!-- Downloads -->
    <!-- Text for the snackbar to confirm that multiple downloads items have been removed -->
    <string name="download_delete_multiple_items_snackbar_1">Downloads fuortsmiten</string>
    <!-- Text for the snackbar to confirm that a single download item has been removed. The first parameter is the name of the download item. -->
    <string name="download_delete_single_item_snackbar">%1$s fuortsmiten</string>
    <!-- Text shown when no download exists -->
    <string name="download_empty_message_1">Gjin downloade bestannen</string>
    <!-- History multi select title in app bar
    The first parameter is the number of downloads selected -->
    <string name="download_multi_select_title">%1$d selektearre</string>


    <!-- Text for the button to remove a single download item -->
    <string name="download_delete_item_1">Fuortsmite</string>


    <!-- Crashes -->
    <!-- Title text displayed on the tab crash page. This first parameter is the name of the application (For example: Fenix) -->
    <string name="tab_crash_title_2">Sorry. %1$s kin dy side net lade.</string>
    <!-- Send crash report checkbox text on the tab crash page -->
    <string name="tab_crash_send_report">Ungelokrapport nei Mozilla ferstjoere</string>
    <!-- Close tab button text on the tab crash page -->
    <string name="tab_crash_close">Ljepblêd slute</string>
    <!-- Restore tab button text on the tab crash page -->
    <string name="tab_crash_restore">Ljepblêd werombringe</string>

    <!-- Bookmarks -->
    <!-- Confirmation message for a dialog confirming if the user wants to delete the selected folder -->
    <string name="bookmark_delete_folder_confirmation_dialog">Binne jo wis dat jo dizze map fuortsmite wolle?</string>
    <!-- Confirmation message for a dialog confirming if the user wants to delete multiple items including folders. Parameter will be replaced by app name. -->
    <string name="bookmark_delete_multiple_folders_confirmation_dialog">%s sil de selektearre items fuortsmite.</string>
    <!-- Text for the cancel button on delete bookmark dialog -->
    <string name="bookmark_delete_negative">Annulearje</string>
    <!-- Screen title for adding a bookmarks folder -->
    <string name="bookmark_add_folder">Map tafoegje</string>
    <!-- Snackbar title shown after a bookmark has been created. -->
    <string name="bookmark_saved_snackbar">Blêdwizer bewarre!</string>
    <!-- Snackbar edit button shown after a bookmark has been created. -->
    <string name="edit_bookmark_snackbar_action">BEWURKJE</string>
    <!-- Bookmark overflow menu edit button -->
    <string name="bookmark_menu_edit_button">Bewurkje</string>
    <!-- Bookmark overflow menu copy button -->
    <string name="bookmark_menu_copy_button">Kopiearje</string>
    <!-- Bookmark overflow menu share button -->
    <string name="bookmark_menu_share_button">Diele</string>
    <!-- Bookmark overflow menu open in new tab button -->
    <string name="bookmark_menu_open_in_new_tab_button">Iepenje yn nij ljepblêd</string>
    <!-- Bookmark overflow menu open in private tab button -->
    <string name="bookmark_menu_open_in_private_tab_button">Iepenje yn priveeljepblêd</string>
    <!-- Bookmark overflow menu open all in tabs button -->
    <string name="bookmark_menu_open_all_in_tabs_button">Alles yn nije ljepblêden iepenje</string>
    <!-- Bookmark overflow menu open all in private tabs button -->
    <string name="bookmark_menu_open_all_in_private_tabs_button">Alles yn proveeljepblêden iepenje</string>
    <!-- Bookmark overflow menu delete button -->
    <string name="bookmark_menu_delete_button">Fuortsmite</string>
    <!--Bookmark overflow menu save button -->
    <string name="bookmark_menu_save_button">Bewarje</string>
    <!-- Bookmark multi select title in app bar
     The first parameter is the number of bookmarks selected -->
    <string name="bookmarks_multi_select_title">%1$d selektearre</string>
    <!-- Bookmark editing screen title -->
    <string name="edit_bookmark_fragment_title">Blêdwizer bewurkje</string>
    <!-- Bookmark folder editing screen title -->
    <string name="edit_bookmark_folder_fragment_title">Map bewurkje</string>
    <!-- Bookmark sign in button message -->
    <string name="bookmark_sign_in_button">Meld jo oan om syngronisearre blêdwizers te besjen</string>
    <!-- Bookmark URL editing field label -->
    <string name="bookmark_url_label">URL</string>
    <!-- Bookmark FOLDER editing field label -->
    <string name="bookmark_folder_label">MAP</string>
    <!-- Bookmark NAME editing field label -->
    <string name="bookmark_name_label">NAMME</string>
    <!-- Bookmark add folder screen title -->
    <string name="bookmark_add_folder_fragment_label">Map tafoegje</string>
    <!-- Bookmark select folder screen title -->
    <string name="bookmark_select_folder_fragment_label">Map selektearje</string>
    <!-- Bookmark editing error missing title -->
    <string name="bookmark_empty_title_error">Moat in titel hawwe</string>
    <!-- Bookmark editing error missing or improper URL -->
    <string name="bookmark_invalid_url_error">Unjildige URL</string>
    <!-- Bookmark screen message for empty bookmarks folder -->
    <string name="bookmarks_empty_message">Gjin blêdwizers hjir</string>
    <!-- Bookmark snackbar message on deletion
     The first parameter is the host part of the URL of the bookmark deleted, if any -->
    <string name="bookmark_deletion_snackbar_message">%1$s fuortsmiten</string>
    <!-- Bookmark snackbar message on deleting multiple bookmarks not including folders-->
    <string name="bookmark_deletion_multiple_snackbar_message_2">Blêdwizers fuortsmiten</string>
    <!-- Bookmark snackbar message on deleting multiple bookmarks including folders-->
    <string name="bookmark_deletion_multiple_snackbar_message_3">Selektearre mappen fuortsmite</string>
    <!-- Bookmark undo button for deletion snackbar action -->
    <string name="bookmark_undo_deletion">UNGEDIEN MEITSJE</string>

    <!-- Text for the button to search all bookmarks -->
    <string name="bookmark_search">Fier syktermen yn</string>

    <!-- Site Permissions -->
    <!-- Button label that take the user to the Android App setting -->
    <string name="phone_feature_go_to_settings">Nei Ynstellingen</string>
    <!-- Content description (not visible, for screen readers etc.): Quick settings sheet
        to give users access to site specific information / settings. For example:
        Secure settings status and a button to modify site permissions -->
    <string name="quick_settings_sheet">Flugge ynstellingen</string>
    <!-- Label that indicates that this option it the recommended one -->
    <string name="phone_feature_recommended">Oanrekommandearre</string>
    <!-- Button label for clearing all the information of site permissions-->
    <string name="clear_permissions">Tastimmingen wiskje</string>
    <!-- Text for the OK button on Clear permissions dialog -->
    <string name="clear_permissions_positive">OK</string>
    <!-- Text for the cancel button on Clear permissions dialog -->
    <string name="clear_permissions_negative">Annulearje</string>
    <!-- Button label for clearing a site permission-->
    <string name="clear_permission">Tastimming wiskje</string>
    <!-- Text for the OK button on Clear permission dialog -->
    <string name="clear_permission_positive">OK</string>
    <!-- Text for the cancel button on Clear permission dialog -->
    <string name="clear_permission_negative">Annulearje</string>
    <!-- Button label for clearing all the information on all sites-->
    <string name="clear_permissions_on_all_sites">Tastimmingen op alle websites wiskje</string>
    <!-- Preference for altering video and audio autoplay for all websites -->
    <string name="preference_browser_feature_autoplay">Automatysk ôfspylje</string>
    <!-- Preference for altering the camera access for all websites -->
    <string name="preference_phone_feature_camera">Kamera</string>
    <!-- Preference for altering the microphone access for all websites -->
    <string name="preference_phone_feature_microphone">Mikrofoan</string>
    <!-- Preference for altering the location access for all websites -->
    <string name="preference_phone_feature_location">Lokaasje</string>
    <!-- Preference for altering the notification access for all websites -->
    <string name="preference_phone_feature_notification">Notifikaasje</string>
    <!-- Preference for altering the persistent storage access for all websites -->
    <string name="preference_phone_feature_persistent_storage">Fêst ûnthâld</string>
    <!-- Preference for altering the storage access setting for all websites -->
    <string name="preference_phone_feature_cross_origin_storage_access">Cross-sitecookies</string>
    <!-- Preference for altering the EME access for all websites -->
    <string name="preference_phone_feature_media_key_system_access">DRM-behearde ynhâld</string>
    <!-- Label that indicates that a permission must be asked always -->
    <string name="preference_option_phone_feature_ask_to_allow">Freegje om tastimming</string>
    <!-- Label that indicates that a permission must be blocked -->
    <string name="preference_option_phone_feature_blocked">Blokkearre</string>
    <!-- Label that indicates that a permission must be allowed -->
    <string name="preference_option_phone_feature_allowed">Tastien</string>
    <!--Label that indicates a permission is by the Android OS-->
    <string name="phone_feature_blocked_by_android">Blokkeare troch Android</string>
    <!-- Preference for showing a list of websites that the default configurations won't apply to them -->
    <string name="preference_exceptions">Utsûnderingen</string>
    <!-- Summary of tracking protection preference if tracking protection is set to on -->
    <string name="tracking_protection_on" moz:removedIn="111" tools:ignore="UnusedResources">Oan</string>
    <!-- Summary of tracking protection preference if tracking protection is set to off -->
    <string name="tracking_protection_off">Ut</string>
    <!-- Summary of tracking protection preference if tracking protection is set to standard -->
    <string name="tracking_protection_standard">Standert</string>
    <!-- Summary of tracking protection preference if tracking protection is set to strict -->
    <string name="tracking_protection_strict">Strang</string>
    <!-- Summary of tracking protection preference if tracking protection is set to custom -->
    <string name="tracking_protection_custom">Oanpast</string>
    <!-- Label for global setting that indicates that all video and audio autoplay is allowed -->
    <string name="preference_option_autoplay_allowed2">Audio en fideo tastean</string>
    <!-- Label for site specific setting that indicates that all video and audio autoplay is allowed -->
    <string name="quick_setting_option_autoplay_allowed">Audio en fideo tastean</string>
    <!-- Label that indicates that video and audio autoplay is only allowed over Wi-Fi -->
    <string name="preference_option_autoplay_allowed_wifi_only2">Audio en fideo allinnich op mobile data blokkearje</string>
    <!-- Subtext that explains 'autoplay on Wi-Fi only' option -->
    <string name="preference_option_autoplay_allowed_wifi_subtext">Audio en fideo wurde fia wifi ôfspile</string>
    <!-- Label for global setting that indicates that video autoplay is allowed, but audio autoplay is blocked -->
    <string name="preference_option_autoplay_block_audio2">Allinnich audio blokkearje</string>
    <!-- Label for site specific setting that indicates that video autoplay is allowed, but audio autoplay is blocked -->
    <string name="quick_setting_option_autoplay_block_audio">Allinnich audio blokkearje</string>
    <!-- Label for global setting that indicates that all video and audio autoplay is blocked -->
    <string name="preference_option_autoplay_blocked3">Audio en fideo blokkearje</string>
    <!-- Label for site specific setting that indicates that all video and audio autoplay is blocked -->
    <string name="quick_setting_option_autoplay_blocked">Audio en fideo blokkearje</string>
    <!-- Summary of delete browsing data on quit preference if it is set to on -->
    <string name="delete_browsing_data_quit_on">Oan</string>
    <!-- Summary of delete browsing data on quit preference if it is set to off -->
    <string name="delete_browsing_data_quit_off">Ut</string>

    <!-- Summary of studies preference if it is set to on -->
    <string name="studies_on">Oan</string>
    <!-- Summary of studies data on quit preference if it is set to off -->
    <string name="studies_off">Ut</string>

    <!-- Collections -->
    <!-- Collections header on home fragment -->
    <string name="collections_header">Kolleksjes</string>
    <!-- Content description (not visible, for screen readers etc.): Opens the collection menu when pressed -->
    <string name="collection_menu_button_content_description">Kolleksjesmenu</string>
    <!-- Label to describe what collections are to a new user without any collections -->
    <string name="no_collections_description2">Sammelje de saken dy’t wichtich foar jo binne.\nGroepearje fergelykbere sykopdrachten, websites en ljepblêden foar snelle tagong letter.</string>
    <!-- Title for the "select tabs" step of the collection creator -->
    <string name="create_collection_select_tabs">Ljepblêden selektearje</string>
    <!-- Title for the "select collection" step of the collection creator -->
    <string name="create_collection_select_collection">Kolleksje selektearje</string>
    <!-- Title for the "name collection" step of the collection creator -->
    <string name="create_collection_name_collection">Namme jaan oan kolleksje</string>
    <!-- Button to add new collection for the "select collection" step of the collection creator -->
    <string name="create_collection_add_new_collection">Nije kolleksje tafoegje</string>
    <!-- Button to select all tabs in the "select tabs" step of the collection creator -->
    <string name="create_collection_select_all">Alles selektearje</string>
    <!-- Button to deselect all tabs in the "select tabs" step of the collection creator -->
    <string name="create_collection_deselect_all">Alle deselektearje</string>
    <!-- Text to prompt users to select the tabs to save in the "select tabs" step of the collection creator -->
    <string name="create_collection_save_to_collection_empty">Selektearje ljepblêden om te bewarjen</string>
    <!-- Text to show users how many tabs they have selected in the "select tabs" step of the collection creator.
     %d is a placeholder for the number of tabs selected. -->
    <string name="create_collection_save_to_collection_tabs_selected">%d ljepblêden selektearre</string>
    <!-- Text to show users they have one tab selected in the "select tabs" step of the collection creator.
    %d is a placeholder for the number of tabs selected. -->
    <string name="create_collection_save_to_collection_tab_selected">%d ljepblêd selektearre</string>
    <!-- Text shown in snackbar when multiple tabs have been saved in a collection -->
    <string name="create_collection_tabs_saved">Ljepblêden bewarre!</string>
    <!-- Text shown in snackbar when one or multiple tabs have been saved in a new collection -->
    <string name="create_collection_tabs_saved_new_collection">Kolleksje bewarre!</string>
    <!-- Text shown in snackbar when one tab has been saved in a collection -->
    <string name="create_collection_tab_saved">Ljepblêd bewarre!</string>
    <!-- Content description (not visible, for screen readers etc.): button to close the collection creator -->
    <string name="create_collection_close">Slute</string>
    <!-- Button to save currently selected tabs in the "select tabs" step of the collection creator-->
    <string name="create_collection_save">Bewarje</string>

    <!-- Snackbar action to view the collection the user just created or updated -->
    <string name="create_collection_view">Werjaan</string>

    <!-- Text for the OK button from collection dialogs -->
    <string name="create_collection_positive">OK</string>
    <!-- Text for the cancel button from collection dialogs -->
    <string name="create_collection_negative">Annulearje</string>

    <!-- Default name for a new collection in "name new collection" step of the collection creator. %d is a placeholder for the number of collections-->
    <string name="create_collection_default_name">Kolleksjes %d</string>

    <!-- Share -->
    <!-- Share screen header -->
    <string name="share_header_2">Diele</string>
    <!-- Content description (not visible, for screen readers etc.):
        "Share" button. Opens the share menu when pressed. -->
    <string name="share_button_content_description">Diele</string>
    <!-- Text for the Save to PDF feature in the share menu -->
    <string name="share_save_to_pdf">Bewarje as PDF</string>
    <!-- Text for error message when generating a PDF file Text for error message when generating a PDF file. -->
    <string name="unable_to_save_to_pdf_error">Kin PDF net oanmeitsje</string>
    <!-- Sub-header in the dialog to share a link to another sync device -->
    <string name="share_device_subheader">Ferstjoere nei apparaat</string>
    <!-- Sub-header in the dialog to share a link to an app from the full list -->
    <string name="share_link_all_apps_subheader">Alle aksjes</string>
    <!-- Sub-header in the dialog to share a link to an app from the most-recent sorted list -->
    <string name="share_link_recent_apps_subheader">Koartlyn brûkt</string>
    <!-- Text for the copy link action in the share screen. -->
    <string name="share_copy_link_to_clipboard">Nei klamboerd kopiearje</string>
    <!-- Toast shown after copying link to clipboard -->
    <string name="toast_copy_link_to_clipboard">Kopiearre nei klamboerd</string>
    <!-- An option from the share dialog to sign into sync -->
    <string name="sync_sign_in">Oanmelde by Sync</string>
     <!-- An option from the three dot menu to sync and save data -->
    <string name="sync_menu_sync_and_save_data">Syngronisearje en gegevens bewarje</string>
    <!-- An option from the share dialog to send link to all other sync devices -->
    <string name="sync_send_to_all">Ferstjoere nei alle apparaten</string>
    <!-- An option from the share dialog to reconnect to sync -->
    <string name="sync_reconnect">Opnij ferbine mei Sync</string>
    <!-- Text displayed when sync is offline and cannot be accessed -->
    <string name="sync_offline">Offline</string>
    <!-- An option to connect additional devices -->
    <string name="sync_connect_device">Noch in apparaat keppelje</string>
    <!-- The dialog text shown when additional devices are not available -->
    <string name="sync_connect_device_dialog">Meld jo oan by Firefox op op syn minst ien oar apparaat om in ljepblêd te ferstjoeren.</string>
    <!-- Confirmation dialog button -->
    <string name="sync_confirmation_button">Begrepen</string>
    <!-- Share error message -->
    <string name="share_error_snackbar">Kin net mei dizze app diele</string>
    <!-- Add new device screen title -->
    <string name="sync_add_new_device_title">Ferstjoere nei apparaat</string>
    <!-- Text for the warning message on the Add new device screen -->
    <string name="sync_add_new_device_message">Gjin apparaten ferbûn</string>

    <!-- Text for the button to learn about sending tabs -->
    <string name="sync_add_new_device_learn_button">Mear ynfo oer it ferstjoeren fan ljepblêden…</string>
    <!-- Text for the button to connect another device -->
    <string name="sync_add_new_device_connect_button">In oar apparaat ferbine…</string>

    <!-- Notifications -->
    <!-- Text shown in the notification that pops up to remind the user that a private browsing session is active. -->
    <string name="notification_pbm_delete_text_2">Priveeljepblêden slute</string>
    <!-- Name of the marketing notification channel. Displayed in the "App notifications" system settings for the app -->
    <string name="notification_marketing_channel_name">Marketing</string>

    <!-- Title shown in the notification that pops up to remind the user to set fenix as default browser.
    The app name is in the text, due to limitations with localizing Nimbus experiments -->
    <string name="nimbus_notification_default_browser_title" tools:ignore="UnusedResources">Firefox is fluch en privee</string>
    <!-- Text shown in the notification that pops up to remind the user to set fenix as default browser.
    The app name is in the text, due to limitations with localizing Nimbus experiments -->
    <string name="nimbus_notification_default_browser_text" tools:ignore="UnusedResources">Firefox jo standertbrowser meitsje</string>
    <!-- Title shown in the notification that pops up to re-engage the user -->
    <string name="notification_re_engagement_title">Probearje priveenavigaasje</string>
    <!-- Text shown in the notification that pops up to re-engage the user.
    %1$s is a placeholder that will be replaced by the app name. -->
    <string name="notification_re_engagement_text">Sneupje sûnder bewarre cookies of skiednis yn %1$s</string>

    <!-- Title A shown in the notification that pops up to re-engage the user -->
    <string name="notification_re_engagement_A_title">Sneup sûnder spoaren efter te litten</string>
    <!-- Text A shown in the notification that pops up to re-engage the user.
    %1$s is a placeholder that will be replaced by the app name. -->
    <string name="notification_re_engagement_A_text">Priveenavigaasje yn %1$s slacht jo gegevens net op.</string>
    <!-- Title B shown in the notification that pops up to re-engage the user -->
    <string name="notification_re_engagement_B_title">Start jo earste sykopdracht</string>
    <!-- Text B shown in the notification that pops up to re-engage the user -->
    <string name="notification_re_engagement_B_text">Sykje wat yn de buert. Of ûntdek wat aardichs.</string>

    <!-- Survey -->
    <!-- Text shown in the fullscreen message that pops up to ask user to take a short survey.
    The app name is in the text, due to limitations with localizing Nimbus experiments -->
    <string name="nimbus_survey_message_text" tools:ignore="UnusedResources">Help Firefox better te meitsjen troch in koarte enkête yn te foljen.</string>
    <!-- Preference for taking the short survey. -->
    <string name="preferences_take_survey" tools:ignore="UnusedResources">Enkête starte</string>
    <!-- Preference for not taking the short survey. -->
    <string name="preferences_not_take_survey" tools:ignore="UnusedResources">Nee tanke</string>

    <!-- Snackbar -->
    <!-- Text shown in snackbar when user deletes a collection -->
    <string name="snackbar_collection_deleted">Kolleksje fuortmsiten</string>
    <!-- Text shown in snackbar when user renames a collection -->
    <string name="snackbar_collection_renamed">Kolleksje omneamd</string>
    <!-- Text shown in snackbar when user closes a tab -->
    <string name="snackbar_tab_closed">Ljepblêd sluten</string>
    <!-- Text shown in snackbar when user closes all tabs -->
    <string name="snackbar_tabs_closed">Ljepblêden sluten</string>
    <!-- Text shown in snackbar when user bookmarks a list of tabs -->
    <string name="snackbar_message_bookmarks_saved">Blêdwizers bewarre!</string>
    <!-- Text shown in snackbar when user adds a site to shortcuts -->
    <string name="snackbar_added_to_shortcuts">Oan fluchkeppelingen tafoege!</string>
    <!-- Text shown in snackbar when user closes a private tab -->
    <string name="snackbar_private_tab_closed">Priveeljepblêd sluten</string>
    <!-- Text shown in snackbar when user closes all private tabs -->
    <string name="snackbar_private_tabs_closed">Priveeljepblêden sluten</string>
    <!-- Text shown in snackbar to undo deleting a tab, top site or collection -->
    <string name="snackbar_deleted_undo">UNGEDIEN MEITSJE</string>
    <!-- Text shown in snackbar when user removes a top site -->
    <string name="snackbar_top_site_removed">Website fuortsmiten</string>
    <!-- QR code scanner prompt which appears after scanning a code, but before navigating to it
        First parameter is the name of the app, second parameter is the URL or text scanned-->
    <string name="qr_scanner_confirmation_dialog_message">%1$s tastean om %2$s te iepenjen</string>
    <!-- QR code scanner prompt dialog positive option to allow navigation to scanned link -->
    <string name="qr_scanner_dialog_positive">TASTEAN</string>
    <!-- QR code scanner prompt dialog positive option to deny navigation to scanned link -->
    <string name="qr_scanner_dialog_negative">WEGERJE</string>

    <!-- QR code scanner prompt dialog error message shown when a hostname does not contain http or https. -->
    <string name="qr_scanner_dialog_invalid">Webadres net jildich.</string>
    <!-- QR code scanner prompt dialog positive option when there is an error -->
    <string name="qr_scanner_dialog_invalid_ok">OK</string>
    <!-- Tab collection deletion prompt dialog message. Placeholder will be replaced with the collection name -->
    <string name="tab_collection_dialog_message">Binne jo wis dat jo %1$s fuortsmite wolle?</string>
    <!-- Collection and tab deletion prompt dialog message. This will show when the last tab from a collection is deleted -->
    <string name="delete_tab_and_collection_dialog_message">As jo dit ljepblêd fuortsmite, wurdt de hiele kolleksje fuortsmiten. Jo kinne op elk momint nije kolleksjes meitsje.</string>
    <!-- Collection and tab deletion prompt dialog title. Placeholder will be replaced with the collection name. This will show when the last tab from a collection is deleted -->
    <string name="delete_tab_and_collection_dialog_title">%1$s fuortsmite?</string>
    <!-- Tab collection deletion prompt dialog option to delete the collection -->
    <string name="tab_collection_dialog_positive">Fuortsmite</string>
    <!-- Text displayed in a notification when the user enters full screen mode -->
    <string name="full_screen_notification">Folslein skerm wurdt iepene</string>
    <!-- Message for copying the URL via long press on the toolbar -->
    <string name="url_copied">URL kopiearre</string>
    <!-- Sample text for accessibility font size -->
    <string name="accessibility_text_size_sample_text_1">Dit is foarbyldtekst. Hjir wurdt mei toand hoe’t tekst werjûn wurdt, wannear’t jo mei dizze ynstelling de ôfmjitting fergrutsje of ferlytsje.</string>
    <!-- Summary for Accessibility Text Size Scaling Preference -->
    <string name="preference_accessibility_text_size_summary">Tekst op websites grutter of lytser meitsje</string>
    <!-- Title for Accessibility Text Size Scaling Preference -->
    <string name="preference_accessibility_font_size_title">Lettergrutte</string>

    <!-- Title for Accessibility Text Automatic Size Scaling Preference -->
    <string name="preference_accessibility_auto_size_2">Automatyske lettergrutte</string>
    <!-- Summary for Accessibility Text Automatic Size Scaling Preference -->
    <string name="preference_accessibility_auto_size_summary">De lettergrutte wurdt ôfstimd op jo Android-ynstellingen. Skeakelje dit út om hjir de lettergrutte sels te behearen.</string>

    <!-- Title for the Delete browsing data preference -->
    <string name="preferences_delete_browsing_data">Navigaasjegegevens fuortsmite</string>
    <!-- Title for the tabs item in Delete browsing data -->
    <string name="preferences_delete_browsing_data_tabs_title_2">Iepen ljepblêden</string>
    <!-- Subtitle for the tabs item in Delete browsing data, parameter will be replaced with the number of open tabs -->
    <string name="preferences_delete_browsing_data_tabs_subtitle">%d ljepblêden</string>
    <!-- Title for the data and history items in Delete browsing data -->
    <string name="preferences_delete_browsing_data_browsing_data_title">Navigaasjeskiednis en websitegegevens</string>
    <!-- Subtitle for the data and history items in delete browsing data, parameter will be replaced with the
        number of history items the user has -->
    <string name="preferences_delete_browsing_data_browsing_data_subtitle">%d adressen</string>
    <!-- Title for the cookies item in Delete browsing data -->
    <string name="preferences_delete_browsing_data_cookies">Cookies</string>
    <!-- Subtitle for the cookies item in Delete browsing data -->
    <string name="preferences_delete_browsing_data_cookies_subtitle">Jo wurde by de measte websites ôfmeld</string>
    <!-- Title for the cached images and files item in Delete browsing data -->
    <string name="preferences_delete_browsing_data_cached_files">Buffere ôfbyldingen en bestannen</string>

    <!-- Subtitle for the cached images and files item in Delete browsing data -->
    <string name="preferences_delete_browsing_data_cached_files_subtitle">Meitsje ûnthâldromte frij</string>
    <!-- Title for the site permissions item in Delete browsing data -->
    <string name="preferences_delete_browsing_data_site_permissions">Websitemachtigingen</string>
    <!-- Title for the downloads item in Delete browsing data -->
    <string name="preferences_delete_browsing_data_downloads">Downloads</string>
    <!-- Text for the button to delete browsing data -->
    <string name="preferences_delete_browsing_data_button">Navigaasjegegevens fuortsmite</string>
    <!-- Title for the Delete browsing data on quit preference -->
    <string name="preferences_delete_browsing_data_on_quit">Navigaasjegegevens fuortsmite by ôfsluten</string>
    <!-- Summary for the Delete browsing data on quit preference. "Quit" translation should match delete_browsing_data_on_quit_action translation. -->
    <string name="preference_summary_delete_browsing_data_on_quit_2">Smyt automatysk navigaasjegegevens fuort wannear’t jo yn it haadmenu ‘Ofslute’ selektearje</string>
    <!-- Action item in menu for the Delete browsing data on quit feature -->
    <string name="delete_browsing_data_on_quit_action">Ofslute</string>

    <!-- Title text of a delete browsing data dialog. -->
    <string name="delete_history_prompt_title">Te wiskjen tiidrek</string>
    <!-- Body text of a delete browsing data dialog. -->
    <string name="delete_history_prompt_body">Smyt skiednis (ynklusyf fan oare apparaten syngronisearre skiednis ôf), cookies en oare navigaasjegegevens fuort.</string>
    <!-- Radio button in the delete browsing data dialog to delete history items for the last hour. -->
    <string name="delete_history_prompt_button_last_hour">Lêste oere</string>
    <!-- Radio button in the delete browsing data dialog to delete history items for today and yesterday. -->
    <string name="delete_history_prompt_button_today_and_yesterday">Hjoed en juster</string>
    <!-- Radio button in the delete browsing data dialog to delete all history. -->
    <string name="delete_history_prompt_button_everything">Alles</string>

    <!-- Dialog message to the user asking to delete browsing data. Parameter will be replaced by app name. -->
    <string name="delete_browsing_data_prompt_message_3">%s smyt de selektearre navigaasjegegevens fuort.</string>
    <!-- Text for the cancel button for the data deletion dialog -->
    <string name="delete_browsing_data_prompt_cancel">Annulearje</string>
    <!-- Text for the allow button for the data deletion dialog -->
    <string name="delete_browsing_data_prompt_allow">Fuortsmite</string>
    <!-- Text for the snackbar confirmation that the data was deleted -->
    <string name="preferences_delete_browsing_data_snackbar">Navigaasjegegevens fuortsmiten</string>
    <!-- Text for the snackbar to show the user that the deletion of browsing data is in progress -->
    <string name="deleting_browsing_data_in_progress">Navigaasjegegevens fuortsmite…</string>

    <!-- Dialog message to the user asking to delete all history items inside the opened group. Parameter will be replaced by a history group name. -->
    <string name="delete_all_history_group_prompt_message">Alle websites yn ‘%s’ fuortsmite</string>
    <!-- Text for the cancel button for the history group deletion dialog -->
    <string name="delete_history_group_prompt_cancel">Annulearje</string>
    <!-- Text for the allow button for the history group dialog -->
    <string name="delete_history_group_prompt_allow">Fuortsmite</string>
    <!-- Text for the snackbar confirmation that the history group was deleted -->
    <string name="delete_history_group_snackbar">Groep fuortsmiten</string>

    <!-- Onboarding -->
    <!-- Text for onboarding welcome header. -->
    <string name="onboarding_header_2">Wolkom by in better ynternet</string>
    <!-- Text for the onboarding welcome message. -->
    <string name="onboarding_message">In browser dy’t boud is foar minsken, net foar winst.</string>
    <!-- Text for the Firefox account onboarding sign in card header. -->
    <string name="onboarding_account_sign_in_header">Gean troch wêr’t jo bleaun wiene</string>
    <!-- Text for the button to learn more about signing in to your Firefox account. -->
    <string name="onboarding_manual_sign_in_description">Syngronisearje ljepblêden en wachtwurden op ferskate apparaten foar maklik wikseljen tusken skermen.</string>
    <!-- Text for the button to manually sign into Firefox account. -->
    <string name="onboarding_firefox_account_sign_in">Oanmelde</string>
    <!-- text to display in the snackbar once account is signed-in -->
    <string name="onboarding_firefox_account_sync_is_on">Syngronisaasje is ynskeakele</string>
    <!-- Text for the tracking protection onboarding card header -->
    <string name="onboarding_tracking_protection_header">Standert privacybeskerming</string>
    <!-- Text for the tracking protection card description. The first parameter is the name of the application.-->
    <string name="onboarding_tracking_protection_description_old">%1$s soarget der automatysk foar dat bedriuwen jo net stikem folgje op ynternet.</string>
    <!-- Text for the tracking protection card description. -->
    <string name="onboarding_tracking_protection_description">Mei Totale cookiebeskerming om foar te kommen dat trackers cookies brûke om jo stikem op it ynternet te folgjen.</string>
    <!-- text for tracking protection radio button option for standard level of blocking -->
    <string name="onboarding_tracking_protection_standard_button_2">Standert (standert)</string>
    <!-- text for standard blocking option button description -->
    <string name="onboarding_tracking_protection_standard_button_description_3">Balansearre foar privacy en prestaasjes. Siden lade normaal.</string>
    <!-- text for tracking protection radio button option for strict level of blocking -->
    <string name="onboarding_tracking_protection_strict_option">Strang</string>
    <!-- text for strict blocking option button description -->
    <string name="onboarding_tracking_protection_strict_button_description_3">Blokkearret mear trackers, sadat siden rapper laden wurde, mar guon funksjonaliteit op in side wurket mooglik net.</string>
    <!-- text for the toolbar position card header  -->
    <string name="onboarding_toolbar_placement_header_1">Kies jo arkbalkepleatsing</string>
    <!-- Text for the toolbar position card description -->
    <string name="onboarding_toolbar_placement_description">Hâld him ûnderoan, of ferpleats him nei boppe.</string>
    <!-- Text for the privacy notice onboarding card header -->
    <string name="onboarding_privacy_notice_header_1">Jo beheare jo gegevens</string>
    <!-- Text for the privacy notice onboarding card description. -->
    <string name="onboarding_privacy_notice_description">Firefox jout jo kontrôle oer wat jo online diele en wat jo mei ús diele.</string>
    <!-- Text for the button to read the privacy notice -->
    <string name="onboarding_privacy_notice_read_button">Lês ús privacyferklearring</string>

    <!-- Text for the conclusion onboarding message -->
    <string name="onboarding_conclusion_header">Klear om in geweldich ynternet te iepenjen?</string>
    <!-- text for the button to finish onboarding -->
    <string name="onboarding_finish">Begjinne mei sneupen</string>

    <!-- Onboarding theme -->
    <!-- text for the theme picker onboarding card header -->
    <string name="onboarding_theme_picker_header">Kies jo tema</string>
    <!-- text for the theme picker onboarding card description -->
    <string name="onboarding_theme_picker_description_2">Sparje jo batterij en jo eagen mei de donkere modus.</string>
    <!-- Automatic theme setting (will follow device setting) -->
    <string name="onboarding_theme_automatic_title">Automatysk</string>
    <!-- Summary of automatic theme setting (will follow device setting) -->
    <string name="onboarding_theme_automatic_summary">Past him oan jo apparaatynstellingen oan</string>
    <!-- Theme setting for dark mode -->
    <string name="onboarding_theme_dark_title">Donker tema</string>
    <!-- Theme setting for light mode -->
    <string name="onboarding_theme_light_title">Ljocht tema</string>

    <!-- Text shown in snackbar when multiple tabs have been sent to device -->
    <string name="sync_sent_tabs_snackbar">Ljepblêden ferstjoerd!</string>
    <!-- Text shown in snackbar when one tab has been sent to device  -->
    <string name="sync_sent_tab_snackbar">Ljepblêd ferstjoerd!</string>
    <!-- Text shown in snackbar when sharing tabs failed  -->
    <string name="sync_sent_tab_error_snackbar">Kin net ferstjoere</string>
    <!-- Text shown in snackbar for the "retry" action that the user has after sharing tabs failed -->
    <string name="sync_sent_tab_error_snackbar_action">OPNIJ</string>
    <!-- Title of QR Pairing Fragment -->
    <string name="sync_scan_code">De koade scanne</string>
    <!-- Instructions on how to access pairing -->
    <string name="sign_in_instructions"><![CDATA[Iepenje Firefox op jo kompjûter en gean nei <b>https://firefox.com/pair</b>]]></string>
    <!-- Text shown for sign in pairing when ready -->
    <string name="sign_in_ready_for_scan">Ree om te scannen</string>
    <!-- Text shown for settings option for sign with pairing -->
    <string name="sign_in_with_camera">Meld jo oan mei jo kamera</string>
    <!-- Text shown for settings option for sign with email -->
    <string name="sign_in_with_email">E-mail brûke</string>
    <!-- Text shown for settings option for create new account text.'Firefox' intentionally hardcoded here.-->
    <string name="sign_in_create_account_text"><![CDATA[Gjin account? <u>Meitsje der ien oan</u> om Firefox tusken apparaten te syngronisearjen.]]></string>
    <!-- Text shown in confirmation dialog to sign out of account. The first parameter is the name of the app (e.g. Firefox Preview) -->
    <string name="sign_out_confirmation_message_2">%s stoppet de syngronisaasje mei jo account, mar sil gjin sneupgegevens op dit apparaat fuortsmite.</string>
    <!-- Option to continue signing out of account shown in confirmation dialog to sign out of account -->
    <string name="sign_out_disconnect">Ferbining ferbrekke</string>
    <!-- Option to cancel signing out shown in confirmation dialog to sign out of account -->
    <string name="sign_out_cancel">Annulearje</string>
    <!-- Error message snackbar shown after the user tried to select a default folder which cannot be altered -->
    <string name="bookmark_cannot_edit_root">Kin standertmappen net bewurkje</string>

    <!-- Enhanced Tracking Protection -->
    <!-- Link displayed in enhanced tracking protection panel to access tracking protection settings -->
    <string name="etp_settings">Beskermingsynstellingen</string>
    <!-- Preference title for enhanced tracking protection settings -->
    <string name="preference_enhanced_tracking_protection">Ferbettere beskerming tsjin folgjen</string>
    <!-- Title for the description of enhanced tracking protection -->
    <string name="preference_enhanced_tracking_protection_explanation_title">Sneup sûnder folge te wurden</string>
    <!-- Preference summary for enhanced tracking protection settings on/off switch -->
    <string name="preference_enhanced_tracking_protection_summary" tools:ignore="UnusedResources">No mei Totale cookiebeskerming, ús krêftichste barriêre oant no ta tsjin cross-sitetrackers.</string>
    <!-- Description of enhanced tracking protection. The first parameter is the name of the application (For example: Fenix) -->
    <string name="preference_enhanced_tracking_protection_explanation">Hâld jo gegevens foar josels. %s beskermet jo tsjin in protte fan de meast foarkommende trackers dy’t folgje wat jo online dogge.</string>
    <!-- Description of enhanced tracking protection. The parameter is the name of the application (For example: Firefox Fenix) -->
    <string name="preference_enhanced_tracking_protection_explanation_2" tools:ignore="UnusedResources">%s beskermet jo tsjin in protte fan de meast foarkommende trackers dy\’t folgje wat jo online dogge.  </string>
    <!-- Text displayed that links to website about enhanced tracking protection -->
    <string name="preference_enhanced_tracking_protection_explanation_learn_more">Mear ynfo</string>
    <!-- Preference for enhanced tracking protection for the standard protection settings -->
    <string name="preference_enhanced_tracking_protection_standard_default_1">Standert (standert)</string>
    <!-- Preference description for enhanced tracking protection for the standard protection settings -->
    <string name="preference_enhanced_tracking_protection_standard_description_4">Balansearre foar privacy en prestaasjes. Siden lade normaal.</string>
    <!-- Preference description for enhanced tracking protection for the standard protection settings -->
    <string name="preference_enhanced_tracking_protection_standard_description_5" tools:ignore="UnusedResources">Siden wurde normaal laden, mar der wurde minder trackers blokkearre.</string>
    <!--  Accessibility text for the Standard protection information icon  -->
    <string name="preference_enhanced_tracking_protection_standard_info_button">Wat wurdt blokkearre troch standert beskerming tsjin folgjen</string>
    <!-- Preference for enhanced tracking protection for the strict protection settings -->
    <string name="preference_enhanced_tracking_protection_strict">Strang</string>
    <!-- Preference description for enhanced tracking protection for the strict protection settings -->
    <string name="preference_enhanced_tracking_protection_strict_description_3">Blokkearret mear trackers, sadat siden rapper laden wurde, mar guon funksjonaliteit op in side wurket mooglik net.</string>
    <!-- Preference description for enhanced tracking protection for the strict protection settings -->
    <string name="preference_enhanced_tracking_protection_strict_description_4" tools:ignore="UnusedResources">Sterkere beskerming tsjin folgjen en fluggere prestaasjes, mar guon websites wurkje mooglik net goed.</string>
    <!--  Accessibility text for the Strict protection information icon  -->
    <string name="preference_enhanced_tracking_protection_strict_info_button">Wat wurdt blokkearre troch strange beskerming tsjin folgjen</string>
    <!-- Preference for enhanced tracking protection for the custom protection settings -->
    <string name="preference_enhanced_tracking_protection_custom">Oanpast</string>
    <!-- Preference description for enhanced tracking protection for the strict protection settings -->
    <string name="preference_enhanced_tracking_protection_custom_description_2">Kies hokker trackers en scripts jo blokkearje wolle.</string>
    <!--  Accessibility text for the Strict protection information icon  -->
    <string name="preference_enhanced_tracking_protection_custom_info_button">Wat wurdt blokkearre troch oanpaste beskerming tsjin folgjen</string>
    <!-- Header for categories that are being blocked by current Enhanced Tracking Protection settings -->
    <!-- Preference for enhanced tracking protection for the custom protection settings for cookies-->
    <string name="preference_enhanced_tracking_protection_custom_cookies">Cookies</string>
    <!-- Option for enhanced tracking protection for the custom protection settings for cookies-->
    <string name="preference_enhanced_tracking_protection_custom_cookies_1">Cross-site- en sosjale-mediatrackers</string>
    <!-- Option for enhanced tracking protection for the custom protection settings for cookies-->
    <string name="preference_enhanced_tracking_protection_custom_cookies_2">Cookies fan net-besochte websites</string>
    <!-- Option for enhanced tracking protection for the custom protection settings for cookies-->
    <string name="preference_enhanced_tracking_protection_custom_cookies_3">Alle cookies fan tredden (kin derfoar soargje dat websites net goed wurkje)</string>
    <!-- Option for enhanced tracking protection for the custom protection settings for cookies-->
    <string name="preference_enhanced_tracking_protection_custom_cookies_4">Alle cookies (sil derfoar soargje dat websites net goed wurkje)</string>
    <!-- Option for enhanced tracking protection for the custom protection settings for cookies-->
    <string name="preference_enhanced_tracking_protection_custom_cookies_5">Cross-sitecookies isolearje</string>
    <!-- Preference for enhanced tracking protection for the custom protection settings for tracking content -->
    <string name="preference_enhanced_tracking_protection_custom_tracking_content">Folchynhâld</string>
    <!-- Option for enhanced tracking protection for the custom protection settings for tracking content-->
    <string name="preference_enhanced_tracking_protection_custom_tracking_content_1">Yn alle ljepblêden</string>
    <!-- Option for enhanced tracking protection for the custom protection settings for tracking content-->
    <string name="preference_enhanced_tracking_protection_custom_tracking_content_2">Allinnich yn priveeljepblêden</string>
    <!-- Preference for enhanced tracking protection for the custom protection settings -->
    <string name="preference_enhanced_tracking_protection_custom_cryptominers">Cryptominers</string>
    <!-- Preference for enhanced tracking protection for the custom protection settings -->
    <string name="preference_enhanced_tracking_protection_custom_fingerprinters">Fingerprinters</string>
    <!-- Button label for navigating to the Enhanced Tracking Protection details -->
    <string name="enhanced_tracking_protection_details">Details</string>
    <!-- Header for categories that are being being blocked by current Enhanced Tracking Protection settings -->
    <string name="enhanced_tracking_protection_blocked">Blokkearre</string>
    <!-- Header for categories that are being not being blocked by current Enhanced Tracking Protection settings -->
    <string name="enhanced_tracking_protection_allowed">Tastien</string>
    <!-- Category of trackers (social media trackers) that can be blocked by Enhanced Tracking Protection -->
    <string name="etp_social_media_trackers_title">Sosjale-mediatrackers</string>
    <!-- Description of social media trackers that can be blocked by Enhanced Tracking Protection -->
    <string name="etp_social_media_trackers_description">Behein de mooglikheid fan sosjale netwurken om jo sneupaktiviteit op ynternet te folgjen.</string>
    <!-- Category of trackers (cross-site tracking cookies) that can be blocked by Enhanced Tracking Protection -->
    <string name="etp_cookies_title">Cross-site-trackingcookies</string>
    <!-- Category of trackers (cross-site tracking cookies) that can be blocked by Enhanced Tracking Protection -->
    <string name="etp_cookies_title_2">Cross-sitecookies</string>
    <!-- Description of cross-site tracking cookies that can be blocked by Enhanced Tracking Protection -->
    <string name="etp_cookies_description">Blokkearret cookies dy’t advertinsjenetwurken en analysebedriuwen brûke om jo sneupgegevens op in protte websites te sammeljen.</string>
    <!-- Description of cross-site tracking cookies that can be blocked by Enhanced Tracking Protection -->
    <string name="etp_cookies_description_2">Totale cookiebeskerming isolearret cookies yn op de website dy’t jo besykje, sadat trackers lykas advertinsjenetwurken se net brûke kinne om jo oer websites hinne te folgjen.</string>
    <!-- Category of trackers (cryptominers) that can be blocked by Enhanced Tracking Protection -->
    <string name="etp_cryptominers_title">Cryptominers</string>
    <!-- Description of cryptominers that can be blocked by Enhanced Tracking Protection -->
    <string name="etp_cryptominers_description">Foarkomt dat kwea-aardige skripts tagong krije ta jo apparaat om digitale faluta te minen.</string>
    <!-- Category of trackers (fingerprinters) that can be blocked by Enhanced Tracking Protection -->
    <string name="etp_fingerprinters_title">Fingerprinters</string>
    <!-- Description of fingerprinters that can be blocked by Enhanced Tracking Protection -->
    <string name="etp_fingerprinters_description">Foarkomt dat unyk identifisearbere gegevens oer jo apparaat sammele wurde dy’t brûkt wurde kinne foar folchdoeleinen.</string>
    <!-- Category of trackers (tracking content) that can be blocked by Enhanced Tracking Protection -->
    <string name="etp_tracking_content_title">Folchynhâld</string>

    <!-- Description of tracking content that can be blocked by Enhanced Tracking Protection -->
    <string name="etp_tracking_content_description">Foarkomt dat eksterne advertinsjes, fideo’s en oare ynhâld dy’t folchkoade befettet laden wurde. Kin ynfloed hawwe op de funksjonaliteit fan guon websites.</string>
    <!-- Enhanced Tracking Protection message that protection is currently on for this site -->
    <string name="etp_panel_on">Beskermingen foar dizze website stean OAN</string>
    <!-- Enhanced Tracking Protection message that protection is currently off for this site -->
    <string name="etp_panel_off">Beskermingen foar dizze website stean ÚT</string>
    <!-- Header for exceptions list for which sites enhanced tracking protection is always off -->
    <string name="enhanced_tracking_protection_exceptions">Ferbettere beskerming tsjin folgjen is út foar dizze websites</string>
    <!-- Content description (not visible, for screen readers etc.): Navigate
    back from ETP details (Ex: Tracking content) -->
    <string name="etp_back_button_content_description">Werom blêdzje</string>
    <!-- About page link text to open what's new link -->
    <string name="about_whats_new">Wat is der nij yn %s</string>
    <!-- Open source licenses page title
    The first parameter is the app name -->
    <string name="open_source_licenses_title">%s | OSS-biblioteken</string>

    <!-- Category of trackers (redirect trackers) that can be blocked by Enhanced Tracking Protection -->
    <string name="etp_redirect_trackers_title">Trochliedingstrackers</string>
    <!-- Description of redirect tracker cookies that can be blocked by Enhanced Tracking Protection -->
    <string name="etp_redirect_trackers_description">Wisket cookies dy’t ynsteld binne troch trochliedingen nei bekende trackingwebsites.</string>

    <!-- Description of the SmartBlock Enhanced Tracking Protection feature. The * symbol is intentionally hardcoded here,
         as we use it on the UI to indicate which trackers have been partially unblocked.  -->
    <string name="preference_etp_smartblock_description">Guon hjirûnder markearre trackers binne op dizze pagina diels ûntskoattele, omdat jo mei har ynteraksje hân hawwe *.</string>
    <!-- Text displayed that links to website about enhanced tracking protection SmartBlock -->
    <string name="preference_etp_smartblock_learn_more">Mear ynfo</string>

    <!-- About page link text to open support link -->
    <string name="about_support">Stipe</string>
    <!-- About page link text to list of past crashes (like about:crashes on desktop) -->
    <string name="about_crashes">Ungelokken</string>
    <!-- About page link text to open privacy notice link -->
    <string name="about_privacy_notice">Privacyferklearring</string>
    <!-- About page link text to open know your rights link -->
    <string name="about_know_your_rights">Ken jo rjochten</string>
    <!-- About page link text to open licensing information link -->
    <string name="about_licensing_information">Lisinsje-ynformaasje</string>

    <!-- About page link text to open a screen with libraries that are used -->
    <string name="about_other_open_source_libraries">Brûkte biblioteken</string>

    <!-- Toast shown to the user when they are activating the secret dev menu
        The first parameter is number of long clicks left to enable the menu -->
    <string name="about_debug_menu_toast_progress">Debuggingmenu: noch %1$d klik(ken) om yn te skeakeljen</string>
    <string name="about_debug_menu_toast_done">Debuggingmenu ynskeakele</string>

    <!-- Browser long press popup menu -->
    <!-- Copy the current url -->
    <string name="browser_toolbar_long_press_popup_copy">Kopiearje</string>
    <!-- Paste & go the text in the clipboard. '&amp;' is replaced with the ampersand symbol: & -->
    <string name="browser_toolbar_long_press_popup_paste_and_go">Plakke &amp; iepenje</string>
    <!-- Paste the text in the clipboard -->
    <string name="browser_toolbar_long_press_popup_paste">Plakke</string>
    <!-- Snackbar message shown after an URL has been copied to clipboard. -->
    <string name="browser_toolbar_url_copied_to_clipboard_snackbar">URL nei klamboerd kopiearre</string>

    <!-- Title text for the Add To Homescreen dialog -->
    <string name="add_to_homescreen_title">Tafoegje oan startskerm</string>
    <!-- Cancel button text for the Add to Homescreen dialog -->
    <string name="add_to_homescreen_cancel">Annulearje</string>
    <!-- Add button text for the Add to Homescreen dialog -->
    <string name="add_to_homescreen_add">Tafoegje</string>
    <!-- Continue to website button text for the first-time Add to Homescreen dialog -->
    <string name="add_to_homescreen_continue">Trochgean nei website</string>
    <!-- Placeholder text for the TextView in the Add to Homescreen dialog -->
    <string name="add_to_homescreen_text_placeholder">Namme fluchtoets</string>

    <!-- Describes the add to homescreen functionality -->
    <string name="add_to_homescreen_description_2">Jo kinne dizze website ienfâldich oan it startskerm fan jo apparaat tafoegje, om sa daliks tagong te hawwen en flugger te navigearjen mei in app-eftige ûnderfining.</string>

    <!-- Preference for managing the settings for logins and passwords in Fenix -->
    <string name="preferences_passwords_logins_and_passwords">Oanmeldingen en wachtwurden</string>
    <!-- Preference for managing the saving of logins and passwords in Fenix -->
    <string name="preferences_passwords_save_logins">Oanmeldingen en wachtwurden bewarje</string>
    <!-- Preference option for asking to save passwords in Fenix -->
    <string name="preferences_passwords_save_logins_ask_to_save">Freegje om te bewarjen</string>
    <!-- Preference option for never saving passwords in Fenix -->
    <string name="preferences_passwords_save_logins_never_save">Nea bewarje</string>
    <!-- Preference for autofilling saved logins in Firefox (in web content), %1$s will be replaced with the app name -->
    <string name="preferences_passwords_autofill2">Automatysk ynfolje yn %1$s</string>
    <!-- Description for the preference for autofilling saved logins in Firefox (in web content), %1$s will be replaced with the app name -->
    <string name="preferences_passwords_autofill_description">Brûkersnammen en wachtwurden op websites ynfolje en bewarje wylst jo %1$s brûke.</string>
    <!-- Preference for autofilling logins from Fenix in other apps (e.g. autofilling the Twitter app) -->
    <string name="preferences_android_autofill">Automatysk ynfolje yn oare apps</string>
    <!-- Description for the preference for autofilling logins from Fenix in other apps (e.g. autofilling the Twitter app) -->
    <string name="preferences_android_autofill_description">Brûkersnammen en wachtwurden yn oare apps op jo apparaat ynfolje.</string>

    <!-- Preference option for adding a login -->
    <string name="preferences_logins_add_login">Oanmelding tafoegje</string>

    <!-- Preference for syncing saved logins in Fenix -->
    <string name="preferences_passwords_sync_logins">Oanmeldingen syngronisearje</string>
    <!-- Preference for syncing saved logins in Fenix, when not signed in-->
    <string name="preferences_passwords_sync_logins_across_devices">Oanmeldingen op apparaten syngronisearje</string>
    <!-- Preference to access list of saved logins -->
    <string name="preferences_passwords_saved_logins">Bewarre oanmeldingen</string>
    <!-- Description of empty list of saved passwords. Placeholder is replaced with app name.  -->
    <string name="preferences_passwords_saved_logins_description_empty_text">De oanmeldingen dy’t jo bewarje of syngronisearje mei %s wurde hjir toand.</string>
    <!-- Preference to access list of saved logins -->
    <string name="preferences_passwords_saved_logins_description_empty_learn_more_link">Mear ynfo oer Sync.</string>
    <!-- Preference to access list of login exceptions that we never save logins for -->
    <string name="preferences_passwords_exceptions">Utsûnderingen</string>
    <!-- Empty description of list of login exceptions that we never save logins for -->
    <string name="preferences_passwords_exceptions_description_empty">Net-bewarre oanmeldingen en wachtwurden wurde hjir werjûn.</string>
    <!-- Description of list of login exceptions that we never save logins for -->
    <string name="preferences_passwords_exceptions_description">Oanmeldingen en wachtwurden wurde foar dizze websites net bewarre. </string>
    <!-- Text on button to remove all saved login exceptions -->
    <string name="preferences_passwords_exceptions_remove_all">Alle útsûnderingen fuortsmite</string>
    <!-- Hint for search box in logins list -->
    <string name="preferences_passwords_saved_logins_search">Oanmeldingen sykje</string>
    <!-- The header for the site that a login is for -->
    <string name="preferences_passwords_saved_logins_site">Website</string>
    <!-- The header for the username for a login -->
    <string name="preferences_passwords_saved_logins_username">Brûkersnamme</string>
    <!-- The header for the password for a login -->
    <string name="preferences_passwords_saved_logins_password">Wachtwurd</string>
    <!-- Shown in snackbar to tell user that the password has been copied -->
    <string name="logins_password_copied">Wachtwurd nei klamboerd kopiearre</string>
    <!-- Shown in snackbar to tell user that the username has been copied -->
    <string name="logins_username_copied">Brûkersnamme nei klamboerd kopiearre </string>
    <!-- Content Description (for screenreaders etc) read for the button to copy a password in logins-->
    <string name="saved_logins_copy_password">Wachtwurd kopiearje</string>
    <!-- Content Description (for screenreaders etc) read for the button to clear a password while editing a login-->
    <string name="saved_logins_clear_password">Wachtwurd wiskje</string>
    <!-- Content Description (for screenreaders etc) read for the button to copy a username in logins -->
    <string name="saved_login_copy_username">Brûkersnamme kopiearje</string>
    <!-- Content Description (for screenreaders etc) read for the button to clear a username while editing a login -->
    <string name="saved_login_clear_username">Brûkersnamme wiskje</string>
    <!-- Content Description (for screenreaders etc) read for the button to clear the hostname field while creating a login -->
    <string name="saved_login_clear_hostname">Hostnamme wiskje</string>
    <!-- Content Description (for screenreaders etc) read for the button to open a site in logins -->
    <string name="saved_login_open_site">Website iepenje yn browser</string>
    <!-- Content Description (for screenreaders etc) read for the button to reveal a password in logins -->
    <string name="saved_login_reveal_password">Wachtwurd toane</string>
    <!-- Content Description (for screenreaders etc) read for the button to hide a password in logins -->
    <string name="saved_login_hide_password">Wachtwurd ferstopje</string>
    <!-- Message displayed in biometric prompt displayed for authentication before allowing users to view their logins -->
    <string name="logins_biometric_prompt_message">Untskoattelje om jo bewarre oanmeldingen te besjen</string>
    <!-- Title of warning dialog if users have no device authentication set up -->
    <string name="logins_warning_dialog_title">Befeiligje jo oanmeldingen en wachtwurden</string>
    <!-- Message of warning dialog if users have no device authentication set up -->
    <string name="logins_warning_dialog_message">Stel in beskoattelingspatroan, pinkoade of wachtwurd foar jo apparaat yn om jo bewarre oanmeldingen en wachtwurden te beskermjen tsjin tagong as in oar jo apparaat hat.</string>
    <!-- Negative button to ignore warning dialog if users have no device authentication set up -->
    <string name="logins_warning_dialog_later">Letter</string>
    <!-- Positive button to send users to set up a pin of warning dialog if users have no device authentication set up -->
    <string name="logins_warning_dialog_set_up_now">No ynstelle</string>
    <!-- Title of PIN verification dialog to direct users to re-enter their device credentials to access their logins -->
    <string name="logins_biometric_prompt_message_pin">Untskoattelje jo apparaat</string>
    <!-- Title for Accessibility Force Enable Zoom Preference -->
    <string name="preference_accessibility_force_enable_zoom">Ynzoome op alle websites</string>
    <!-- Summary for Accessibility Force Enable Zoom Preference -->
    <string name="preference_accessibility_force_enable_zoom_summary">Knipe en ynzoome tastean, sels op websites dy’t dizze beweging opkeare.</string>

    <!-- Saved logins sorting strategy menu item -by name- (if selected, it will sort saved logins alphabetically) -->
    <string name="saved_logins_sort_strategy_alphabetically">Namme (A-Z)</string>
    <!-- Saved logins sorting strategy menu item -by last used- (if selected, it will sort saved logins by last used) -->
    <string name="saved_logins_sort_strategy_last_used">Lêst brûkt</string>
    <!-- Content description (not visible, for screen readers etc.): Sort saved logins dropdown menu chevron icon -->
    <string name="saved_logins_menu_dropdown_chevron_icon_content_description">Menu Oanmeldingen sortearje</string>

    <!-- Autofill -->
    <!-- Preference and title for managing the autofill settings -->
    <string name="preferences_autofill">Automatysk ynfolje</string>
    <!-- Preference and title for managing the settings for addresses -->
    <string name="preferences_addresses">Adressen</string>
    <!-- Preference and title for managing the settings for credit cards -->
    <string name="preferences_credit_cards">Creditcards</string>
    <!-- Preference for saving and autofilling credit cards -->
    <string name="preferences_credit_cards_save_and_autofill_cards">Kaarten bewarje en automatysk ynfolje</string>
    <!-- Preference summary for saving and autofilling credit card data -->
    <string name="preferences_credit_cards_save_and_autofill_cards_summary">Gegevens binne fersifere</string>
    <!-- Preference option for syncing credit cards across devices. This is displayed when the user is not signed into sync -->
    <string name="preferences_credit_cards_sync_cards_across_devices">Kaarten syngronisearje tusken apparaten</string>
    <!-- Preference option for syncing credit cards across devices. This is displayed when the user is signed into sync -->
    <string name="preferences_credit_cards_sync_cards">Kaarten syngronisearje</string>
    <!-- Preference option for adding a credit card -->
    <string name="preferences_credit_cards_add_credit_card">Creditcard tafoegje</string>

    <!-- Preference option for managing saved credit cards -->
    <string name="preferences_credit_cards_manage_saved_cards">Bewarre kaarten beheare</string>
    <!-- Preference option for adding an address -->
    <string name="preferences_addresses_add_address">Adres tafoegje</string>
    <!-- Preference option for managing saved addresses -->
    <string name="preferences_addresses_manage_addresses">Adressen beheare</string>
    <!-- Preference for saving and autofilling addresses -->
    <string name="preferences_addresses_save_and_autofill_addresses">Adressen bewarje en automatysk ynfolje</string>
    <!-- Preference summary for saving and autofilling address data -->
    <string name="preferences_addresses_save_and_autofill_addresses_summary">Ynformaasje lykas nûmers, e-mail- en ferstjoeradressen tafoegje</string>

    <!-- Title of the "Add card" screen -->
    <string name="credit_cards_add_card">Kaart tafoegje</string>

    <!-- Title of the "Edit card" screen -->
    <string name="credit_cards_edit_card">Kaart bewurkje</string>
    <!-- The header for the card number of a credit card -->
    <string name="credit_cards_card_number">Kaartnûmer</string>
    <!-- The header for the expiration date of a credit card -->
    <string name="credit_cards_expiration_date">Ferrindatum</string>
    <!-- The label for the expiration date month of a credit card to be used by a11y services-->
    <string name="credit_cards_expiration_date_month">Ferrindatum – moanne</string>
    <!-- The label for the expiration date year of a credit card to be used by a11y services-->
    <string name="credit_cards_expiration_date_year">Ferrindatum – jier</string>
    <!-- The header for the name on the credit card -->
    <string name="credit_cards_name_on_card">Namme op kaart</string>
    <!-- The text for the "Delete card" menu item for deleting a credit card -->
    <string name="credit_cards_menu_delete_card">Kaart fuortsmite</string>
    <!-- The text for the "Delete card" button for deleting a credit card -->
    <string name="credit_cards_delete_card_button">Kaart fuortsmite</string>
    <!-- The text for the confirmation message of "Delete card" dialog -->
    <string name="credit_cards_delete_dialog_confirmation">Binne jo wis dat jo dizze creditcard fuortsmite wolle?</string>
    <!-- The text for the positive button on "Delete card" dialog -->
    <string name="credit_cards_delete_dialog_button">Fuortsmite</string>
    <!-- The title for the "Save" menu item for saving a credit card -->
    <string name="credit_cards_menu_save">Bewarje</string>
    <!-- The text for the "Save" button for saving a credit card -->
    <string name="credit_cards_save_button">Bewarje</string>
    <!-- The text for the "Cancel" button for cancelling adding, updating or deleting a credit card -->
    <string name="credit_cards_cancel_button">Annulearje</string>

    <!-- Title of the "Saved cards" screen -->
    <string name="credit_cards_saved_cards">Bewarre kaarten</string>

    <!-- Error message for credit card number validation -->
    <string name="credit_cards_number_validation_error_message">Fier in jildich creditkaartnûmer yn</string>

    <!-- Error message for credit card name on card validation -->
    <string name="credit_cards_name_on_card_validation_error_message">Folje dit fjild yn</string>
    <!-- Message displayed in biometric prompt displayed for authentication before allowing users to view their saved credit cards -->
    <string name="credit_cards_biometric_prompt_message">Untskoattelje om jo bewarre kaarten te besjen</string>
    <!-- Title of warning dialog if users have no device authentication set up -->
    <string name="credit_cards_warning_dialog_title">Befeiligje jo creditcards</string>
    <!-- Message of warning dialog if users have no device authentication set up -->
    <string name="credit_cards_warning_dialog_message">Stel in beskoattelingspatroan, pinkoade of wachtwurd foar jo apparaat yn om jo bewarre creditcards te beskermjen tsjin tagong as in oar jo apparaat hat.</string>

    <!-- Positive button to send users to set up a pin of warning dialog if users have no device authentication set up -->
    <string name="credit_cards_warning_dialog_set_up_now">No ynstelle</string>
    <!-- Negative button to ignore warning dialog if users have no device authentication set up -->
    <string name="credit_cards_warning_dialog_later">Letter</string>
    <!-- Title of PIN verification dialog to direct users to re-enter their device credentials to access their credit cards -->
    <string name="credit_cards_biometric_prompt_message_pin">Untskoattelje jo apparaat</string>

    <!-- Message displayed in biometric prompt for authentication, before allowing users to use their stored credit card information -->
    <string name="credit_cards_biometric_prompt_unlock_message">Untskoattelje om bewarre creditkaartynformaasje te brûken</string>

    <!-- Title of the "Add address" screen -->
    <string name="addresses_add_address">Adres tafoegje</string>
    <!-- Title of the "Edit address" screen -->
    <string name="addresses_edit_address">Adres bewurkje</string>
    <!-- Title of the "Manage addresses" screen -->
    <string name="addresses_manage_addresses">Adressen beheare</string>
    <!-- The header for the first name of an address -->
    <string name="addresses_first_name">Foarnamme</string>
    <!-- The header for the middle name of an address -->
    <string name="addresses_middle_name">Twadde namme</string>
    <!-- The header for the last name of an address -->
    <string name="addresses_last_name">Efternamme</string>
    <!-- The header for the street address of an address -->
    <string name="addresses_street_address">Adres</string>
    <!-- The header for the city of an address -->
    <string name="addresses_city">Plak</string>
    <!-- The header for the subregion of an address when "state" should be used -->
    <string name="addresses_state">Steat</string>
    <!-- The header for the subregion of an address when "province" should be used -->
    <string name="addresses_province">Provinsje</string>
    <!-- The header for the zip code of an address -->
    <string name="addresses_zip">Postkoade</string>
    <!-- The header for the country or region of an address -->
    <string name="addresses_country">Lân of regio</string>
    <!-- The header for the phone number of an address -->
    <string name="addresses_phone">Telefoannûmer</string>
    <!-- The header for the email of an address -->
    <string name="addresses_email">E-mailadres</string>
    <!-- The text for the "Save" button for saving an address -->
    <string name="addresses_save_button">Bewarje</string>
    <!-- The text for the "Cancel" button for cancelling adding, updating or deleting an address -->
    <string name="addresses_cancel_button">Annulearje</string>
    <!-- The text for the "Delete address" button for deleting an address -->
    <string name="addressess_delete_address_button">Adres fuortsmite</string>

    <!-- The title for the "Delete address" confirmation dialog -->
    <string name="addressess_confirm_dialog_message">Binne jo wis dat jo dit adres fuortsmite wolle?</string>
    <!-- The text for the positive button on "Delete address" dialog -->
    <string name="addressess_confirm_dialog_ok_button">Fuortsmite</string>
    <!-- The text for the negative button on "Delete address" dialog -->
    <string name="addressess_confirm_dialog_cancel_button">Annulearje</string>
    <!-- The text for the "Save address" menu item for saving an address -->
    <string name="address_menu_save_address">Adres bewarje</string>
    <!-- The text for the "Delete address" menu item for deleting an address -->
    <string name="address_menu_delete_address">Adres fuortsmite</string>

    <!-- Title of the Add search engine screen -->
    <string name="search_engine_add_custom_search_engine_title">Sykmasine tafoegje</string>
    <!-- Title of the Edit search engine screen -->
    <string name="search_engine_edit_custom_search_engine_title">Sykmasine bewurkje</string>
    <!-- Content description (not visible, for screen readers etc.): Title for the button to add a search engine in the action bar -->
    <string name="search_engine_add_button_content_description">Tafoegje</string>
    <!-- Content description (not visible, for screen readers etc.): Title for the button to save a search engine in the action bar -->
    <string name="search_engine_add_custom_search_engine_edit_button_content_description">Bewarje</string>
    <!-- Text for the menu button to edit a search engine -->
    <string name="search_engine_edit">Bewurkje</string>
    <!-- Text for the menu button to delete a search engine -->
    <string name="search_engine_delete">Fuortsmite</string>

    <!-- Text for the button to create a custom search engine on the Add search engine screen -->
    <string name="search_add_custom_engine_label_other">Oars</string>
    <!-- Placeholder text shown in the Search Engine Name TextField before a user enters text -->
    <string name="search_add_custom_engine_name_hint">Namme</string>
    <!-- Placeholder text shown in the Search String TextField before a user enters text -->
    <string name="search_add_custom_engine_search_string_hint">Te brûken sykterm</string>
    <!-- Description text for the Search String TextField. The %s is part of the string -->
    <string name="search_add_custom_engine_search_string_example" formatted="false">Sykfraach ferfange troch ‘%s’. Bygelyks: \nhttps://www.google.com/search?q=%s</string>

    <!-- Accessibility description for the form in which details about the custom search engine are entered -->
    <string name="search_add_custom_engine_form_description">Details oanpaste sykmasine</string>

    <!-- Text shown when a user leaves the name field empty -->
    <string name="search_add_custom_engine_error_empty_name">Fier namme fan sykmasine yn</string>
    <!-- Text shown when a user leaves the search string field empty -->
    <string name="search_add_custom_engine_error_empty_search_string">Fier in sykterm yn</string>
    <!-- Text shown when a user leaves out the required template string -->
    <string name="search_add_custom_engine_error_missing_template">Kontrolearje oft de sykterm mei de foarbyldopmaak oerienkomt</string>
    <!-- Text shown when we aren't able to validate the custom search query. The first parameter is the url of the custom search engine -->
    <string name="search_add_custom_engine_error_cannot_reach">Flater by ferbinen mei ‘%s’</string>
    <!-- Text shown when a user creates a new search engine -->
    <string name="search_add_custom_engine_success_message">%s oanmakke</string>
    <!-- Text shown when a user successfully edits a custom search engine -->
    <string name="search_edit_custom_engine_success_message">%s bewarre</string>
    <!-- Text shown when a user successfully deletes a custom search engine -->
    <string name="search_delete_search_engine_success_message">%s fuortsmiten</string>

    <!-- Heading for the instructions to allow a permission -->
    <string name="phone_feature_blocked_intro">Tastean:</string>
    <!-- First step for the allowing a permission -->
    <string name="phone_feature_blocked_step_settings">1. Gean nei Android-ynstellingen</string>
    <!-- Second step for the allowing a permission -->
    <string name="phone_feature_blocked_step_permissions"><![CDATA[2. Tik op <b>Machtigingen</b>]]></string>
    <!-- Third step for the allowing a permission (Fore example: Camera) -->
    <string name="phone_feature_blocked_step_feature"><![CDATA[3. Set <b>%1$s</b> op AAN]]></string>

    <!-- Label that indicates a site is using a secure connection -->
    <string name="quick_settings_sheet_secure_connection_2">Ferbining is befeilige</string>
    <!-- Label that indicates a site is using a insecure connection -->
    <string name="quick_settings_sheet_insecure_connection_2">Ferbining is net befeilige</string>
    <!-- Label to clear site data -->
    <string name="clear_site_data">Cookies en websitegegevens wiskje</string>
    <!-- Confirmation message for a dialog confirming if the user wants to delete all data for current site -->
    <string name="confirm_clear_site_data"><![CDATA[Binne jo wis dat jo alle cookies en gegevens foar dizze website <b>%s</b> wiskje wolle?]]></string>
    <!-- Confirmation message for a dialog confirming if the user wants to delete all the permissions for all sites-->
    <string name="confirm_clear_permissions_on_all_sites">Binne jo wis dat jo alle machtigingen op alle websites wiskje wolle?</string>
    <!-- Confirmation message for a dialog confirming if the user wants to delete all the permissions for a site-->
    <string name="confirm_clear_permissions_site">Binne jo wis dat jo alle machtigingen op dizze website wiskje wolle?</string>
    <!-- Confirmation message for a dialog confirming if the user wants to set default value a permission for a site-->
    <string name="confirm_clear_permission_site">Binne jo wis dat jo alle tastimmingen foar dizze website wiskje wolle?</string>
    <!-- label shown when there are not site exceptions to show in the site exception settings -->
    <string name="no_site_exceptions">Gjin website-útsûnderingen</string>
    <!-- Bookmark deletion confirmation -->
    <string name="bookmark_deletion_confirmation">Binne jo wis dat jo dizze blêdwizer fuortsmite wolle?</string>
    <!-- Browser menu button that adds a shortcut to the home fragment -->
    <string name="browser_menu_add_to_shortcuts">Oan fluchkeppelingen tafoegje</string>
    <!-- Browser menu button that removes a shortcut from the home fragment -->
    <string name="browser_menu_remove_from_shortcuts">Ut fluchkeppelingen fuortsmite</string>
    <!-- text shown before the issuer name to indicate who its verified by, parameter is the name of
     the certificate authority that verified the ticket-->
    <string name="certificate_info_verified_by">Ferifiearre troch: %1$s </string>
    <!-- Login overflow menu delete button -->
    <string name="login_menu_delete_button">Fuortsmite</string>
    <!-- Login overflow menu edit button -->
    <string name="login_menu_edit_button">Bewurkje</string>
    <!-- Message in delete confirmation dialog for logins -->
    <string name="login_deletion_confirmation">Binne jo wis dat jo dizze oanmelding fuortsmite wolle?</string>
    <!-- Positive action of a dialog asking to delete  -->
    <string name="dialog_delete_positive">Fuortsmite</string>
    <!-- Negative action of a dialog asking to delete login -->
    <string name="dialog_delete_negative">Annulearje</string>
    <!--  The saved login options menu description. -->
    <string name="login_options_menu">Oanmeldopsjes</string>
    <!--  The editable text field for a login's web address. -->
    <string name="saved_login_hostname_description">It bewurkbere tekstfjild foar it webadres fan de oanmelding.</string>
    <!--  The editable text field for a login's username. -->
    <string name="saved_login_username_description">It bewurkbere tekstfjild foar de brûkersnamme fan de oanmelding.</string>
    <!--  The editable text field for a login's password. -->
    <string name="saved_login_password_description">It bewurkbere tekstfjild foar it wachtwurd fan de oanmelding.</string>
    <!--  The button description to save changes to an edited login. -->
    <string name="save_changes_to_login">Wizigingen oan oanmelding bewarje.</string>
    <!--  The page title for editing a saved login. -->
    <string name="edit">Bewurkje</string>
    <!--  The page title for adding new login. -->
    <string name="add_login">Nije oanmelding tafoegje</string>
    <!--  The error message in add/edit login view when password field is blank. -->
    <string name="saved_login_password_required">Wachtwurd fereaske</string>
    <!--  The error message in add login view when username field is blank. -->
    <string name="saved_login_username_required">Brûkersnamme fereaske</string>
    <!--  The error message in add login view when hostname field is blank. -->
    <string name="saved_login_hostname_required" tools:ignore="UnusedResources">Hostnamme fereaske</string>
    <!-- Voice search button content description  -->
    <string name="voice_search_content_description">Sprutsen sykopdracht</string>
    <!-- Voice search prompt description displayed after the user presses the voice search button -->
    <string name="voice_search_explainer">No sprekke</string>

    <!--  The error message in edit login view when a duplicate username exists. -->
    <string name="saved_login_duplicate">Der bestiet al in oanmelding mei dy brûkersnamme</string>

    <!-- This is the hint text that is shown inline on the hostname field of the create new login page. 'https://www.example.com' intentionally hardcoded here -->
    <string name="add_login_hostname_hint_text">https://www.example.com</string>
    <!-- This is an error message shown below the hostname field of the add login page when a hostname does not contain http or https. -->
    <string name="add_login_hostname_invalid_text_3">It webadres moat ‘https://’ of ‘http://’ befetsje</string>
    <!-- This is an error message shown below the hostname field of the add login page when a hostname is invalid. -->
    <string name="add_login_hostname_invalid_text_2">Jildige hostnamme fereaske</string>

    <!-- Synced Tabs -->
    <!-- Text displayed to ask user to connect another device as no devices found with account -->
    <string name="synced_tabs_connect_another_device">In oar apparaat ferbine.</string>
    <!-- Text displayed asking user to re-authenticate -->
    <string name="synced_tabs_reauth">Graach opnij autentisearje.</string>
    <!-- Text displayed when user has disabled tab syncing in Firefox Sync Account -->
    <string name="synced_tabs_enable_tab_syncing">Skeakelje it syngronisearjen fan ljepblêden yn.</string>

    <!-- Text displayed when user has no tabs that have been synced -->
    <string name="synced_tabs_no_tabs">Jo hawwe gjin ljepblêden iepene yn Firefox op jo oare apparaten.</string>
    <!-- Text displayed in the synced tabs screen when a user is not signed in to Firefox Sync describing Synced Tabs -->
    <string name="synced_tabs_sign_in_message">Besjoch in list mei ljepblêden fan jo oare apparaten.</string>
    <!-- Text displayed on a button in the synced tabs screen to link users to sign in when a user is not signed in to Firefox Sync -->
    <string name="synced_tabs_sign_in_button">Oanmelde om te syngronisearjen</string>

    <!-- The text displayed when a synced device has no tabs to show in the list of Synced Tabs. -->
    <string name="synced_tabs_no_open_tabs">Gjin iepen ljepblêden</string>

    <!-- Content description for expanding a group of synced tabs. -->
    <string name="synced_tabs_expand_group">Groep syngronisearre ljepblêden útklappe</string>
    <!-- Content description for collapsing a group of synced tabs. -->
    <string name="synced_tabs_collapse_group">Groep syngronisearre ljepblêden ynklappe</string>

    <!-- Top Sites -->
    <!-- Title text displayed in the dialog when shortcuts limit is reached. -->
    <string name="shortcut_max_limit_title">Fluchkeppelingslimyt berikt</string>
    <!-- Content description text displayed in the dialog when shortcut limit is reached. -->
    <string name="shortcut_max_limit_content">Smyt in fluchkeppeling fuort om in nije ta te foegjen. Hâld de website yndrukt en selektearje Fuortsmite.</string>
    <!-- Confirmation dialog button text when top sites limit is reached. -->
    <string name="top_sites_max_limit_confirmation_button">OK, begrepen</string>

    <!-- Label for the preference to show the shortcuts for the most visited top sites on the homepage -->
    <string name="top_sites_toggle_top_recent_sites_4">Fluchkeppelingen</string>
	<!-- Title text displayed in the rename top site dialog. -->
	<string name="top_sites_rename_dialog_title">Namme</string>

    <!-- Hint for renaming title of a shortcut -->
    <string name="shortcut_name_hint">Namme fluchkeppeling</string>
	<!-- Button caption to confirm the renaming of the top site. -->
	<string name="top_sites_rename_dialog_ok">OK</string>
	<!-- Dialog button text for canceling the rename top site prompt. -->
	<string name="top_sites_rename_dialog_cancel">Annulearje</string>

    <!-- Text for the menu button to open the homepage settings. -->
    <string name="top_sites_menu_settings">Ynstellingen</string>
    <!-- Text for the menu button to navigate to sponsors and privacy support articles. '&amp;' is replaced with the ampersand symbol: & -->
    <string name="top_sites_menu_sponsor_privacy">Us sponsors en jo privacy</string>
    <!-- Label text displayed for a sponsored top site. -->
    <string name="top_sites_sponsored_label">Sponsore</string>

    <!-- Inactive tabs in the tabs tray -->
    <!-- Title text displayed in the tabs tray when a tab has been unused for 14 days. -->
    <string name="inactive_tabs_title">Ynaktive ljepblêden</string>
    <!-- Content description for closing all inactive tabs -->
    <string name="inactive_tabs_delete_all">Alle ynaktive ljepblêden slute</string>

    <!-- Content description for expanding the inactive tabs section. -->
    <string name="inactive_tabs_expand_content_description">Ynaktive ljepblêden útklappe</string>
    <!-- Content description for collapsing the inactive tabs section. -->
    <string name="inactive_tabs_collapse_content_description">Ynaktive ljepblêden ynklappe</string>

    <!-- Inactive tabs auto-close message in the tabs tray -->
    <!-- The header text of the auto-close message when the user is asked if they want to turn on the auto-closing of inactive tabs. -->
    <string name="inactive_tabs_auto_close_message_header" tools:ignore="UnusedResources">Automatysk slute nei in moanne?</string>
    <!-- A description below the header to notify the user what the inactive tabs auto-close feature is. -->
    <string name="inactive_tabs_auto_close_message_description" tools:ignore="UnusedResources">Firefox kin ljepblêden dy’t jo de ôfrûne moanne net besjoen hawwe slute.</string>
    <!-- A call to action below the description to allow the user to turn on the auto closing of inactive tabs. -->
    <string name="inactive_tabs_auto_close_message_action" tools:ignore="UnusedResources">AUTOMATYSK SLUTE YNSKEAKELJE</string>

    <!-- Text for the snackbar to confirm auto-close is enabled for inactive tabs -->
    <string name="inactive_tabs_auto_close_message_snackbar">Automatysk slute ynskeakele</string>

    <!-- Awesome bar suggestion's headers -->
    <!-- Search suggestions title for Firefox Suggest. -->
    <string name="firefox_suggest_header">Firefox Suggestjes</string>

    <!-- Title for search suggestions when Google is the default search suggestion engine. -->
    <string name="google_search_engine_suggestion_header">Google Sykje</string>
    <!-- Title for search suggestions when the default search suggestion engine is anything other than Google. The first parameter is default search engine name. -->
    <string name="other_default_search_engine_suggestion_header">Sykje mei %s</string>

    <!-- Default browser experiment -->
    <string name="default_browser_experiment_card_text">Keppelingen fan websites, e-mail en berjochten automatysk yn Firefox iepenje.</string>

    <!-- Content description for close button in collection placeholder. -->
    <string name="remove_home_collection_placeholder_content_description">Fuortsmite</string>

    <!-- Content description radio buttons with a link to more information -->
    <string name="radio_preference_info_content_description">Klik foar mear details</string>

    <!-- Content description for the action bar "up" button -->
    <string name="action_bar_up_description">Omheech</string>

    <!-- Content description for privacy content close button -->
    <string name="privacy_content_close_button_content_description">Slute</string>

    <!-- Pocket recommended stories -->
    <!-- Header text for a section on the home screen. -->
    <string name="pocket_stories_header_1">Ferhalen dy’t ta neitinken stimme</string>
    <!-- Header text for a section on the home screen. -->
    <string name="pocket_stories_categories_header">Ferhalen op ûnderwerp</string>
    <!-- Text of a button allowing users to access an external url for more Pocket recommendations. -->
    <string name="pocket_stories_placeholder_text">Mear ûntdekke</string>
    <!-- Title of an app feature. Smaller than a heading. The first parameter is product name Pocket -->
    <string name="pocket_stories_feature_title_2">Mooglik makke troch %s.</string>
    <!-- Caption for describing a certain feature. The placeholder is for a clickable text (eg: Learn more) which will load an url in a new tab when clicked.  -->
    <string name="pocket_stories_feature_caption">Underdiel fan de Firefox-famylje. %s</string>
    <!-- Clickable text for opening an external link for more information about Pocket. -->
    <string name="pocket_stories_feature_learn_more">Mear ynfo</string>

    <!-- Text indicating that the Pocket story that also displays this text is a sponsored story by other 3rd party entity. -->
    <string name="pocket_stories_sponsor_indication">Sponsore</string>

    <!-- Snackbar message for enrolling in a Nimbus experiment from the secret settings when Studies preference is Off.-->
    <string name="experiments_snackbar">Skeakelje telemetry yn om gegevens te ferstjoeren.</string>
    <!-- Snackbar button text to navigate to telemetry settings.-->
    <string name="experiments_snackbar_button">Nei Ynstellingen</string>

    <!-- Accessibility services actions labels. These will be appended to accessibility actions like "Double tap to.." but not by or applications but by services like Talkback. -->
    <!-- Action label for elements that can be collapsed if interacting with them. Talkback will append this to say "Double tap to collapse". -->
    <string name="a11y_action_label_collapse">ynklappe</string>
    <!-- Action label for elements that can be expanded if interacting with them. Talkback will append this to say "Double tap to expand". -->
    <string name="a11y_action_label_expand">útklappe</string>
    <!-- Action label for links to a website containing documentation about a wallpaper collection. Talkback will append this to say "Double tap to open link to learn more about this collection". -->
    <string name="a11y_action_label_wallpaper_collection_learn_more">keppeling iepenje foar mear ynfo oer dizze kolleksje</string>
    <!-- Action label for links that point to an article. Talkback will append this to say "Double tap to read the article". -->
    <string name="a11y_action_label_read_article">it artikel te lêzen</string>
    <!-- Action label for links to the Firefox Pocket website. Talkback will append this to say "Double tap to open link to learn more". -->
    <string name="a11y_action_label_pocket_learn_more">de keppeling te iepenjen foar mear ynfo</string>
</resources><|MERGE_RESOLUTION|>--- conflicted
+++ resolved
@@ -62,9 +62,9 @@
         The first parameter is the name of the app defined in app_name (for example: Fenix) -->
     <string name="private_browsing_placeholder_description_2">%1$s wisket jo syk- en browserskiednis sa gau as jo de tapassing ôfslute of alle priveeljepblêden slute. Hoewol dit jo net anonym makket foar websites of jo ynternetprovider, makket dit it makliker om wat jo online dogge privee te hâlden tsjinoer oaren dy’t dit apparaat brûke.</string>
     <string name="private_browsing_common_myths">
-       
+
        Faaks hearde myten oer priveenavigaasje
-    
+
     </string>
 
     <!-- Private mode shortcut "contextual feature recommendation" (CFR) -->
@@ -72,11 +72,6 @@
     <string name="private_mode_cfr_message" moz:removedIn="111" tools:ignore="UnusedResources">Start it folgjende priveeljepblêd mei ien tik.</string>
     <!-- Text for the Private mode shortcut CFR message for adding a private mode shortcut to open private tabs from the Home screen -->
     <string name="private_mode_cfr_message_2">Start jo folgjende priveeljepblêd mei ien tik.</string>
-<<<<<<< HEAD
-    <!-- Text for the positive button -->
-    <string name="cfr_pos_button_text" moz:removedIn="109" tools:ignore="UnusedResources">Fluchtoets tafoegje</string>
-=======
->>>>>>> 09d9f897
     <!-- Text for the positive button to accept adding a Private Browsing shortcut to the Home screen -->
     <string name="private_mode_cfr_pos_button_text">Tafoegje oan startskerm</string>
     <!-- Text for the negative button to decline adding a Private Browsing shortcut to the Home screen -->
