<?xml version="1.0" encoding="utf-8"?>
<resources xmlns:tools="http://schemas.android.com/tools" xmlns:moz="http://mozac.org/tools">
    <!-- App name for private browsing mode. The first parameter is the name of the app defined in app_name (for example: Fenix)-->
    <string name="app_name_private_5">Մասնավոր %s</string>
    <!-- App name for private browsing mode. The first parameter is the name of the app defined in app_name (for example: Fenix)-->
    <string name="app_name_private_4">%s (մասնավոր)</string>

    <!-- Home Fragment -->
    <!-- Content description (not visible, for screen readers etc.): "Three dot" menu button. -->
    <string name="content_description_menu">Լր. ընտրանքներ</string>

    <!-- Content description (not visible, for screen readers etc.): "Private Browsing" menu button. -->
    <string name="content_description_private_browsing_button">Միացնել գաղտնի դիտարկումը</string>
    <!-- Content description (not visible, for screen readers etc.): "Private Browsing" menu button. -->
    <string name="content_description_disable_private_browsing_button">Անջատել գաղտնի դիտարկումը</string>
    <!-- Placeholder text shown in the search bar before a user enters text for the default engine -->
    <string name="search_hint">Մուտքագրեք որոնում կամ կայք</string>
    <!-- Placeholder text shown in the search bar before a user enters text for a general engine -->
    <string name="search_hint_general_engine">Որոնել համացանցում</string>
    <!-- Placeholder text shown in search bar when using history search -->
    <string name="history_search_hint">Որոնման պատմություն</string>
    <!-- Placeholder text shown in search bar when using bookmarks search -->
    <string name="bookmark_search_hint">Որոնել էջանիշեր</string>
    <!-- Placeholder text shown in search bar when using tabs search -->
    <string name="tab_search_hint">Որոնել ներդիրներ</string>
    <!-- Placeholder text shown in the search bar when using application search engines -->
    <string name="application_search_hint">Մուտքագրեք որոնվող բառը</string>
    <!-- No Open Tabs Message Description -->
    <string name="no_open_tabs_description">Ձեր բաց ներդիրները կցուցադրվեն այստեղ:</string>

    <!-- No Private Tabs Message Description -->
    <string name="no_private_tabs_description">Ձեր գաղտնի ներդիրները կցուցադրվեն այստեղ:</string>

    <!-- Tab tray multi select title in app bar. The first parameter is the number of tabs selected -->
    <string name="tab_tray_multi_select_title">Ընտրված է %1$d</string>
    <!-- Label of button in create collection dialog for creating a new collection  -->
    <string name="tab_tray_add_new_collection">Ավելացնել նոր հավաքածու</string>
    <!-- Label of editable text in create collection dialog for naming a new collection  -->
    <string name="tab_tray_add_new_collection_name">Անուն</string>
    <!-- Label of button in save to collection dialog for selecting a current collection  -->
    <string name="tab_tray_select_collection">Ընտրել հավաքածուն</string>
    <!-- Content description for close button while in multiselect mode in tab tray -->
    <string name="tab_tray_close_multiselect_content_description">Փակել բազմակի ընտրման կերպը</string>
    <!-- Content description for save to collection button while in multiselect mode in tab tray -->
    <string name="tab_tray_collection_button_multiselect_content_description">Պահպանել ընտրված ներդիրները հավաքածուում</string>
    <!-- Content description on checkmark while tab is selected in multiselect mode in tab tray -->
    <string name="tab_tray_multiselect_selected_content_description">Ընտրված</string>

    <!-- Home - Recently saved bookmarks -->
    <!-- Title for the home screen section with recently saved bookmarks. -->
    <string name="recently_saved_title">Վերջերս պահպանված</string>
    <!-- Content description for the button which navigates the user to show all of their saved bookmarks. -->
    <string name="recently_saved_show_all_content_description_2">Ցուցադրել բոլոր էջանիշերը</string>

    <!-- Text for the menu button to remove a recently saved bookmark from the user's home screen -->
    <string name="recently_saved_menu_item_remove">Հեռացնել</string>

    <!-- About content. The first parameter is the name of the application. (For example: Fenix) -->
    <string name="about_content">%1$s-ը մշակված է Mozilla-ի կողմից:</string>

    <!-- Private Browsing -->
    <!-- Explanation for private browsing displayed to users on home view when they first enable private mode
        The first parameter is the name of the app defined in app_name (for example: Fenix) -->
    <string name="private_browsing_placeholder_description_2">%1$s-ը մաքրում է որոնման և զննարկման պատմությունը, երբ փակում եք ներդիրը կամ դուրս եք գալիս հավելվածից: Չնայած դա ձեզ անանուն չի դարձնում կայքերի կամ ձեր համացանցի ծառայություններ մատուցողի համար, այն ավելի հեշտ է դարձնում ձեր առցանց ակտիվության գաղտնիությունը այն դեպքում, եթե մեկ ուրիշը ևս օգտագործում է տվյալ սարքը:</string>
    <string name="private_browsing_common_myths">Տարածված առասպելներ գաղտնի դիտարկման վերաբերյալ</string>

    <!-- True Private Browsing Mode -->
    <!-- Title for info card on private homescreen in True Private Browsing Mode. -->
    <string name="felt_privacy_desc_card_title">Այս սարքի վրա հետքեր չթողնել</string>
    <!-- Explanation for private browsing displayed to users on home view when they first enable
        private mode in our new Total Private Browsing mode.
        The first parameter is the name of the app defined in app_name (for example: Firefox Nightly)
        The second parameter is the clickable link text in felt_privacy_info_card_subtitle_link_text -->
    <string name="felt_privacy_info_card_subtitle">%1$s-ը ջնջում է ձեր թխուկները, պատմությունը և կայքի տվյալները, երբ փակում եք ձեր բոլոր մասնավոր պատուհանները: %2$s</string>
    <!-- Clickable portion of the explanation for private browsing that links the user to our
        about privacy page.
        This string is used in felt_privacy_info_card_subtitle as the second parameter.-->
    <string name="felt_privacy_info_card_subtitle_link_text">Ո՞վ կարող է տեսնել իմ գործունեությունը:</string>

    <!-- Private mode shortcut "contextual feature recommendation" (CFR) -->
    <!-- Text for the Private mode shortcut CFR message for adding a private mode shortcut to open private tabs from the Home screen -->
    <string name="private_mode_cfr_message_2">Գործարկեք հաջորդ անձնական ներդիրը մեկ հպումով:</string>
    <!-- Text for the positive button to accept adding a Private Browsing shortcut to the Home screen -->
    <string name="private_mode_cfr_pos_button_text">Ավելացնել Տուն էկրանին</string>
    <!-- Text for the negative button to decline adding a Private Browsing shortcut to the Home screen -->
    <string name="cfr_neg_button_text">Ոչ, շնորհակալ եմ</string>

    <!-- Open in App "contextual feature recommendation" (CFR) -->
    <!-- Text for the info message. The first parameter is the name of the application.-->
    <string name="open_in_app_cfr_info_message_2">Դուք կարող եք կայել %1$s-ը ինքնաշխատ բացել հղումները հավելվածներում:</string>
    <!-- Text for the positive action button -->
    <string name="open_in_app_cfr_positive_button_text">Անցնել Կարգավորումներին</string>
    <!-- Text for the negative action button -->
    <string name="open_in_app_cfr_negative_button_text">Բաց թողնել</string>

    <!-- Total cookie protection "contextual feature recommendation" (CFR) -->
    <!-- Text for the message displayed in the contextual feature recommendation popup promoting the total cookie protection feature. -->
    <string name="tcp_cfr_message">Գաղտնիության մեր ամենահզոր հատկանիշը, որը դեռևս մեկուսացնում է միջկայքի հետագծումը:</string>
    <!-- Text displayed that links to website containing documentation about the "Total cookie protection" feature. -->
    <string name="tcp_cfr_learn_more">Իմացեք Total Cookie Protection-ի մասին</string>

    <!-- Private browsing erase action "contextual feature recommendation" (CFR) -->
    <!-- Text for the message displayed in the contextual feature recommendation popup promoting the erase private browsing feature. -->
    <string name="erase_action_cfr_message">Հպեք այստեղ՝ նոր մասնավոր աշխատաշրջան սկսելու համար: Ջնջեք ձեր պատմությունը, թխուկները՝ ամեն ինչ:</string>


    <!-- Text for the info dialog when camera permissions have been denied but user tries to access a camera feature. -->
    <string name="camera_permissions_needed_message">Անհրաժեշտ է տեսախցիկի մատչում: Անցեք Android-ի կարգավորումներ, հպեք թույլտվություններին և հպեք թույլատրել:</string>
    <!-- Text for the positive action button to go to Android Settings to grant permissions. -->
    <string name="camera_permissions_needed_positive_button_text">Անցնել Կարգավորումներին</string>
    <!-- Text for the negative action button to dismiss the dialog. -->
    <string name="camera_permissions_needed_negative_button_text">Բաց թողնել</string>

    <!-- Text for the banner message to tell users about our auto close feature. -->
    <string name="tab_tray_close_tabs_banner_message">Կայեք բացված ներդիրների ինքնաբար փակումը, որոնք վերջին մեկ օրում, շաբաթում կամ ամսում չեն դիտվել:</string>
    <!-- Text for the positive action button to go to Settings for auto close tabs. -->
    <string name="tab_tray_close_tabs_banner_positive_button_text">Դիտել ընտրանքները</string>
    <!-- Text for the negative action button to dismiss the Close Tabs Banner. -->
    <string name="tab_tray_close_tabs_banner_negative_button_text">Բաց թողնել</string>

    <!-- Text for the banner message to tell users about our inactive tabs feature. -->
    <string name="tab_tray_inactive_onboarding_message">Երկու շաբաթ չնայած էջանիշերը տեղափոխվում են այստեղ:</string>
    <!-- Text for the action link to go to Settings for inactive tabs. -->
    <string name="tab_tray_inactive_onboarding_button_text">Անջատել կարգավորումներում</string>

    <!-- Text for title for the auto-close dialog of the inactive tabs. -->
    <string name="tab_tray_inactive_auto_close_title">Ինքնափակե՞լ մեկ ամսից:</string>
    <!-- Text for the body for the auto-close dialog of the inactive tabs.
        The first parameter is the name of the application.-->
    <string name="tab_tray_inactive_auto_close_body_2">%1$s-ը կարող է փակել ներդիրները, որոնք չեք դիտել վերջին ամսում:</string>
    <!-- Content description for close button in the auto-close dialog of the inactive tabs. -->
    <string name="tab_tray_inactive_auto_close_button_content_description">Փակել</string>

    <!-- Text for turn on auto close tabs button in the auto-close dialog of the inactive tabs. -->
    <string name="tab_tray_inactive_turn_on_auto_close_button_2">Միացնել ինքնափակումը</string>


    <!-- Home screen icons - Long press shortcuts -->
    <!-- Shortcut action to open new tab -->
    <string name="home_screen_shortcut_open_new_tab_2">Նոր ներդիր</string>

    <!-- Shortcut action to open new private tab -->
    <string name="home_screen_shortcut_open_new_private_tab_2">Նոր գաղտնի ներդիր</string>

    <!-- Shortcut action to open Passwords screens -->
    <string name="home_screen_shortcut_open_password_screen">Գաղտնաբառերի դյուրանցում</string>

    <!-- Recent Tabs -->
    <!-- Header text for jumping back into the recent tab in the home screen -->
    <string name="recent_tabs_header">Վերադառնալ</string>
    <!-- Button text for showing all the tabs in the tabs tray -->
    <string name="recent_tabs_show_all">Ցուցադրել բոլորը</string>

    <!-- Content description for the button which navigates the user to show all recent tabs in the tabs tray. -->
    <string name="recent_tabs_show_all_content_description_2">Ցուցադրել բոլոր վերջին ներդիրների կոճակները</string>

    <!-- Text for button in synced tab card that opens synced tabs tray -->
    <string name="recent_tabs_see_all_synced_tabs_button_text">Դիտեք բոլոր համաժամացված ներդիրները</string>
    <!-- Accessibility description for device icon used for recent synced tab -->
    <string name="recent_tabs_synced_device_icon_content_description">Համաժամեցված սարք</string>
    <!-- Text for the dropdown menu to remove a recent synced tab from the homescreen -->
    <string name="recent_synced_tab_menu_item_remove">Հեռացնել</string>
    <!-- Text for the menu button to remove a grouped highlight from the user's browsing history
         in the Recently visited section -->
    <string name="recent_tab_menu_item_remove">Հեռացնել</string>

    <!-- History Metadata -->
    <!-- Header text for a section on the home screen that displays grouped highlights from the
         user's browsing history, such as topics they have researched or explored on the web -->
    <string name="history_metadata_header_2">Վերջերս այցելած</string>
    <!-- Text for the menu button to remove a grouped highlight from the user's browsing history
         in the Recently visited section -->
    <string name="recently_visited_menu_item_remove">Հեռացնել</string>

    <!-- Content description for the button which navigates the user to show all of their history. -->
    <string name="past_explorations_show_all_content_description_2">Ցուցադրել բոլոր անցած բացատրությունները</string>

    <!-- Browser Fragment -->
    <!-- Content description (not visible, for screen readers etc.): Navigate backward (browsing history) -->
    <string name="browser_menu_back">Վերադառնալ</string>
    <!-- Content description (not visible, for screen readers etc.): Navigate forward (browsing history) -->
    <string name="browser_menu_forward">Փոխանցել</string>
    <!-- Content description (not visible, for screen readers etc.): Refresh current website -->
    <string name="browser_menu_refresh">Թարմացնել</string>
    <!-- Content description (not visible, for screen readers etc.): Stop loading current website -->
    <string name="browser_menu_stop">Կանգնեցնել</string>
    <!-- Browser menu button that opens the addon manager -->
    <string name="browser_menu_add_ons">Հավելումներ</string>
    <!-- Browser menu button that opens account settings -->
    <string name="browser_menu_account_settings">Հաշվի տվյալներ</string>
    <!-- Text displayed when there are no add-ons to be shown -->
    <string name="no_add_ons">Հավելումներ չկան</string>
    <!-- Browser menu button that sends a user to help articles -->
    <string name="browser_menu_help">Օգնություն</string>
    <!-- Browser menu button that sends a to a the what's new article -->
    <string name="browser_menu_whats_new">Ի՞նչն է նոր</string>
    <!-- Browser menu button that opens the settings menu -->
    <string name="browser_menu_settings">Կարգավորումներ</string>
    <!-- Browser menu button that opens a user's library -->
    <string name="browser_menu_library">Գրադարան</string>
    <!-- Browser menu toggle that requests a desktop site -->
    <string name="browser_menu_desktop_site">Դեսքթոփ տարբերակ</string>
    <!-- Browser menu toggle that adds a shortcut to the site on the device home screen. -->
    <string name="browser_menu_add_to_homescreen">Ավելացնել Տնային էկրանին</string>
    <!-- Browser menu toggle that installs a Progressive Web App shortcut to the site on the device home screen. -->
    <string name="browser_menu_install_on_homescreen">Տեղադրել</string>

    <!-- Content description (not visible, for screen readers etc.) for the Resync tabs button -->
    <string name="resync_button_content_description">Կրկնահամաժամեցում</string>
    <!-- Browser menu button that opens the find in page menu -->
    <string name="browser_menu_find_in_page">Գտնել էջում</string>
    <!-- Browser menu button that saves the current tab to a collection -->
    <string name="browser_menu_save_to_collection_2">Պահպանել հավաքածուում</string>
    <!-- Browser menu button that open a share menu to share the current site -->
    <string name="browser_menu_share">Համօգտագործել</string>
    <!-- Browser menu button shown in custom tabs that opens the current tab in Fenix
        The first parameter is the name of the app defined in app_name (for example: Fenix) -->
    <string name="browser_menu_open_in_fenix">Բացել %1$s-ում</string>
    <!-- Browser menu text shown in custom tabs to indicate this is a Fenix tab
        The first parameter is the name of the app defined in app_name (for example: Fenix) -->
    <string name="browser_menu_powered_by">%1$s-Ի ԿՈՂՄԻՑ</string>
    <!-- Browser menu text shown in custom tabs to indicate this is a Fenix tab
        The first parameter is the name of the app defined in app_name (for example: Fenix) -->
    <string name="browser_menu_powered_by2">%1$s-ի կողմից</string>
    <!-- Browser menu button to put the current page in reader mode -->
    <string name="browser_menu_read">Ընթերցողի դիտում</string>
    <!-- Browser menu button content description to close reader mode and return the user to the regular browser -->
    <string name="browser_menu_read_close">Փակել Ընթերցման դիտումը</string>
    <!-- Browser menu button to open the current page in an external app -->
    <string name="browser_menu_open_app_link">Բացել հավելվածում</string>

    <!-- Browser menu button to show reader view appearance controls e.g. the used font type and size -->
    <string name="browser_menu_customize_reader_view">Հարմարեցնել ընթերցման դիտումը</string>
    <!-- Browser menu label for adding a bookmark -->
    <string name="browser_menu_add">Ավելացնել</string>
    <!-- Browser menu label for editing a bookmark -->
    <string name="browser_menu_edit">Խմբագրել</string>

    <!-- Button shown on the home page that opens the Customize home settings -->
    <string name="browser_menu_customize_home_1">Հարմարեցնել տնայինը</string>
    <!-- Browser Toolbar -->
    <!-- Content description for the Home screen button on the browser toolbar -->
    <string name="browser_toolbar_home">Հիմնական էկրան</string>

    <!-- Content description (not visible, for screen readers etc.): Erase button: Erase the browsing
         history and go back to the home screen. -->
    <string name="browser_toolbar_erase">Ջնջել դիտարկման պատմությունը</string>
    <!-- Locale Settings Fragment -->
    <!-- Content description for tick mark on selected language -->
    <string name="a11y_selected_locale_content_description">Ընտրված լեզուն</string>
    <!-- Text for default locale item -->
    <string name="default_locale_text">Հետևել սարքի լեզվին</string>
    <!-- Placeholder text shown in the search bar before a user enters text -->
    <string name="locale_search_hint">Որոնել լեզուներ</string>

    <!-- Search Fragment -->
    <!-- Button in the search view that lets a user search by scanning a QR code -->
    <string name="search_scan_button">Սկանավորել</string>
    <!-- Button in the search view that lets a user change their search engine -->
    <string name="search_engine_button">Որոնիչ</string>
    <!-- Button in the search view when shortcuts are displayed that takes a user to the search engine settings -->
    <string name="search_shortcuts_engine_settings">Որոնիչի կարգավորումներ</string>
    <!-- Button in the search view that lets a user navigate to the site in their clipboard -->
    <string name="awesomebar_clipboard_title">Լրացնել հղումը սեղմատախտակից</string>
    <!-- Button in the search suggestions onboarding that allows search suggestions in private sessions -->
    <string name="search_suggestions_onboarding_allow_button">Թույլատրել</string>
    <!-- Button in the search suggestions onboarding that does not allow search suggestions in private sessions -->
    <string name="search_suggestions_onboarding_do_not_allow_button">Չթույլատրել</string>
    <!-- Search suggestion onboarding hint title text -->
    <string name="search_suggestions_onboarding_title">Թույլատրել որոնման առաջարկներ մասնավոր աշխատաշրջաններում:</string>
    <!-- Search suggestion onboarding hint description text, first parameter is the name of the app defined in app_name (for example: Fenix)-->
    <string name="search_suggestions_onboarding_text">%s-ը համօգտագործելու է այն ամենը, ինչ մուտքագրում եք հասցեի տողում ձեր սկզբնական որոնիչի հետ:</string>

    <!-- Search engine suggestion title text. The first parameter is the name of the suggested engine-->
    <string name="search_engine_suggestions_title">Որոնել %s</string>
    <!-- Search engine suggestion description text -->
    <string name="search_engine_suggestions_description">Որոնել ուղղակիրոեն հասցեագոտուց</string>

    <!-- Menu option in the search selector menu to open the search settings -->
    <string name="search_settings_menu_item">Որոնման կարգավորում</string>

    <!-- Header text for the search selector menu -->
    <string name="search_header_menu_item_2">Այս անգամվա որոնումը՝</string>

    <!-- Content description (not visible, for screen readers etc.): Search engine icon. The first parameter is the search engine name (for example: DuckDuckGo). -->
    <string name="search_engine_icon_content_description" tools:ignore="UnusedResources">%s որոնիչ</string>

    <!-- Home onboarding -->
    <!-- Onboarding home screen popup dialog, shown on top of the Jump back in section. -->
    <string name="onboarding_home_screen_jump_back_contextual_hint_2">Դիտեք ձեր անհատականացված գլխավոր էջը: Վերջին ներդիրները, էջանիշները և որոնման արդյունքները կհայտնվեն այստեղ:</string>
    <!-- Home onboarding dialog welcome screen title text. -->
    <string name="onboarding_home_welcome_title_2">Բարի գալուստ ավելի անձնական համացանց</string>
    <!-- Home onboarding dialog welcome screen description text. -->
    <string name="onboarding_home_welcome_description">Ավելի շատ գույներ: Ավելի լավ գաղտնիություն: Նույն հանձնառությունը մարդկանց նկատմամբ շահույթի նկատմամբ:</string>
    <!-- Home onboarding dialog sign into sync screen title text. -->
    <string name="onboarding_home_sync_title_3">Էկրանների փոխարկումն ավելի հեշտ է, քան երբևէ</string>
    <!-- Home onboarding dialog sign into sync screen description text. -->
    <string name="onboarding_home_sync_description">Շարունակեք այնտեղ, որտեղ դադարեցիք, այլ սարքերի ներդիրներով՝ այժմ ձեր գլխավոր էջում:</string>
    <!-- Text for the button to continue the onboarding on the home onboarding dialog. -->
    <string name="onboarding_home_get_started_button">Սկսեք</string>
    <!-- Text for the button to navigate to the sync sign in screen on the home onboarding dialog. -->
    <string name="onboarding_home_sign_in_button">Մուտք գործել</string>
    <!-- Text for the button to skip the onboarding on the home onboarding dialog. -->
    <string name="onboarding_home_skip_button">Բաց թողնել</string>
    <!-- Onboarding home screen sync popup dialog message, shown on top of Recent Synced Tabs in the Jump back in section. -->
    <string name="sync_cfr_message">Ձեր ներդիրները համաժամացվում են: Շարունակեք այնտեղից, որտեղ դադարեցրել եք ձեր մյուս սարքում:</string>

    <!-- Content description (not visible, for screen readers etc.): Close button for the home onboarding dialog -->
    <string name="onboarding_home_content_description_close_button">Փակել</string>

    <!-- Notification pre-permission dialog -->
    <!-- Enable notification pre permission dialog title
        The first parameter is the name of the app defined in app_name (for example: Fenix) -->
    <string name="onboarding_home_enable_notifications_title">Ծանուցումներն օգնում են ձեզ ավելին անել %s-ի հետ</string>
    <!-- Enable notification pre permission dialog description with rationale
        The first parameter is the name of the app defined in app_name (for example: Fenix) -->
    <string name="onboarding_home_enable_notifications_description">Համաժամացրեք ձեր ներդիրները սարքերի միջև, կառավարեք ներբեռնումները, ստացեք խորհուրդներ %s-ի գաղտնիության պաշտպանությունից առավելագույնս օգտագործելու մասին և այլն:</string>
    <!-- Text for the button to request notification permission on the device -->
    <string name="onboarding_home_enable_notifications_positive_button">Շարունակել</string>
    <!-- Text for the button to not request notification permission on the device and dismiss the dialog -->
    <string name="onboarding_home_enable_notifications_negative_button">Ոչ հիմա</string>

    <!-- Juno first user onboarding flow experiment, strings are marked unused as they are only referenced by Nimbus experiments. -->
    <!-- Title for set firefox as default browser screen used by Nimbus experiments. Nimbus experiments do not support string placeholders.
        Note: The word "Firefox" should NOT be translated -->
    <string name="juno_onboarding_default_browser_title_nimbus" tools:ignore="UnusedResources">Դարձրեք Firefox-ը ձեր հիմնական դիտարկիչը</string>
    <!-- Description for set firefox as default browser screen used by Nimbus experiments. Nimbus experiments do not support string placeholders.
        Note: The word "Firefox" should NOT be translated -->
    <string name="juno_onboarding_default_browser_description_nimbus" tools:ignore="UnusedResources">Firefox-ը մարդկանց վեր է դասում շահույթից և պաշտպանում է ձեր գաղտնիությունը՝ արգելափակելով միջկայքի հետագծիչները:\n\nԻմացեք ավելին մեր գաղտնիության ծանուցումներում:</string>
    <!-- Text for the link to the privacy notice webpage for set as firefox default browser screen.
    This is part of the string with the key "juno_onboarding_default_browser_description". -->
    <string name="juno_onboarding_default_browser_description_link_text" tools:ignore="UnusedResources">գաղտնիության ծանուցում</string>
    <!-- Text for the button to set firefox as default browser on the device -->
    <string name="juno_onboarding_default_browser_positive_button" tools:ignore="UnusedResources">Կայել որպես սկզբնադիր դիտարկիչ</string>
    <!-- Text for the button dismiss the screen and move on with the flow -->
    <string name="juno_onboarding_default_browser_negative_button" tools:ignore="UnusedResources">Ոչ հիմա</string>
    <!-- Title for sign in to sync screen. -->
    <string name="juno_onboarding_sign_in_title" tools:ignore="UnusedResources">Անցեք հեռախոսից նոութբուք և հետ</string>
    <!-- Description for sign in to sync screen. -->
    <string name="juno_onboarding_sign_in_description" tools:ignore="UnusedResources">Ձեռք բերեք ներդիրներն ու գաղտնաբառերը ձեր մյուս սարքերից՝ շարունակելու այնտեղից, որտեղ թողել եք:</string>
    <!-- Text for the button to sign in to sync on the device -->
    <string name="juno_onboarding_sign_in_positive_button" tools:ignore="UnusedResources">Մուտք գործել</string>
    <!-- Text for the button dismiss the screen and move on with the flow -->
    <string name="juno_onboarding_sign_in_negative_button" tools:ignore="UnusedResources">Ոչ հիմա</string>
    <!-- Title for enable notification permission screen used by Nimbus experiments. Nimbus experiments do not support string placeholders.
        Note: The word "Firefox" should NOT be translated -->
    <string name="juno_onboarding_enable_notifications_title_nimbus" tools:ignore="UnusedResources">Ծանուցումներն օգնում են ձեզ ավելին անել Firefox-ի հետ</string>
    <!-- Description for enable notification permission screen used by Nimbus experiments. Nimbus experiments do not support string placeholders.
       Note: The word "Firefox" should NOT be translated   -->
    <string name="juno_onboarding_enable_notifications_description_nimbus" tools:ignore="UnusedResources">Ուղարկեք ներդիրներ սարքերի միջև, կառավարեք ներբեռնումները և ստացեք խորհուրդներ Firefox-ից առավելագույնը քաղելու վերաբերյալ:</string>
    <!-- Text for the button to request notification permission on the device -->
    <string name="juno_onboarding_enable_notifications_positive_button" tools:ignore="UnusedResources">Միացնել ծանուցումները</string>
    <!-- Text for the button dismiss the screen and move on with the flow -->
    <string name="juno_onboarding_enable_notifications_negative_button" tools:ignore="UnusedResources">Ոչ հիմա</string>

    <!-- Title for add search widget screen used by Nimbus experiments. Nimbus experiments do not support string placeholders.
        Note: The word "Firefox" should NOT be translated -->
    <string name="juno_onboarding_add_search_widget_title" tools:ignore="UnusedResources">Փորձեք Firefox-ի որոնման վիդջեթը</string>
    <!-- Description for add search widget screen used by Nimbus experiments. Nimbus experiments do not support string placeholders.
        Note: The word "Firefox" should NOT be translated -->
    <string name="juno_onboarding_add_search_widget_description" tools:ignore="UnusedResources">Եթե Firefox-ը ձեր հիմնական էկրանին լինի, դուք հեշտությամբ մուտք կունենաք գաղտնիությունը առաջին տեղում զննիչին, որն արգելափակում է միջկայքային հետագծումները:</string>
    <!-- Text for the button to add search widget on the device used by Nimbus experiments. Nimbus experiments do not support string placeholders.
        Note: The word "Firefox" should NOT be translated -->
    <string name="juno_onboarding_add_search_widget_positive_button" tools:ignore="UnusedResources">Ավելացնել Firefox վիդջեթ</string>
    <!-- Text for the button to dismiss the screen and move on with the flow -->
    <string name="juno_onboarding_add_search_widget_negative_button" tools:ignore="UnusedResources">Ոչ հիմա</string>

    <!-- Search Widget -->
    <!-- Content description for searching with a widget. The first parameter is the name of the application.-->
    <string name="search_widget_content_description_2">Բացել նոր %1$s ներդիր</string>
    <!-- Text preview for smaller sized widgets -->
    <string name="search_widget_text_short">Որոնել</string>
    <!-- Text preview for larger sized widgets -->
    <string name="search_widget_text_long">Որոնել համացանցում</string>

    <!-- Content description (not visible, for screen readers etc.): Voice search -->
    <string name="search_widget_voice">Ձայնային որոնում</string>

    <!-- Preferences -->
    <!-- Title for the settings page-->
    <string name="settings">Կարգավորումներ</string>
    <!-- Preference category for general settings -->
    <string name="preferences_category_general">Ընդհանուր</string>
    <!-- Preference category for all links about Fenix -->
    <string name="preferences_category_about">Ծրագրի մասին</string>
    <!-- Preference category for settings related to changing the default search engine -->
    <string name="preferences_category_select_default_search_engine">Ընտրեք մեկը</string>
    <!-- Preference for settings related to managing search shortcuts for the quick search menu -->
    <string name="preferences_manage_search_shortcuts">Կառավարել որոնման դյուրանցումները</string>
    <!-- Summary for preference for settings related to managing search shortcuts for the quick search menu -->
    <string name="preferences_manage_search_shortcuts_summary">Խմբագրել շարժիչները, որոնք տեսանելի են որոնման ցանկում</string>
    <!-- Preference category for settings related to managing search shortcuts for the quick search menu -->
    <string name="preferences_category_engines_in_search_menu">Որոնման ցանկում տեսանելի շարժիչներ</string>
    <!-- Preference for settings related to changing the default search engine -->
    <string name="preferences_default_search_engine">Հիմնական որոնիչ</string>
    <!-- Preference for settings related to Search -->
    <string name="preferences_search">Որոնել</string>
    <!-- Preference for settings related to Search engines -->
    <string name="preferences_search_engines">Որոնիչներ</string>
    <!-- Preference for settings related to Search address bar -->
    <string name="preferences_search_address_bar">Հասցեագոտի</string>
    <!-- Preference link to rating Fenix on the Play Store -->
    <string name="preferences_rate">Գնահատեք Google Play-ում</string>
    <!-- Preference linking to about page for Fenix
        The first parameter is the name of the app defined in app_name (for example: Fenix) -->
    <string name="preferences_about">%1$s-ի մասին</string>
    <!-- Preference for settings related to changing the default browser -->
    <string name="preferences_set_as_default_browser">Կայել որպես սկզբնադիր դիտարկիչ</string>
    <!-- Preference category for advanced settings -->
    <string name="preferences_category_advanced">Ընդլայնված</string>
    <!-- Preference category for privacy and security settings -->
    <string name="preferences_category_privacy_security">Գաղտնիություն և անվտանգություն</string>
    <!-- Preference for advanced site permissions -->
    <string name="preferences_site_permissions">Կայքի թույլտվություններ</string>
    <!-- Preference for private browsing options -->
    <string name="preferences_private_browsing_options">Գաղտնի դիտարկում</string>
    <!-- Preference for opening links in a private tab-->
    <string name="preferences_open_links_in_a_private_tab">Բացել հղումը գաղտնի ներդիրում</string>
    <!-- Preference for allowing screenshots to be taken while in a private tab-->
    <string name="preferences_allow_screenshots_in_private_mode">Թույլ տալ էկրանի կորզումը գաղտնի դիտարկումում</string>
    <!-- Will inform the user of the risk of activating Allow screenshots in private browsing option -->
    <string name="preferences_screenshots_in_private_mode_disclaimer">Թույլատրելու դեպքում գաղտնի ներդիրները նույնպես տեսանելի կլինեն, երբ բազմաթիվ հավելվածներ բաց լինեն</string>
    <!-- Preference for adding private browsing shortcut -->
    <string name="preferences_add_private_browsing_shortcut">Ավելացնել գաղտնի դիտարկման դյուրանցում</string>
    <!-- Preference for enabling "HTTPS-Only" mode -->
    <string name="preferences_https_only_title">HTTPS կերպ միայն</string>

    <!-- Preference for removing cookie/consent banners from sites automatically. See reduce_cookie_banner_summary for additional context. -->
    <string name="preferences_cookie_banner_reduction">Թխուկների դրոշակի կրճատում</string>
    <!-- Preference for rejecting or removing as many cookie/consent banners as possible on sites. See reduce_cookie_banner_summary for additional context. -->
    <string name="reduce_cookie_banner_option">Նվազեցնել թխուկների պաստառները</string>
    <!-- Summary of cookie banner handling preference if the setting disabled is set to off -->
    <string name="reduce_cookie_banner_option_off">Անջ.</string>
    <!-- Summary of cookie banner handling preference if the setting enabled is set to on -->
    <string name="reduce_cookie_banner_option_on">Միաց.</string>

    <!-- Summary for the preference for rejecting all cookies whenever possible. The first parameter is the application name -->
    <string name="reduce_cookie_banner_summary_1">%1$s-ն ինքնաբար փորձում է մերժել թխուկների հարցումները թխուկների ցուցանակների վրա:</string>
    <!-- Text for indicating cookie banner handling is off this site, this is shown as part of the protections panel with the tracking protection toggle -->
    <string name="reduce_cookie_banner_off_for_site">Անջատված է այս կայքի համար</string>
    <!-- Text for cancel button indicating that cookie banner reduction is not supported for the current site, this is shown as part of the cookie banner details view. -->
    <string name="cookie_banner_handling_details_site_is_not_supported_cancel_button">Չեղարկել</string>
    <!-- Text for request support button indicating that cookie banner reduction is not supported for the current site, this is shown as part of the cookie banner details view. -->
    <string name="cookie_banner_handling_details_site_is_not_supported_request_support_button_2">Հարցում ուղարկել</string>
    <!-- Text for title indicating that cookie banner reduction is not supported for the current site, this is shown as part of the cookie banner details view. -->
    <string name="cookie_banner_handling_details_site_is_not_supported_title_2">Պահանջե՞լ աջակցություն այս կայքի համար:</string>
    <!-- Label for the snackBar, after the user reports with success a website where cookie banner reducer did not work -->
    <string name="cookie_banner_handling_report_site_snack_bar_text_2">Հարցումն ուղարկված է</string>
    <!-- Text for indicating cookie banner handling is on this site, this is shown as part of the protections panel with the tracking protection toggle -->
    <string name="reduce_cookie_banner_on_for_site">Միացված է այս կայքի համար</string>
    <!-- Text for indicating that a request for unsupported site was sent to Nimbus (it's a Mozilla library for experiments), this is shown as part of the protections panel with the tracking protection toggle -->
    <string name="reduce_cookie_banner_unsupported_site_request_submitted_2">Աջակցության հարցումն ուղարկվել է</string>
    <!-- Text for indicating cookie banner handling is currently not supported for this site, this is shown as part of the protections panel with the tracking protection toggle -->
    <string name="reduce_cookie_banner_unsupported_site">Կայքը ներկայումս չի աջակցվում</string>
    <!-- Title text for a detail explanation indicating cookie banner handling is on this site, this is shown as part of the cookie banner panel in the toolbar. The first parameter is a shortened URL of the current site-->
    <string name="reduce_cookie_banner_details_panel_title_on_for_site">Միացնե՞լ Cookie Banner կրճատումը %1$s-ի համար:</string>
    <!-- Title text for a detail explanation indicating cookie banner handling is off this site, this is shown as part of the cookie banner panel in the toolbar. The first parameter is a shortened URL of the current site-->
    <string name="reduce_cookie_banner_details_panel_title_off_for_site">Անջատե՞լ Cookie Banner կրճատումը %1$s-ի համար:</string>
    <!-- Title text for a detail explanation indicating cookie banner reducer didn't work for the current site, this is shown as part of the cookie banner panel in the toolbar. The first parameter is the application name-->
    <string name="reduce_cookie_banner_details_panel_title_unsupported_site_request_2">%1$s-ը չի կարող ինքնաշխատ մերժել թխուկների հարցումներն այս կայքում: Դուք կարող եք հարցում ուղարկել այս կայքին ապագայում աջակցելու համար:</string>
    <!-- Long text for a detail explanation indicating what will happen if cookie banner handling is off for a site, this is shown as part of the cookie banner panel in the toolbar. The first parameter is the application name -->
    <string name="reduce_cookie_banner_details_panel_description_off_for_site">%1$s-ը կջնջի այս կայքի թխուկները և կթարմացնի էջը: Բոլոր թխուկները մաքրելը կարող է դուրս գրել Ձեզ կամ դատարկել գնումների զամբյուղները:</string>

    <!-- Long text for a detail explanation indicating what will happen if cookie banner handling is on for a site, this is shown as part of the cookie banner panel in the toolbar. The first parameter is the application name -->
    <string name="reduce_cookie_banner_details_panel_description_on_for_site_2">%1$s-ը փորձում է ինքնաբար մերժել թխուկների հարցումները աջակցվող կայքերում:</string>
    <!-- Title text for the cookie banner re-engagement dialog. The first parameter is the application name. -->
    <string name="reduce_cookie_banner_dialog_title">Թույլատրե՞լ %1$s-ին մերժել թխուկների պաստառները:</string>
    <!-- Body text for the cookie banner re-engagement dialog use. The first parameter is the application name. -->
    <string name="reduce_cookie_banner_dialog_body">%1$s-ը կարող է ինքնաբար մերժել թխուկների պաստառների հարցումները:</string>
    <!-- Remind me later text button for the onboarding dialog -->
    <string name="reduce_cookie_banner_dialog_not_now_button">Ոչ հիմա</string>
    <!-- Snack text for the cookie banner dialog, after user hit the dismiss banner button -->
    <string name="reduce_cookie_banner_dialog_snackbar_text">Դուք կտեսնեք ավելի քիչ թխուկների հարցումներ</string>

    <!-- Change setting text button, for the cookie banner re-engagement dialog -->
    <string name="reduce_cookie_banner_dialog_change_setting_button">Թույլատրել</string>

    <!-- Description of the preference to enable "HTTPS-Only" mode. -->
    <string name="preferences_https_only_summary">Ինքնաշխատ կերպով փորձում է միանալ կայքերին՝ օգտագործելով HTTPS գաղտնագրման արձանագրությունը՝ անվտանգության բարձրացման համար:</string>
    <!-- Summary of https only preference if https only is set to off -->
    <string name="preferences_https_only_off">Անջ.</string>
    <!-- Summary of https only preference if https only is set to on in all tabs -->
    <string name="preferences_https_only_on_all">Բոլոր ներդիրներում</string>
    <!-- Summary of https only preference if https only is set to on in private tabs only -->
    <string name="preferences_https_only_on_private">Բոլոր Գաղտնի ներդիրներում</string>
    <!-- Text displayed that links to website containing documentation about "HTTPS-Only" mode -->
    <string name="preferences_http_only_learn_more">Իմանալ ավելին</string>
    <!-- Option for the https only setting -->
    <string name="preferences_https_only_in_all_tabs">Միացնել բոլոր ներդիրներում</string>
    <!-- Option for the https only setting -->
    <string name="preferences_https_only_in_private_tabs">Միացնել միայն մասնավոր ներդիրներում</string>
    <!-- Title shown in the error page for when trying to access a http website while https only mode is enabled. -->
    <string name="errorpage_httpsonly_title">Անվտանգ կայքը հասանելի չէ</string>
    <!-- Message shown in the error page for when trying to access a http website while https only mode is enabled. The message has two paragraphs. This is the first. -->
    <string name="errorpage_httpsonly_message_title">Ամենայն հավանականությամբ կայքը պարզապես չի աջակցում HTTPS:</string>
    <!-- Message shown in the error page for when trying to access a http website while https only mode is enabled. The message has two paragraphs. This is the second. -->
    <string name="errorpage_httpsonly_message_summary">Այնուամենայնիվ, հնարավոր է նաև, որ հարձակվող է ներգրավված: Եթե շարունակեք այցելել կայք, չպետք է մուտքագրեք որևէ զգայուն տեղեկատվություն: Եթե շարունակեք, ապա կայքի համար ժամանակավորապես կանջատվի միայն HTTPS-ի ռեժիմը:</string>
    <!-- Preference for accessibility -->
    <string name="preferences_accessibility">Մատչելիություն</string>
    <!-- Preference to override the Firefox Account server -->
    <string name="preferences_override_fxa_server" moz:RemovedIn="120" tools:ignore="UnusedResources">Ընտրովի Firefox հաշվի սերվեր</string>
    <!-- Preference to override the Mozilla account server -->
    <string name="preferences_override_account_server">Mozilla հաշվի հարմարեցված սպասարկիչ</string>
    <!-- Preference to override the Sync token server -->
    <string name="preferences_override_sync_tokenserver">Ընտրովի համաժամեցման սերվեր</string>
    <!-- Toast shown after updating the FxA/Sync server override preferences -->
    <string name="toast_override_fxa_sync_server_done" moz:RemovedIn="120" tools:ignore="UnusedResources">Firefox հաշիվը / համաժամեցման սերվերը փոփոխված է: Հայտը դադարեցվում է՝ փոփոխությունները գործադրելու համար…</string>
    <!-- Toast shown after updating the Mozilla account/Sync server override preferences -->
    <string name="toast_override_account_sync_server_done">Mozilla հաշիվը/Համաժամեցման սպասարկիչը փոփոխվել են: Դուրս եկեք հավելվածից՝ փոփոխությունները գորխադրելու համար…</string>
    <!-- Preference category for account information -->
    <string name="preferences_category_account">Հաշիվ</string>
    <!-- Preference for changing where the toolbar is positioned -->
    <string name="preferences_toolbar">Գործիքագոտի</string>
    <!-- Preference for changing default theme to dark or light mode -->
    <string name="preferences_theme">Ոճ</string>
    <!-- Preference for customizing the home screen -->
    <string name="preferences_home_2">Տնային էջ</string>
    <!-- Preference for gestures based actions -->
    <string name="preferences_gestures">Ժեստեր</string>
    <!-- Preference for settings related to visual options -->
    <string name="preferences_customize">Հարմարեցնել</string>
    <!-- Preference description for banner about signing in -->
    <string name="preferences_sign_in_description_2">Մուտք գործեք՝ ներդիրները, էջանիշերը, գաղտնաբառերը և ավելին համաժամեցնելու համար:</string>
    <!-- Preference shown instead of account display name while account profile information isn't available yet. -->
    <string name="preferences_account_default_name" moz:RemovedIn="120" tools:ignore="UnusedResources">Firefox-ի հաշիվ</string>
    <!-- Preference shown instead of account display name while account profile information isn't available yet. -->
    <string name="preferences_account_default_name_2">Mozilla հաշիվ</string>
    <!-- Preference text for account title when there was an error syncing FxA -->
    <string name="preferences_account_sync_error">Կրկին կապակցվեք՝ համաժամեցումը վերսկսելու համար</string>
    <!-- Preference for language -->
    <string name="preferences_language">Լեզու</string>

    <!-- Preference for data choices -->
    <string name="preferences_data_choices">Տվյալների ընտրություն</string>
    <!-- Preference for data collection -->
    <string name="preferences_data_collection">Տվյալների հավաքագրում</string>
    <!-- Preference for developers -->
    <string name="preferences_remote_debugging">Հեռակա վրիպազերծում USB-ով</string>
    <!-- Preference title for switch preference to show search engines -->
    <string name="preferences_show_search_engines" moz:RemovedIn="120" tools:ignore="UnusedResources">Ցուցադրել որոնիչները</string>
    <!-- Preference title for switch preference to show search suggestions -->
    <string name="preferences_show_search_suggestions">Ցուցադրել որոնման հուշումներ</string>

    <!-- Preference title for switch preference to show voice search button -->
    <string name="preferences_show_voice_search">Ցուցադրել ձայնային որոնումը</string>
    <!-- Preference title for switch preference to show search suggestions also in private mode -->
    <string name="preferences_show_search_suggestions_in_private">Ցուցադրել գաղտնի աշխատաշրջաններում</string>
    <!-- Preference title for switch preference to show a clipboard suggestion when searching -->
    <string name="preferences_show_clipboard_suggestions">Ցուցադրել սեղմատախտակի առաջարկները</string>
    <!-- Preference title for switch preference to suggest browsing history when searching -->
    <string name="preferences_search_browsing_history">Որոնել դիտարկումների պատմությունում</string>
    <!-- Preference title for switch preference to suggest bookmarks when searching -->
    <string name="preferences_search_bookmarks">Որոնել էջանիշեր</string>
    <!-- Preference title for switch preference to suggest synced tabs when searching -->
    <string name="preferences_search_synced_tabs">Որոնել համաժամեցված ներդիրները</string>
    <!-- Preference for account settings -->
    <string name="preferences_account_settings">Հաշվի կարգավորումներ</string>
    <!-- Preference for enabling url autocomplete-->
    <string name="preferences_enable_autocomplete_urls">Ինքնալրացում</string>
    <!-- Preference title for switch preference to show sponsored Firefox Suggest search suggestions -->
    <string name="preferences_show_sponsored_suggestions">Առաջարկություններ հովանավորներից</string>
    <!-- Summary for preference to show sponsored Firefox Suggest search suggestions.
         The first parameter is the name of the application. -->
    <string name="preferences_show_sponsored_suggestions_summary">Աջակցեք %1$s-ին երբեմն հովանավորվող առաջարկներով</string>
    <!-- Preference title for switch preference to show Firefox Suggest search suggestions for web content.
         The first parameter is the name of the application. -->
    <string name="preferences_show_nonsponsored_suggestions">Առաջարկներ %1$s-ից</string>
    <!-- Summary for preference to show Firefox Suggest search suggestions for web content -->
    <string name="preferences_show_nonsponsored_suggestions_summary">Ստացեք առաջարկներ համացանցից՝ կապված ձեր որոնման հետ</string>
    <!-- Preference for open links in third party apps -->
    <string name="preferences_open_links_in_apps">Բացել հղումները հավելվածներում</string>
    <!-- Preference for open links in third party apps always open in apps option -->
    <string name="preferences_open_links_in_apps_always">Միշտ</string>
    <!-- Preference for open links in third party apps ask before opening option -->
    <string name="preferences_open_links_in_apps_ask">Հարցրեք բացելուց առաջ</string>
    <!-- Preference for open links in third party apps never open in apps option -->
    <string name="preferences_open_links_in_apps_never">Երբեք</string>
    <!-- Preference for open download with an external download manager app -->
    <string name="preferences_external_download_manager">Ներբեռնումների արտաքին հավելված</string>
    <!-- Preference for enabling gecko engine logs -->
    <string name="preferences_enable_gecko_logs">Միացնել Gecko մատյանները</string>
    <!-- Message to indicate users that we are quitting the application to apply the changes -->
    <string name="quit_application">Փոփոխությունները գործադրելու համար դուրս է գալիս հավելվածից…</string>

    <!-- Preference for add_ons -->
    <string name="preferences_addons">Հավելումներ</string>

    <!-- Preference for notifications -->
    <string name="preferences_notifications">Ծանուցումներ</string>

    <!-- Summary for notification preference indicating notifications are allowed -->
    <string name="notifications_allowed_summary">Թույլատրված</string>
    <!-- Summary for notification preference indicating notifications are not allowed -->
    <string name="notifications_not_allowed_summary">Չթույլատրված</string>

    <!-- Add-on Preferences -->
    <!-- Preference to customize the configured AMO (addons.mozilla.org) collection -->
    <string name="preferences_customize_amo_collection">Հավելումների հատուկ հավաքածու</string>
    <!-- Button caption to confirm the add-on collection configuration -->
    <string name="customize_addon_collection_ok">Լավ</string>
    <!-- Button caption to abort the add-on collection configuration -->
    <string name="customize_addon_collection_cancel">Չեղարկել</string>
    <!-- Hint displayed on input field for custom collection name -->
    <string name="customize_addon_collection_hint">Հավաքածուի անունը</string>
    <!-- Hint displayed on input field for custom collection user ID-->
    <string name="customize_addon_collection_user_hint">Հավաքածուի սեփականատեր (օգտվողի ID)</string>
    <!-- Toast shown after confirming the custom add-on collection configuration -->
    <string name="toast_customize_addon_collection_done">Հավելումների հավաքածուն փոփոխվել է: Հավելվածը փակելիս փոփոխությունները կգործադրվեն:</string>

    <!-- Customize Home -->
    <!-- Header text for jumping back into the recent tab in customize the home screen -->
    <string name="customize_toggle_jump_back_in">Վերադառնալ հետ</string>
    <!-- Title for the customize home screen section with recently saved bookmarks. -->
    <string name="customize_toggle_recent_bookmarks">Վերջին Էջանիշերը</string>
    <!-- Title for the customize home screen section with recently visited. Recently visited is
    a section where users see a list of tabs that they have visited in the past few days -->
    <string name="customize_toggle_recently_visited">Վերջերս այցելած</string>

    <!-- Title for the customize home screen section with Pocket. -->
    <string name="customize_toggle_pocket_2">Մտահանգման պատմություններով</string>
    <!-- Summary for the customize home screen section with Pocket. The first parameter is product name Pocket -->
    <string name="customize_toggle_pocket_summary">%s-ի կողմից ստեղծված հոդվածներ</string>
    <!-- Title for the customize home screen section with sponsored Pocket stories. -->
    <string name="customize_toggle_pocket_sponsored">Հովանավորված</string>
    <!-- Title for the opening wallpaper settings screen -->
    <string name="customize_wallpapers">Պաստառներ</string>
    <!-- Title for the customize home screen section with sponsored shortcuts. -->
    <string name="customize_toggle_contile">Հովանավորված դյուրանցումներ</string>

    <!-- Wallpapers -->
    <!-- Content description for various wallpapers. The first parameter is the name of the wallpaper -->
    <string name="wallpapers_item_name_content_description">Պաստառի միույթ՝ %1$s</string>
    <!-- Snackbar message for when wallpaper is selected -->
    <string name="wallpaper_updated_snackbar_message">Պաստառն արդիացվեց:</string>
    <!-- Snackbar label for action to view selected wallpaper -->
    <string name="wallpaper_updated_snackbar_action">Տեսք</string>
    <!-- Snackbar message for when wallpaper couldn't be downloaded -->
    <string name="wallpaper_download_error_snackbar_message">Չհաջողվեց ներբեռնել պաստառը</string>
    <!-- Snackbar label for action to retry downloading the wallpaper -->
    <string name="wallpaper_download_error_snackbar_action">Կրկին փորձեք</string>
    <!-- Snackbar message for when wallpaper couldn't be selected because of the disk error -->
    <string name="wallpaper_select_error_snackbar_message">Չհաջողվեց փոխել պաստառը</string>
    <!-- Text displayed that links to website containing documentation about the "Limited Edition" wallpapers. -->
    <string name="wallpaper_learn_more">Իմանալ ավելին</string>

    <!-- Text for classic wallpapers title. The first parameter is the Firefox name. -->
    <string name="wallpaper_classic_title">Դասական %s</string>
    <!-- Text for limited edition wallpapers title. -->
    <string name="wallpaper_limited_edition_title" moz:RemovedIn="118" tools:ignore="UnusedResources">Սահմանափակ թողարկում</string>
    <!-- Text for artist series wallpapers title. "Artist series" represents a collection of artist collaborated wallpapers. -->
    <string name="wallpaper_artist_series_title">Գեղարվեստական շարք</string>
    <!-- Description text for the limited edition wallpapers with learn more link. The first parameter is the learn more string defined in wallpaper_learn_more-->
    <string name="wallpaper_limited_edition_description_with_learn_more" moz:RemovedIn="118" tools:ignore="UnusedResources">Անկախ ձայների նոր հավաքածուն։ %s</string>
    <!-- Description text for the artist series wallpapers with learn more link. The first parameter is the learn more string defined in wallpaper_learn_more. "Independent voices" is the name of the wallpaper collection -->
    <string name="wallpaper_artist_series_description_with_learn_more">Անկախ ձայների հավաքածու։ %s</string>
    <!-- Description text for the limited edition wallpapers. -->
    <string name="wallpaper_limited_edition_description" moz:RemovedIn="118" tools:ignore="UnusedResources">Անկախ ձայների նոր հավաքածու։</string>
    <!-- Description text for the artist series wallpapers. "Independent voices" is the name of the wallpaper collection -->
    <string name="wallpaper_artist_series_description">Անկախ ձայների հավաքածու։</string>
    <!-- Wallpaper onboarding dialog header text. -->
    <string name="wallpapers_onboarding_dialog_title_text">Փորձեք գույն շաղ տալ</string>
    <!-- Wallpaper onboarding dialog body text. -->
    <string name="wallpapers_onboarding_dialog_body_text">Ընտրեք պաստառ, որը խոսում է ձեզ հետ:</string>
    <!-- Wallpaper onboarding dialog learn more button text. The button navigates to the wallpaper settings screen. -->
    <string name="wallpapers_onboarding_dialog_explore_more_button_text">Ուսումնասիրեք ավելի շատ պաստառներ</string>

    <!-- Add-on Installation from AMO-->
    <!-- Error displayed when user attempts to install an add-on from AMO (addons.mozilla.org) that is not supported -->
    <string name="addon_not_supported_error" moz:removedIn="120" tools:ignore="UnusedResources">Հավելումը չի աջակցվում</string>
    <!-- Error displayed when user attempts to install an add-on from AMO (addons.mozilla.org) that is already installed -->
    <string name="addon_already_installed" moz:removedIn="120" tools:ignore="UnusedResources">Հավելումն արդեն տեղադրված է</string>

    <!-- Add-on process crash dialog to user -->
    <!-- Title of a dialog shown to the user when enough errors have occurred with addons and they need to be temporarily disabled -->
    <string name="addon_process_crash_dialog_title" tools:ignore="UnusedResources">Հավելումները ժամանակավորապես անջատված են</string>
    <!-- The first parameter is the application name. This is a message shown to the user when too many errors have occurred with the addons process and they have been disabled. The user can decide if they would like to continue trying to start add-ons or if they'd rather continue without them. -->
    <string name="addon_process_crash_dialog_message" tools:ignore="UnusedResources">Մեկ կամ մի քանի հավելում դադարել են գործել: %1$s-ն անհաջող փորձեց վերամեկնարկել հավելում(ներ)ը:\n\nՀավելումները չեն վերամեկնարկի ընթացիկ աշխատաշրջանում:\n\nՀավելումների հեռացումը կամ անջատումը կարող է ուղղել այս խնդիրը:</string>
    <!-- This will cause the add-ons to try restarting but the dialog will reappear if it is unsuccessful again -->
    <string name="addon_process_crash_dialog_retry_button_text" tools:ignore="UnusedResources">Փորձեք վերագործարկել հավելումները</string>
    <!-- The user will continue with all add-ons disabled -->
    <string name="addon_process_crash_dialog_disable_addons_button_text" tools:ignore="UnusedResources">Շարունակեք հավելումներն անջատված</string>

    <!-- Add-on process crash dialog to user -->
    <!-- Title of a dialog shown to the user when enough errors have occurred with addons and they need to be temporarily disabled -->
    <string name="addon_process_crash_dialog_title" tools:ignore="UnusedResources">Հավելումները ժամանակավորապես անջատված են</string>
    <!-- The first parameter is the application name. This is a message shown to the user when too many errors have occurred with the addons process and they have been disabled. The user can decide if they would like to continue trying to start add-ons or if they'd rather continue without them. -->
    <string name="addon_process_crash_dialog_message" tools:ignore="UnusedResources">Մեկ կամ մի քանի հավելում դադարել են գործել: %1$s-ն անհաջող փորձեց վերամեկնարկել հավելում(ներ)ը:\n\nՀավելումները չեն վերամեկնարկի ընթացիկ աշխատաշրջանում:\n\nՀավելումների հեռացումը կամ անջատումը կարող է ուղղել այս խնդիրը:</string>
    <!-- This will cause the add-ons to try restarting but the dialog will reappear if it is unsuccessful again -->
    <string name="addon_process_crash_dialog_retry_button_text" tools:ignore="UnusedResources">Փորձեք վերագործարկել հավելումները</string>
    <!-- The user will continue with all add-ons disabled -->
    <string name="addon_process_crash_dialog_disable_addons_button_text" tools:ignore="UnusedResources">Շարունակեք հավելումներն անջատված</string>

    <!-- Account Preferences -->
    <!-- Preference for managing your account via accounts.firefox.com -->
    <string name="preferences_manage_account">Կառավարել հաշիվը</string>
    <!-- Summary of the preference for managing your account via accounts.firefox.com. -->
    <string name="preferences_manage_account_summary">Փոխեք ձեր գաղտնաբառը, կառավարեք տվյալների հավաքագրումը կամ ջնջեք ձեր հաշիվը</string>
    <!-- Preference for triggering sync -->
    <string name="preferences_sync_now">Համաժամեցնել</string>
    <!-- Preference category for sync -->
    <string name="preferences_sync_category">Ընտրեք, թե ինչը համաժամեցնել</string>
    <!-- Preference for syncing history -->
    <string name="preferences_sync_history">Պատմություն</string>
    <!-- Preference for syncing bookmarks -->
    <string name="preferences_sync_bookmarks">Էջանիշեր</string>
    <!-- Preference for syncing logins -->
    <string name="preferences_sync_logins">Մուտքանուններ</string>
    <!-- Preference for syncing tabs -->
    <string name="preferences_sync_tabs_2">Բացել ներդիրներ</string>
    <!-- Preference for signing out -->
    <string name="preferences_sign_out">Դուրս գրվել</string>
    <!-- Preference displays and allows changing current FxA device name -->
    <string name="preferences_sync_device_name">Սարքի անունը</string>
    <!-- Text shown when user enters empty device name -->
    <string name="empty_device_name_error">Սարքի անունը չի կարող դատարկ լինել:</string>
    <!-- Label indicating that sync is in progress -->
    <string name="sync_syncing_in_progress">Համաժամեցում…</string>
    <!-- Label summary indicating that sync failed. The first parameter is the date stamp showing last time it succeeded -->
    <string name="sync_failed_summary">Համաժամեցումը ձախողվեց: Վերջին հաջողությունը՝ %s</string>
    <!-- Label summary showing never synced -->
    <string name="sync_failed_never_synced_summary">Համաժամեցումը ձախողվեց: Վերջին համաժամեցումը՝ երբեք</string>
    <!-- Label summary the date we last synced. The first parameter is date stamp showing last time synced -->
    <string name="sync_last_synced_summary">Վերջին համաժամեցումը. %s</string>
    <!-- Label summary showing never synced -->
    <string name="sync_never_synced_summary">Վերջին համաժամեցումը. երբեք</string>

    <!-- Text for displaying the default device name.
        The first parameter is the application name, the second is the device manufacturer name
        and the third is the device model. -->
    <string name="default_device_name_2">%1$s-ը %2$s %3$s-ում</string>

    <!-- Preference for syncing credit cards -->
    <string name="preferences_sync_credit_cards">Բանկային քարտեր</string>
    <!-- Preference for syncing addresses -->
    <string name="preferences_sync_address">Հասցեներ</string>

    <!-- Send Tab -->
    <!-- Name of the "receive tabs" notification channel. Displayed in the "App notifications" system settings for the app -->
    <string name="fxa_received_tab_channel_name">Ստացված ներդիրներ</string>
    <!-- Description of the "receive tabs" notification channel. Displayed in the "App notifications" system settings for the app -->
    <string name="fxa_received_tab_channel_description">Ծանուցումներ Firefox-ի այլ սարքերից ստացված ներդիրների վերաբերյալ:</string>
    <!--  The body for these is the URL of the tab received  -->
    <string name="fxa_tab_received_notification_name">Ներդիր է ստացվել</string>
    <!-- %s is the device name -->
    <string name="fxa_tab_received_from_notification_name">Ներդիր %s-ից</string>

    <!-- Advanced Preferences -->
    <!-- Preference for tracking protection exceptions -->
    <string name="preferences_tracking_protection_exceptions">Բացառություններ</string>
    <!-- Button in Exceptions Preference to turn on tracking protection for all sites (remove all exceptions) -->
    <string name="preferences_tracking_protection_exceptions_turn_on_for_all">Միացնել բոլոր կայքերի համար</string>
    <!-- Text displayed when there are no exceptions -->
    <string name="exceptions_empty_message_description">Բացառությունները թույլ են տալիս անջատել հետագծման պաշտպանությունը ընտրված կայքերի համար:</string>
    <!-- Text displayed when there are no exceptions, with learn more link that brings users to a tracking protection SUMO page -->
    <string name="exceptions_empty_message_learn_more_link">Իմանալ ավելին</string>

    <!-- Preference switch for usage and technical data collection -->
    <string name="preference_usage_data">Օգտագործման և տեխնիկական տվյալներ</string>
    <!-- Preference description for usage and technical data collection -->
    <string name="preferences_usage_data_description">Կիսվում է արագագործության, օգտագործման, սարքակազմի և ձեր դիտարկիչի կարգավորումներով Mozilla-ի հետ՝ %1$s-ը էլ ավելի լավը դարձնելու համար</string>
    <!-- Preference switch for marketing data collection -->
    <string name="preferences_marketing_data">Շուկայավարման տվյալներ</string>
    <!-- Preference description for marketing data collection -->
    <string name="preferences_marketing_data_description2">Օգտագործման հիմնական տվյալները կիսում է Adjust- ի՝ մեր բջջային շուկայավարման մատակարարի հետ</string>
    <!-- Title for studies preferences -->
    <string name="preference_experiments_2">Ուսումնասիրություններ</string>
    <!-- Summary for studies preferences -->
    <string name="preference_experiments_summary_2">Թույլ է տալիս Mozilla-ին տեղադրել և իրականացնել ուսումնասիրություններ</string>

    <!-- Turn On Sync Preferences -->
    <!-- Header of the Sync and save your data preference view -->
    <string name="preferences_sync_2">Համաժամեցրեք և պահեք ձեր տվյալները</string>
    <!-- Preference for reconnecting to FxA sync -->
    <string name="preferences_sync_sign_in_to_reconnect">Մուտք գործեք՝ կրկին կապակցվելու համար</string>

    <!-- Preference for removing FxA account -->
    <string name="preferences_sync_remove_account">Հեռացնել հաշիվը</string>

    <!-- Pairing Feature strings -->
    <!-- Instructions on how to access pairing -->
    <string name="pair_instructions_2"><![CDATA[Սկանացրեք <b>firefox.com/pair</b>-ում ցուցադրված QR կոդը]]></string>

    <!-- Toolbar Preferences -->
    <!-- Preference for using top toolbar -->
    <string name="preference_top_toolbar">Վերևում</string>
    <!-- Preference for using bottom toolbar -->
    <string name="preference_bottom_toolbar">Ներքևում</string>

    <!-- Theme Preferences -->
    <!-- Preference for using light theme -->
    <string name="preference_light_theme">Լուսավոր</string>
    <!-- Preference for using dark theme -->
    <string name="preference_dark_theme">Մուգ</string>
    <!-- Preference for using using dark or light theme automatically set by battery -->
    <string name="preference_auto_battery_theme">Կայված է մարտկոցի խնայարարի միջոցով</string>
    <!-- Preference for using following device theme -->
    <string name="preference_follow_device_theme">Ըստ սարքի ոճի</string>

    <!-- Gestures Preferences-->
    <!-- Preferences for using pull to refresh in a webpage -->
    <string name="preference_gestures_website_pull_to_refresh">Քաշեք՝ թարմացնելու համար</string>
    <!-- Preference for using the dynamic toolbar -->
    <string name="preference_gestures_dynamic_toolbar">Ոլորեք՝ գործիքագոտին թաքցնելու համար</string>
    <!-- Preference for switching tabs by swiping horizontally on the toolbar -->
    <string name="preference_gestures_swipe_toolbar_switch_tabs">Սեղմեք գործիքագոտը կողքից՝ ներդիրներին անցնելու համար</string>
    <!-- Preference for showing the opened tabs by swiping up on the toolbar-->
    <string name="preference_gestures_swipe_toolbar_show_tabs">Սահեցրեք գործիքագոտին վերև՝ ներդիրները բացելու համար</string>

    <!-- Library -->
    <!-- Option in Library to open Downloads page -->
    <string name="library_downloads">Ներբեռնումներ</string>
    <!-- Option in library to open Bookmarks page -->
    <string name="library_bookmarks">Էջանիշեր</string>
    <!-- Option in library to open Desktop Bookmarks root page -->
    <string name="library_desktop_bookmarks_root">Դեսքթոփ Էջանիշեր</string>
    <!-- Option in library to open Desktop Bookmarks "menu" page -->
    <string name="library_desktop_bookmarks_menu">Էջանիշերի ցանկ</string>
    <!-- Option in library to open Desktop Bookmarks "toolbar" page -->
    <string name="library_desktop_bookmarks_toolbar">Էջանիշերի գործիքագոտի</string>
    <!-- Option in library to open Desktop Bookmarks "unfiled" page -->
    <string name="library_desktop_bookmarks_unfiled">Այլ էջանիշեր</string>
    <!-- Option in Library to open History page -->
    <string name="library_history">Պատմություն</string>
    <!-- Option in Library to open a new tab -->
    <string name="library_new_tab">Նոր ներդիր</string>
    <!-- Settings Page Title -->
    <string name="settings_title">Կարգավորումներ</string>
    <!-- Content description (not visible, for screen readers etc.): "Close button for library settings" -->
    <string name="content_description_close_button">Փակել</string>

    <!-- Title to show in alert when a lot of tabs are to be opened
    %d is a placeholder for the number of tabs that will be opened -->
    <string name="open_all_warning_title">Բացե՞լ %d ներդիր:</string>
    <!-- Message to warn users that a large number of tabs will be opened
    %s will be replaced by app name. -->
    <string name="open_all_warning_message">Այսքան ներդիրներ բացելը կարող է դանդաղեցնել %s-ը, մինչ էջերը բեռնվում են: Վստա՞հ եք, որ ցանկանում եք շարունակել:</string>
    <!-- Dialog button text for confirming open all tabs -->
    <string name="open_all_warning_confirm">Բաց ներդիրներ</string>
    <!-- Dialog button text for canceling open all tabs -->
    <string name="open_all_warning_cancel">Չեղարկել</string>

    <!-- Text to show users they have one page in the history group section of the History fragment.
    %d is a placeholder for the number of pages in the group. -->
    <string name="history_search_group_site_1">%d էջ</string>

    <!-- Text to show users they have multiple pages in the history group section of the History fragment.
    %d is a placeholder for the number of pages in the group. -->
    <string name="history_search_group_sites_1">%d էջ</string>

    <!-- Option in library for Recently Closed Tabs -->
    <string name="library_recently_closed_tabs">Վերջերս փակված ներդիրներ</string>
    <!-- Option in library to open Recently Closed Tabs page -->
    <string name="recently_closed_show_full_history">Ցուցադրել ամբողջ պատմությունը</string>
    <!-- Text to show users they have multiple tabs saved in the Recently Closed Tabs section of history.
    %d is a placeholder for the number of tabs selected. -->
    <string name="recently_closed_tabs">%d ներդիրներ</string>
    <!-- Text to show users they have one tab saved in the Recently Closed Tabs section of history.
    %d is a placeholder for the number of tabs selected. -->
    <string name="recently_closed_tab">%d ներդիր</string>
    <!-- Recently closed tabs screen message when there are no recently closed tabs -->
    <string name="recently_closed_empty_message">Վերջերս փակված ներդիրներ չկան</string>

    <!-- Tab Management -->
    <!-- Title of preference for tabs management -->
    <string name="preferences_tabs">Ներդիրներ</string>
    <!-- Title of preference that allows a user to specify the tab view -->
    <string name="preferences_tab_view">Ներդիրի տեսք</string>
    <!-- Option for a list tab view -->
    <string name="tab_view_list">Ցանկ</string>
    <!-- Option for a grid tab view -->
    <string name="tab_view_grid">Ցանց</string>
    <!-- Title of preference that allows a user to auto close tabs after a specified amount of time -->
    <string name="preferences_close_tabs">Փակել ներդիրները</string>
    <!-- Option for auto closing tabs that will never auto close tabs, always allows user to manually close tabs -->
    <string name="close_tabs_manually">Ձեռքով</string>
    <!-- Option for auto closing tabs that will auto close tabs after one day -->
    <string name="close_tabs_after_one_day">Մեկ օր անց</string>
    <!-- Option for auto closing tabs that will auto close tabs after one week -->
    <string name="close_tabs_after_one_week">Մեկ շաբաթ անց</string>
    <!-- Option for auto closing tabs that will auto close tabs after one month -->
    <string name="close_tabs_after_one_month">Մեկ ամիս անց</string>

    <!-- Title of preference that allows a user to specify the auto-close settings for open tabs -->
    <string name="preference_auto_close_tabs" tools:ignore="UnusedResources">Ինքնափակել բաց ներդիրները</string>

    <!-- Opening screen -->
    <!-- Title of a preference that allows a user to choose what screen to show after opening the app -->
    <string name="preferences_opening_screen">Ողջյունի պատուհան</string>
    <!-- Option for always opening the homepage when re-opening the app -->
    <string name="opening_screen_homepage">Տնային էջ</string>
    <!-- Option for always opening the user's last-open tab when re-opening the app -->
    <string name="opening_screen_last_tab">Վերջին ներդիրը</string>
    <!-- Option for always opening the homepage when re-opening the app after four hours of inactivity -->
    <string name="opening_screen_after_four_hours_of_inactivity">Տնային էջը չորս ժամ անգործությունից հետո</string>
    <!-- Summary for tabs preference when auto closing tabs setting is set to manual close-->
    <string name="close_tabs_manually_summary">Ձեռքով փակել</string>
    <!-- Summary for tabs preference when auto closing tabs setting is set to auto close tabs after one day-->
    <string name="close_tabs_after_one_day_summary">Փակել մեկ օր անց</string>
    <!-- Summary for tabs preference when auto closing tabs setting is set to auto close tabs after one week-->
    <string name="close_tabs_after_one_week_summary">Փակել մեկ շաբաթ անց</string>
    <!-- Summary for tabs preference when auto closing tabs setting is set to auto close tabs after one month-->
    <string name="close_tabs_after_one_month_summary">Փակել մեկ ամիս անց</string>

    <!-- Summary for homepage preference indicating always opening the homepage when re-opening the app -->
    <string name="opening_screen_homepage_summary">Բացեք գլխավոր էջում</string>
    <!-- Summary for homepage preference indicating always opening the last-open tab when re-opening the app -->
    <string name="opening_screen_last_tab_summary">Բացեք վերջին ներդիրում</string>
    <!-- Summary for homepage preference indicating opening the homepage when re-opening the app after four hours of inactivity -->
    <string name="opening_screen_after_four_hours_of_inactivity_summary">Բացեք գլխավոր էջում չորս ժամ հետո</string>

    <!-- Inactive tabs -->
    <!-- Category header of a preference that allows a user to enable or disable the inactive tabs feature -->
    <string name="preferences_inactive_tabs">Տեղափոխել հին ներդիրները անգործուն</string>
    <!-- Title of inactive tabs preference -->
    <string name="preferences_inactive_tabs_title">Ներդիրները, որոնք չեք դիտել երկու շաբաթ, տեղափոխվել են անգործուն հատված:</string>

    <!-- Studies -->
    <!-- Title of the remove studies button -->
    <string name="studies_remove">Հեռացնել</string>
    <!-- Title of the active section on the studies list -->
    <string name="studies_active">Գործուն</string>
    <!-- Description for studies, it indicates why Firefox use studies. The first parameter is the name of the application. -->
    <string name="studies_description_2">%1$s-ը կարող է ժամանակ առ ժամանակ տեղադրել և աշխատեցնել ուսումնասիրություններ:</string>
    <!-- Learn more link for studies, links to an article for more information about studies. -->
    <string name="studies_learn_more">Իմանալ ավելին</string>

    <!-- Dialog message shown after removing a study -->
    <string name="studies_restart_app">Փոփոխությունները գործադրելու համար հավելվածը կվերամեկնարկի</string>
    <!-- Dialog button to confirm the removing a study. -->
    <string name="studies_restart_dialog_ok">Լավ</string>
    <!-- Dialog button text for canceling removing a study. -->
    <string name="studies_restart_dialog_cancel">Չեղարկել</string>
    <!-- Toast shown after turning on/off studies preferences -->
    <string name="studies_toast_quit_application" tools:ignore="UnusedResources">Փոփոխությունները գործադրելու համար դուրս է գալիս հավելվածից…</string>

    <!-- Sessions -->
    <!-- Title for the list of tabs -->
    <string name="tab_header_label">Բաց ներդիրներ</string>
    <!-- Title for the list of tabs in the current private session -->
    <string name="tabs_header_private_tabs_title">Գաղտնի ներդիրներ</string>
    <!-- Title for the list of tabs in the synced tabs -->
    <string name="tabs_header_synced_tabs_title">Համաժամեցված ներդիրներ</string>
    <!-- Content description (not visible, for screen readers etc.): Add tab button. Adds a news tab when pressed -->
    <string name="add_tab">Ավելացնել ներդիր</string>
    <!-- Content description (not visible, for screen readers etc.): Add tab button. Adds a news tab when pressed -->
    <string name="add_private_tab">Հավելել մասնավոր ներդիր</string>
    <!-- Text for the new tab button to indicate adding a new private tab in the tab -->
    <string name="tab_drawer_fab_content">Մասնավոր</string>
    <!-- Text for the new tab button to indicate syncing command on the synced tabs page -->
    <string name="tab_drawer_fab_sync">Համաժամեցում</string>
    <!-- Text shown in the menu for sharing all tabs -->
    <string name="tab_tray_menu_item_share">Համօգտագործել ներդիրները</string>
    <!-- Text shown in the menu to view recently closed tabs -->
    <string name="tab_tray_menu_recently_closed">Վերջերս փակված ներդիրներ</string>
    <!-- Text shown in the tabs tray inactive tabs section -->
    <string name="tab_tray_inactive_recently_closed" tools:ignore="UnusedResources">Վերջին փակվածը</string>
    <!-- Text shown in the menu to view account settings -->
    <string name="tab_tray_menu_account_settings">Հաշվի կարգավորումներ</string>
    <!-- Text shown in the menu to view tab settings -->
    <string name="tab_tray_menu_tab_settings">Ներդիրի կարգավորումներ</string>
    <!-- Text shown in the menu for closing all tabs -->
    <string name="tab_tray_menu_item_close">Փակել բոլոր ներդիրները</string>
    <!-- Text shown in the multiselect menu for bookmarking selected tabs. -->
    <string name="tab_tray_multiselect_menu_item_bookmark">էջանիշ</string>
    <!-- Text shown in the multiselect menu for closing selected tabs. -->
    <string name="tab_tray_multiselect_menu_item_close">Փակել</string>
    <!-- Content description for tabs tray multiselect share button -->
    <string name="tab_tray_multiselect_share_content_description">Համօգտագործել ընտրված ներդիրները</string>
    <!-- Content description for tabs tray multiselect menu -->
    <string name="tab_tray_multiselect_menu_content_description">Ընտրված ներդիրների ցանկը</string>
    <!-- Content description (not visible, for screen readers etc.): Removes tab from collection button. Removes the selected tab from collection when pressed -->
    <string name="remove_tab_from_collection">Հեռացնել ներդիրը հավաքածուից</string>
    <!-- Text for button to enter multiselect mode in tabs tray -->
    <string name="tabs_tray_select_tabs">Ընտրեք ներդիրները</string>
    <!-- Content description (not visible, for screen readers etc.): Close tab button. Closes the current session when pressed -->
    <string name="close_tab">Փակել ներդիրը</string>
    <!-- Content description (not visible, for screen readers etc.): Close tab <title> button. First parameter is tab title  -->
    <string name="close_tab_title">Փակել %s ներդիրը</string>
    <!-- Content description (not visible, for screen readers etc.): Opens the open tabs menu when pressed -->
    <string name="open_tabs_menu">Բացել ներդիրների ցանկը</string>
    <!-- Open tabs menu item to save tabs to collection -->
    <string name="tabs_menu_save_to_collection1">Պահպանել ներդիրները հավաքածուում</string>
    <!-- Text for the menu button to delete a collection -->
    <string name="collection_delete">Ջնջել հավաքածուն</string>
    <!-- Text for the menu button to rename a collection -->
    <string name="collection_rename">Վերանվանել հավաքածուն</string>
    <!-- Text for the button to open tabs of the selected collection -->
    <string name="collection_open_tabs">Բաց ներդիրներ</string>
    <!-- Hint for adding name of a collection -->
    <string name="collection_name_hint">Հավաքածուի անունը</string>
    <!-- Text for the menu button to rename a top site -->
	<string name="rename_top_site">Վերանվանել</string>
	<!-- Text for the menu button to remove a top site -->
	<string name="remove_top_site">Ջնջել</string>

    <!-- Text for the menu button to delete a top site from history -->
    <string name="delete_from_history">Ջնջել Պատմությունից</string>
    <!-- Postfix for private WebApp titles, placeholder is replaced with app name -->
    <string name="pwa_site_controls_title_private">%1$s (Գաղտնի կերպ)</string>

    <!-- History -->
    <!-- Text for the button to search all history -->
    <string name="history_search_1">Մուտքագրեք որոնվող բառը</string>
    <!-- Text for the button to clear all history -->
    <string name="history_delete_all">Ջնջել պատմությունը</string>
    <!-- Text for the snackbar to confirm that multiple browsing history items has been deleted -->
    <string name="history_delete_multiple_items_snackbar">Պատմությունը ջնջվել է</string>
    <!-- Text for the snackbar to confirm that a single browsing history item has been deleted. The first parameter is the shortened URL of the deleted history item. -->
    <string name="history_delete_single_item_snackbar">%1$s-ը ջնջվել է</string>
    <!-- Context description text for the button to delete a single history item -->
    <string name="history_delete_item">Ջնջել</string>
    <!-- History multi select title in app bar
    The first parameter is the number of bookmarks selected -->
    <string name="history_multi_select_title">Ընտրված է %1$d-ը</string>
    <!-- Text for the header that groups the history for today -->
    <string name="history_today">Այսօր</string>
    <!-- Text for the header that groups the history for yesterday -->
    <string name="history_yesterday">Երեկ</string>
    <!-- Text for the header that groups the history the past 7 days -->
    <string name="history_7_days">Վերջին 7 օրում</string>
    <!-- Text for the header that groups the history the past 30 days -->
    <string name="history_30_days">Վերջին 30 օրում</string>
    <!-- Text for the header that groups the history older than the last month -->
    <string name="history_older">Ավելի հին</string>
    <!-- Text shown when no history exists -->
    <string name="history_empty_message">Այստեղ պատմություն չկա</string>

    <!-- Downloads -->
    <!-- Text for the snackbar to confirm that multiple downloads items have been removed -->
    <string name="download_delete_multiple_items_snackbar_1">Ներբեռնումները հեռացված են</string>
    <!-- Text for the snackbar to confirm that a single download item has been removed. The first parameter is the name of the download item. -->
    <string name="download_delete_single_item_snackbar">%1$s-ը հեռացված է</string>
    <!-- Text shown when no download exists -->
    <string name="download_empty_message_1">Չկան ներբեռնված ֆայլեր</string>
    <!-- History multi select title in app bar
    The first parameter is the number of downloads selected -->
    <string name="download_multi_select_title">Ընտրված է %1$d-ը</string>


    <!-- Text for the button to remove a single download item -->
    <string name="download_delete_item_1">Հեռացնել</string>


    <!-- Crashes -->
    <!-- Title text displayed on the tab crash page. This first parameter is the name of the application (For example: Fenix) -->
    <string name="tab_crash_title_2">Ներողություն. %1$s-ը չի կարող բեռնել այդ էջը:</string>
    <!-- Send crash report checkbox text on the tab crash page -->
    <string name="tab_crash_send_report">Ուղարկել վթարի զեկույցը Mozilla-ին</string>
    <!-- Close tab button text on the tab crash page -->
    <string name="tab_crash_close">Փակել ներդիրը</string>
    <!-- Restore tab button text on the tab crash page -->
    <string name="tab_crash_restore">Վերականգնել ներդիը</string>

    <!-- Bookmarks -->
    <!-- Confirmation message for a dialog confirming if the user wants to delete the selected folder -->
    <string name="bookmark_delete_folder_confirmation_dialog">Համոզվա՞ծ եք, որ ցանկանում եք ջնջել այս պանակը:</string>
    <!-- Confirmation message for a dialog confirming if the user wants to delete multiple items including folders. Parameter will be replaced by app name. -->
    <string name="bookmark_delete_multiple_folders_confirmation_dialog">%s-ը կջնջի ընտրված միույթները:</string>
    <!-- Text for the cancel button on delete bookmark dialog -->
    <string name="bookmark_delete_negative">Չեղարկել</string>
    <!-- Screen title for adding a bookmarks folder -->
    <string name="bookmark_add_folder">Ավելացնել պանակ</string>
    <!-- Snackbar title shown after a bookmark has been created. -->
    <string name="bookmark_saved_snackbar">Էջանիշը պահպանվեց:</string>
    <!-- Snackbar edit button shown after a bookmark has been created. -->
    <string name="edit_bookmark_snackbar_action">ԽՄԲԱԳՐԵԼ</string>
    <!-- Bookmark overflow menu edit button -->
    <string name="bookmark_menu_edit_button">Խմբագրել</string>
    <!-- Bookmark overflow menu copy button -->
    <string name="bookmark_menu_copy_button">Պատճենել</string>
    <!-- Bookmark overflow menu share button -->
    <string name="bookmark_menu_share_button">Համօգտագործել</string>
    <!-- Bookmark overflow menu open in new tab button -->
    <string name="bookmark_menu_open_in_new_tab_button">Բացել նոր ներդիր</string>
    <!-- Bookmark overflow menu open in private tab button -->
    <string name="bookmark_menu_open_in_private_tab_button">Բացել Գաղտնի ներդիրում</string>
    <!-- Bookmark overflow menu open all in tabs button -->
    <string name="bookmark_menu_open_all_in_tabs_button">Բացեք բոլորը նոր ներդիրներում</string>
    <!-- Bookmark overflow menu open all in private tabs button -->
    <string name="bookmark_menu_open_all_in_private_tabs_button">Բացեք բոլորը մասնավոր ներդիրներում</string>
    <!-- Bookmark overflow menu delete button -->
    <string name="bookmark_menu_delete_button">Ջնջել</string>
    <!--Bookmark overflow menu save button -->
    <string name="bookmark_menu_save_button">Պահպանել</string>
    <!-- Bookmark multi select title in app bar
     The first parameter is the number of bookmarks selected -->
    <string name="bookmarks_multi_select_title">Ընտրված է %1$d-ը</string>
    <!-- Bookmark editing screen title -->
    <string name="edit_bookmark_fragment_title">Խմբագրել Էջանիշը</string>

    <!-- Bookmark folder editing screen title -->
    <string name="edit_bookmark_folder_fragment_title">Խմբագրել պանակը</string>
    <!-- Bookmark sign in button message -->
    <string name="bookmark_sign_in_button">Մուտք գործեք՝ համաժամեցված էջանիշերը տեսնելու համար</string>
    <!-- Bookmark URL editing field label -->
    <string name="bookmark_url_label">URL</string>
    <!-- Bookmark FOLDER editing field label -->
    <string name="bookmark_folder_label">ՊԱՆԱԿ</string>
    <!-- Bookmark NAME editing field label -->
    <string name="bookmark_name_label">ԱՆՈՒՆ</string>
    <!-- Bookmark add folder screen title -->
    <string name="bookmark_add_folder_fragment_label">Ավելացնել պանակ</string>
    <!-- Bookmark select folder screen title -->
    <string name="bookmark_select_folder_fragment_label">Ընտրել պանակ</string>
    <!-- Bookmark editing error missing title -->
    <string name="bookmark_empty_title_error">Պետք է անվանում ունենա</string>
    <!-- Bookmark editing error missing or improper URL -->
    <string name="bookmark_invalid_url_error">Անվավեր URL</string>
    <!-- Bookmark screen message for empty bookmarks folder -->
    <string name="bookmarks_empty_message">Այստեղ ոչ մի էջանիշ չկա</string>
    <!-- Bookmark snackbar message on deletion
     The first parameter is the host part of the URL of the bookmark deleted, if any -->
    <string name="bookmark_deletion_snackbar_message">Ջնջվել է %1$s-ը</string>
    <!-- Bookmark snackbar message on deleting multiple bookmarks not including folders-->
    <string name="bookmark_deletion_multiple_snackbar_message_2">Էջանիշը ջնջվեց</string>
    <!-- Bookmark snackbar message on deleting multiple bookmarks including folders-->
    <string name="bookmark_deletion_multiple_snackbar_message_3">Ընտրված պանակների ջնջում</string>
    <!-- Bookmark undo button for deletion snackbar action -->
    <string name="bookmark_undo_deletion">ՀԵՏԱՐԿԵԼ</string>

    <!-- Text for the button to search all bookmarks -->
    <string name="bookmark_search">Մուտքագրեք որոնվող բառը</string>

    <!-- Site Permissions -->
    <!-- Button label that take the user to the Android App setting -->
    <string name="phone_feature_go_to_settings">Անցնել Կարգավորումներին</string>
    <!-- Content description (not visible, for screen readers etc.): Quick settings sheet
        to give users access to site specific information / settings. For example:
        Secure settings status and a button to modify site permissions -->
    <string name="quick_settings_sheet">Արագ կարգավորումների թերթիկ</string>
    <!-- Label that indicates that this option it the recommended one -->
    <string name="phone_feature_recommended">Երաշխավորվում է</string>
    <!-- Button label for clearing all the information of site permissions-->
    <string name="clear_permissions">Մաքրել թույլտվությունները</string>
    <!-- Text for the OK button on Clear permissions dialog -->
    <string name="clear_permissions_positive">Լավ</string>
    <!-- Text for the cancel button on Clear permissions dialog -->
    <string name="clear_permissions_negative">Չեղարկել</string>
    <!-- Button label for clearing a site permission-->
    <string name="clear_permission">Մաքրել թույլտվությունը</string>

    <!-- Text for the OK button on Clear permission dialog -->
    <string name="clear_permission_positive">Լավ</string>
    <!-- Text for the cancel button on Clear permission dialog -->
    <string name="clear_permission_negative">Չեղարկել</string>
    <!-- Button label for clearing all the information on all sites-->
    <string name="clear_permissions_on_all_sites">Մաքրել թույլտվությունները բոլոր կայքերում</string>
    <!-- Preference for altering video and audio autoplay for all websites -->
    <string name="preference_browser_feature_autoplay">Ինքնանվագարկում</string>
    <!-- Preference for altering the camera access for all websites -->
    <string name="preference_phone_feature_camera">Տեսախցիկ</string>
    <!-- Preference for altering the microphone access for all websites -->
    <string name="preference_phone_feature_microphone">Խոսափող</string>
    <!-- Preference for altering the location access for all websites -->
    <string name="preference_phone_feature_location">Տեղադրություն</string>
    <!-- Preference for altering the notification access for all websites -->
    <string name="preference_phone_feature_notification">Ծանուցում</string>
    <!-- Preference for altering the persistent storage access for all websites -->
    <string name="preference_phone_feature_persistent_storage">Մշտական պահեստ</string>
    <!-- Preference for altering the storage access setting for all websites -->
    <string name="preference_phone_feature_cross_origin_storage_access">Միջկայքի թխուկներ</string>
    <!-- Preference for altering the EME access for all websites -->
    <string name="preference_phone_feature_media_key_system_access">DRM կառավարվող բովանդակություն</string>
    <!-- Label that indicates that a permission must be asked always -->
    <string name="preference_option_phone_feature_ask_to_allow">Խնդրել թույլտվություն</string>
    <!-- Label that indicates that a permission must be blocked -->
    <string name="preference_option_phone_feature_blocked">Արգելափակված</string>
    <!-- Label that indicates that a permission must be allowed -->
    <string name="preference_option_phone_feature_allowed">Թույլատրված</string>
    <!--Label that indicates a permission is by the Android OS-->
    <string name="phone_feature_blocked_by_android">Արգելափակված է Android-ի կողմից</string>
    <!-- Preference for showing a list of websites that the default configurations won't apply to them -->
    <string name="preference_exceptions">Բացառություններ</string>

    <!-- Summary of tracking protection preference if tracking protection is set to off -->
    <string name="tracking_protection_off">Անջ.</string>
    <!-- Summary of tracking protection preference if tracking protection is set to standard -->
    <string name="tracking_protection_standard">Ստանդարտ</string>
    <!-- Summary of tracking protection preference if tracking protection is set to strict -->
    <string name="tracking_protection_strict">Խիստ</string>
    <!-- Summary of tracking protection preference if tracking protection is set to custom -->
    <string name="tracking_protection_custom">Հարմարեցված</string>
    <!-- Label for global setting that indicates that all video and audio autoplay is allowed -->
    <string name="preference_option_autoplay_allowed2">Թույլատրել ձայնանյութը և տեսանյութը</string>
    <!-- Label for site specific setting that indicates that all video and audio autoplay is allowed -->
    <string name="quick_setting_option_autoplay_allowed">Թույլատրել ձայնանյութը և տեսանյութը</string>
    <!-- Label that indicates that video and audio autoplay is only allowed over Wi-Fi -->
    <string name="preference_option_autoplay_allowed_wifi_only2">Արգելափակել ձայնանյութը և տեսանյութը միայն բջջային տվյալներում</string>
    <!-- Subtext that explains 'autoplay on Wi-Fi only' option -->
    <string name="preference_option_autoplay_allowed_wifi_subtext">Ձայնանյութը և տեսանյութը կնվագարկվեն միայն Wi-Fi-ով</string>
    <!-- Label for global setting that indicates that video autoplay is allowed, but audio autoplay is blocked -->
    <string name="preference_option_autoplay_block_audio2">Արգելափակել միայն ձայնանյութը</string>
    <!-- Label for site specific setting that indicates that video autoplay is allowed, but audio autoplay is blocked -->
    <string name="quick_setting_option_autoplay_block_audio">Արգելափակել միայն ձայնանյութը</string>
    <!-- Label for global setting that indicates that all video and audio autoplay is blocked -->
    <string name="preference_option_autoplay_blocked3">Արգելափակել ձայնանյութը և տեսանյութը</string>
    <!-- Label for site specific setting that indicates that all video and audio autoplay is blocked -->
    <string name="quick_setting_option_autoplay_blocked">Արգելափակել ձայնանյութը և տեսանյութը</string>
    <!-- Summary of delete browsing data on quit preference if it is set to on -->
    <string name="delete_browsing_data_quit_on">Միաց.</string>
    <!-- Summary of delete browsing data on quit preference if it is set to off -->
    <string name="delete_browsing_data_quit_off">Անջ.</string>

    <!-- Summary of studies preference if it is set to on -->
    <string name="studies_on">Միաց.</string>
    <!-- Summary of studies data on quit preference if it is set to off -->
    <string name="studies_off">Անջ.</string>

    <!-- Collections -->
    <!-- Collections header on home fragment -->
    <string name="collections_header">Հավաքածուներ</string>
    <!-- Content description (not visible, for screen readers etc.): Opens the collection menu when pressed -->
    <string name="collection_menu_button_content_description">Հավաքածուի ցանկ</string>
    <!-- Label to describe what collections are to a new user without any collections -->
    <string name="no_collections_description2">Հավաքեք ձեզ համար կարևոր բաները:\nԽմբավորեք համանման որոնումները, կայքերը և ներդիրները՝ հետո ավելի արագ մատչելու համար:</string>
    <!-- Title for the "select tabs" step of the collection creator -->
    <string name="create_collection_select_tabs">Ընտրեք ներդիրները</string>
    <!-- Title for the "select collection" step of the collection creator -->
    <string name="create_collection_select_collection">Ընտրեք հավաքածուն</string>
    <!-- Title for the "name collection" step of the collection creator -->
    <string name="create_collection_name_collection">Հավաքածուի անունը</string>
    <!-- Button to add new collection for the "select collection" step of the collection creator -->
    <string name="create_collection_add_new_collection">Ավելացնել նոր հավաքածու</string>
    <!-- Button to select all tabs in the "select tabs" step of the collection creator -->
    <string name="create_collection_select_all">Նշել բոլորը</string>
    <!-- Button to deselect all tabs in the "select tabs" step of the collection creator -->
    <string name="create_collection_deselect_all">Ապանշել բոլորը</string>
    <!-- Text to prompt users to select the tabs to save in the "select tabs" step of the collection creator -->
    <string name="create_collection_save_to_collection_empty">Ընտրեք ներդիրներ՝ պահպանելու համար</string>
    <!-- Text to show users how many tabs they have selected in the "select tabs" step of the collection creator.
     %d is a placeholder for the number of tabs selected. -->
    <string name="create_collection_save_to_collection_tabs_selected">%d ներդիր է ընտրված</string>
    <!-- Text to show users they have one tab selected in the "select tabs" step of the collection creator.
    %d is a placeholder for the number of tabs selected. -->
    <string name="create_collection_save_to_collection_tab_selected">%d ներդիր է ընտրված</string>
    <!-- Text shown in snackbar when multiple tabs have been saved in a collection -->
    <string name="create_collection_tabs_saved">Ներդիրները պահպանված են:</string>
    <!-- Text shown in snackbar when one or multiple tabs have been saved in a new collection -->
    <string name="create_collection_tabs_saved_new_collection">Հավաքածուն պահպանվել է</string>
    <!-- Text shown in snackbar when one tab has been saved in a collection -->
    <string name="create_collection_tab_saved">Ներդիրը պահպանված է:</string>
    <!-- Content description (not visible, for screen readers etc.): button to close the collection creator -->
    <string name="create_collection_close">Փակել</string>
    <!-- Button to save currently selected tabs in the "select tabs" step of the collection creator-->
    <string name="create_collection_save">Պահպանել</string>

    <!-- Snackbar action to view the collection the user just created or updated -->
    <string name="create_collection_view">Դիտել</string>

    <!-- Text for the OK button from collection dialogs -->
    <string name="create_collection_positive">Լավ</string>
    <!-- Text for the cancel button from collection dialogs -->
    <string name="create_collection_negative">Չեղարկել</string>

    <!-- Default name for a new collection in "name new collection" step of the collection creator. %d is a placeholder for the number of collections-->
    <string name="create_collection_default_name">Հավաքածու %d</string>

    <!-- Share -->
    <!-- Share screen header -->
    <string name="share_header_2">Համօգտագործել</string>
    <!-- Content description (not visible, for screen readers etc.):
        "Share" button. Opens the share menu when pressed. -->
    <string name="share_button_content_description">Համօգտագործել</string>

    <!-- Text for the Save to PDF feature in the share menu -->
    <string name="share_save_to_pdf">Պահել որպես PDF</string>
    <!-- Text for error message when generating a PDF file Text. -->
    <string name="unable_to_save_to_pdf_error">Անհնար է ստեղծել PDF</string>
    <!-- Text for standard error snackbar dismiss button. -->
    <string name="standard_snackbar_error_dismiss">Բաց թողնել</string>
    <!-- Text for error message when printing a page and it fails. -->
    <string name="unable_to_print_error" moz:removedIn="121" tools:ignore="UnusedResources">Անհնար է տպել</string>
    <!-- Text for error message when printing a page and it fails. -->
    <string name="unable_to_print_page_error">Չհաջողվեց տպել այս էջը</string>
    <!-- Text for the print feature in the share and browser menu -->
    <string name="menu_print">Տպել</string>
    <!-- Sub-header in the dialog to share a link to another sync device -->
    <string name="share_device_subheader">Ուղարկել սարքի</string>
    <!-- Sub-header in the dialog to share a link to an app from the full list -->
    <string name="share_link_all_apps_subheader">Բոլոր գործողությունները</string>
    <!-- Sub-header in the dialog to share a link to an app from the most-recent sorted list -->
    <string name="share_link_recent_apps_subheader">Վերջերս փակված</string>
    <!-- Text for the copy link action in the share screen. -->
    <string name="share_copy_link_to_clipboard">Պատճենել սեղմատախտակին</string>
    <!-- Toast shown after copying link to clipboard -->
    <string name="toast_copy_link_to_clipboard">Պատճենվել է սեղմատախտակին</string>
    <!-- An option from the share dialog to sign into sync -->
    <string name="sync_sign_in">Մուտք գործել Համաժամեցում</string>
     <!-- An option from the three dot menu to sync and save data -->
    <string name="sync_menu_sync_and_save_data">Համաժամեցնել և պահել տվյալները</string>
    <!-- An option from the share dialog to send link to all other sync devices -->
    <string name="sync_send_to_all">Ուղարկել բոլոր սարքերին</string>
    <!-- An option from the share dialog to reconnect to sync -->
    <string name="sync_reconnect">Կրկին կապակցվել Համաժամեցմանը</string>
    <!-- Text displayed when sync is offline and cannot be accessed -->
    <string name="sync_offline">Անցանց</string>
    <!-- An option to connect additional devices -->
    <string name="sync_connect_device">Կապակցվել այլ սարքի</string>
    <!-- The dialog text shown when additional devices are not available -->
    <string name="sync_connect_device_dialog">Ներդիր ուղարկելու համար մուտք գործեք Firefox առնվազն մեկ այլ սարքի վրա:</string>
    <!-- Confirmation dialog button -->
    <string name="sync_confirmation_button">Հասկացա</string>
    <!-- Share error message -->
    <string name="share_error_snackbar">Հնարավոր չէ համօգտագործել այս հավելվածին</string>
    <!-- Add new device screen title -->
    <string name="sync_add_new_device_title">Ուղարկել սարքի</string>
    <!-- Text for the warning message on the Add new device screen -->
    <string name="sync_add_new_device_message">Կապակցված սարքեր չկան</string>
    <!-- Text for the button to learn about sending tabs -->
    <string name="sync_add_new_device_learn_button">Իմացեք Ուղարկել ներդիրների մասին…</string>
    <!-- Text for the button to connect another device -->
    <string name="sync_add_new_device_connect_button">Կապակցվել այլ սարք…</string>

    <!-- Notifications -->
    <!-- Text shown in the notification that pops up to remind the user that a private browsing session is active. -->
    <string name="notification_pbm_delete_text_2">Փակել գաղտնի ներդիրները</string>

    <!-- Name of the marketing notification channel. Displayed in the "App notifications" system settings for the app -->
    <string name="notification_marketing_channel_name">Մարկեթինգ</string>

    <!-- Title shown in the notification that pops up to remind the user to set fenix as default browser.
    The app name is in the text, due to limitations with localizing Nimbus experiments -->
    <string name="nimbus_notification_default_browser_title" tools:ignore="UnusedResources">Firefox-ը արագ է և մասնավոր</string>
    <!-- Text shown in the notification that pops up to remind the user to set fenix as default browser.
    The app name is in the text, due to limitations with localizing Nimbus experiments -->
    <string name="nimbus_notification_default_browser_text" tools:ignore="UnusedResources">Դարձրեք Firefox-ը հիմնական դիտարկիչ</string>
    <!-- Title shown in the notification that pops up to re-engage the user -->
    <string name="notification_re_engagement_title">Փորձեք Գաղտնի դիտարկումը</string>
    <!-- Text shown in the notification that pops up to re-engage the user.
    %1$s is a placeholder that will be replaced by the app name. -->
    <string name="notification_re_engagement_text">Զննեք առանց պահված թխուկների կամ պատմության %1$s-ում</string>

    <!-- Title A shown in the notification that pops up to re-engage the user -->
    <string name="notification_re_engagement_A_title">Դիտարկեք առանց հետք թողնելու</string>
    <!-- Text A shown in the notification that pops up to re-engage the user.
    %1$s is a placeholder that will be replaced by the app name. -->
    <string name="notification_re_engagement_A_text">Մասնավոր զննարկումը %1$s-ում չի պահպանում ձեր տվյալները:</string>
    <!-- Title B shown in the notification that pops up to re-engage the user -->
    <string name="notification_re_engagement_B_title">Սկսեք ձեր առաջին որոնումը</string>
    <!-- Text B shown in the notification that pops up to re-engage the user -->
    <string name="notification_re_engagement_B_text">Գտեք մոտակայքում ինչ-որ բան: Կամ բացահայտել ինչ-որ զվարճալի բան:</string>

    <!-- Survey -->
    <!-- Text shown in the fullscreen message that pops up to ask user to take a short survey.
    The app name is in the text, due to limitations with localizing Nimbus experiments -->
    <string name="nimbus_survey_message_text">Խնդրում ենք օգնել Firefox-ն ավելի լավը դարձնել՝ մասնակցելով կարճ հարցման:</string>
    <!-- Preference for taking the short survey. -->
    <string name="preferences_take_survey">Անցեք հարցում</string>
    <!-- Preference for not taking the short survey. -->
    <string name="preferences_not_take_survey">Ոչ, շնորհակալ եմ</string>

    <!-- Snackbar -->
    <!-- Text shown in snackbar when user deletes a collection -->
    <string name="snackbar_collection_deleted">Հավաքածուն ջնջվեց</string>
    <!-- Text shown in snackbar when user renames a collection -->
    <string name="snackbar_collection_renamed">Հավաքածուն վերանվանվեց</string>
    <!-- Text shown in snackbar when user closes a tab -->
    <string name="snackbar_tab_closed">Ներդիրը փակվեց</string>
    <!-- Text shown in snackbar when user closes all tabs -->
    <string name="snackbar_tabs_closed">Ներդիրները փակվեցին</string>

    <!-- Text shown in snackbar when user bookmarks a list of tabs -->
    <string name="snackbar_message_bookmarks_saved">Էջանիշները պահված են</string>
    <!-- Text shown in snackbar when user adds a site to shortcuts -->
    <string name="snackbar_added_to_shortcuts">Ավելացվեց դյուրանցումներում:</string>
    <!-- Text shown in snackbar when user closes a private tab -->
    <string name="snackbar_private_tab_closed">Գաղտնի ներդիրը փակվեց</string>
    <!-- Text shown in snackbar when user closes all private tabs -->
    <string name="snackbar_private_tabs_closed">Գաղտնի ներդիրները փակվեցին</string>
    <!-- Text shown in snackbar when user erases their private browsing data -->
    <string name="snackbar_private_data_deleted">Մասնավոր զննարկման տվյալները ջնջվել են</string>
    <!-- Text shown in snackbar to undo deleting a tab, top site or collection -->
    <string name="snackbar_deleted_undo">ՀԵՏԱՐԿԵԼ</string>
    <!-- Text shown in snackbar when user removes a top site -->
    <string name="snackbar_top_site_removed">Կայքը հեռացված է</string>
    <!-- QR code scanner prompt which appears after scanning a code, but before navigating to it
        First parameter is the name of the app, second parameter is the URL or text scanned-->
    <string name="qr_scanner_confirmation_dialog_message">Թույլատրել %1$s-ին բացել %2$s-ը</string>
    <!-- QR code scanner prompt dialog positive option to allow navigation to scanned link -->
    <string name="qr_scanner_dialog_positive">ԹՈՒՅԼԱՏՐԵԼ</string>
    <!-- QR code scanner prompt dialog positive option to deny navigation to scanned link -->
    <string name="qr_scanner_dialog_negative">ԱՐԳԵԼԵԼ</string>
    <!-- QR code scanner prompt dialog error message shown when a hostname does not contain http or https. -->
    <string name="qr_scanner_dialog_invalid">Հասցեն վավեր չէ:</string>
    <!-- QR code scanner prompt dialog positive option when there is an error -->
    <string name="qr_scanner_dialog_invalid_ok">Լավ</string>
    <!-- Tab collection deletion prompt dialog message. Placeholder will be replaced with the collection name -->
    <string name="tab_collection_dialog_message">Համոզվա՞ծ եք, որ ցանկանում եք ջնջել %1$s-ը։</string>
    <!-- Collection and tab deletion prompt dialog message. This will show when the last tab from a collection is deleted -->
    <string name="delete_tab_and_collection_dialog_message">Այս ներդիրի ջնջումը կհեռացնի ամբողջ հավաքածուն: Կարող եք ստեգղծել նոր հավաքածու ցանկացած ժամանակ:</string>
    <!-- Collection and tab deletion prompt dialog title. Placeholder will be replaced with the collection name. This will show when the last tab from a collection is deleted -->
    <string name="delete_tab_and_collection_dialog_title">Ջնջե՞լ %1$s-ը:</string>
    <!-- Tab collection deletion prompt dialog option to delete the collection -->
    <string name="tab_collection_dialog_positive">Ջնջել</string>
    <!-- Text displayed in a notification when the user enters full screen mode -->
    <string name="full_screen_notification">Մուտք լիաէկրան</string>
    <!-- Message for copying the URL via long press on the toolbar -->
    <string name="url_copied">URL-ն պատճենվել է</string>
    <!-- Sample text for accessibility font size -->
    <string name="accessibility_text_size_sample_text_1">Սա ընտրանքային գրվածք է: Այստեղ ցույց է տրված, թե ինչպես կցուցադրվի այն, երբ մեծացնեք կամ փոքրացնեք չափը այս կարգավորումով:</string>
    <!-- Summary for Accessibility Text Size Scaling Preference -->
    <string name="preference_accessibility_text_size_summary">Դարձեք գրվածքները կայքերում ավելի մեծ կամ փոքր</string>
    <!-- Title for Accessibility Text Size Scaling Preference -->
    <string name="preference_accessibility_font_size_title">Տառատեսակի չափ</string>

    <!-- Title for Accessibility Text Automatic Size Scaling Preference -->
    <string name="preference_accessibility_auto_size_2">Տառատեսակի ինքնաշխատ չափում</string>
    <!-- Summary for Accessibility Text Automatic Size Scaling Preference -->
    <string name="preference_accessibility_auto_size_summary">Տառատեսակի չափը կհամապատասխանի ձեր Android-ի կարգավորումներին: Անջատեք՝ տառատեսակի չափը այստեղ կառավարելու համար:</string>

    <!-- Title for the Delete browsing data preference -->
    <string name="preferences_delete_browsing_data">Ջնջել դիտարկման տվյալները</string>
    <!-- Title for the tabs item in Delete browsing data -->
    <string name="preferences_delete_browsing_data_tabs_title_2">Բաց ներդիրներ</string>
    <!-- Subtitle for the tabs item in Delete browsing data, parameter will be replaced with the number of open tabs -->
    <string name="preferences_delete_browsing_data_tabs_subtitle">%d ներդիրներ</string>
    <!-- Title for the data and history items in Delete browsing data -->
    <string name="preferences_delete_browsing_data_browsing_data_title" moz:removedIn="118" tools:ignore="UnusedResources">Դիտարկման պատմություն և կայքերի տվյալներ</string>
    <!-- Title for the history item in Delete browsing data -->
    <string name="preferences_delete_browsing_data_browsing_history_title">Դիտարկման պատմություն</string>
    <!-- Subtitle for the data and history items in delete browsing data, parameter will be replaced with the
        number of history items the user has -->
    <string name="preferences_delete_browsing_data_browsing_data_subtitle">%d հասցեներ</string>
    <!-- Title for the cookies item in Delete browsing data -->
    <string name="preferences_delete_browsing_data_cookies" moz:removedIn="118" tools:ignore="UnusedResources">Cookie-ներ</string>
    <!-- Title for the cookies and site data items in Delete browsing data -->
    <string name="preferences_delete_browsing_data_cookies_and_site_data">Թխուկներ և կայքի տվյալներ</string>
    <!-- Subtitle for the cookies item in Delete browsing data -->
    <string name="preferences_delete_browsing_data_cookies_subtitle">Դուրս կգրվեք կայքերի մեծ մասից</string>
    <!-- Title for the cached images and files item in Delete browsing data -->
    <string name="preferences_delete_browsing_data_cached_files">Շտեմված պատկերներ ու ֆայլեր</string>
    <!-- Subtitle for the cached images and files item in Delete browsing data -->
    <string name="preferences_delete_browsing_data_cached_files_subtitle">Ազատում է պահեստային տարածք</string>
    <!-- Title for the site permissions item in Delete browsing data -->
    <string name="preferences_delete_browsing_data_site_permissions">Կայքերի թույլտվություններ</string>
    <!-- Title for the downloads item in Delete browsing data -->
    <string name="preferences_delete_browsing_data_downloads">Ներբեռնումներ</string>
    <!-- Text for the button to delete browsing data -->
    <string name="preferences_delete_browsing_data_button">Ջնջել դիտարկման տվյալները</string>
    <!-- Title for the Delete browsing data on quit preference -->
    <string name="preferences_delete_browsing_data_on_quit">Ջնջել դիտարկման տվյալները փակելիս</string>
    <!-- Summary for the Delete browsing data on quit preference. "Quit" translation should match delete_browsing_data_on_quit_action translation. -->
    <string name="preference_summary_delete_browsing_data_on_quit_2">Ինքնաբար ջնջում է դիտարկման տվյալները, երբ հիմնական ցանկից ընտրում եք \«Փակել»\:</string>
    <!-- Action item in menu for the Delete browsing data on quit feature -->
    <string name="delete_browsing_data_on_quit_action">Փակել</string>

    <!-- Title text of a delete browsing data dialog. -->
    <string name="delete_history_prompt_title">Ջնջելու ենթակա ժամանակահատվածը</string>

    <!-- Body text of a delete browsing data dialog. -->
    <string name="delete_history_prompt_body" moz:RemovedIn="130" tools:ignore="UnusedResources">Հեռացնում է պատմությունը (ներառյալ այլ սարքերից համաժամացված պատմությունը), քուքիները և զննարկման այլ տվյալներ:</string>
    <!-- Body text of a delete browsing data dialog. -->
    <string name="delete_history_prompt_body_2">Հեռացնում է պատմությունը (ներառյալ այլ սարքերից համաժամացված պատմությունը)</string>
    <!-- Radio button in the delete browsing data dialog to delete history items for the last hour. -->
    <string name="delete_history_prompt_button_last_hour">Վերջին մեկ ժամում</string>
    <!-- Radio button in the delete browsing data dialog to delete history items for today and yesterday. -->
    <string name="delete_history_prompt_button_today_and_yesterday">Այսօր և երեկ</string>
    <!-- Radio button in the delete browsing data dialog to delete all history. -->
    <string name="delete_history_prompt_button_everything">Ամենը</string>

    <!-- Dialog message to the user asking to delete browsing data. Parameter will be replaced by app name. -->
    <string name="delete_browsing_data_prompt_message_3">%s-ը կջնջի ընտրված դիտարկման տվյալները:</string>
    <!-- Text for the cancel button for the data deletion dialog -->
    <string name="delete_browsing_data_prompt_cancel">Չեղարկել</string>
    <!-- Text for the allow button for the data deletion dialog -->
    <string name="delete_browsing_data_prompt_allow">Ջնջել</string>
    <!-- Text for the snackbar confirmation that the data was deleted -->
    <string name="preferences_delete_browsing_data_snackbar">Դիտարկման տվյալները ջնջված են</string>
    <!-- Text for the snackbar to show the user that the deletion of browsing data is in progress -->
    <string name="deleting_browsing_data_in_progress">Ջնջել դիտարկման տվյալները…</string>

    <!-- Dialog message to the user asking to delete all history items inside the opened group. Parameter will be replaced by a history group name. -->
    <string name="delete_all_history_group_prompt_message">Ջնջել բոլոր կայքերը “%s”-ում</string>
    <!-- Text for the cancel button for the history group deletion dialog -->
    <string name="delete_history_group_prompt_cancel">Չեղարկել</string>
    <!-- Text for the allow button for the history group dialog -->
    <string name="delete_history_group_prompt_allow">Ջնջել</string>
    <!-- Text for the snackbar confirmation that the history group was deleted -->
    <string name="delete_history_group_snackbar">Խումբը ջնջված է</string>

    <!-- Onboarding -->
    <!-- Text for onboarding welcome header. -->
    <string name="onboarding_header_2" moz:RemovedIn="118" tools:ignore="UnusedResources">Բարի գալուստ ավելի լավ համացանց</string>
    <!-- Text for the onboarding welcome message. -->
    <string name="onboarding_message" moz:RemovedIn="118" tools:ignore="UnusedResources">Զննարկիչ, որը ստեղծված է մարդկանց համար, ոչ առևտրային:</string>
    <!-- Text for the Firefox account onboarding sign in card header. -->
    <string name="onboarding_account_sign_in_header" moz:RemovedIn="118" tools:ignore="UnusedResources">Շարունակեք այնտեղից, որտեղ որ կանգնել էիք:</string>
    <!-- Text for the button to learn more about signing in to your Firefox account. -->
    <string name="onboarding_manual_sign_in_description" moz:RemovedIn="118" tools:ignore="UnusedResources">Համաժամացրեք ներդիրներն ու գաղտնաբառերը սարքերի միջև՝ էկրանն անխափան փոխելու համար:</string>
    <!-- Text for the button to manually sign into Firefox account. -->
    <string name="onboarding_firefox_account_sign_in" moz:RemovedIn="118" tools:ignore="UnusedResources">Մուտք գործել</string>
    <!-- text to display in the snackbar once account is signed-in -->
    <string name="onboarding_firefox_account_sync_is_on">Համաժամեցումը միացված է</string>
    <!-- Text for the tracking protection onboarding card header -->
    <string name="onboarding_tracking_protection_header" moz:RemovedIn="118" tools:ignore="UnusedResources">Գաղտնիության պաշտպանություն սկզբնադիր</string>
    <!-- Text for the tracking protection card description. The first parameter is the name of the application.-->
    <string name="onboarding_tracking_protection_description_old" moz:RemovedIn="118" tools:ignore="UnusedResources">%1$s-ն ինքնաշխատ կանգնեցնում է ընկերություններին՝ Ձեզ առցանց հետևելուց:</string>
    <!-- Text for the tracking protection card description. -->
    <string name="onboarding_tracking_protection_description" moz:RemovedIn="118" tools:ignore="UnusedResources">Հատկանշվում է Total Cookie Protection-ը, որը թույլ չի տալիս հետագծողներին օգտագործել թխուկներ՝ կայքերում ձեզ հետապնդելու համար:</string>
    <!-- text for tracking protection radio button option for standard level of blocking -->
    <string name="onboarding_tracking_protection_standard_button_2" moz:RemovedIn="118" tools:ignore="UnusedResources">Ստանդարտ (սկզբնադիր)</string>
    <!-- text for standard blocking option button description -->
    <string name="onboarding_tracking_protection_standard_button_description_3" moz:RemovedIn="118" tools:ignore="UnusedResources">Հավասարակշռված է գաղտնիության և արտադրողականության միջև: Էջերը նորմալ են բեռնվում:</string>
    <!-- text for tracking protection radio button option for strict level of blocking -->
    <string name="onboarding_tracking_protection_strict_option" moz:RemovedIn="118" tools:ignore="UnusedResources">Խիստ</string>
    <!-- text for strict blocking option button description -->
    <string name="onboarding_tracking_protection_strict_button_description_3" moz:RemovedIn="118" tools:ignore="UnusedResources">Արգելափակում է ավելի շատ հետագծիչներ, որ էջերը արագ բեռնվեն, բայց էջի որոշ գործույթներ կարող են ընդհատվեն:</string>
    <!-- text for the toolbar position card header  -->
    <string name="onboarding_toolbar_placement_header_1" moz:RemovedIn="118" tools:ignore="UnusedResources">Ընտրեք գործիքագոտու տեղը</string>
    <!-- Text for the toolbar position card description -->
    <string name="onboarding_toolbar_placement_description" moz:RemovedIn="118" tools:ignore="UnusedResources">Պահեք այն ներքևում կամ տեղափոխեք այն վերև:</string>

    <!-- Text for the privacy notice onboarding card header -->
    <string name="onboarding_privacy_notice_header_1" moz:RemovedIn="118" tools:ignore="UnusedResources">Դուք վերահսկում եք ձեր տվյալները</string>
    <!-- Text for the privacy notice onboarding card description. -->
    <string name="onboarding_privacy_notice_description" moz:RemovedIn="118" tools:ignore="UnusedResources">Firefox-ը ձեզ հնարավորություն է տալիս վերահսկել, թե ինչ եք կիսվում առցանց և ինչ եք կիսում մեզ հետ:</string>
    <!-- Text for the button to read the privacy notice -->
    <string name="onboarding_privacy_notice_read_button" moz:RemovedIn="118" tools:ignore="UnusedResources">Կարդացեք մեր գաղտնիության ծանուցումը</string>

    <!-- Text for the conclusion onboarding message -->
    <string name="onboarding_conclusion_header" moz:RemovedIn="118" tools:ignore="UnusedResources">Պատրա՞ստ եք բացել զարմանահրաշ համացանցը:</string>
    <!-- text for the button to finish onboarding -->
    <string name="onboarding_finish" moz:RemovedIn="118" tools:ignore="UnusedResources">Սկսել դիտարկումը</string>

    <!-- Onboarding theme -->
    <!-- text for the theme picker onboarding card header -->
    <string name="onboarding_theme_picker_header" moz:RemovedIn="118" tools:ignore="UnusedResources">Ընտրեք ձեր ոճը</string>
    <!-- text for the theme picker onboarding card description -->
    <string name="onboarding_theme_picker_description_2" moz:RemovedIn="118" tools:ignore="UnusedResources">Խնայեք մարտկոցը և ձեր տեսողությունը մուգ կերպում:</string>
    <!-- Automatic theme setting (will follow device setting) -->
    <string name="onboarding_theme_automatic_title" moz:RemovedIn="118" tools:ignore="UnusedResources">Ինքնաշխատ</string>
    <!-- Summary of automatic theme setting (will follow device setting) -->
    <string name="onboarding_theme_automatic_summary" moz:RemovedIn="118" tools:ignore="UnusedResources">Համապատասխանում է ձեր սարքի կարգավորումներին</string>
    <!-- Theme setting for dark mode -->
    <string name="onboarding_theme_dark_title" moz:RemovedIn="118" tools:ignore="UnusedResources">Մուգ ոճ</string>
    <!-- Theme setting for light mode -->
    <string name="onboarding_theme_light_title" moz:RemovedIn="118" tools:ignore="UnusedResources">Լուսավոր ոճ</string>

    <!-- Text shown in snackbar when multiple tabs have been sent to device -->
    <string name="sync_sent_tabs_snackbar">Ներդիրներն ուղարկվեցին:</string>
    <!-- Text shown in snackbar when one tab has been sent to device  -->
    <string name="sync_sent_tab_snackbar">Ներդիրն ուղարկվեց:</string>
    <!-- Text shown in snackbar when sharing tabs failed  -->
    <string name="sync_sent_tab_error_snackbar">Անհնար է ուղարկել</string>
    <!-- Text shown in snackbar for the "retry" action that the user has after sharing tabs failed -->
    <string name="sync_sent_tab_error_snackbar_action">ԿՐԿՆԵԼ</string>
    <!-- Title of QR Pairing Fragment -->
    <string name="sync_scan_code">Սկանավորել կոդը</string>
    <!-- Instructions on how to access pairing -->
    <string name="sign_in_instructions"><![CDATA[Ձեր համակարգչում բացեք Firefox-ը և անցեք <b>https://firefox.com/pair</b>]]></string>
    <!-- Text shown for sign in pairing when ready -->
    <string name="sign_in_ready_for_scan">Պատրաստ է սկանավորել</string>
    <!-- Text shown for settings option for sign with pairing -->
    <string name="sign_in_with_camera">Մուտք գործեք ձեր տեսախցիկի հետ</string>
    <!-- Text shown for settings option for sign with email -->
    <string name="sign_in_with_email">Փոխարենը օգտ. էլ. փոստ</string>
    <!-- Text shown for settings option for create new account text.'Firefox' intentionally hardcoded here.-->
    <string name="sign_in_create_account_text"><![CDATA[Չունե՞ք հաշիվ: <u>Ստեղծեք նորը</u>՝ Firefox-ը տարբեր սարքերի միջև համաժամեցնելու համար:]]></string>
    <!-- Text shown in confirmation dialog to sign out of account. The first parameter is the name of the app (e.g. Firefox Preview) -->
    <string name="sign_out_confirmation_message_2">%s-ը կդադարեցնի համաժամացումը ձեր հաշվի հետ, բայց չի ջնջի այս սարքի ձեր զննարկման որևէ տվյալ։</string>
    <!-- Option to continue signing out of account shown in confirmation dialog to sign out of account -->
    <string name="sign_out_disconnect">Ապակապակցել</string>
    <!-- Option to cancel signing out shown in confirmation dialog to sign out of account -->
    <string name="sign_out_cancel">Չեղարկել</string>
    <!-- Error message snackbar shown after the user tried to select a default folder which cannot be altered -->
    <string name="bookmark_cannot_edit_root">Հնարավոր չէ խմբագրել կանխադրված պանակները</string>

    <!-- Enhanced Tracking Protection -->
    <!-- Link displayed in enhanced tracking protection panel to access tracking protection settings -->
    <string name="etp_settings">Պաշտպանության կարգավորումներ</string>
    <!-- Preference title for enhanced tracking protection settings -->
    <string name="preference_enhanced_tracking_protection">Ուժեղացված հետագծման պաշտպանություն</string>
    <!-- Preference summary for enhanced tracking protection settings on/off switch -->
    <string name="preference_enhanced_tracking_protection_summary">Այժմ գործում է Total Cookie Protection-ը, որը մեր ամենահզոր պատնեշն է միջկայքի հետագծերի դեմ:</string>
    <!-- Description of enhanced tracking protection. The parameter is the name of the application (For example: Firefox Fenix) -->
    <string name="preference_enhanced_tracking_protection_explanation_2">%s-ը պաշտպանում է ամենատարածված հետագծիչներից, որոնք հետևում են այն ամենին, ինչ որ անում եք առցանց:</string>
    <!-- Text displayed that links to website about enhanced tracking protection -->
    <string name="preference_enhanced_tracking_protection_explanation_learn_more">Իմանալ ավելին</string>
    <!-- Preference for enhanced tracking protection for the standard protection settings -->
    <string name="preference_enhanced_tracking_protection_standard_default_1">Ստանդարտ (սկզբնադիր)</string>
    <!-- Preference description for enhanced tracking protection for the standard protection settings -->
    <string name="preference_enhanced_tracking_protection_standard_description_5">Էջերը նորմալ կբեռնվեն, բայց արգելափակվելու են ավելի քիչ հետագծիչներ:</string>
    <!--  Accessibility text for the Standard protection information icon  -->
    <string name="preference_enhanced_tracking_protection_standard_info_button">Ինչն է արգելափակված հետագծման ստանդարտ պաշտպանությամբ</string>
    <!-- Preference for enhanced tracking protection for the strict protection settings -->
    <string name="preference_enhanced_tracking_protection_strict">Խիստ</string>

    <!-- Preference description for enhanced tracking protection for the strict protection settings -->
    <string name="preference_enhanced_tracking_protection_strict_description_4">Ավելի ուժեղ հետագծման պաշտպանություն և ավելի արագ արտադրողականություն, բայց որոշ կայքեր, հնարավոր է, նորմալ չաշխատեն:</string>
    <!--  Accessibility text for the Strict protection information icon  -->
    <string name="preference_enhanced_tracking_protection_strict_info_button">Ինչն է արգելափակված խիստ հետագծման պաշտպանությամբ</string>
    <!-- Preference for enhanced tracking protection for the custom protection settings -->
    <string name="preference_enhanced_tracking_protection_custom">Հարմարեցված</string>
    <!-- Preference description for enhanced tracking protection for the strict protection settings -->
    <string name="preference_enhanced_tracking_protection_custom_description_2">Ընտրեք, թե որ հետագծիչները և սկրիպտները արգելափակել։</string>
    <!--  Accessibility text for the Strict protection information icon  -->
    <string name="preference_enhanced_tracking_protection_custom_info_button">Ինչն է արգելափակված հարմարեցված հետագծման պաշտպանությամբ</string>
    <!-- Header for categories that are being blocked by current Enhanced Tracking Protection settings -->
    <!-- Preference for enhanced tracking protection for the custom protection settings for cookies-->
    <string name="preference_enhanced_tracking_protection_custom_cookies">Cookie-ներ</string>
    <!-- Option for enhanced tracking protection for the custom protection settings for cookies-->
    <string name="preference_enhanced_tracking_protection_custom_cookies_1">Խաչաձև կայքի և սոցիալական մեդիայի հետագծչներ</string>
    <!-- Option for enhanced tracking protection for the custom protection settings for cookies-->
    <string name="preference_enhanced_tracking_protection_custom_cookies_2">Cookie-ներ չայցելված կայքերից</string>
    <!-- Option for enhanced tracking protection for the custom protection settings for cookies-->
    <string name="preference_enhanced_tracking_protection_custom_cookies_3">Բոլոր երրորդ կողմերի cookie-ները (կարող են վեբ կայքերի ընդհատման պատճառ լինել)</string>
    <!-- Option for enhanced tracking protection for the custom protection settings for cookies-->
    <string name="preference_enhanced_tracking_protection_custom_cookies_4">Բոլոր cookie-ները (վեբ կայքերի ընդհատման պատճառ կլինեն)</string>
    <!-- Option for enhanced tracking protection for the custom protection settings for cookies-->
    <string name="preference_enhanced_tracking_protection_custom_cookies_5">Մեկուսացրեք միջկայքային թխուկները</string>
    <!-- Preference for enhanced tracking protection for the custom protection settings for tracking content -->
    <string name="preference_enhanced_tracking_protection_custom_tracking_content">Հետագծվող բովանդակություն</string>
    <!-- Option for enhanced tracking protection for the custom protection settings for tracking content-->
    <string name="preference_enhanced_tracking_protection_custom_tracking_content_1">Բոլոր ներդիրներում</string>
    <!-- Option for enhanced tracking protection for the custom protection settings for tracking content-->
    <string name="preference_enhanced_tracking_protection_custom_tracking_content_2">Միայն Գաղտնի ներդիրներում</string>
    <!-- Preference for enhanced tracking protection for the custom protection settings -->
    <string name="preference_enhanced_tracking_protection_custom_cryptominers">Գաղտնազերծիչներ</string>
    <!-- Preference for enhanced tracking protection for the custom protection settings -->
    <string name="preference_enhanced_tracking_protection_custom_fingerprinters">Մատնահետքեր</string>
    <!-- Button label for navigating to the Enhanced Tracking Protection details -->
    <string name="enhanced_tracking_protection_details">Մանրամասներ</string>
    <!-- Header for categories that are being being blocked by current Enhanced Tracking Protection settings -->
    <string name="enhanced_tracking_protection_blocked">Արգելափակված</string>
    <!-- Header for categories that are being not being blocked by current Enhanced Tracking Protection settings -->
    <string name="enhanced_tracking_protection_allowed">Թույլատրված</string>
    <!-- Category of trackers (social media trackers) that can be blocked by Enhanced Tracking Protection -->
    <string name="etp_social_media_trackers_title">Սոցալիական մեդիայի հետագծումներ</string>
    <!-- Description of social media trackers that can be blocked by Enhanced Tracking Protection -->
    <string name="etp_social_media_trackers_description">Սահմանափակում է սոցիալական ցանցերի ունակությունը՝ հետագծելու ձեր դիտարկվող ակտիվությունը համացանցում:</string>
    <!-- Category of trackers (cross-site tracking cookies) that can be blocked by Enhanced Tracking Protection -->
    <string name="etp_cookies_title">Միջակայքային հետագծման Cookie-ներ</string>
    <!-- Category of trackers (cross-site tracking cookies) that can be blocked by Enhanced Tracking Protection -->
    <string name="etp_cookies_title_2">Միջկայքային թխուկներ</string>
    <!-- Description of cross-site tracking cookies that can be blocked by Enhanced Tracking Protection -->
    <string name="etp_cookies_description">Արգելափակում է cookie-ները, որոնք օգտագործում են գովազդային ցանցերը և վերլուծական ընկերությունները`կազմելու համար ձեր դիտարկումների տվյալները շատ կայքերում:</string>
    <!-- Description of cross-site tracking cookies that can be blocked by Enhanced Tracking Protection -->
    <string name="etp_cookies_description_2">«Total Cookie Protection»-ը մեկուսացնում է թխուկներն այն կայքի վրա, որտեղ դուք գտնվում եք, այնպես որ հետագծողները, ինչպիսիք են գովազդային ցանցերը, չեն կարող դրանք օգտագործել՝ ձեզ հետևելու կայքերում:</string>
    <!-- Category of trackers (cryptominers) that can be blocked by Enhanced Tracking Protection -->
    <string name="etp_cryptominers_title">Գաղտնազերծիչներ</string>

    <!-- Description of cryptominers that can be blocked by Enhanced Tracking Protection -->
    <string name="etp_cryptominers_description">Կանխում է չարամիտ սկրիպտները, որոնք մուտք են ունենում ձեր սարքին՝ թվային արժույթի հայթայթման համար:</string>
    <!-- Category of trackers (fingerprinters) that can be blocked by Enhanced Tracking Protection -->
    <string name="etp_fingerprinters_title">Մատնահետքեր</string>
    <!-- Description of fingerprinters that can be blocked by Enhanced Tracking Protection -->
    <string name="etp_fingerprinters_description">Դադարեցնում է եզակի ճանաչելի տվյալներ ձեր սարքի մասին հավաքագրվելուց, որոնք կարող են օգտագործվել հետագծման նպատակով:</string>
    <!-- Category of trackers (tracking content) that can be blocked by Enhanced Tracking Protection -->
    <string name="etp_tracking_content_title">Հետագծող բովանդակություն</string>
    <!-- Description of tracking content that can be blocked by Enhanced Tracking Protection -->
    <string name="etp_tracking_content_description">Դադարեցվում է արտաքին գովազդի, տեսանյութերի և այլ բովանդակության բեռնումը, որը պարունակում է հետագծման կոդ: Կարող է ազդել կայքի որոշ գործառությունների վրա:</string>
    <!-- Enhanced Tracking Protection message that protection is currently on for this site -->
    <string name="etp_panel_on">Պաշտպանությունը միացված է այս կայքի համար</string>
    <!-- Enhanced Tracking Protection message that protection is currently off for this site -->
    <string name="etp_panel_off">Պաշտպանությունները անջատված են այս կայքի համար</string>
    <!-- Header for exceptions list for which sites enhanced tracking protection is always off -->
    <string name="enhanced_tracking_protection_exceptions">Ուժեղացված Հետագծման պաշտպանությունը անջատված է այս կայքերի համար</string>
    <!-- Content description (not visible, for screen readers etc.): Navigate
    back from ETP details (Ex: Tracking content) -->
    <string name="etp_back_button_content_description">Նավարկեք հետ</string>
    <!-- About page link text to open what's new link -->
    <string name="about_whats_new">Ինչն է նոր %s-ում</string>
    <!-- Open source licenses page title
    The first parameter is the app name -->
    <string name="open_source_licenses_title">%s | OSS գրադարաններ</string>

    <!-- Category of trackers (redirect trackers) that can be blocked by Enhanced Tracking Protection -->
    <string name="etp_redirect_trackers_title">Վերաուղղորդել հետագծիչները</string>
    <!-- Description of redirect tracker cookies that can be blocked by Enhanced Tracking Protection -->
    <string name="etp_redirect_trackers_description">Վերաուղղորդմամբ կայված՝ մաքրում է թխուկները հայտնի հետագծիչ կայքերից:</string>

    <!-- Description of the SmartBlock Enhanced Tracking Protection feature. The * symbol is intentionally hardcoded here,
         as we use it on the UI to indicate which trackers have been partially unblocked.  -->
    <string name="preference_etp_smartblock_description">Ստորև նշված որոշ հետագծիչներ մասնակի ապակողպվել են, քանի որ դուք առնչվել եք դրանց հետ *:</string>
    <!-- Text displayed that links to website about enhanced tracking protection SmartBlock -->
    <string name="preference_etp_smartblock_learn_more">Իմանալ ավելին</string>

    <!-- Content description (not visible, for screen readers etc.):
    Enhanced tracking protection exception preference icon for ETP settings. -->
    <string name="preference_etp_exceptions_icon_description">Ընդլայնված հետագծման պաշտպանության բացառության նախապատվության պատկերակ</string>

    <!-- About page link text to open support link -->
    <string name="about_support">Աջակցում</string>
    <!-- About page link text to list of past crashes (like about:crashes on desktop) -->
    <string name="about_crashes">Վթարներ</string>
    <!-- About page link text to open privacy notice link -->
    <string name="about_privacy_notice">Գաղտնիության ծանուցում</string>
    <!-- About page link text to open know your rights link -->
    <string name="about_know_your_rights">Իմացե՛ք Ձեր իրավունքները</string>
    <!-- About page link text to open licensing information link -->
    <string name="about_licensing_information">Արտոնագրի տեղեկություն</string>
    <!-- About page link text to open a screen with libraries that are used -->
    <string name="about_other_open_source_libraries">Գրադարաններ, որոնք մենք օգտագործում ենք</string>

    <!-- Toast shown to the user when they are activating the secret dev menu
        The first parameter is number of long clicks left to enable the menu -->
    <string name="about_debug_menu_toast_progress">Վրիպազերծման ցանկ. %1$d կտտացում(ներ) է մնացել միացնելու համար</string>
    <string name="about_debug_menu_toast_done">Վրիպազերծման ցանկը միացված է</string>

    <!-- Browser long press popup menu -->
    <!-- Copy the current url -->
    <string name="browser_toolbar_long_press_popup_copy">Պատճենել</string>
    <!-- Paste & go the text in the clipboard. '&amp;' is replaced with the ampersand symbol: & -->
    <string name="browser_toolbar_long_press_popup_paste_and_go">Տեղադրել ևառաջ</string>
    <!-- Paste the text in the clipboard -->
    <string name="browser_toolbar_long_press_popup_paste">Տեղադրել</string>
    <!-- Snackbar message shown after an URL has been copied to clipboard. -->
    <string name="browser_toolbar_url_copied_to_clipboard_snackbar">URL-ն պատճենվել է սեղմնատախտակ</string>

    <!-- Title text for the Add To Homescreen dialog -->
    <string name="add_to_homescreen_title">Ավելացնել Տնային էկրանին</string>
    <!-- Cancel button text for the Add to Homescreen dialog -->
    <string name="add_to_homescreen_cancel">Չեղարկել</string>
    <!-- Add button text for the Add to Homescreen dialog -->
    <string name="add_to_homescreen_add">Ավելացնել</string>
    <!-- Continue to website button text for the first-time Add to Homescreen dialog -->
    <string name="add_to_homescreen_continue">Շարունակել կայքում</string>
    <!-- Placeholder text for the TextView in the Add to Homescreen dialog -->
    <string name="add_to_homescreen_text_placeholder">Դյուրանցման անունը</string>

    <!-- Describes the add to homescreen functionality -->
    <string name="add_to_homescreen_description_2">Հեշտությամբ կարող եք ավելացնել այս կայքը ձեր հեռախոսի Տնային էկրանին՝ ակնթարթորեն մատչելու և արագ դիտարկելու համար:</string>

    <!-- Preference for managing the settings for logins and passwords in Fenix -->
    <string name="preferences_passwords_logins_and_passwords">Մուտքանուններ և գաղտնաբառեր</string>
    <!-- Preference for managing the saving of logins and passwords in Fenix -->
    <string name="preferences_passwords_save_logins">Պահպանել մուտքանունները և գաղտնաբառերը</string>
    <!-- Preference option for asking to save passwords in Fenix -->
    <string name="preferences_passwords_save_logins_ask_to_save">Հարցնել պահպանելիս</string>
    <!-- Preference option for never saving passwords in Fenix -->
    <string name="preferences_passwords_save_logins_never_save">Երբեք չպահպանել</string>
    <!-- Preference for autofilling saved logins in Firefox (in web content), %1$s will be replaced with the app name -->
    <string name="preferences_passwords_autofill2">Ինքնալցնել %1$s-ում</string>
    <!-- Description for the preference for autofilling saved logins in Firefox (in web content), %1$s will be replaced with the app name -->
    <string name="preferences_passwords_autofill_description">%1$s-ը օգտագործելիս կայքերում լցրեք և պահեք օգտվողի անունները և գաղտնաբառերը:</string>
    <!-- Preference for autofilling logins from Fenix in other apps (e.g. autofilling the Twitter app) -->
    <string name="preferences_android_autofill">Ինքնալցնել այլ հավելվածներում</string>
    <!-- Description for the preference for autofilling logins from Fenix in other apps (e.g. autofilling the Twitter app) -->
    <string name="preferences_android_autofill_description">Լցրեք օգտվողի անուններն ու գաղտնաբառերը ձեր սարքի այլ հավելվածներում:</string>

    <!-- Preference option for adding a login -->
    <string name="preferences_logins_add_login">Ավելացնել մուտքագրում</string>

    <!-- Preference for syncing saved logins in Fenix -->
    <string name="preferences_passwords_sync_logins">Համաժամեցնել մուտքանունները</string>
    <!-- Preference for syncing saved logins in Fenix, when not signed in-->
    <string name="preferences_passwords_sync_logins_across_devices">Համաժամեցնել մուտքագրումները սարքերի միջև</string>
    <!-- Preference to access list of saved logins -->
    <string name="preferences_passwords_saved_logins">Պահպանված մուտքանուններ</string>
    <!-- Description of empty list of saved passwords. Placeholder is replaced with app name.  -->
    <string name="preferences_passwords_saved_logins_description_empty_text">%s-ի հետ ձեր պահպանած կամ համաժամեցրած մուտքագրումները կցուցադրվեն այստեղ:</string>
    <!-- Preference to access list of saved logins -->
    <string name="preferences_passwords_saved_logins_description_empty_learn_more_link">Իմանալ ավելին համաժամեցման մասին:</string>
    <!-- Preference to access list of login exceptions that we never save logins for -->
    <string name="preferences_passwords_exceptions">Բացառություններ</string>
    <!-- Empty description of list of login exceptions that we never save logins for -->
    <string name="preferences_passwords_exceptions_description_empty">Մուտքանունները և գաղտնաբառերը, որոնք չեն պահպանվել, կցուցադրվեն այստեղ:</string>
    <!-- Description of list of login exceptions that we never save logins for -->
    <string name="preferences_passwords_exceptions_description">Մուտքանունները և գաղտնաբառերը չեն պահպանվի այս կայքերի համար:</string>
    <!-- Text on button to remove all saved login exceptions -->
    <string name="preferences_passwords_exceptions_remove_all">Ջնջել բոլոր բացառությունները</string>
    <!-- Hint for search box in logins list -->
    <string name="preferences_passwords_saved_logins_search">Որոնել մուտքանուններ</string>
    <!-- The header for the site that a login is for -->
    <string name="preferences_passwords_saved_logins_site">Կայք</string>

    <!-- The header for the username for a login -->
    <string name="preferences_passwords_saved_logins_username">Օգտվողի անուն</string>
    <!-- The header for the password for a login -->
    <string name="preferences_passwords_saved_logins_password">Գաղտնաբառ</string>
    <!-- Shown in snackbar to tell user that the password has been copied -->
    <string name="logins_password_copied">Գաղտնաբառը պատճենված է</string>
    <!-- Shown in snackbar to tell user that the username has been copied -->
    <string name="logins_username_copied">Օգտվողի անունը պատճենված է</string>
    <!-- Content Description (for screenreaders etc) read for the button to copy a password in logins-->
    <string name="saved_logins_copy_password">Պատճենել գաղտնաբառը</string>
    <!-- Content Description (for screenreaders etc) read for the button to clear a password while editing a login-->
    <string name="saved_logins_clear_password">Մաքրել գաղտնաբառը</string>
    <!-- Content Description (for screenreaders etc) read for the button to copy a username in logins -->
    <string name="saved_login_copy_username">Պատճենել օգտվողի անունը</string>
    <!-- Content Description (for screenreaders etc) read for the button to clear a username while editing a login -->
    <string name="saved_login_clear_username">Մաքրել օգտվողի անունը</string>
    <!-- Content Description (for screenreaders etc) read for the button to clear the hostname field while creating a login -->
    <string name="saved_login_clear_hostname">Մաքրել հոսթի անունը</string>
    <!-- Content Description (for screenreaders etc) read for the button to open a site in logins -->
    <string name="saved_login_open_site">Բացել կայքը դիտարկիչում</string>
    <!-- Content Description (for screenreaders etc) read for the button to reveal a password in logins -->
    <string name="saved_login_reveal_password">Ցուցադրել գաղտնաբառը</string>
    <!-- Content Description (for screenreaders etc) read for the button to hide a password in logins -->
    <string name="saved_login_hide_password">Թաքցնել գաղտնաբառը</string>
    <!-- Message displayed in biometric prompt displayed for authentication before allowing users to view their logins -->
    <string name="logins_biometric_prompt_message">Ապակողպեք՝ դիտելու համար պահպանված մուտքանունները</string>
    <!-- Title of warning dialog if users have no device authentication set up -->
    <string name="logins_warning_dialog_title">Անվտանգ դարձրեք ձեր մուտքանունները և գաղտնաբառերը</string>
    <!-- Message of warning dialog if users have no device authentication set up -->
    <string name="logins_warning_dialog_message">Ստեղծեք սարքի կողպեքի նմուշ, PIN կամ գաղտնաբառ՝ ձեր պահպանված մուտքանունները և գաղտնաբառերը մուտք գործելուց պաշտպանելու համար, եթե ձեր սարքը ուրիշի ձեռքն ընկնի:</string>
    <!-- Negative button to ignore warning dialog if users have no device authentication set up -->
    <string name="logins_warning_dialog_later">Հետո</string>
    <!-- Positive button to send users to set up a pin of warning dialog if users have no device authentication set up -->
    <string name="logins_warning_dialog_set_up_now">Տեղակայել հիմա</string>
    <!-- Title of PIN verification dialog to direct users to re-enter their device credentials to access their logins -->
    <string name="logins_biometric_prompt_message_pin">Ապակողպել ձեր սարքը</string>
    <!-- Title for Accessibility Force Enable Zoom Preference -->
    <string name="preference_accessibility_force_enable_zoom">Մեծացնել բոլոր կայքերը</string>

    <!-- Summary for Accessibility Force Enable Zoom Preference -->
    <string name="preference_accessibility_force_enable_zoom_summary">Միացրեք՝ թույլատրելու համար պտղունցումը և չափափոխումը, նույնիսկ այն կայքերում, որոնք կանխում են այս ժեստը:</string>

    <!-- Saved logins sorting strategy menu item -by name- (if selected, it will sort saved logins alphabetically) -->
    <string name="saved_logins_sort_strategy_alphabetically">Անվան (Ա-Ֆ)</string>
    <!-- Saved logins sorting strategy menu item -by last used- (if selected, it will sort saved logins by last used) -->
    <string name="saved_logins_sort_strategy_last_used">Վերջին օգտագործվածը</string>
    <!-- Content description (not visible, for screen readers etc.): Sort saved logins dropdown menu chevron icon -->
    <string name="saved_logins_menu_dropdown_chevron_icon_content_description">Տեսակավորել մուտագրումների ցանկը</string>

    <!-- Autofill -->
    <!-- Preference and title for managing the autofill settings -->
    <string name="preferences_autofill">Ինքնալցում</string>
    <!-- Preference and title for managing the settings for addresses -->
    <string name="preferences_addresses">Հասցեներ</string>
    <!-- Preference and title for managing the settings for credit cards -->
    <string name="preferences_credit_cards">Բանկային քարտեր</string>
    <!-- Preference for saving and autofilling credit cards -->
    <string name="preferences_credit_cards_save_and_autofill_cards">Պահել և ինքնալրացնել քարտերը</string>
    <!-- Preference summary for saving and autofilling credit card data -->
    <string name="preferences_credit_cards_save_and_autofill_cards_summary">Տվյալները գաղտնագրված են</string>
    <!-- Preference option for syncing credit cards across devices. This is displayed when the user is not signed into sync -->
    <string name="preferences_credit_cards_sync_cards_across_devices">Համաժամեցնել քարտերը սարքերի միջև</string>
    <!-- Preference option for syncing credit cards across devices. This is displayed when the user is signed into sync -->
    <string name="preferences_credit_cards_sync_cards">Համաժամեցնել քարտերը</string>
    <!-- Preference option for adding a credit card -->
    <string name="preferences_credit_cards_add_credit_card">Ավելացնել բանկային քարտ</string>
    <!-- Preference option for managing saved credit cards -->
    <string name="preferences_credit_cards_manage_saved_cards">Կառավարել պահված քարտերը</string>
    <!-- Preference option for adding an address -->
    <string name="preferences_addresses_add_address">Ավելացնել հասցե</string>
    <!-- Preference option for managing saved addresses -->
    <string name="preferences_addresses_manage_addresses">Կառավարեք հասցեները</string>
    <!-- Preference for saving and autofilling addresses -->
    <string name="preferences_addresses_save_and_autofill_addresses">Պահել և ինքնալրացնել քարտերը</string>
    <!-- Preference summary for saving and autofilling address data -->
    <string name="preferences_addresses_save_and_autofill_addresses_summary">Ներառել տեղեկություններ, ինչպիսիք են համարները, էլ.փոստը և առաքման հասցեները</string>

    <!-- Title of the "Add card" screen -->
    <string name="credit_cards_add_card">Ավելացնել քարտ</string>
    <!-- Title of the "Edit card" screen -->
    <string name="credit_cards_edit_card">Խմբագրել քարտը</string>
    <!-- The header for the card number of a credit card -->
    <string name="credit_cards_card_number">Քարտի համարը</string>
    <!-- The header for the expiration date of a credit card -->
    <string name="credit_cards_expiration_date">Քարտի ժամկետը</string>
    <!-- The label for the expiration date month of a credit card to be used by a11y services-->
    <string name="credit_cards_expiration_date_month">Ժամկետի ամսաթվի ամիսը</string>
    <!-- The label for the expiration date year of a credit card to be used by a11y services-->
    <string name="credit_cards_expiration_date_year">Ժամկետի ամսաթվի տարին</string>
    <!-- The header for the name on the credit card -->
    <string name="credit_cards_name_on_card">Քարտի վրա ձեր անունը</string>
    <!-- The text for the "Delete card" menu item for deleting a credit card -->
    <string name="credit_cards_menu_delete_card">Ջնջել քարտը</string>
    <!-- The text for the "Delete card" button for deleting a credit card -->
    <string name="credit_cards_delete_card_button">Ջնջել քարտը</string>
    <!-- The text for the confirmation message of "Delete card" dialog -->
    <string name="credit_cards_delete_dialog_confirmation">Համոզվա՞ծ եք, որ ցանկանում եք ջնջել այս բանկային քարտը:</string>
    <!-- The text for the positive button on "Delete card" dialog -->
    <string name="credit_cards_delete_dialog_button">Ջնջել</string>
    <!-- The title for the "Save" menu item for saving a credit card -->
    <string name="credit_cards_menu_save">Պահպանել</string>
    <!-- The text for the "Save" button for saving a credit card -->
    <string name="credit_cards_save_button">Պահպանել </string>
    <!-- The text for the "Cancel" button for cancelling adding, updating or deleting a credit card -->
    <string name="credit_cards_cancel_button">Չեղարկել</string>

    <!-- Title of the "Saved cards" screen -->
    <string name="credit_cards_saved_cards">Պահպանված քարտեր</string>

    <!-- Error message for credit card number validation -->
    <string name="credit_cards_number_validation_error_message">Մուտքագրեք բանկային վավեր քարտի համար</string>

    <!-- Error message for credit card name on card validation -->
    <string name="credit_cards_name_on_card_validation_error_message">Լրացրեք այս դաշտը</string>
    <!-- Message displayed in biometric prompt displayed for authentication before allowing users to view their saved credit cards -->
    <string name="credit_cards_biometric_prompt_message">Ապակողպեք՝ դիտելու համար պահպանված քարտերը</string>
    <!-- Title of warning dialog if users have no device authentication set up -->
    <string name="credit_cards_warning_dialog_title">Անվտանգ դարձրեք ձեր բանկային քարտերը</string>
    <!-- Message of warning dialog if users have no device authentication set up -->
    <string name="credit_cards_warning_dialog_message">Տեղակայեք սարքի կողպման նախշ, PIN կամ գաղտնաբառ՝ պաշտպանելու պահված բանկային քարտերը այն դեպքում, եթե որևէ մեկը ևս մուտք ունի Ձեր սարքին:</string>
    <!-- Positive button to send users to set up a pin of warning dialog if users have no device authentication set up -->
    <string name="credit_cards_warning_dialog_set_up_now">Տեղակայել հիմա</string>
    <!-- Negative button to ignore warning dialog if users have no device authentication set up -->
    <string name="credit_cards_warning_dialog_later">Ավելի ուշ</string>
    <!-- Title of PIN verification dialog to direct users to re-enter their device credentials to access their credit cards -->
    <string name="credit_cards_biometric_prompt_message_pin">Ապակողպեք ձեր սարքը</string>
    <!-- Message displayed in biometric prompt for authentication, before allowing users to use their stored credit card information -->
    <string name="credit_cards_biometric_prompt_unlock_message">Ապակողպեք՝ օգտագործելու համար բանկային քարտերի պահված տեղեկությունները</string>

    <!-- Title of the "Add address" screen -->
    <string name="addresses_add_address">Ավելացնել հասցե</string>
    <!-- Title of the "Edit address" screen -->
    <string name="addresses_edit_address">Խմբագրել հասցեն</string>
    <!-- Title of the "Manage addresses" screen -->
    <string name="addresses_manage_addresses">Կառավարեք հասցեները</string>
    <!-- The header for the first name of an address -->
    <string name="addresses_first_name">Անուն</string>
    <!-- The header for the middle name of an address -->
    <string name="addresses_middle_name">Հայրանուն</string>
    <!-- The header for the last name of an address -->
    <string name="addresses_last_name">Ազգանուն</string>
    <!-- The header for the street address of an address -->
    <string name="addresses_street_address">Փողոցի հասցե</string>
    <!-- The header for the city of an address -->
    <string name="addresses_city">Քաղաք</string>
    <!-- The header for the subregion of an address when "state" should be used -->
    <string name="addresses_state">Վիճակը</string>
    <!-- The header for the subregion of an address when "province" should be used -->
    <string name="addresses_province">Շրջան</string>
    <!-- The header for the zip code of an address -->
    <string name="addresses_zip">Փոստ</string>
    <!-- The header for the country or region of an address -->
    <string name="addresses_country">Երկիր կամ տարածաշրջան</string>
    <!-- The header for the phone number of an address -->
    <string name="addresses_phone">Հեռախոս</string>
    <!-- The header for the email of an address -->
    <string name="addresses_email">Էլ. փոստ</string>
    <!-- The text for the "Save" button for saving an address -->
    <string name="addresses_save_button">Պահպանել</string>
    <!-- The text for the "Cancel" button for cancelling adding, updating or deleting an address -->
    <string name="addresses_cancel_button">Չեղարկել</string>
    <!-- The text for the "Delete address" button for deleting an address -->
    <string name="addressess_delete_address_button">Ջնջել հասցեն</string>
    <!-- The title for the "Delete address" confirmation dialog -->
    <string name="addressess_confirm_dialog_message">Ջնջե՞լ այս հասցեն:</string>
    <!-- The text for the positive button on "Delete address" dialog -->
    <string name="addressess_confirm_dialog_ok_button">Ջնջել</string>
    <!-- The text for the negative button on "Delete address" dialog -->
    <string name="addressess_confirm_dialog_cancel_button">Չեղարկել</string>
    <!-- The text for the "Save address" menu item for saving an address -->
    <string name="address_menu_save_address">Պահպանել հասցեն</string>
    <!-- The text for the "Delete address" menu item for deleting an address -->
    <string name="address_menu_delete_address">Ջնջել հասցեն</string>

    <!-- Title of the Add search engine screen -->
    <string name="search_engine_add_custom_search_engine_title">Ավելացնել որոնիչ</string>
    <!-- Content description (not visible, for screen readers etc.): Title for the button that navigates to add new engine screen -->
    <string name="search_engine_add_custom_search_engine_button_content_description">Ավելացնել որոնիչ</string>
    <!-- Title of the Edit search engine screen -->
    <string name="search_engine_edit_custom_search_engine_title">Խմբագրել որոնիչը</string>
    <!-- Content description (not visible, for screen readers etc.): Title for the button to add a search engine in the action bar -->
    <string name="search_engine_add_button_content_description">Ավելացնել</string>
    <!-- Content description (not visible, for screen readers etc.): Title for the button to save a search engine in the action bar -->
    <string name="search_engine_add_custom_search_engine_edit_button_content_description" moz:RemovedIn="120" tools:ignore="UnusedResources">Պահպանել</string>
    <!-- Text for the menu button to edit a search engine -->
    <string name="search_engine_edit">Խմբագրել</string>
    <!-- Text for the menu button to delete a search engine -->
    <string name="search_engine_delete">Ջնջել</string>

    <!-- Text for the button to create a custom search engine on the Add search engine screen -->
    <string name="search_add_custom_engine_label_other">Այլ</string>
    <!-- Label for the TextField in which user enters custom search engine name -->
    <string name="search_add_custom_engine_name_label">Անունը</string>
    <!-- Placeholder text shown in the Search Engine Name TextField before a user enters text -->
    <string name="search_add_custom_engine_name_hint">Անուն</string>
    <!-- Placeholder text shown in the Search Engine Name text field before a user enters text -->
    <string name="search_add_custom_engine_name_hint_2">Որոնիչի անունը</string>
    <!-- Label for the TextField in which user enters custom search engine URL -->
    <string name="search_add_custom_engine_url_label">Որոնել տողի URL-ն</string>
    <!-- Placeholder text shown in the Search String TextField before a user enters text -->
    <string name="search_add_custom_engine_search_string_hint">Օգտագործվող որոնման տողը </string>
    <!-- Placeholder text shown in the Search String TextField before a user enters text -->
    <string name="search_add_custom_engine_search_string_hint_2">Որոնման համար օգտագործվող URL-ն</string>
    <!-- Description text for the Search String TextField. The %s is part of the string -->
    <string name="search_add_custom_engine_search_string_example" formatted="false">Հարցումը փոխարինել “%s”-ով: Օրինակ՝ \nhttps://www.google.com/search?q=%s</string>
    <!-- Accessibility description for the form in which details about the custom search engine are entered -->
    <string name="search_add_custom_engine_form_description">Հարմարեցված որոնիչի մանրամասներ</string>

    <!-- Label for the TextField in which user enters custom search engine suggestion URL -->
    <string name="search_add_custom_engine_suggest_url_label">Որոնման առաջարկի API (ըստ ցանկության)</string>
    <!-- Placeholder text shown in the Search Suggestion String TextField before a user enters text -->
    <string name="search_add_custom_engine_suggest_string_hint">Որոնել առաջարկություն API URL</string>
    <!-- Description text for the Search Suggestion String TextField. The %s is part of the string -->
    <string name="search_add_custom_engine_suggest_string_example" formatted="false" moz:RemovedIn="118" tools:ignore="UnusedResources">Հարցումը փոխարինեք «%s»-ով: Օրինակ՝\nhttp://suggestqueries.google.com/complete/search?client=firefox&amp;q=%s</string>
    <!-- Description text for the Search Suggestion String TextField. The %s is part of the string -->
    <string name="search_add_custom_engine_suggest_string_example_2" formatted="false">Փոխել հարցումը “%s”-ով: Օրինակ՝ \nhttps://suggestqueries.google.com/complete/search?client=firefox&amp;q=%s</string>
    <!-- The text for the "Save" button for saving a custom search engine -->
    <string name="search_custom_engine_save_button">Պահել</string>

    <!-- Text shown when a user leaves the name field empty -->
    <string name="search_add_custom_engine_error_empty_name">Մուտքագրել որոնիչի անունը</string>
    <!-- Text shown when a user leaves the search string field empty -->
    <string name="search_add_custom_engine_error_empty_search_string">Մուտքագրեք որոնման տող</string>
    <!-- Text shown when a user leaves out the required template string -->
    <string name="search_add_custom_engine_error_missing_template">Ստուգեք, որ որոնման տողը համապատասխանում է օրինակի ձևաչափին</string>
    <!-- Text shown when we aren't able to validate the custom search query. The first parameter is the url of the custom search engine -->
    <string name="search_add_custom_engine_error_cannot_reach">“%s”-ին կապակցվելու սխալ</string>
    <!-- Text shown when a user creates a new search engine -->
    <string name="search_add_custom_engine_success_message">%s-ը ստեղծվել է</string>
    <!-- Text shown when a user successfully edits a custom search engine -->
    <string name="search_edit_custom_engine_success_message">%s-ը պահպանվել է</string>
    <!-- Text shown when a user successfully deletes a custom search engine -->
    <string name="search_delete_search_engine_success_message">%s-ը ջնջվել է</string>

    <!-- Heading for the instructions to allow a permission -->
    <string name="phone_feature_blocked_intro">Այն թույլատրելու համար՝</string>
    <!-- First step for the allowing a permission -->
    <string name="phone_feature_blocked_step_settings">1. Անցեք Android-ի Կարգավորումներ</string>
    <!-- Second step for the allowing a permission -->
    <string name="phone_feature_blocked_step_permissions"><![CDATA[2. Հպեք <b> Թույլտվություններ</b>]]></string>
    <!-- Third step for the allowing a permission (Fore example: Camera) -->
    <string name="phone_feature_blocked_step_feature"><![CDATA[3. Փոխարկեք <b>%1$s</b>-ը Միաց.]]></string>

    <!-- Label that indicates a site is using a secure connection -->
    <string name="quick_settings_sheet_secure_connection_2">Կապակցումն անվտանգ է</string>
    <!-- Label that indicates a site is using a insecure connection -->
    <string name="quick_settings_sheet_insecure_connection_2">Կապակցումն անվտանգ չէ</string>
    <!-- Label to clear site data -->
    <string name="clear_site_data">Մաքրել թխուկները և կայքի տվյալները</string>
    <!-- Confirmation message for a dialog confirming if the user wants to delete all data for current site -->
    <string name="confirm_clear_site_data"><![CDATA[Համոզվա՞ծ եք, որ ցանկանում եք մաքրել բոլոր թխուկները և տվյալները <b>%s</b> կայքի համար:]]></string>
    <!-- Confirmation message for a dialog confirming if the user wants to delete all the permissions for all sites-->
    <string name="confirm_clear_permissions_on_all_sites">Համոզվա՞ծ եք, որ ցանկանում եք մաքրել բոլոր թույլտվությունները բոլոր կայքերում:</string>
    <!-- Confirmation message for a dialog confirming if the user wants to delete all the permissions for a site-->
    <string name="confirm_clear_permissions_site">Համոզվա՞ծ եք, որ ցանկանում եք մաքրել բոլոր թույլտվությունները այս կայքում:</string>
    <!-- Confirmation message for a dialog confirming if the user wants to set default value a permission for a site-->
    <string name="confirm_clear_permission_site">Համոզվա՞ծ եք, որ ցանկանում եք մաքրել այս թույլտվությունը այս կայքում:</string>
    <!-- label shown when there are not site exceptions to show in the site exception settings -->
    <string name="no_site_exceptions">Բացառություններ չկան</string>
    <!-- Bookmark deletion confirmation -->
    <string name="bookmark_deletion_confirmation">Համոզվա՞ծ եք, որ ցանկանում եք ջնջել այս էջանիշը:</string>
    <!-- Browser menu button that adds a shortcut to the home fragment -->
    <string name="browser_menu_add_to_shortcuts">Ավելացնել դյուրանցումներին</string>
    <!-- Browser menu button that removes a shortcut from the home fragment -->
    <string name="browser_menu_remove_from_shortcuts">Հեռացնել դյուրանցումներից</string>
    <!-- text shown before the issuer name to indicate who its verified by, parameter is the name of
     the certificate authority that verified the ticket-->
    <string name="certificate_info_verified_by">Ստուգված է %1$s-ի կողմից</string>
    <!-- Login overflow menu delete button -->
    <string name="login_menu_delete_button">Ջնջել</string>
    <!-- Login overflow menu edit button -->
    <string name="login_menu_edit_button">Խմբագրել</string>
    <!-- Message in delete confirmation dialog for logins -->
    <string name="login_deletion_confirmation">Համոզվա՞ծ եք, որ ցանկանում եք ջնջել այս մուտքանունը:</string>
    <!-- Positive action of a dialog asking to delete  -->
    <string name="dialog_delete_positive">Ջնջել</string>
    <!-- Negative action of a dialog asking to delete login -->
    <string name="dialog_delete_negative">Չեղարկել</string>
    <!--  The saved login options menu description. -->
    <string name="login_options_menu">Մուտքի ընտրանքներ</string>
    <!--  The editable text field for a login's web address. -->
    <string name="saved_login_hostname_description">Խմբագրելի տեքստի դաշտը մուտքի վեբ հասցեի համար:</string>
    <!--  The editable text field for a login's username. -->
    <string name="saved_login_username_description">Խմբագրելի տեքստի դաշտը մուտք գործողի համար:</string>
    <!--  The editable text field for a login's password. -->
    <string name="saved_login_password_description">Խմբագրելի տեքստի դաշտը մուտքի գաղտնաբառի համար:</string>
    <!--  The button description to save changes to an edited login. -->
    <string name="save_changes_to_login">Պահպանել փոփոխությունները մուտքագրման համար:</string>
    <!--  The page title for editing a saved login. -->
    <string name="edit">Խմբագրել</string>
    <!--  The page title for adding new login. -->
    <string name="add_login">Հավելել նոր մուտքագրում</string>
    <!--  The error message in add/edit login view when password field is blank. -->
    <string name="saved_login_password_required">Գաղտնաբառ է պահանջվում</string>
    <!--  The error message in add login view when username field is blank. -->
    <string name="saved_login_username_required">Օգտվողի անունը պարտադիր է</string>
    <!--  The error message in add login view when hostname field is blank. -->
    <string name="saved_login_hostname_required" tools:ignore="UnusedResources">Հոսթի անունը պարտադիր է</string>
    <!-- Voice search button content description  -->
    <string name="voice_search_content_description">Ձայնային որոնում</string>
    <!-- Voice search prompt description displayed after the user presses the voice search button -->
    <string name="voice_search_explainer">Խոսել</string>

    <!--  The error message in edit login view when a duplicate username exists. -->
    <string name="saved_login_duplicate">Այդ անունով մուտքանուն արդեն գոյություն ունի</string>

    <!-- This is the hint text that is shown inline on the hostname field of the create new login page. 'https://www.example.com' intentionally hardcoded here -->
    <string name="add_login_hostname_hint_text">https://www.example.com</string>
    <!-- This is an error message shown below the hostname field of the add login page when a hostname does not contain http or https. -->
    <string name="add_login_hostname_invalid_text_3">Վեբ հասցեն պետք է պարունակի &quot;https://&quot; կամ &quot;http://&quot;</string>
    <!-- This is an error message shown below the hostname field of the add login page when a hostname is invalid. -->
    <string name="add_login_hostname_invalid_text_2">Վավեր հոսթի անուն է պահանջվում</string>

    <!-- Synced Tabs -->
    <!-- Text displayed to ask user to connect another device as no devices found with account -->
    <string name="synced_tabs_connect_another_device">Կապակցել այլ սարքի:</string>
    <!-- Text displayed asking user to re-authenticate -->
    <string name="synced_tabs_reauth">Խնդրում ենք վերահաստատել:</string>
    <!-- Text displayed when user has disabled tab syncing in Firefox Sync Account -->
    <string name="synced_tabs_enable_tab_syncing">Խնդրում ենք միացնել ներդիրի համաժամացումը:</string>

    <!-- Text displayed when user has no tabs that have been synced -->
    <string name="synced_tabs_no_tabs">Դուք չունեք բացված որևէ ներդիր Firefox-ի ձեր մյուս սարքերում:</string>
    <!-- Text displayed in the synced tabs screen when a user is not signed in to Firefox Sync describing Synced Tabs -->
    <string name="synced_tabs_sign_in_message">Դիտեք այլ սարքերում ձեր ներդիրների ցանկը:</string>
    <!-- Text displayed on a button in the synced tabs screen to link users to sign in when a user is not signed in to Firefox Sync -->
    <string name="synced_tabs_sign_in_button">Մուտք գործեք՝ համաժամեցնելու համար</string>

    <!-- The text displayed when a synced device has no tabs to show in the list of Synced Tabs. -->
    <string name="synced_tabs_no_open_tabs">Չկան բացված ներդիրներ</string>

    <!-- Content description for expanding a group of synced tabs. -->
    <string name="synced_tabs_expand_group">Ընդարձակել համաժամեցված ներդիրների խումբը</string>
    <!-- Content description for collapsing a group of synced tabs. -->
    <string name="synced_tabs_collapse_group">Կոծկել համաժամեցված ներդիրների խումբը</string>

    <!-- Top Sites -->
    <!-- Title text displayed in the dialog when shortcuts limit is reached. -->
    <string name="shortcut_max_limit_title">Դյուրանցումների սահմանաչափը լրացել է</string>
    <!-- Content description text displayed in the dialog when shortcut limit is reached. -->
    <string name="shortcut_max_limit_content">Նոր դյուրանցում ավելացնելու համար հեռացրեք մեկը: Հպեք և պահեք կայքը ու ընտրեք հեռացնել:</string>
    <!-- Confirmation dialog button text when top sites limit is reached. -->
    <string name="top_sites_max_limit_confirmation_button">Հասկանալի է</string>

    <!-- Label for the preference to show the shortcuts for the most visited top sites on the homepage -->
    <string name="top_sites_toggle_top_recent_sites_4">Դյուրանցումներ</string>
	<!-- Title text displayed in the rename top site dialog. -->
	<string name="top_sites_rename_dialog_title">Անուն</string>
    <!-- Hint for renaming title of a shortcut -->
    <string name="shortcut_name_hint">Դյուրանցման անունը</string>
	<!-- Button caption to confirm the renaming of the top site. -->
	<string name="top_sites_rename_dialog_ok">Լավ</string>
	<!-- Dialog button text for canceling the rename top site prompt. -->
	<string name="top_sites_rename_dialog_cancel">Չեղարկել</string>

    <!-- Text for the menu button to open the homepage settings. -->
    <string name="top_sites_menu_settings">Կարգավորումներ</string>
    <!-- Text for the menu button to navigate to sponsors and privacy support articles. '&amp;' is replaced with the ampersand symbol: & -->
    <string name="top_sites_menu_sponsor_privacy">Մեր հովանավորները և ձեր գաղտնիությունը</string>
    <!-- Label text displayed for a sponsored top site. -->
    <string name="top_sites_sponsored_label">Հովանավորված</string>

    <!-- Inactive tabs in the tabs tray -->
    <!-- Title text displayed in the tabs tray when a tab has been unused for 14 days. -->
    <string name="inactive_tabs_title">Ոչ ակտիվ ներդիրներ</string>
    <!-- Content description for closing all inactive tabs -->
    <string name="inactive_tabs_delete_all">Փակել բոլոր անգործուն ներդիրները</string>

    <!-- Content description for expanding the inactive tabs section. -->
    <string name="inactive_tabs_expand_content_description">Ընդարձակել ոչ ակտիվ ներդիրները</string>
    <!-- Content description for collapsing the inactive tabs section. -->
    <string name="inactive_tabs_collapse_content_description">Կոծկել ոչ ակտիվ ներդիրները</string>

    <!-- Inactive tabs auto-close message in the tabs tray -->
    <!-- The header text of the auto-close message when the user is asked if they want to turn on the auto-closing of inactive tabs. -->
    <string name="inactive_tabs_auto_close_message_header" tools:ignore="UnusedResources">Ինքնափակե՞լ մեկ ամսից:</string>
    <!-- A description below the header to notify the user what the inactive tabs auto-close feature is. -->
    <string name="inactive_tabs_auto_close_message_description" tools:ignore="UnusedResources">Firefox-ը կարող է փակել ներդիրները, որոնք չեք դիտել վերջին ամսում:</string>
    <!-- A call to action below the description to allow the user to turn on the auto closing of inactive tabs. -->
    <string name="inactive_tabs_auto_close_message_action" tools:ignore="UnusedResources">ՄԻԱՑՆԵԼ ԻՆՔՆԱՓԱԿՈՒՄԸ</string>

    <!-- Text for the snackbar to confirm auto-close is enabled for inactive tabs -->
    <string name="inactive_tabs_auto_close_message_snackbar">Ինքնափակումը միացված է</string>

    <!-- Awesome bar suggestion's headers -->
    <!-- Search suggestions title for Firefox Suggest. -->
    <string name="firefox_suggest_header">Firefox-ի առաջարկ</string>

    <!-- Title for search suggestions when Google is the default search suggestion engine. -->
    <string name="google_search_engine_suggestion_header">Google-ի որոնում</string>
    <!-- Title for search suggestions when the default search suggestion engine is anything other than Google. The first parameter is default search engine name. -->
    <string name="other_default_search_engine_suggestion_header">%s որոնում</string>

    <!-- Default browser experiment -->
    <string name="default_browser_experiment_card_text">Կայեք հղումներ կայքերից, էլ. նամակներից և հաղորդագրություններից, որոնք ինքնաբար կերպով կբացվեն Firefox-ում:</string>

    <!-- Content description for close button in collection placeholder. -->
    <string name="remove_home_collection_placeholder_content_description">Հեռացնել</string>

    <!-- Content description radio buttons with a link to more information -->
    <string name="radio_preference_info_content_description">Սեղմեք` մանրամասների համար</string>

    <!-- Content description for the action bar "up" button -->
    <string name="action_bar_up_description">Նավարկել վերև</string>

    <!-- Content description for privacy content close button -->
    <string name="privacy_content_close_button_content_description">Փակել</string>

    <!-- Pocket recommended stories -->
    <!-- Header text for a section on the home screen. -->
    <string name="pocket_stories_header_1">Մտահանգման պատմություններով</string>
    <!-- Header text for a section on the home screen. -->
    <string name="pocket_stories_categories_header">Պատմություններ ըստ թեմայի</string>
    <!-- Text of a button allowing users to access an external url for more Pocket recommendations. -->
    <string name="pocket_stories_placeholder_text">Բացահայտի՛ր ավելին</string>
    <!-- Title of an app feature. Smaller than a heading. The first parameter is product name Pocket -->
    <string name="pocket_stories_feature_title_2">Աշխատում է %s-ի կողմից:</string>
    <!-- Caption for describing a certain feature. The placeholder is for a clickable text (eg: Learn more) which will load an url in a new tab when clicked.  -->
    <string name="pocket_stories_feature_caption">Firefox ընտանիքի մի մասը: %s</string>
    <!-- Clickable text for opening an external link for more information about Pocket. -->
    <string name="pocket_stories_feature_learn_more">Իմանալ ավելին</string>

    <!-- Text indicating that the Pocket story that also displays this text is a sponsored story by other 3rd party entity. -->
    <string name="pocket_stories_sponsor_indication">Հովանավորված</string>

    <!-- Snackbar message for enrolling in a Nimbus experiment from the secret settings when Studies preference is Off.-->
    <string name="experiments_snackbar">Միացնել հեռաչափությունը՝ տվյալներ ուղարկելու համար:</string>
    <!-- Snackbar button text to navigate to telemetry settings.-->
    <string name="experiments_snackbar_button">Անցնել Կարգավորումներին</string>

    <!-- Review quality check feature-->
    <!-- Name for the review quality check feature used as title for the panel. -->
<<<<<<< HEAD
    <string name="review_quality_check_feature_name">Վերանայման ստուգիչ</string>
=======
    <string name="review_quality_check_feature_name" moz:RemovedIn="120" tools:ignore="UnusedResources">Վերանայման ստուգիչ</string>
    <!-- Name for the review quality check feature used as title for the panel. -->
    <string name="review_quality_check_feature_name_2">Վերանայել ստուգիչը</string>
>>>>>>> 52cb89cf
    <!-- Summary for grades A and B for review quality check adjusted grading. -->
    <string name="review_quality_check_grade_a_b_description">Հուսալի կարծիքներ</string>
    <!-- Summary for grade C for review quality check adjusted grading. -->
    <string name="review_quality_check_grade_c_description">Հուսալի և անվստահելի կարծիքների խառնուրդ</string>
    <!-- Summary for grades D and F for review quality check adjusted grading. -->
    <string name="review_quality_check_grade_d_f_description">Անվստահելի կարծիքներ</string>
    <!-- Text for title presenting the reliability of a product's reviews. -->
    <string name="review_quality_check_grade_title">Որքանո՞վ են վստահելի այս կարծիքները:</string>
    <!-- Title for when the rating has been updated by the review checker -->
    <string name="review_quality_check_adjusted_rating_title">Ճշգրտված վարկանիշ</string>
    <!-- Description for a product's adjusted star rating. The text presents that the product's reviews which were evaluated as unreliable were removed from the adjusted rating. -->
    <string name="review_quality_check_adjusted_rating_description">Անվստահելի կարծիքները հեռացվեցին</string>
    <!-- Title for list of highlights from a product's review emphasizing a product's important traits. -->
    <string name="review_quality_check_highlights_title">Գունանշումներ վերջին կարծիքներից</string>
    <!-- Title for section explaining how we analyze the reliability of a product's reviews. -->
    <string name="review_quality_check_explanation_title">Ինչպես ենք մենք որոշում կարծիքների որակը</string>
    <!-- Paragraph explaining how we analyze the reliability of a product's reviews. First parameter is the Fakespot product name. In the phrase "Fakespot by Mozilla", "by" can be localized. Does not need to stay by. -->
    <string name="review_quality_check_explanation_body_reliability">Մենք օգտագործում ենք AI տեխնոլոգիա %s-ից Mozilla-ի կողմից՝ արտադրանքի կարծիքների հավաստիությունը ստուգելու համար: Սա միայն կօգնի ձեզ գնահատել կարծիքների որակը, այլ ոչ թե արտադրանքի որակը:</string>
    <!-- Paragraph explaining the grading system we use to classify the reliability of a product's reviews. -->
<<<<<<< HEAD
    <string name="review_quality_check_info_review_grade_header" tools:ignore="UnusedResources"><![CDATA[Մենք յուրաքանչյուր ապրանքի կարծիքներին տալիս ենք <b>տառային գնահատական</b>՝ A-ից մինչև F:]]></string>

    <!-- Description explaining grades A and B for review quality check adjusted grading. -->
    <string name="review_quality_check_info_grade_info_AB">Հուսալի կարծիքներ: Մենք կարծում ենք, որ կարծիքները, հավանաբար, իրական հաճախորդներից են, ովքեր թողել են ազնիվ, անաչառ կարծիքներ:</string>
=======
    <string name="review_quality_check_info_review_grade_header"><![CDATA[Մենք յուրաքանչյուր ապրանքի կարծիքներին տալիս ենք <b>տառային գնահատական</b>՝ A-ից մինչև F:]]></string>

    <!-- Description explaining grades A and B for review quality check adjusted grading. -->
    <string name="review_quality_check_info_grade_info_AB">Հուսալի կարծիքներ: Մենք կարծում ենք, որ կարծիքները, հավանաբար, իրական հաճախորդներից են, ովքեր թողել են ազնիվ, անաչառ կարծիքներ:</string>
    <!-- Description explaining grades A and B for review quality check adjusted grading. -->
    <string name="review_quality_check_info_grade_info_AB_2" moz:RemovedIn="120" tools:ignore="UnusedResources">Մենք կարծում ենք, որ կարծիքներն վստահելի են:</string>
>>>>>>> 52cb89cf
    <!-- Description explaining grade C for review quality check adjusted grading. -->
    <string name="review_quality_check_info_grade_info_C">Մենք հավատում ենք, որ կա հուսալի և անվստահելի կարծիքների խառնուրդ:</string>
    <!-- Description explaining grades D and F for review quality check adjusted grading. -->
    <string name="review_quality_check_info_grade_info_DF">Անվստահելի կարծիքներ: Մենք կարծում ենք, որ կարծիքները, հավանաբար, կեղծ են կամ կողմնակալ գրախոսների կողմից:</string>
<<<<<<< HEAD
    <!-- Paragraph explaining how a product's adjusted grading is calculated. -->
    <string name="review_quality_check_explanation_body_adjusted_grading"><![CDATA[<b>Ճշգրտված վարկանիշը</b> հիմնված է միայն այն կարծիքների վրա, որոնք մենք վստահելի ենք համարում:]]></string>
    <!-- Paragraph explaining product review highlights. First parameter is the name of the retailer (e.g. Amazon). -->
    <string name="review_quality_check_explanation_body_highlights" tools:ignore="UnusedResources"><![CDATA[<b>Գունանշումները</b> վերջին 80 օրվա ընթացքում %s կարծիքներից են, որոնք, մեր կարծիքով, հուսալի են:]]></string>
=======
    <!-- Description explaining grades D and F for review quality check adjusted grading. -->
    <string name="review_quality_check_info_grade_info_DF_2" moz:RemovedIn="120" tools:ignore="UnusedResources">Մենք կարծում ենք, որ կարծիքներն անվստահելի են:</string>
    <!-- Paragraph explaining how a product's adjusted grading is calculated. -->
    <string name="review_quality_check_explanation_body_adjusted_grading"><![CDATA[<b>Ճշգրտված վարկանիշը</b> հիմնված է միայն այն կարծիքների վրա, որոնք մենք վստահելի ենք համարում:]]></string>
    <!-- Paragraph explaining product review highlights. First parameter is the name of the retailer (e.g. Amazon). -->
    <string name="review_quality_check_explanation_body_highlights"><![CDATA[<b>Գունանշումները</b> վերջին 80 օրվա ընթացքում %s կարծիքներից են, որոնք, մեր կարծիքով, հուսալի են:]]></string>
>>>>>>> 52cb89cf
    <!-- Text for learn more caption presenting a link with information about review quality. First parameter is for clickable text defined in review_quality_check_info_learn_more_link. -->
    <string name="review_quality_check_info_learn_more">Իմացեք ավելին %s-ի մասին:</string>
    <!-- Clickable text that links to review quality check SuMo page. First parameter is the Fakespot product name. In the phrase "Fakespot by Mozilla", "by" can be localized. Does not need to stay by. -->
    <string name="review_quality_check_info_learn_more_link">ինչպես %s-ը  է Mozilla-ի կողմից որոշում կարծիքների որակը</string>
    <!-- Text for title of settings section. -->
    <string name="review_quality_check_settings_title">Կարգավորումներ</string>
    <!-- Text for label for switch preference to show recommended products from review quality check settings section. -->
    <string name="review_quality_check_settings_recommended_products">Ցուցադրել գովազդը կարծիքների ստուգիչում</string>
    <!-- Description for switch preference to show recommended products from review quality check settings section. First parameter is for clickable text defined in review_quality_check_settings_recommended_products_learn_more.-->
<<<<<<< HEAD
    <string name="review_quality_check_settings_recommended_products_description" tools:ignore="UnusedResources">Դուք երբեմն կտեսնեք համապատասխան ապրանքների գովազդներ: Բոլոր գովազդները պետք է համապատասխանեն կարծիքների որակի մեր չափանիշներին: %s</string>
=======
    <string name="review_quality_check_settings_recommended_products_description" moz:RemovedIn="120" tools:ignore="UnusedResources">Դուք երբեմն կտեսնեք համապատասխան ապրանքների գովազդներ: Բոլոր գովազդները պետք է համապատասխանեն կարծիքների որակի մեր չափանիշներին: %s</string>
    <!-- Description for switch preference to show recommended products from review quality check settings section. First parameter is for clickable text defined in review_quality_check_settings_recommended_products_learn_more.-->
    <string name="review_quality_check_settings_recommended_products_description_2" tools:ignore="UnusedResources">Դուք երբեմն կտեսնեք համապատասխան ապրանքների գովազդներ: Մենք գովազդում ենք միայն վստահելի կարխիքներով ապրանքներ: %s</string>
>>>>>>> 52cb89cf
    <!-- Clickable text that links to review quality check recommended products support article. -->
    <string name="review_quality_check_settings_recommended_products_learn_more" tools:ignore="UnusedResources">Իմանալ ավելին</string>
    <!-- Text for turning sidebar off button from review quality check settings section. -->
    <string name="review_quality_check_settings_turn_off">Անջատեք վերանայման ստուգիչը</string>
    <!-- Text for title of recommended product section. This is displayed above a product image, suggested as an alternative to the product reviewed. -->
    <string name="review_quality_check_ad_title" tools:ignore="UnusedResources">Ավելի շատ հաշվի առնել</string>
    <!-- Caption for recommended product section indicating this is an ad by Fakespot. First parameter is the Fakespot product name. -->
    <string name="review_quality_check_ad_caption" tools:ignore="UnusedResources">Գովազդ %s-ի կողմից</string>
    <!-- Caption for review quality check panel. First parameter is for clickable text defined in review_quality_check_powered_by_link. -->
<<<<<<< HEAD
    <string name="review_quality_check_powered_by" tools:ignore="UnusedResources">Կարծիքների ստուգիչն աշխատում է %s-ի կողմից:</string>
=======
    <string name="review_quality_check_powered_by" tools:ignore="UnusedResources" moz:RemovedIn="119">Կարծիքների ստուգիչն աշխատում է %s-ի կողմից:</string>
    <!-- Caption for review quality check panel. First parameter is for clickable text defined in review_quality_check_powered_by_link. -->
    <string name="review_quality_check_powered_by_2">Կարծիքների ստուգիչը ստեղծված է %s-ի կողմից</string>
>>>>>>> 52cb89cf
    <!-- Clickable text that links to Fakespot.com. First parameter is the Fakespot product name. In the phrase "Fakespot by Mozilla", "by" can be localized. Does not need to stay by. -->
    <string name="review_quality_check_powered_by_link" tools:ignore="UnusedResources">%s Mozilla-ի կողմից</string>
    <!-- Text for title of warning card informing the user that the current analysis is outdated. -->
    <string name="review_quality_check_outdated_analysis_warning_title" tools:ignore="UnusedResources">Նոր տեղեկատվություն ստուգելու համար</string>
    <!-- Text for button from warning card informing the user that the current analysis is outdated. Clicking this should trigger the product's re-analysis. -->
    <string name="review_quality_check_outdated_analysis_warning_action" tools:ignore="UnusedResources">Ստուգիր հիմա</string>
    <!-- Title for warning card informing the user that the current product does not have enough reviews for a review analysis. -->
<<<<<<< HEAD
    <string name="review_quality_check_no_reviews_warning_title" tools:ignore="UnusedResources">Դեռևս բավարար ակնարկներ չկան</string>
    <!-- Text for body of warning card informing the user that the current product does not have enough reviews for a review analysis. -->
    <string name="review_quality_check_no_reviews_warning_body" tools:ignore="UnusedResources">Երբ այս ապրանքն ավելի շատ կարծիքներ ունենա, մենք կկարողանանք ստուգել դրանց որակը:</string>
=======
    <string name="review_quality_check_no_reviews_warning_title">Դեռևս բավարար ակնարկներ չկան</string>
    <!-- Text for body of warning card informing the user that the current product does not have enough reviews for a review analysis. -->
    <string name="review_quality_check_no_reviews_warning_body">Երբ այս ապրանքն ավելի շատ կարծիքներ ունենա, մենք կկարողանանք ստուգել դրանց որակը:</string>
>>>>>>> 52cb89cf
    <!-- Title for warning card informing the user that the current product is currently not available. -->
    <string name="review_quality_check_product_availability_warning_title" tools:ignore="UnusedResources">Ապրանքը հասանելի չէ</string>
    <!-- Text for the body of warning card informing the user that the current product is currently not available. -->
    <string name="review_quality_check_product_availability_warning_body" tools:ignore="UnusedResources">Եթե տեսնեք, որ այս ապրանքը կրկին պահեստում է, հաղորդեք դրա մասին, և մենք կաշխատենք ստուգել ակնարկները:</string>
    <!-- Clickable text for warning card informing the user that the current product is currently not available. Clicking this should inform the server that the product is available. -->
<<<<<<< HEAD
    <string name="review_quality_check_product_availability_warning_action" tools:ignore="UnusedResources">Հաղորդեք, որ այս ապրանքը կրկին պահեստում է</string>
    <!-- Title for warning card informing the user that the current product's re-analysis is still processing. -->
    <string name="review_quality_check_reanalysis_in_progress_warning_title" tools:ignore="UnusedResources">Կարծիքի որակի ստուգում</string>
    <!-- Title for warning card informing the user that the current product's analysis is still processing. -->
    <string name="review_quality_check_analysis_in_progress_warning_title" tools:ignore="UnusedResources">Կարծիքի որակի ստուգում</string>
    <!-- Text for body of warning card informing the user that the current product's analysis is still processing. -->
    <string name="review_quality_check_analysis_in_progress_warning_body" tools:ignore="UnusedResources">Սա կարող է տևել մոտ 60 վայրկյան:</string>
=======
    <string name="review_quality_check_product_availability_warning_action" moz:RemovedIn="120" tools:ignore="UnusedResources">Հաղորդեք, որ այս ապրանքը կրկին պահեստում է</string>
    <!-- Clickable text for warning card informing the user that the current product is currently not available. Clicking this should inform the server that the product is available. -->
    <string name="review_quality_check_product_availability_warning_action_2" tools:ignore="UnusedResources">Զեկուցված ապրանքը պահեստում է</string>
    <!-- Title for warning card informing the user that the current product's re-analysis is still processing. -->
    <string name="review_quality_check_reanalysis_in_progress_warning_title">Կարծիքի որակի ստուգում</string>
    <!-- Title for warning card informing the user that the current product's analysis is still processing. -->
    <string name="review_quality_check_analysis_in_progress_warning_title">Կարծիքի որակի ստուգում</string>
    <!-- Text for body of warning card informing the user that the current product's analysis is still processing. -->
    <string name="review_quality_check_analysis_in_progress_warning_body">Սա կարող է տևել մոտ 60 վայրկյան:</string>
>>>>>>> 52cb89cf
    <!-- Title for info card displayed after the user reports a product is back in stock. -->
    <string name="review_quality_check_analysis_requested_info_title" tools:ignore="UnusedResources">Շնորհակալություն հայտնելու համար:</string>
    <!-- Text for body of info card displayed after the user reports a product is back in stock. -->
    <string name="review_quality_check_analysis_requested_info_body" tools:ignore="UnusedResources">Մենք պետք է 24 ժամվա ընթացքում տեղեկություններ ունենանք այս ապրանքի կարծիքների մասին: Խնդրում ենք նորից ստուգել:</string>
    <!-- Title for info card displayed when the user review checker while on a product that Fakespot does not analyze (e.g. gift cards, music). -->
<<<<<<< HEAD
    <string name="review_quality_check_not_analyzable_info_title" tools:ignore="UnusedResources">Մենք չենք կարող ստուգել այս կարծիքները</string>
    <!-- Text for body of info card displayed when the user review checker while on a product that Fakespot does not analyze (e.g. gift cards, music). -->
    <string name="review_quality_check_not_analyzable_info_body" tools:ignore="UnusedResources">Ցավոք, մենք չենք կարող ստուգել որոշ տեսակի ապրանքների կարծիքների որակը: Օրինակ՝ նվեր քարտեր և հոսքային տեսանյութերի, երաժշտության և խաղեր:</string>
=======
    <string name="review_quality_check_not_analyzable_info_title">Մենք չենք կարող ստուգել այս կարծիքները</string>
    <!-- Text for body of info card displayed when the user review checker while on a product that Fakespot does not analyze (e.g. gift cards, music). -->
    <string name="review_quality_check_not_analyzable_info_body">Ցավոք, մենք չենք կարող ստուգել որոշ տեսակի ապրանքների կարծիքների որակը: Օրինակ՝ նվեր քարտեր և հոսքային տեսանյութերի, երաժշտության և խաղեր:</string>
>>>>>>> 52cb89cf
    <!-- Title for info card displayed when another user reported the displayed product is back in stock. -->
    <string name="review_quality_check_analysis_requested_other_user_info_title" tools:ignore="UnusedResources">Տեղեկությունները շուտով</string>
    <!-- Text for body of info card displayed when another user reported the displayed product is back in stock. -->
    <string name="review_quality_check_analysis_requested_other_user_info_body" tools:ignore="UnusedResources">Մենք պետք է 24 ժամվա ընթացքում տեղեկություններ ունենանք այս ապրանքի կարծիքների մասին: Խնդրում ենք նորից ստուգել:</string>
    <!-- Title for info card displayed to the user when analysis finished updating. -->
    <string name="review_quality_check_analysis_updated_confirmation_title" tools:ignore="UnusedResources">Վերլուծությունն արդիական է</string>
    <!-- Text for the action button from info card displayed to the user when analysis finished updating. -->
    <string name="review_quality_check_analysis_updated_confirmation_action" tools:ignore="UnusedResources">Հասկացա</string>
    <!-- Title for error card displayed to the user when an error occurred. -->
<<<<<<< HEAD
    <string name="review_quality_check_generic_error_title" tools:ignore="UnusedResources">Այս պահին տեղեկություններ չկան</string>
    <!-- Text for body of error card displayed to the user when an error occurred. -->
    <string name="review_quality_check_generic_error_body" tools:ignore="UnusedResources">Մենք աշխատում ենք խնդիրը լուծելու ուղղությամբ։ Խնդրում ենք նորից ստուգել շուտով:</string>
    <!-- Title for error card displayed to the user when the device is disconnected from the network. -->
    <string name="review_quality_check_no_connection_title" tools:ignore="UnusedResources">Չկա ցանցային կապակցում</string>
    <!-- Text for body of error card displayed to the user when the device is disconnected from the network. -->
    <string name="review_quality_check_no_connection_body" tools:ignore="UnusedResources">Ստուգեք ձեր ցանցային կապակցումը և փորձեք վերաբեռնել էջը:</string>
    <!-- Title for card displayed to the user for products whose reviews were not analyzed yet. -->
    <string name="review_quality_check_no_analysis_title" tools:ignore="UnusedResources">Այս կարծիքների մասին դեռ տեղեկություններ չկան</string>
    <!-- Text for the body of card displayed to the user for products whose reviews were not analyzed yet. -->
    <string name="review_quality_check_no_analysis_body" tools:ignore="UnusedResources">Իմանալու համար, թե արդյոք այս ապրանքի կարծիքները հուսալի են, ստուգեք կարծիքների որակը: Դա կտևի ընդամենը մոտ 60 վայրկյան:</string>
    <!-- Text for button from body of card displayed to the user for products whose reviews were not analyzed yet. Clicking this should trigger a product analysis. -->
    <string name="review_quality_check_no_analysis_link" tools:ignore="UnusedResources">Ստուգեք կարծիքի որակը</string>
=======
    <string name="review_quality_check_generic_error_title">Այս պահին տեղեկություններ չկան</string>
    <!-- Text for body of error card displayed to the user when an error occurred. -->
    <string name="review_quality_check_generic_error_body">Մենք աշխատում ենք խնդիրը լուծելու ուղղությամբ։ Խնդրում ենք նորից ստուգել շուտով:</string>
    <!-- Title for error card displayed to the user when the device is disconnected from the network. -->
    <string name="review_quality_check_no_connection_title">Չկա ցանցային կապակցում</string>
    <!-- Text for body of error card displayed to the user when the device is disconnected from the network. -->
    <string name="review_quality_check_no_connection_body">Ստուգեք ձեր ցանցային կապակցումը և փորձեք վերաբեռնել էջը:</string>
    <!-- Title for card displayed to the user for products whose reviews were not analyzed yet. -->
    <string name="review_quality_check_no_analysis_title">Այս կարծիքների մասին դեռ տեղեկություններ չկան</string>
    <!-- Text for the body of card displayed to the user for products whose reviews were not analyzed yet. -->
    <string name="review_quality_check_no_analysis_body">Իմանալու համար, թե արդյոք այս ապրանքի կարծիքները հուսալի են, ստուգեք կարծիքների որակը: Դա կտևի ընդամենը մոտ 60 վայրկյան:</string>
    <!-- Text for button from body of card displayed to the user for products whose reviews were not analyzed yet. Clicking this should trigger a product analysis. -->
    <string name="review_quality_check_no_analysis_link">Ստուգեք կարծիքի որակը</string>
>>>>>>> 52cb89cf
    <!-- Headline for review quality check contextual onboarding card. -->
    <string name="review_quality_check_contextual_onboarding_title">Փորձեք արտադրանքի կարծիքների մեր վստահելի ուղեցույցը</string>
    <!-- Description for review quality check contextual onboarding card. The first and last two parameters are for retailer names (e.g. Amazon, Walmart). The second parameter is for the name of the application (e.g. Firefox). -->
    <string name="review_quality_check_contextual_onboarding_description">Գնելուց առաջ տեսեք, թե որքան հուսալի են արտադրանքի կարծիքները %1$s-ում: Կարծիքների ստուգիչը՝ %2$s-ի փորձարարական յուրահատկությունն է և ներկառուցված է հենց զննիչում: Այն աշխատում է նաև %3$s-ի և %4$s-ի վրա:</string>
    <!-- Paragraph presenting review quality check feature. First parameter is the Fakespot product name. Second parameter is for clickable text defined in review_quality_check_contextual_onboarding_learn_more_link. In the phrase "Fakespot by Mozilla", "by" can be localized. Does not need to stay by. -->
    <string name="review_quality_check_contextual_onboarding_learn_more">Օգտագործելով %1$s-ի հզորությունը Mozilla-ի կողմից՝ մենք օգնում ենք ձեզ խուսափել կողմնակալ և ոչ վավերական կարծիքներից: Մեր AI մոդելը միշտ բարելավվում է՝ պաշտպանելու ձեզ գնումներ կատարելիս: %2$s</string>
    <!-- Clickable text from the contextual onboarding card that links to review quality check support article. -->
    <string name="review_quality_check_contextual_onboarding_learn_more_link">Իմանալ ավելին</string>

    <!-- Caption text to be displayed in review quality check contextual onboarding card above the opt-in button. First parameter is the Fakespot product name. Following parameters are for clickable texts defined in review_quality_check_contextual_onboarding_privacy_policy and review_quality_check_contextual_onboarding_terms_use. In the phrase "Fakespot by Mozilla", "by" can be localized. Does not need to stay by. -->
    <string name="review_quality_check_contextual_onboarding_caption">Ընտրելով «Այո, փորձիր»՝ դուք համաձայնում եք %1$s-ը Mozilla-ի կողմիցի %2$s-ին և %3$s-ին:</string>
    <!-- Clickable text from the review quality check contextual onboarding card that links to Fakespot privacy policy. -->
    <string name="review_quality_check_contextual_onboarding_privacy_policy">գաղտնիության դրույթներ</string>
    <!-- Clickable text from the review quality check contextual onboarding card that links to Fakespot terms of use. -->
    <string name="review_quality_check_contextual_onboarding_terms_use">օգտվելու կանոններ</string>
    <!-- Text for opt-in button from the review quality check contextual onboarding card. -->
    <string name="review_quality_check_contextual_onboarding_primary_button_text">Այո, փորձիր</string>
    <!-- Text for opt-out button from the review quality check contextual onboarding card. -->
    <string name="review_quality_check_contextual_onboarding_secondary_button_text">Ոչ հիմա</string>
    <!-- Text for the first CFR presenting the review quality check feature. -->
    <string name="review_quality_check_first_cfr_message">Իմացեք, թե արդյոք կարող եք վստահել այս ապրանքի կարծիքներին՝ նախքան գնելը:</string>
    <!-- Text displayed in the first CFR presenting the review quality check feature that opens the review checker when clicked. -->
    <string name="review_quality_check_first_cfr_action" tools:ignore="UnusedResources">Վերանայման ստուգիչ</string>
    <!-- Text for the second CFR presenting the review quality check feature. -->
    <string name="review_quality_check_second_cfr_message">Արդյո՞ք այս կարծիքները հուսալի են: Ստուգեք հիմա՝ ճշգրտված գնահատականը տեսնելու համար:</string>
    <!-- Text displayed in the second CFR presenting the review quality check feature that opens the review checker when clicked. -->
    <string name="review_quality_check_second_cfr_action" tools:ignore="UnusedResources">Բացել կարծիքների ստուգիչը</string>
    <!-- Flag showing that the review quality check feature is work in progress. -->
<<<<<<< HEAD
    <string name="review_quality_check_beta_flag" tools:ignore="UnusedResources">Բետա</string>
    <!-- Content description (not visible, for screen readers etc.) for opening browser menu button to open review quality check bottom sheet. -->
    <string name="browser_menu_review_quality_check">Բացել կարծիքների որակի ստուգումը</string>
    <!-- Content description (not visible, for screen readers etc.) for closing browser menu button to open review quality check bottom sheet. -->
    <string name="browser_menu_review_quality_check_close">Փակել կարծիքի որակի ստուգումը</string>
=======
    <string name="review_quality_check_beta_flag">Բետա</string>
    <!-- Content description (not visible, for screen readers etc.) for opening browser menu button to open review quality check bottom sheet. -->
    <string name="review_quality_check_open_handle_content_description">Բացել կարծիքների ստուգիչը</string>
    <!-- Content description (not visible, for screen readers etc.) for closing browser menu button to open review quality check bottom sheet. -->
    <string name="review_quality_check_close_handle_content_description">Փակել կարծիքների ստուգիչը</string>
>>>>>>> 52cb89cf
    <!-- Content description (not visible, for screen readers etc.) for review quality check star rating. First parameter is the number of stars (1-5) representing the rating. -->
    <string name="review_quality_check_star_rating_content_description">%1$s-ը 5 քայլից</string>
    <!-- Text for minimize button from highlights card. When clicked the highlights card should reduce its size. -->
    <string name="review_quality_check_highlights_show_less">Ցուցադրել ավելի քիչ</string>
    <!-- Text for maximize button from highlights card. When clicked the highlights card should expand to its full size. -->
    <string name="review_quality_check_highlights_show_more">Ցուցադրել ավելին</string>
    <!-- Text for highlights card quality category header. Reviews shown under this header should refer the product's quality. -->
    <string name="review_quality_check_highlights_type_quality">Որակ</string>
    <!-- Text for highlights card price category header. Reviews shown under this header should refer the product's price. -->
    <string name="review_quality_check_highlights_type_price">Գին</string>
    <!-- Text for highlights card shipping category header. Reviews shown under this header should refer the product's shipping. -->
    <string name="review_quality_check_highlights_type_shipping">Առաքում</string>
    <!-- Text for highlights card packaging and appearance category header. Reviews shown under this header should refer the product's packaging and appearance. -->
    <string name="review_quality_check_highlights_type_packaging_appearance">Փաթեթավորում և տեսք</string>
    <!-- Text for highlights card competitiveness category header. Reviews shown under this header should refer the product's competitiveness. -->
    <string name="review_quality_check_highlights_type_competitiveness">Մրցունակություն</string>

    <!-- Accessibility services actions labels. These will be appended to accessibility actions like "Double tap to.." but not by or applications but by services like Talkback. -->
    <!-- Action label for elements that can be collapsed if interacting with them. Talkback will append this to say "Double tap to collapse". -->
    <string name="a11y_action_label_collapse">Կոծկել</string>
    <!-- Action label for elements that can be expanded if interacting with them. Talkback will append this to say "Double tap to expand". -->
    <string name="a11y_action_label_expand">Ընդարձակել</string>
    <!-- Action label for links to a website containing documentation about a wallpaper collection. Talkback will append this to say "Double tap to open link to learn more about this collection". -->
    <string name="a11y_action_label_wallpaper_collection_learn_more">բացեք հղումը՝ այս հավաքածուի մասին ավելին իմանալու համար</string>
    <!-- Action label for links that point to an article. Talkback will append this to say "Double tap to read the article". -->
    <string name="a11y_action_label_read_article">կարդալ հոդվածը</string>
    <!-- Action label for links to the Firefox Pocket website. Talkback will append this to say "Double tap to open link to learn more". -->
    <string name="a11y_action_label_pocket_learn_more">բացեք հղումը՝ ավելին իմանալու համար</string>
</resources><|MERGE_RESOLUTION|>--- conflicted
+++ resolved
@@ -2196,13 +2196,9 @@
 
     <!-- Review quality check feature-->
     <!-- Name for the review quality check feature used as title for the panel. -->
-<<<<<<< HEAD
-    <string name="review_quality_check_feature_name">Վերանայման ստուգիչ</string>
-=======
     <string name="review_quality_check_feature_name" moz:RemovedIn="120" tools:ignore="UnusedResources">Վերանայման ստուգիչ</string>
     <!-- Name for the review quality check feature used as title for the panel. -->
     <string name="review_quality_check_feature_name_2">Վերանայել ստուգիչը</string>
->>>>>>> 52cb89cf
     <!-- Summary for grades A and B for review quality check adjusted grading. -->
     <string name="review_quality_check_grade_a_b_description">Հուսալի կարծիքներ</string>
     <!-- Summary for grade C for review quality check adjusted grading. -->
@@ -2222,36 +2218,22 @@
     <!-- Paragraph explaining how we analyze the reliability of a product's reviews. First parameter is the Fakespot product name. In the phrase "Fakespot by Mozilla", "by" can be localized. Does not need to stay by. -->
     <string name="review_quality_check_explanation_body_reliability">Մենք օգտագործում ենք AI տեխնոլոգիա %s-ից Mozilla-ի կողմից՝ արտադրանքի կարծիքների հավաստիությունը ստուգելու համար: Սա միայն կօգնի ձեզ գնահատել կարծիքների որակը, այլ ոչ թե արտադրանքի որակը:</string>
     <!-- Paragraph explaining the grading system we use to classify the reliability of a product's reviews. -->
-<<<<<<< HEAD
-    <string name="review_quality_check_info_review_grade_header" tools:ignore="UnusedResources"><![CDATA[Մենք յուրաքանչյուր ապրանքի կարծիքներին տալիս ենք <b>տառային գնահատական</b>՝ A-ից մինչև F:]]></string>
-
-    <!-- Description explaining grades A and B for review quality check adjusted grading. -->
-    <string name="review_quality_check_info_grade_info_AB">Հուսալի կարծիքներ: Մենք կարծում ենք, որ կարծիքները, հավանաբար, իրական հաճախորդներից են, ովքեր թողել են ազնիվ, անաչառ կարծիքներ:</string>
-=======
     <string name="review_quality_check_info_review_grade_header"><![CDATA[Մենք յուրաքանչյուր ապրանքի կարծիքներին տալիս ենք <b>տառային գնահատական</b>՝ A-ից մինչև F:]]></string>
 
     <!-- Description explaining grades A and B for review quality check adjusted grading. -->
     <string name="review_quality_check_info_grade_info_AB">Հուսալի կարծիքներ: Մենք կարծում ենք, որ կարծիքները, հավանաբար, իրական հաճախորդներից են, ովքեր թողել են ազնիվ, անաչառ կարծիքներ:</string>
     <!-- Description explaining grades A and B for review quality check adjusted grading. -->
     <string name="review_quality_check_info_grade_info_AB_2" moz:RemovedIn="120" tools:ignore="UnusedResources">Մենք կարծում ենք, որ կարծիքներն վստահելի են:</string>
->>>>>>> 52cb89cf
     <!-- Description explaining grade C for review quality check adjusted grading. -->
     <string name="review_quality_check_info_grade_info_C">Մենք հավատում ենք, որ կա հուսալի և անվստահելի կարծիքների խառնուրդ:</string>
     <!-- Description explaining grades D and F for review quality check adjusted grading. -->
     <string name="review_quality_check_info_grade_info_DF">Անվստահելի կարծիքներ: Մենք կարծում ենք, որ կարծիքները, հավանաբար, կեղծ են կամ կողմնակալ գրախոսների կողմից:</string>
-<<<<<<< HEAD
-    <!-- Paragraph explaining how a product's adjusted grading is calculated. -->
-    <string name="review_quality_check_explanation_body_adjusted_grading"><![CDATA[<b>Ճշգրտված վարկանիշը</b> հիմնված է միայն այն կարծիքների վրա, որոնք մենք վստահելի ենք համարում:]]></string>
-    <!-- Paragraph explaining product review highlights. First parameter is the name of the retailer (e.g. Amazon). -->
-    <string name="review_quality_check_explanation_body_highlights" tools:ignore="UnusedResources"><![CDATA[<b>Գունանշումները</b> վերջին 80 օրվա ընթացքում %s կարծիքներից են, որոնք, մեր կարծիքով, հուսալի են:]]></string>
-=======
     <!-- Description explaining grades D and F for review quality check adjusted grading. -->
     <string name="review_quality_check_info_grade_info_DF_2" moz:RemovedIn="120" tools:ignore="UnusedResources">Մենք կարծում ենք, որ կարծիքներն անվստահելի են:</string>
     <!-- Paragraph explaining how a product's adjusted grading is calculated. -->
     <string name="review_quality_check_explanation_body_adjusted_grading"><![CDATA[<b>Ճշգրտված վարկանիշը</b> հիմնված է միայն այն կարծիքների վրա, որոնք մենք վստահելի ենք համարում:]]></string>
     <!-- Paragraph explaining product review highlights. First parameter is the name of the retailer (e.g. Amazon). -->
     <string name="review_quality_check_explanation_body_highlights"><![CDATA[<b>Գունանշումները</b> վերջին 80 օրվա ընթացքում %s կարծիքներից են, որոնք, մեր կարծիքով, հուսալի են:]]></string>
->>>>>>> 52cb89cf
     <!-- Text for learn more caption presenting a link with information about review quality. First parameter is for clickable text defined in review_quality_check_info_learn_more_link. -->
     <string name="review_quality_check_info_learn_more">Իմացեք ավելին %s-ի մասին:</string>
     <!-- Clickable text that links to review quality check SuMo page. First parameter is the Fakespot product name. In the phrase "Fakespot by Mozilla", "by" can be localized. Does not need to stay by. -->
@@ -2261,13 +2243,9 @@
     <!-- Text for label for switch preference to show recommended products from review quality check settings section. -->
     <string name="review_quality_check_settings_recommended_products">Ցուցադրել գովազդը կարծիքների ստուգիչում</string>
     <!-- Description for switch preference to show recommended products from review quality check settings section. First parameter is for clickable text defined in review_quality_check_settings_recommended_products_learn_more.-->
-<<<<<<< HEAD
-    <string name="review_quality_check_settings_recommended_products_description" tools:ignore="UnusedResources">Դուք երբեմն կտեսնեք համապատասխան ապրանքների գովազդներ: Բոլոր գովազդները պետք է համապատասխանեն կարծիքների որակի մեր չափանիշներին: %s</string>
-=======
     <string name="review_quality_check_settings_recommended_products_description" moz:RemovedIn="120" tools:ignore="UnusedResources">Դուք երբեմն կտեսնեք համապատասխան ապրանքների գովազդներ: Բոլոր գովազդները պետք է համապատասխանեն կարծիքների որակի մեր չափանիշներին: %s</string>
     <!-- Description for switch preference to show recommended products from review quality check settings section. First parameter is for clickable text defined in review_quality_check_settings_recommended_products_learn_more.-->
     <string name="review_quality_check_settings_recommended_products_description_2" tools:ignore="UnusedResources">Դուք երբեմն կտեսնեք համապատասխան ապրանքների գովազդներ: Մենք գովազդում ենք միայն վստահելի կարխիքներով ապրանքներ: %s</string>
->>>>>>> 52cb89cf
     <!-- Clickable text that links to review quality check recommended products support article. -->
     <string name="review_quality_check_settings_recommended_products_learn_more" tools:ignore="UnusedResources">Իմանալ ավելին</string>
     <!-- Text for turning sidebar off button from review quality check settings section. -->
@@ -2277,13 +2255,9 @@
     <!-- Caption for recommended product section indicating this is an ad by Fakespot. First parameter is the Fakespot product name. -->
     <string name="review_quality_check_ad_caption" tools:ignore="UnusedResources">Գովազդ %s-ի կողմից</string>
     <!-- Caption for review quality check panel. First parameter is for clickable text defined in review_quality_check_powered_by_link. -->
-<<<<<<< HEAD
-    <string name="review_quality_check_powered_by" tools:ignore="UnusedResources">Կարծիքների ստուգիչն աշխատում է %s-ի կողմից:</string>
-=======
     <string name="review_quality_check_powered_by" tools:ignore="UnusedResources" moz:RemovedIn="119">Կարծիքների ստուգիչն աշխատում է %s-ի կողմից:</string>
     <!-- Caption for review quality check panel. First parameter is for clickable text defined in review_quality_check_powered_by_link. -->
     <string name="review_quality_check_powered_by_2">Կարծիքների ստուգիչը ստեղծված է %s-ի կողմից</string>
->>>>>>> 52cb89cf
     <!-- Clickable text that links to Fakespot.com. First parameter is the Fakespot product name. In the phrase "Fakespot by Mozilla", "by" can be localized. Does not need to stay by. -->
     <string name="review_quality_check_powered_by_link" tools:ignore="UnusedResources">%s Mozilla-ի կողմից</string>
     <!-- Text for title of warning card informing the user that the current analysis is outdated. -->
@@ -2291,29 +2265,14 @@
     <!-- Text for button from warning card informing the user that the current analysis is outdated. Clicking this should trigger the product's re-analysis. -->
     <string name="review_quality_check_outdated_analysis_warning_action" tools:ignore="UnusedResources">Ստուգիր հիմա</string>
     <!-- Title for warning card informing the user that the current product does not have enough reviews for a review analysis. -->
-<<<<<<< HEAD
-    <string name="review_quality_check_no_reviews_warning_title" tools:ignore="UnusedResources">Դեռևս բավարար ակնարկներ չկան</string>
-    <!-- Text for body of warning card informing the user that the current product does not have enough reviews for a review analysis. -->
-    <string name="review_quality_check_no_reviews_warning_body" tools:ignore="UnusedResources">Երբ այս ապրանքն ավելի շատ կարծիքներ ունենա, մենք կկարողանանք ստուգել դրանց որակը:</string>
-=======
     <string name="review_quality_check_no_reviews_warning_title">Դեռևս բավարար ակնարկներ չկան</string>
     <!-- Text for body of warning card informing the user that the current product does not have enough reviews for a review analysis. -->
     <string name="review_quality_check_no_reviews_warning_body">Երբ այս ապրանքն ավելի շատ կարծիքներ ունենա, մենք կկարողանանք ստուգել դրանց որակը:</string>
->>>>>>> 52cb89cf
     <!-- Title for warning card informing the user that the current product is currently not available. -->
     <string name="review_quality_check_product_availability_warning_title" tools:ignore="UnusedResources">Ապրանքը հասանելի չէ</string>
     <!-- Text for the body of warning card informing the user that the current product is currently not available. -->
     <string name="review_quality_check_product_availability_warning_body" tools:ignore="UnusedResources">Եթե տեսնեք, որ այս ապրանքը կրկին պահեստում է, հաղորդեք դրա մասին, և մենք կաշխատենք ստուգել ակնարկները:</string>
     <!-- Clickable text for warning card informing the user that the current product is currently not available. Clicking this should inform the server that the product is available. -->
-<<<<<<< HEAD
-    <string name="review_quality_check_product_availability_warning_action" tools:ignore="UnusedResources">Հաղորդեք, որ այս ապրանքը կրկին պահեստում է</string>
-    <!-- Title for warning card informing the user that the current product's re-analysis is still processing. -->
-    <string name="review_quality_check_reanalysis_in_progress_warning_title" tools:ignore="UnusedResources">Կարծիքի որակի ստուգում</string>
-    <!-- Title for warning card informing the user that the current product's analysis is still processing. -->
-    <string name="review_quality_check_analysis_in_progress_warning_title" tools:ignore="UnusedResources">Կարծիքի որակի ստուգում</string>
-    <!-- Text for body of warning card informing the user that the current product's analysis is still processing. -->
-    <string name="review_quality_check_analysis_in_progress_warning_body" tools:ignore="UnusedResources">Սա կարող է տևել մոտ 60 վայրկյան:</string>
-=======
     <string name="review_quality_check_product_availability_warning_action" moz:RemovedIn="120" tools:ignore="UnusedResources">Հաղորդեք, որ այս ապրանքը կրկին պահեստում է</string>
     <!-- Clickable text for warning card informing the user that the current product is currently not available. Clicking this should inform the server that the product is available. -->
     <string name="review_quality_check_product_availability_warning_action_2" tools:ignore="UnusedResources">Զեկուցված ապրանքը պահեստում է</string>
@@ -2323,21 +2282,14 @@
     <string name="review_quality_check_analysis_in_progress_warning_title">Կարծիքի որակի ստուգում</string>
     <!-- Text for body of warning card informing the user that the current product's analysis is still processing. -->
     <string name="review_quality_check_analysis_in_progress_warning_body">Սա կարող է տևել մոտ 60 վայրկյան:</string>
->>>>>>> 52cb89cf
     <!-- Title for info card displayed after the user reports a product is back in stock. -->
     <string name="review_quality_check_analysis_requested_info_title" tools:ignore="UnusedResources">Շնորհակալություն հայտնելու համար:</string>
     <!-- Text for body of info card displayed after the user reports a product is back in stock. -->
     <string name="review_quality_check_analysis_requested_info_body" tools:ignore="UnusedResources">Մենք պետք է 24 ժամվա ընթացքում տեղեկություններ ունենանք այս ապրանքի կարծիքների մասին: Խնդրում ենք նորից ստուգել:</string>
     <!-- Title for info card displayed when the user review checker while on a product that Fakespot does not analyze (e.g. gift cards, music). -->
-<<<<<<< HEAD
-    <string name="review_quality_check_not_analyzable_info_title" tools:ignore="UnusedResources">Մենք չենք կարող ստուգել այս կարծիքները</string>
-    <!-- Text for body of info card displayed when the user review checker while on a product that Fakespot does not analyze (e.g. gift cards, music). -->
-    <string name="review_quality_check_not_analyzable_info_body" tools:ignore="UnusedResources">Ցավոք, մենք չենք կարող ստուգել որոշ տեսակի ապրանքների կարծիքների որակը: Օրինակ՝ նվեր քարտեր և հոսքային տեսանյութերի, երաժշտության և խաղեր:</string>
-=======
     <string name="review_quality_check_not_analyzable_info_title">Մենք չենք կարող ստուգել այս կարծիքները</string>
     <!-- Text for body of info card displayed when the user review checker while on a product that Fakespot does not analyze (e.g. gift cards, music). -->
     <string name="review_quality_check_not_analyzable_info_body">Ցավոք, մենք չենք կարող ստուգել որոշ տեսակի ապրանքների կարծիքների որակը: Օրինակ՝ նվեր քարտեր և հոսքային տեսանյութերի, երաժշտության և խաղեր:</string>
->>>>>>> 52cb89cf
     <!-- Title for info card displayed when another user reported the displayed product is back in stock. -->
     <string name="review_quality_check_analysis_requested_other_user_info_title" tools:ignore="UnusedResources">Տեղեկությունները շուտով</string>
     <!-- Text for body of info card displayed when another user reported the displayed product is back in stock. -->
@@ -2347,21 +2299,6 @@
     <!-- Text for the action button from info card displayed to the user when analysis finished updating. -->
     <string name="review_quality_check_analysis_updated_confirmation_action" tools:ignore="UnusedResources">Հասկացա</string>
     <!-- Title for error card displayed to the user when an error occurred. -->
-<<<<<<< HEAD
-    <string name="review_quality_check_generic_error_title" tools:ignore="UnusedResources">Այս պահին տեղեկություններ չկան</string>
-    <!-- Text for body of error card displayed to the user when an error occurred. -->
-    <string name="review_quality_check_generic_error_body" tools:ignore="UnusedResources">Մենք աշխատում ենք խնդիրը լուծելու ուղղությամբ։ Խնդրում ենք նորից ստուգել շուտով:</string>
-    <!-- Title for error card displayed to the user when the device is disconnected from the network. -->
-    <string name="review_quality_check_no_connection_title" tools:ignore="UnusedResources">Չկա ցանցային կապակցում</string>
-    <!-- Text for body of error card displayed to the user when the device is disconnected from the network. -->
-    <string name="review_quality_check_no_connection_body" tools:ignore="UnusedResources">Ստուգեք ձեր ցանցային կապակցումը և փորձեք վերաբեռնել էջը:</string>
-    <!-- Title for card displayed to the user for products whose reviews were not analyzed yet. -->
-    <string name="review_quality_check_no_analysis_title" tools:ignore="UnusedResources">Այս կարծիքների մասին դեռ տեղեկություններ չկան</string>
-    <!-- Text for the body of card displayed to the user for products whose reviews were not analyzed yet. -->
-    <string name="review_quality_check_no_analysis_body" tools:ignore="UnusedResources">Իմանալու համար, թե արդյոք այս ապրանքի կարծիքները հուսալի են, ստուգեք կարծիքների որակը: Դա կտևի ընդամենը մոտ 60 վայրկյան:</string>
-    <!-- Text for button from body of card displayed to the user for products whose reviews were not analyzed yet. Clicking this should trigger a product analysis. -->
-    <string name="review_quality_check_no_analysis_link" tools:ignore="UnusedResources">Ստուգեք կարծիքի որակը</string>
-=======
     <string name="review_quality_check_generic_error_title">Այս պահին տեղեկություններ չկան</string>
     <!-- Text for body of error card displayed to the user when an error occurred. -->
     <string name="review_quality_check_generic_error_body">Մենք աշխատում ենք խնդիրը լուծելու ուղղությամբ։ Խնդրում ենք նորից ստուգել շուտով:</string>
@@ -2375,7 +2312,6 @@
     <string name="review_quality_check_no_analysis_body">Իմանալու համար, թե արդյոք այս ապրանքի կարծիքները հուսալի են, ստուգեք կարծիքների որակը: Դա կտևի ընդամենը մոտ 60 վայրկյան:</string>
     <!-- Text for button from body of card displayed to the user for products whose reviews were not analyzed yet. Clicking this should trigger a product analysis. -->
     <string name="review_quality_check_no_analysis_link">Ստուգեք կարծիքի որակը</string>
->>>>>>> 52cb89cf
     <!-- Headline for review quality check contextual onboarding card. -->
     <string name="review_quality_check_contextual_onboarding_title">Փորձեք արտադրանքի կարծիքների մեր վստահելի ուղեցույցը</string>
     <!-- Description for review quality check contextual onboarding card. The first and last two parameters are for retailer names (e.g. Amazon, Walmart). The second parameter is for the name of the application (e.g. Firefox). -->
@@ -2404,19 +2340,11 @@
     <!-- Text displayed in the second CFR presenting the review quality check feature that opens the review checker when clicked. -->
     <string name="review_quality_check_second_cfr_action" tools:ignore="UnusedResources">Բացել կարծիքների ստուգիչը</string>
     <!-- Flag showing that the review quality check feature is work in progress. -->
-<<<<<<< HEAD
-    <string name="review_quality_check_beta_flag" tools:ignore="UnusedResources">Բետա</string>
-    <!-- Content description (not visible, for screen readers etc.) for opening browser menu button to open review quality check bottom sheet. -->
-    <string name="browser_menu_review_quality_check">Բացել կարծիքների որակի ստուգումը</string>
-    <!-- Content description (not visible, for screen readers etc.) for closing browser menu button to open review quality check bottom sheet. -->
-    <string name="browser_menu_review_quality_check_close">Փակել կարծիքի որակի ստուգումը</string>
-=======
     <string name="review_quality_check_beta_flag">Բետա</string>
     <!-- Content description (not visible, for screen readers etc.) for opening browser menu button to open review quality check bottom sheet. -->
     <string name="review_quality_check_open_handle_content_description">Բացել կարծիքների ստուգիչը</string>
     <!-- Content description (not visible, for screen readers etc.) for closing browser menu button to open review quality check bottom sheet. -->
     <string name="review_quality_check_close_handle_content_description">Փակել կարծիքների ստուգիչը</string>
->>>>>>> 52cb89cf
     <!-- Content description (not visible, for screen readers etc.) for review quality check star rating. First parameter is the number of stars (1-5) representing the rating. -->
     <string name="review_quality_check_star_rating_content_description">%1$s-ը 5 քայլից</string>
     <!-- Text for minimize button from highlights card. When clicked the highlights card should reduce its size. -->
