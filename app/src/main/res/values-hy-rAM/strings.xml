--- conflicted
+++ resolved
@@ -364,19 +364,11 @@
     <!-- Title for enable notification permission screen used by Nimbus experiments. Nimbus experiments do not support string placeholders.
         Note: The word "Firefox" should NOT be translated -->
     <string name="juno_onboarding_enable_notifications_title_nimbus_2">Ծանուցումներն օգնում են ձեզ ավելին անել Firefox-ի հետ</string>
-<<<<<<< HEAD
     <!-- Description for enable notification permission screen used by Nimbus experiments. Nimbus experiments do not support string placeholders.
        Note: The word "Firefox" should NOT be translated -->
     <string name="juno_onboarding_enable_notifications_description_nimbus" moz:removedIn="120" tools:ignore="UnusedResources">Ուղարկեք ներդիրներ սարքերի միջև, կառավարեք ներբեռնումները և ստացեք խորհուրդներ Firefox-ից առավելագույնը քաղելու վերաբերյալ:</string>
     <!-- Description for enable notification permission screen used by Nimbus experiments. Nimbus experiments do not support string placeholders.
        Note: The word "Firefox" should NOT be translated -->
-=======
-    <!-- Description for enable notification permission screen used by Nimbus experiments. Nimbus experiments do not support string placeholders.
-       Note: The word "Firefox" should NOT be translated -->
-    <string name="juno_onboarding_enable_notifications_description_nimbus" moz:removedIn="120" tools:ignore="UnusedResources">Ուղարկեք ներդիրներ սարքերի միջև, կառավարեք ներբեռնումները և ստացեք խորհուրդներ Firefox-ից առավելագույնը քաղելու վերաբերյալ:</string>
-    <!-- Description for enable notification permission screen used by Nimbus experiments. Nimbus experiments do not support string placeholders.
-       Note: The word "Firefox" should NOT be translated -->
->>>>>>> d602c86b
     <string name="juno_onboarding_enable_notifications_description_nimbus_2">Ապահով ուղարկեք ներդիրներ ձեր սարքերի միջև և հայտնաբերեք գաղտնիության այլ գործառույթներ Firefox-ում:</string>
     <!-- Text for the button to request notification permission on the device -->
     <string name="juno_onboarding_enable_notifications_positive_button" tools:ignore="UnusedResources">Միացնել ծանուցումները</string>
@@ -526,14 +518,11 @@
 
     <!-- Change setting text button, for the cookie banner re-engagement dialog -->
     <string name="reduce_cookie_banner_dialog_change_setting_button" moz:RemovedIn="121" tools:ignore="UnusedResources">Թույլատրել</string>
-<<<<<<< HEAD
-=======
 
     <!--Title for the cookie banner re-engagement CFR, the placeholder is replaced with app name -->
     <string name="cookie_banner_cfr_title">%1$s-ը հենց նոր մերժեց թխուկները ձեզ համար</string>
     <!--Message for the cookie banner re-engagement CFR -->
     <string name="cookie_banner_cfr_message">Ավելի քիչ շեղումներ, ավելի քիչ թխուկներ, որոնք հետևում են ձեզ այս կայքում:</string>
->>>>>>> d602c86b
 
     <!-- Description of the preference to enable "HTTPS-Only" mode. -->
     <string name="preferences_https_only_summary">Ինքնաշխատ կերպով փորձում է միանալ կայքերին՝ օգտագործելով HTTPS գաղտնագրման արձանագրությունը՝ անվտանգության բարձրացման համար:</string>
@@ -2323,15 +2312,9 @@
     <string name="review_quality_check_contextual_onboarding_caption" moz:RemovedIn="121" tools:ignore="UnusedResources">Ընտրելով «Այո, փորձիր»՝ դուք համաձայնում եք %1$s-ը Mozilla-ի կողմիցի %2$s-ին և %3$s-ին:</string>
     <!-- Caption text to be displayed in review quality check contextual onboarding card above the opt-in button. Parameter is the Fakespot product name. After the colon, what appears are two links, each on their own line. The first link is to a Privacy policy (review_quality_check_contextual_onboarding_privacy_policy_2). The second link is to Terms of use (review_quality_check_contextual_onboarding_terms_use_2). -->
     <string name="review_quality_check_contextual_onboarding_caption_2">Ընտրելով «Այո, փորձիր»՝ դուք ընդունում եք %1$s-ը.</string>
-<<<<<<< HEAD
     <!-- Clickable text from the review quality check contextual onboarding card that links to Fakespot privacy policy. -->
     <string name="review_quality_check_contextual_onboarding_privacy_policy" moz:RemovedIn="121" tools:ignore="UnusedResources">գաղտնիության դրույթներ</string>
     <!-- Clickable text from the review quality check contextual onboarding card that links to Fakespot privacy policy. -->
-=======
-    <!-- Clickable text from the review quality check contextual onboarding card that links to Fakespot privacy policy. -->
-    <string name="review_quality_check_contextual_onboarding_privacy_policy" moz:RemovedIn="121" tools:ignore="UnusedResources">գաղտնիության դրույթներ</string>
-    <!-- Clickable text from the review quality check contextual onboarding card that links to Fakespot privacy policy. -->
->>>>>>> d602c86b
     <string name="review_quality_check_contextual_onboarding_privacy_policy_2">Գաղտնիության դրույթներ</string>
     <!-- Clickable text from the review quality check contextual onboarding card that links to Fakespot terms of use. -->
     <string name="review_quality_check_contextual_onboarding_terms_use" moz:RemovedIn="121" tools:ignore="UnusedResources">օգտվելու կանոններ</string>
