--- conflicted
+++ resolved
@@ -328,13 +328,9 @@
     <!-- Juno first user onboarding flow experiment, strings are marked unused as they are only referenced by Nimbus experiments. -->
     <!-- Title for set firefox as default browser screen used by Nimbus experiments. Nimbus experiments do not support string placeholders.
         Note: The word "Firefox" should NOT be translated -->
-<<<<<<< HEAD
-    <string name="juno_onboarding_default_browser_title_nimbus" tools:ignore="UnusedResources">Դարձրեք Firefox-ը ձեր հիմնական դիտարկիչը</string>
-=======
     <string name="juno_onboarding_default_browser_title_nimbus" moz:removedIn="120" tools:ignore="UnusedResources">Դարձրեք Firefox-ը ձեր հիմնական դիտարկիչը</string>
     <!-- Title for set firefox as default browser screen used by Nimbus experiments. -->
     <string name="juno_onboarding_default_browser_title_nimbus_2">Մենք սիրում ենք ձեզ ապահով պահել</string>
->>>>>>> eeb875b8
     <!-- Description for set firefox as default browser screen used by Nimbus experiments. Nimbus experiments do not support string placeholders.
         Note: The word "Firefox" should NOT be translated -->
     <string name="juno_onboarding_default_browser_description_nimbus" moz:removedIn="120" tools:ignore="UnusedResources">Firefox-ը մարդկանց վեր է դասում շահույթից և պաշտպանում է ձեր գաղտնիությունը՝ արգելափակելով միջկայքի հետագծիչները:\n\nԻմացեք ավելին մեր գաղտնիության ծանուցումներում:</string>
@@ -362,9 +358,6 @@
     <string name="juno_onboarding_sign_in_negative_button" tools:ignore="UnusedResources">Ոչ հիմա</string>
     <!-- Title for enable notification permission screen used by Nimbus experiments. Nimbus experiments do not support string placeholders.
         Note: The word "Firefox" should NOT be translated -->
-<<<<<<< HEAD
-    <string name="juno_onboarding_enable_notifications_title_nimbus" tools:ignore="UnusedResources">Ծանուցումներն օգնում են ձեզ ավելին անել Firefox-ի հետ</string>
-=======
     <string name="juno_onboarding_enable_notifications_title_nimbus" moz:removedIn="120" tools:ignore="UnusedResources">Ծանուցումներն օգնում են ձեզ ավելին անել Firefox-ի հետ</string>
     <!-- Title for enable notification permission screen used by Nimbus experiments. Nimbus experiments do not support string placeholders.
         Note: The word "Firefox" should NOT be translated -->
@@ -372,7 +365,6 @@
     <!-- Description for enable notification permission screen used by Nimbus experiments. Nimbus experiments do not support string placeholders.
        Note: The word "Firefox" should NOT be translated -->
     <string name="juno_onboarding_enable_notifications_description_nimbus" moz:removedIn="120" tools:ignore="UnusedResources">Ուղարկեք ներդիրներ սարքերի միջև, կառավարեք ներբեռնումները և ստացեք խորհուրդներ Firefox-ից առավելագույնը քաղելու վերաբերյալ:</string>
->>>>>>> eeb875b8
     <!-- Description for enable notification permission screen used by Nimbus experiments. Nimbus experiments do not support string placeholders.
        Note: The word "Firefox" should NOT be translated -->
     <string name="juno_onboarding_enable_notifications_description_nimbus_2">Ապահով ուղարկեք ներդիրներ ձեր սարքերի միջև և հայտնաբերեք գաղտնիության այլ գործառույթներ Firefox-ում:</string>
