<?xml version="1.0" encoding="utf-8"?>
<resources xmlns:tools="http://schemas.android.com/tools" xmlns:moz="http://mozac.org/tools">

    <!-- App name for private browsing mode. The first parameter is the name of the app defined in app_name (for example: Fenix)-->
    <string name="app_name_private_5">Прыватны %s</string>
    <!-- App name for private browsing mode. The first parameter is the name of the app defined in app_name (for example: Fenix)-->
    <string name="app_name_private_4">%s (прыватна)</string>

    <!-- Home Fragment -->
    <!-- Content description (not visible, for screen readers etc.): "Three dot" menu button. -->
    <string name="content_description_menu">Дадаткова</string>
    <!-- Content description (not visible, for screen readers etc.): "Private Browsing" menu button. -->
    <string name="content_description_private_browsing_button">Уключыць прыватнае агляданне</string>
    <!-- Content description (not visible, for screen readers etc.): "Private Browsing" menu button. -->
    <string name="content_description_disable_private_browsing_button">Адключыць прыватнае агляданне</string>
    <!-- Placeholder text shown in the search bar before a user enters text for the default engine -->
    <string name="search_hint">Увядзіце запыт або адрас</string>

    <!-- Placeholder text shown in the search bar before a user enters text for a general engine -->
    <string name="search_hint_general_engine">Пошук у інтэрнэце</string>
    <!-- Placeholder text shown in search bar when using history search -->
    <string name="history_search_hint">Гісторыя пошуку</string>
    <!-- Placeholder text shown in search bar when using bookmarks search -->
    <string name="bookmark_search_hint">Шукаць у закладках</string>
    <!-- Placeholder text shown in search bar when using tabs search -->
    <string name="tab_search_hint">Шукаць карткі</string>
    <!-- Placeholder text shown in the search bar when using application search engines -->
    <string name="application_search_hint">Увядзіце пошукавыя запыты</string>
    <!-- No Open Tabs Message Description -->
    <string name="no_open_tabs_description">Тут будуць паказаны вашы адкрытыя карткі.</string>
    <!-- No Private Tabs Message Description -->
    <string name="no_private_tabs_description">Тут будуць паказаны вашы прыватныя карткі.</string>

    <!-- Tab tray multi select title in app bar. The first parameter is the number of tabs selected -->
    <string name="tab_tray_multi_select_title">%1$d абрана</string>
    <!-- Label of button in create collection dialog for creating a new collection  -->
    <string name="tab_tray_add_new_collection">Дадаць новую калекцыю</string>
    <!-- Label of editable text in create collection dialog for naming a new collection  -->
    <string name="tab_tray_add_new_collection_name">Назва</string>
    <!-- Label of button in save to collection dialog for selecting a current collection  -->
    <string name="tab_tray_select_collection">Абраць калекцыю</string>
    <!-- Content description for close button while in multiselect mode in tab tray -->
    <string name="tab_tray_close_multiselect_content_description">Выйсці з рэжыму мультывыбару</string>
    <!-- Content description for save to collection button while in multiselect mode in tab tray -->
    <string name="tab_tray_collection_button_multiselect_content_description">Захаваць абраныя карткі ў калекцыю</string>
    <!-- Content description on checkmark while tab is selected in multiselect mode in tab tray -->
    <string name="tab_tray_multiselect_selected_content_description">Вылучана</string>

    <!-- Home - Recently saved bookmarks -->
    <!-- Title for the home screen section with recently saved bookmarks. -->
    <string name="recently_saved_title">Нядаўна захаваныя</string>
    <!-- Content description for the button which navigates the user to show all of their saved bookmarks. -->
    <string name="recently_saved_show_all_content_description_2">Паказаць усе захаваныя закладкі</string>

    <!-- Text for the menu button to remove a recently saved bookmark from the user's home screen -->
    <string name="recently_saved_menu_item_remove">Выдаліць</string>

    <!-- About content. The first parameter is the name of the application. (For example: Fenix) -->
    <string name="about_content">%1$s распрацаваны Mozilla.</string>

    <!-- Private Browsing -->
    <!-- Explanation for private browsing displayed to users on home view when they first enable private mode
        The first parameter is the name of the app defined in app_name (for example: Fenix) -->
    <string name="private_browsing_placeholder_description_2">        %1$s выдаляе гісторыю пошуку і аглядання з прыватных картак, калі вы закрываеце іх ці выходзіце з праграмы. Гэта не робіць вас ананімным для вэб-сайтаў ці вашага правайдара, але дазваляе трымаць у сакрэце вашу сеціўную дзейнасць ад кагосьці, хто карыстаецца вашай прыладай.</string>
    <string name="private_browsing_common_myths">Шырокавядомыя забабоны пра прыватнае агляданне</string>

    <!-- Private mode shortcut "contextual feature recommendation" (CFR) -->
    <!-- Text for the Private mode shortcut CFR message for adding a private mode shortcut to open private tabs from the Home screen -->
    <string name="private_mode_cfr_message_2">Запусціце сваю наступную прыватную картку адным націскам.</string>
    <!-- Text for the positive button to accept adding a Private Browsing shortcut to the Home screen -->
    <string name="private_mode_cfr_pos_button_text">Дадаць на хатні экран</string>
    <!-- Text for the negative button to decline adding a Private Browsing shortcut to the Home screen -->
    <string name="cfr_neg_button_text">Не, дзякуй</string>

    <!-- Open in App "contextual feature recommendation" (CFR) -->
    <!-- Text for the info message. The first parameter is the name of the application.-->
    <string name="open_in_app_cfr_info_message_2">Вы можаце наладзіць %1$s аўтаматычна адкрываць спасылкі ў праграмах.</string>
    <!-- Text for the positive action button -->
    <string name="open_in_app_cfr_positive_button_text">Перайсці ў налады</string>
    <!-- Text for the negative action button -->
    <string name="open_in_app_cfr_negative_button_text">Адхіліць</string>

    <!-- Total cookie protection "contextual feature recommendation" (CFR) -->
    <!-- Text for the message displayed in the contextual feature recommendation popup promoting the total cookie protection feature. -->
    <string name="tcp_cfr_message">Наша самая магутная функцыя аховы прыватнасці ізалюе міжсайтавыя трэкеры.</string>
    <!-- Text displayed that links to website containing documentation about the "Total cookie protection" feature. -->
    <string name="tcp_cfr_learn_more">Даведайцеся аб поўнай ахове кукаў</string>

    <!-- Text for the info dialog when camera permissions have been denied but user tries to access a camera feature. -->
    <string name="camera_permissions_needed_message">Патрабуецца доступ да камеры. Перайдзіце ў налады Android, націсніце &quot;Дазволы&quot;, і затым &quot;Дазволіць&quot;.</string>
    <!-- Text for the positive action button to go to Android Settings to grant permissions. -->
    <string name="camera_permissions_needed_positive_button_text">Перайсці ў налады</string>
    <!-- Text for the negative action button to dismiss the dialog. -->
    <string name="camera_permissions_needed_negative_button_text">Адхіліць</string>

    <!-- Text for the banner message to tell users about our auto close feature. -->
    <string name="tab_tray_close_tabs_banner_message">Наладзіць аўтаматычнае закрыццё картак, якія не праглядаліся на працягу дня, месяца ці года.</string>
    <!-- Text for the positive action button to go to Settings for auto close tabs. -->
    <string name="tab_tray_close_tabs_banner_positive_button_text">Паглядзець параметры</string>
    <!-- Text for the negative action button to dismiss the Close Tabs Banner. -->
    <string name="tab_tray_close_tabs_banner_negative_button_text">Адхіліць</string>

    <!-- Text for the banner message to tell users about our inactive tabs feature. -->
    <string name="tab_tray_inactive_onboarding_message">Карткі, якія вы не праглядалі на працягу двух тыдняў, будуць перанесеныя сюды.</string>
    <!-- Text for the action link to go to Settings for inactive tabs. -->
    <string name="tab_tray_inactive_onboarding_button_text">Адключыць у наладах</string>
    <!-- Text for title for the auto-close dialog of the inactive tabs. -->
    <string name="tab_tray_inactive_auto_close_title">Аўтаматычна закрываць праз месяц?</string>
    <!-- Text for the body for the auto-close dialog of the inactive tabs.
        The first parameter is the name of the application.-->
    <string name="tab_tray_inactive_auto_close_body_2">%1$s можа закрываць карткі, якія вы не праглядалі за апошні месяц.</string>
    <!-- Content description for close button in the auto-close dialog of the inactive tabs. -->
    <string name="tab_tray_inactive_auto_close_button_content_description">Закрыць</string>

    <!-- Text for turn on auto close tabs button in the auto-close dialog of the inactive tabs. -->
    <string name="tab_tray_inactive_turn_on_auto_close_button_2">Уключыць аўтазакрыццё</string>


    <!-- Home screen icons - Long press shortcuts -->
    <!-- Shortcut action to open new tab -->
    <string name="home_screen_shortcut_open_new_tab_2">Новая картка</string>
    <!-- Shortcut action to open new private tab -->
    <string name="home_screen_shortcut_open_new_private_tab_2">Прыватная картка</string>

    <!-- Shortcut action to open Passwords screens -->
    <string name="home_screen_shortcut_open_password_screen">Хуткі доступ да пароляў</string>

    <!-- Recent Tabs -->
    <!-- Header text for jumping back into the recent tab in the home screen -->
    <string name="recent_tabs_header">Назад да</string>
    <!-- Button text for showing all the tabs in the tabs tray -->
    <string name="recent_tabs_show_all">Паказаць усе</string>

    <!-- Content description for the button which navigates the user to show all recent tabs in the tabs tray. -->
    <string name="recent_tabs_show_all_content_description_2">Кнопка паказу ўсіх нядаўніх картак</string>

    <!-- Text for button in synced tab card that opens synced tabs tray -->
    <string name="recent_tabs_see_all_synced_tabs_button_text">Усе сінхранізаваныя карткі</string>
    <!-- Accessibility description for device icon used for recent synced tab -->
    <string name="recent_tabs_synced_device_icon_content_description">Сінхранізаваная прылада</string>
    <!-- Text for the dropdown menu to remove a recent synced tab from the homescreen -->
    <string name="recent_synced_tab_menu_item_remove">Выдаліць</string>
    <!-- Text for the menu button to remove a grouped highlight from the user's browsing history
         in the Recently visited section -->
    <string name="recent_tab_menu_item_remove">Выдаліць</string>

    <!-- History Metadata -->
    <!-- Header text for a section on the home screen that displays grouped highlights from the
         user's browsing history, such as topics they have researched or explored on the web -->
    <string name="history_metadata_header_2">Нядаўна наведаныя</string>
    <!-- Text for the menu button to remove a grouped highlight from the user's browsing history
         in the Recently visited section -->
    <string name="recently_visited_menu_item_remove">Выдаліць</string>
    <!-- Content description for the button which navigates the user to show all of their history. -->
    <string name="past_explorations_show_all_content_description_2">Паказаць усе мінулыя пошукі</string>

    <!-- Browser Fragment -->
    <!-- Content description (not visible, for screen readers etc.): Navigate backward (browsing history) -->
    <string name="browser_menu_back">Назад</string>
    <!-- Content description (not visible, for screen readers etc.): Navigate forward (browsing history) -->
    <string name="browser_menu_forward">Наперад</string>
    <!-- Content description (not visible, for screen readers etc.): Refresh current website -->
    <string name="browser_menu_refresh">Абнавіць</string>
    <!-- Content description (not visible, for screen readers etc.): Stop loading current website -->
    <string name="browser_menu_stop">Спыніць</string>
    <!-- Browser menu button that opens the addon manager -->
    <string name="browser_menu_add_ons">Дадаткі</string>
    <!-- Browser menu button that opens account settings -->
    <string name="browser_menu_account_settings">Інфармацыя аб уліковым запісе</string>
    <!-- Text displayed when there are no add-ons to be shown -->
    <string name="no_add_ons">Няма дадаткаў</string>
    <!-- Browser menu button that sends a user to help articles -->
    <string name="browser_menu_help">Даведка</string>
    <!-- Browser menu button that sends a to a the what's new article -->
    <string name="browser_menu_whats_new">Што новага</string>
    <!-- Browser menu button that opens the settings menu -->
    <string name="browser_menu_settings">Налады</string>
    <!-- Browser menu button that opens a user's library -->
    <string name="browser_menu_library">Бібліятэка</string>
    <!-- Browser menu toggle that requests a desktop site -->
    <string name="browser_menu_desktop_site">Версія для камп’ютара</string>
    <!-- Browser menu toggle that adds a shortcut to the site on the device home screen. -->
    <string name="browser_menu_add_to_homescreen">Дадаць на хатні экран</string>
    <!-- Browser menu toggle that installs a Progressive Web App shortcut to the site on the device home screen. -->
    <string name="browser_menu_install_on_homescreen">Усталяваць</string>
    <!-- Content description (not visible, for screen readers etc.) for the Resync tabs button -->
    <string name="resync_button_content_description">Сінхранізаваць ізноў</string>
    <!-- Browser menu button that opens the find in page menu -->
    <string name="browser_menu_find_in_page">Знайсці на старонцы</string>
    <!-- Browser menu button that saves the current tab to a collection -->
    <string name="browser_menu_save_to_collection_2">Захаваць у калекцыі</string>

    <!-- Browser menu button that open a share menu to share the current site -->
    <string name="browser_menu_share">Падзяліцца</string>

    <!-- Browser menu button shown in custom tabs that opens the current tab in Fenix
        The first parameter is the name of the app defined in app_name (for example: Fenix) -->
    <string name="browser_menu_open_in_fenix">Адкрыць у %1$s</string>
    <!-- Browser menu text shown in custom tabs to indicate this is a Fenix tab
        The first parameter is the name of the app defined in app_name (for example: Fenix) -->
    <string name="browser_menu_powered_by">ПРЫ ПАДТРЫМЦЫ %1$s</string>
    <!-- Browser menu text shown in custom tabs to indicate this is a Fenix tab
        The first parameter is the name of the app defined in app_name (for example: Fenix) -->
    <string name="browser_menu_powered_by2">Пры падтрымцы %1$s</string>
    <!-- Browser menu button to put the current page in reader mode -->
    <string name="browser_menu_read">Рэжым чытання</string>
    <!-- Browser menu button content description to close reader mode and return the user to the regular browser -->
    <string name="browser_menu_read_close">Закрыць Рэжым чытання</string>
    <!-- Browser menu button to open the current page in an external app -->
    <string name="browser_menu_open_app_link">Адкрыць у праграме</string>

    <!-- Browser menu button to show reader view appearance controls e.g. the used font type and size -->
    <string name="browser_menu_customize_reader_view">Уладкаваць рэжым чытання</string>
    <!-- Browser menu label for adding a bookmark -->
    <string name="browser_menu_add">Дадаць</string>

    <!-- Browser menu label for editing a bookmark -->
    <string name="browser_menu_edit">Змяніць</string>

    <!-- Button shown on the home page that opens the Customize home settings -->
    <string name="browser_menu_customize_home_1">Уладкаваць хатнюю старонку</string>
    <!-- Browser Toolbar -->
    <!-- Content description for the Home screen button on the browser toolbar -->
    <string name="browser_toolbar_home">Хатні экран</string>

    <!-- Locale Settings Fragment -->
    <!-- Content description for tick mark on selected language -->
    <string name="a11y_selected_locale_content_description">Абраная мова</string>
    <!-- Text for default locale item -->
    <string name="default_locale_text">Мова прылады</string>
    <!-- Placeholder text shown in the search bar before a user enters text -->
    <string name="locale_search_hint">Пошук мовы</string>

    <!-- Search Fragment -->
    <!-- Button in the search view that lets a user search by scanning a QR code -->
    <string name="search_scan_button">Сканаваць</string>
    <!-- Button in the search view that lets a user change their search engine -->
    <string name="search_engine_button">Пашукавік</string>
    <!-- Button in the search view when shortcuts are displayed that takes a user to the search engine settings -->
    <string name="search_shortcuts_engine_settings">Налады пошукавых сістэм</string>
    <!-- Button in the search view that lets a user navigate to the site in their clipboard -->
    <string name="awesomebar_clipboard_title">Уставіць спасылку з буфера абмену</string>
    <!-- Button in the search suggestions onboarding that allows search suggestions in private sessions -->
    <string name="search_suggestions_onboarding_allow_button">Дазволіць</string>
    <!-- Button in the search suggestions onboarding that does not allow search suggestions in private sessions -->
    <string name="search_suggestions_onboarding_do_not_allow_button">Не дазваляць</string>
    <!-- Search suggestion onboarding hint title text -->
    <string name="search_suggestions_onboarding_title">Паказваць пошукавыя прапановы ў прыватных сеансах?</string>
    <!-- Search suggestion onboarding hint description text, first parameter is the name of the app defined in app_name (for example: Fenix)-->
    <string name="search_suggestions_onboarding_text">%s будзе дасылаць у прадвызначаны пашукавік усё, што Вы набіраеце ў адрасны радок.</string>

    <!-- Search engine suggestion title text. The first parameter is the name of the suggested engine-->
    <string name="search_engine_suggestions_title">Пошук у %s</string>
    <!-- Search engine suggestion description text -->
    <string name="search_engine_suggestions_description">Пошук наўпрост з адраснага радка</string>

    <!-- Menu option in the search selector menu to open the search settings -->
    <string name="search_settings_menu_item">Налады пошуку</string>

    <!-- Header text for the search selector menu -->
    <string name="search_header_menu_item_2">Гэтым разам шукаць у:</string>

    <!-- Content description (not visible, for screen readers etc.): Search engine icon. The first parameter is the search engine name (for example: DuckDuckGo). -->
    <string name="search_engine_icon_content_description" tools:ignore="UnusedResources">Пашукавік %s</string>

    <!-- Home onboarding -->
    <!-- Onboarding home screen popup dialog, shown on top of the Jump back in section. -->
    <string name="onboarding_home_screen_jump_back_contextual_hint_2">Сустракайце сваю персаналізаваную хатнюю старонку. Тут будуць паказаны апошнія карткі, закладкі і вынікі пошуку.</string>
    <!-- Home onboarding dialog welcome screen title text. -->
    <string name="onboarding_home_welcome_title_2">Сардэчна запрашаем у больш асабісты Інтэрнэт</string>
    <!-- Home onboarding dialog welcome screen description text. -->
    <string name="onboarding_home_welcome_description">Больш колераў. Лепшая прыватнасць. Тая ж адданасць людзям, а не прыбытку.</string>
    <!-- Home onboarding dialog sign into sync screen title text. -->
    <string name="onboarding_home_sync_title_3">Пераключаць экраны цяпер прасцей, чым калі-небудзь</string>
    <!-- Home onboarding dialog sign into sync screen description text. -->
    <string name="onboarding_home_sync_description">Працягвайце з таго месца, дзе спыніліся, з дапамогай картак з іншых прылад, якія зараз знаходзяцца на вашай хатняй старонцы.</string>
    <!-- Text for the button to continue the onboarding on the home onboarding dialog. -->
    <string name="onboarding_home_get_started_button">Пачаць</string>
    <!-- Text for the button to navigate to the sync sign in screen on the home onboarding dialog. -->
    <string name="onboarding_home_sign_in_button">Увайсці</string>
    <!-- Text for the button to skip the onboarding on the home onboarding dialog. -->
    <string name="onboarding_home_skip_button">Прапусціць</string>

    <!-- Onboarding home screen sync popup dialog message, shown on top of Recent Synced Tabs in the Jump back in section. -->
    <string name="sync_cfr_message">Вашыя карткі сінхранізуюцца! Працягвайце з таго месца, дзе спыніліся на іншай прыладзе.</string>

    <!-- Content description (not visible, for screen readers etc.): Close button for the home onboarding dialog -->
    <string name="onboarding_home_content_description_close_button">Закрыць</string>

    <!-- Notification pre-permission dialog -->
    <!-- Enable notification pre permission dialog title
        The first parameter is the name of the app defined in app_name (for example: Fenix) -->
    <string name="onboarding_home_enable_notifications_title">Апавяшчэнні дапамогуць вам зрабіць больш з %s</string>
    <!-- Enable notification pre permission dialog description with rationale
        The first parameter is the name of the app defined in app_name (for example: Fenix) -->
    <string name="onboarding_home_enable_notifications_description">Сінхранізуйце свае карткі паміж прыладамі, кіруйце сцягваннямі, атрымлівайце парады, як максімальна выкарыстоўваць ахову прыватнасці %s, і многае іншае.</string>
    <!-- Text for the button to request notification permission on the device -->
    <string name="onboarding_home_enable_notifications_positive_button">Працягнуць</string>
    <!-- Text for the button to not request notification permission on the device and dismiss the dialog -->
    <string name="onboarding_home_enable_notifications_negative_button">Не зараз</string>

    <!-- Juno first user onboarding flow experiment, strings are marked unused as they are only referenced by Nimbus experiments. -->
    <!-- Title for set firefox as default browser screen.
        The first parameter is the name of the app defined in app_name (for example: Fenix) -->
    <string name="juno_onboarding_default_browser_title" moz:RemovedIn="117" tools:ignore="UnusedResources">Зрабіце %s сваім паўсядзённым браўзерам</string>
    <!-- Title for set firefox as default browser screen used by Nimbus experiments. Nimbus experiments do not support string placeholders.
        Note: The word "Firefox" should NOT be translated -->
    <string name="juno_onboarding_default_browser_title_nimbus" tools:ignore="UnusedResources">Зрабіце Firefox сваім паўсядзённым браўзерам</string>
    <!-- Description for set firefox as default browser screen.
        The first parameter is the Firefox brand name.
        The second parameter is the string with key "juno_onboarding_default_browser_description_link_text". -->
    <string name="juno_onboarding_default_browser_description" moz:RemovedIn="117" tools:ignore="UnusedResources">%1$s ставіць людзей вышэй за прыбытак і абараняе вашу прыватнасць, блакуючы міжсайтавыя трэкеры.\n\nДаведайцеся больш у нашым %2$s.</string>
    <!-- Description for set firefox as default browser screen used by Nimbus experiments. Nimbus experiments do not support string placeholders.
        Note: The word "Firefox" should NOT be translated -->
    <string name="juno_onboarding_default_browser_description_nimbus" tools:ignore="UnusedResources">Firefox ставіць людзей вышэй за прыбытак і абараняе вашу прыватнасць, блакуючы міжсайтавыя трэкеры.\n\nДаведайцеся больш у нашым паведамленні аб прыватнасці.</string>
    <!-- Text for the link to the privacy notice webpage for set as firefox default browser screen.
    This is part of the string with the key "juno_onboarding_default_browser_description". -->
    <string name="juno_onboarding_default_browser_description_link_text" tools:ignore="UnusedResources">паведамленні аб прыватнасці</string>
    <!-- Text for the button to set firefox as default browser on the device -->
    <string name="juno_onboarding_default_browser_positive_button" tools:ignore="UnusedResources">Зрабіць прадвызначаным браўзерам</string>
    <!-- Text for the button dismiss the screen and move on with the flow -->
    <string name="juno_onboarding_default_browser_negative_button" tools:ignore="UnusedResources">Не зараз</string>
    <!-- Title for sign in to sync screen. -->
    <string name="juno_onboarding_sign_in_title" tools:ignore="UnusedResources">Пераходзьце з тэлефона на ноўтбук і назад</string>
    <!-- Description for sign in to sync screen. -->
    <string name="juno_onboarding_sign_in_description" tools:ignore="UnusedResources">Вазьміце карткі і паролі з іншых прылад, каб працягнуць з таго месца, дзе вы спыніліся.</string>
    <!-- Text for the button to sign in to sync on the device -->
    <string name="juno_onboarding_sign_in_positive_button" tools:ignore="UnusedResources">Увайсці</string>
    <!-- Text for the button dismiss the screen and move on with the flow -->
    <string name="juno_onboarding_sign_in_negative_button" tools:ignore="UnusedResources">Не зараз</string>
    <!-- Title for enable notification permission screen.
        The first parameter is the name of the app defined in app_name (for example: Fenix) -->
    <string name="juno_onboarding_enable_notifications_title" moz:RemovedIn="117" tools:ignore="UnusedResources">Апавяшчэнні дапамогуць вам зрабіць больш з %s</string>

    <!-- Title for enable notification permission screen used by Nimbus experiments. Nimbus experiments do not support string placeholders.
        Note: The word "Firefox" should NOT be translated -->
    <string name="juno_onboarding_enable_notifications_title_nimbus" tools:ignore="UnusedResources">Апавяшчэнні дапамогуць вам зрабіць больш з Firefox</string>
    <!-- Description for enable notification permission screen.
        The first parameter is the name of the app defined in app_name (for example: Fenix) -->
    <string name="juno_onboarding_enable_notifications_description" moz:RemovedIn="117" tools:ignore="UnusedResources">Адпраўляйце карткі паміж прыладамі, кіруйце сцягваннямі і атрымлівайце парады, як максімальна выкарыстоўваць %s.</string>
    <!-- Description for enable notification permission screen used by Nimbus experiments. Nimbus experiments do not support string placeholders.
       Note: The word "Firefox" should NOT be translated   -->
    <string name="juno_onboarding_enable_notifications_description_nimbus" tools:ignore="UnusedResources">Адпраўляйце карткі паміж прыладамі, кіруйце сцягваннямі і атрымлівайце парады, як максімальна выкарыстоўваць Firefox.</string>
    <!-- Text for the button to request notification permission on the device -->
    <string name="juno_onboarding_enable_notifications_positive_button" tools:ignore="UnusedResources">Уключыць апавяшчэнні</string>
    <!-- Text for the button dismiss the screen and move on with the flow -->
    <string name="juno_onboarding_enable_notifications_negative_button" tools:ignore="UnusedResources">Не зараз</string>

    <!-- Search Widget -->
    <!-- Content description for searching with a widget. The first parameter is the name of the application.-->
    <string name="search_widget_content_description_2">Адкрыць новую картку %1$s</string>
    <!-- Text preview for smaller sized widgets -->
    <string name="search_widget_text_short">Пошук</string>
    <!-- Text preview for larger sized widgets -->
    <string name="search_widget_text_long">Пошук у інтэрнэце</string>
    <!-- Content description (not visible, for screen readers etc.): Voice search -->
    <string name="search_widget_voice">Галасавы пошук</string>

    <!-- Preferences -->
    <!-- Title for the settings page-->
    <string name="settings">Налады</string>
    <!-- Preference category for general settings -->
    <string name="preferences_category_general">Агульныя</string>
    <!-- Preference category for all links about Fenix -->
    <string name="preferences_category_about">Аб праграме</string>
    <!-- Preference category for settings related to changing the default search engine -->
    <string name="preferences_category_select_default_search_engine">Выберыце</string>
    <!-- Preference for settings related to managing search shortcuts for the quick search menu -->
    <string name="preferences_manage_search_shortcuts">Кіраванне цэтлікамі пашукавікоў</string>
    <!-- Summary for preference for settings related to managing search shortcuts for the quick search menu -->
    <string name="preferences_manage_search_shortcuts_summary">Рэдагаваць сістэмы, бачныя ў меню пошуку</string>
    <!-- Preference category for settings related to managing search shortcuts for the quick search menu -->
    <string name="preferences_category_engines_in_search_menu">Сістэмы, бачныя ў меню пошуку</string>
    <!-- Preference for settings related to changing the default search engine -->
    <string name="preferences_default_search_engine">Прадвызначаны пашукавік</string>
    <!-- Preference for settings related to Search -->
    <string name="preferences_search">Пошук</string>
    <!-- Preference for settings related to Search address bar -->
    <string name="preferences_search_address_bar">Адрасны радок</string>
    <!-- Preference link to rating Fenix on the Play Store -->
    <string name="preferences_rate">Ацаніць у Google Play</string>
    <!-- Preference linking to about page for Fenix
        The first parameter is the name of the app defined in app_name (for example: Fenix) -->
    <string name="preferences_about">Пра %1$s</string>
    <!-- Preference for settings related to changing the default browser -->
    <string name="preferences_set_as_default_browser">Зрабіць прадвызначаным браўзерам</string>
    <!-- Preference category for advanced settings -->
    <string name="preferences_category_advanced">Дадаткова</string>
    <!-- Preference category for privacy and security settings -->
    <string name="preferences_category_privacy_security">Прыватнасць і бяспека</string>
    <!-- Preference for advanced site permissions -->
    <string name="preferences_site_permissions">Дазволы для сайтаў</string>
    <!-- Preference for private browsing options -->
    <string name="preferences_private_browsing_options">Прыватнае агляданне</string>
    <!-- Preference for opening links in a private tab-->
    <string name="preferences_open_links_in_a_private_tab">Адкрываць спасылкі ў прыватнай картцы</string>
    <!-- Preference for allowing screenshots to be taken while in a private tab-->
    <string name="preferences_allow_screenshots_in_private_mode">Дазволіць здымкі экрана ў прыватным рэжыме</string>
    <!-- Will inform the user of the risk of activating Allow screenshots in private browsing option -->
    <string name="preferences_screenshots_in_private_mode_disclaimer">Калі гэта дазволена, прыватныя карткі таксама будуць бачныя, калі адкрыта некалькі праграм</string>
    <!-- Preference for adding private browsing shortcut -->
    <string name="preferences_add_private_browsing_shortcut">Дадаць ярлык прыватнага аглядання</string>
    <!-- Preference for enabling "HTTPS-Only" mode -->
    <string name="preferences_https_only_title">Рэжым «Толькі HTTPS»</string>

    <!-- Preference for removing cookie/consent banners from sites automatically. See reduce_cookie_banner_summary for additional context. -->
    <string name="preferences_cookie_banner_reduction">Памяншэнне колькасці банераў кукі</string>
    <!-- Preference for rejecting or removing as many cookie/consent banners as possible on sites. See reduce_cookie_banner_summary for additional context. -->
    <string name="reduce_cookie_banner_option">Памяншаць колькасць банераў кукі</string>
    <!-- Summary of cookie banner handling preference if the setting disabled is set to off -->
    <string name="reduce_cookie_banner_option_off">Выключана</string>
    <!-- Summary of cookie banner handling preference if the setting enabled is set to on -->
    <string name="reduce_cookie_banner_option_on">Уключана</string>

    <!-- Summary for the preference for rejecting all cookies whenever possible. The first parameter is the application name -->
    <string name="reduce_cookie_banner_summary_1">%1$s аўтаматычна спрабуе адхіліць запыты файлаў кукі на банерах кукі.</string>
    <!-- Text for indicating cookie banner handling is off this site, this is shown as part of the protections panel with the tracking protection toggle -->
    <string name="reduce_cookie_banner_off_for_site">Выключана для гэтага сайта</string>
    <!-- Text for cancel button indicating that cookie banner reduction is not supported for the current site, this is shown as part of the cookie banner details view. -->
    <string name="cookie_banner_handling_details_site_is_not_supported_cancel_button">Скасаваць</string>
    <!-- Text for request support button indicating that cookie banner reduction is not supported for the current site, this is shown as part of the cookie banner details view. -->
    <string name="cookie_banner_handling_details_site_is_not_supported_request_support_button_2">Адправіць запыт</string>
    <!-- Text for title indicating that cookie banner reduction is not supported for the current site, this is shown as part of the cookie banner details view. -->
    <string name="cookie_banner_handling_details_site_is_not_supported_title_2">Запытаць падтрымку для гэтага сайта?</string>
    <!-- Label for the snackBar, after the user reports with success a website where cookie banner reducer did not work -->
    <string name="cookie_banner_handling_report_site_snack_bar_text_2">Запыт адпраўлены</string>
    <!-- Text for indicating cookie banner handling is on this site, this is shown as part of the protections panel with the tracking protection toggle -->
    <string name="reduce_cookie_banner_on_for_site">Уключана для гэтага сайта</string>

    <!-- Text for indicating that a request for unsupported site was sent to Nimbus (it's a Mozilla library for experiments), this is shown as part of the protections panel with the tracking protection toggle -->
    <string name="reduce_cookie_banner_unsupported_site_request_submitted_2">Запыт на падтрымку адпраўлены</string>
    <!-- Text for indicating cookie banner handling is currently not supported for this site, this is shown as part of the protections panel with the tracking protection toggle -->
    <string name="reduce_cookie_banner_unsupported_site">Сайт зараз не падтрымліваецца</string>
    <!-- Title text for a detail explanation indicating cookie banner handling is on this site, this is shown as part of the cookie banner panel in the toolbar. The first parameter is a shortened URL of the current site-->
    <string name="reduce_cookie_banner_details_panel_title_on_for_site">Уключыць памяншэнне колькасці банераў кукі для %1$s?</string>
    <!-- Title text for a detail explanation indicating cookie banner handling is off this site, this is shown as part of the cookie banner panel in the toolbar. The first parameter is a shortened URL of the current site-->
    <string name="reduce_cookie_banner_details_panel_title_off_for_site">Выключыць памяншэнне колькасці банераў кукі для %1$s?</string>

    <!-- Title text for a detail explanation indicating cookie banner reducer didn't work for the current site, this is shown as part of the cookie banner panel in the toolbar. The first parameter is the application name-->
    <string name="reduce_cookie_banner_details_panel_title_unsupported_site_request_2">%1$s не можа аўтаматычна адхіляць запыты кукаў на гэтым сайце. Вы можаце адправіць запыт на падтрымку гэтага сайта ў будучыні.</string>
    <!-- Long text for a detail explanation indicating what will happen if cookie banner handling is off for a site, this is shown as part of the cookie banner panel in the toolbar. The first parameter is the application name -->
    <string name="reduce_cookie_banner_details_panel_description_off_for_site">%1$s выдаліць файлы кукі гэтага сайта і абновіць старонку. Выдаленне ўсіх файлаў кукі можа прывесці да выхаду з сістэмы або ачышчэння кошыка для пакупак.</string>

    <!-- Long text for a detail explanation indicating what will happen if cookie banner handling is on for a site, this is shown as part of the cookie banner panel in the toolbar. The first parameter is the application name -->
    <string name="reduce_cookie_banner_details_panel_description_on_for_site_2">%1$s спрабуе аўтаматычна адхіляць усе запыты файлаў кукі на сайтах, якія падтрымліваюцца.</string>
    <!-- Title text for the cookie banner re-engagement dialog. The first parameter is the application name. -->
    <string name="reduce_cookie_banner_dialog_title">Дазволіць %1$s адхіляць банеры кукі?</string>
    <!-- Body text for the cookie banner re-engagement dialog use. The first parameter is the application name. -->
    <string name="reduce_cookie_banner_dialog_body">%1$s можа аўтаматычна адхіляць многія запыты банераў кукі.</string>
    <!-- Remind me later text button for the onboarding dialog -->
    <string name="reduce_cookie_banner_dialog_not_now_button">Не зараз</string>
    <!-- Snack text for the cookie banner dialog, after user hit the dismiss banner button -->
    <string name="reduce_cookie_banner_dialog_snackbar_text">Вы ўбачыце менш запытаў пра кукі</string>

    <!-- Change setting text button, for the cookie banner re-engagement dialog -->
    <string name="reduce_cookie_banner_dialog_change_setting_button">Дазволіць</string>

    <!-- Description of the preference to enable "HTTPS-Only" mode. -->
    <string name="preferences_https_only_summary">Аўтаматычна спрабуе падключацца да сайтаў з выкарыстаннем пратаколу шыфравання HTTPS для павышэння бяспекі.</string>
    <!-- Summary of https only preference if https only is set to off -->
    <string name="preferences_https_only_off">Выключаны</string>
    <!-- Summary of https only preference if https only is set to on in all tabs -->
    <string name="preferences_https_only_on_all">Уключана ва ўсіх картках</string>
    <!-- Summary of https only preference if https only is set to on in private tabs only -->
    <string name="preferences_https_only_on_private">Уключана ў прыватных картках</string>
    <!-- Text displayed that links to website containing documentation about "HTTPS-Only" mode -->
    <string name="preferences_http_only_learn_more">Даведацца больш</string>
    <!-- Option for the https only setting -->
    <string name="preferences_https_only_in_all_tabs">Уключыць ва ўсіх картках</string>
    <!-- Option for the https only setting -->
    <string name="preferences_https_only_in_private_tabs">Уключыць толькі ў прыватных картках</string>
    <!-- Title shown in the error page for when trying to access a http website while https only mode is enabled. -->
    <string name="errorpage_httpsonly_title">Бяспечны сайт недаступны</string>
    <!-- Message shown in the error page for when trying to access a http website while https only mode is enabled. The message has two paragraphs. This is the first. -->
    <string name="errorpage_httpsonly_message_title">Хутчэй за ўсё, сайт проста не падтрымлівае HTTPS.</string>
    <!-- Message shown in the error page for when trying to access a http website while https only mode is enabled. The message has two paragraphs. This is the second. -->
    <string name="errorpage_httpsonly_message_summary">Тым не менш, таксама магчыма, што зламыснік мае дачыненне. Калі вы пяройдзеце на сайт, вы не павінны ўводзіць ніякай канфідэнцыйнай інфармацыі. Калі вы працягнеце, рэжым «Толькі HTTPS» будзе часова адключаны для сайта.</string>
    <!-- Preference for accessibility -->
    <string name="preferences_accessibility">Даступнасць</string>
    <!-- Preference to override the Firefox Account server -->
    <string name="preferences_override_fxa_server">Уласны сервер уліковых запісаў Firefox</string>
    <!-- Preference to override the Sync token server -->
    <string name="preferences_override_sync_tokenserver">Уласны сервер сінхранізацыі</string>
    <!-- Toast shown after updating the FxA/Sync server override preferences -->
    <string name="toast_override_fxa_sync_server_done">Сервер уліковага запісу Firefox/сінхранізацыі зменены. Выхад з праграмы, каб прымяніць змены…</string>
    <!-- Preference category for account information -->
    <string name="preferences_category_account">Уліковы запіс</string>
    <!-- Preference for changing where the toolbar is positioned -->
    <string name="preferences_toolbar">Паліца інструментаў</string>
    <!-- Preference for changing default theme to dark or light mode -->
    <string name="preferences_theme">Тэма</string>
    <!-- Preference for customizing the home screen -->
    <string name="preferences_home_2">Хатняя старонка</string>
    <!-- Preference for gestures based actions -->
    <string name="preferences_gestures">Жэсты</string>
    <!-- Preference for settings related to visual options -->
    <string name="preferences_customize">Уладкаванне</string>

    <!-- Preference description for banner about signing in -->
    <string name="preferences_sign_in_description_2">Увайсці, каб сінхранізаваць карткі, закладкі, паролі і іншае.</string>
    <!-- Preference shown instead of account display name while account profile information isn't available yet. -->
    <string name="preferences_account_default_name">Уліковы запіс Firefox</string>
    <!-- Preference text for account title when there was an error syncing FxA -->
    <string name="preferences_account_sync_error">Падключыцеся, каб аднавіць сінхранізацыю</string>
    <!-- Preference for language -->
    <string name="preferences_language">Мова</string>
    <!-- Preference for data choices -->
    <string name="preferences_data_choices">Выбар дадзеных</string>
    <!-- Preference for data collection -->
    <string name="preferences_data_collection">Збор дадзеных</string>
    <!-- Preference for developers -->
    <string name="preferences_remote_debugging">Аддаленая адладка праз USB</string>
    <!-- Preference title for switch preference to show search engines -->
    <string name="preferences_show_search_engines">Паказаць пашукавікі</string>
    <!-- Preference title for switch preference to show search suggestions -->
    <string name="preferences_show_search_suggestions">Паказваць пошукавыя прапановы</string>
    <!-- Preference title for switch preference to show voice search button -->
    <string name="preferences_show_voice_search">Паказваць галасавы пошук</string>
    <!-- Preference title for switch preference to show search suggestions also in private mode -->
    <string name="preferences_show_search_suggestions_in_private">Паказаць у прыватных сеансах</string>
    <!-- Preference title for switch preference to show a clipboard suggestion when searching -->
    <string name="preferences_show_clipboard_suggestions">Паказваць прапановы з буфера абмену</string>
    <!-- Preference title for switch preference to suggest browsing history when searching -->
    <string name="preferences_search_browsing_history">Пошук у гісторыі аглядання</string>
    <!-- Preference title for switch preference to suggest bookmarks when searching -->
    <string name="preferences_search_bookmarks">Пошук у закладках</string>
    <!-- Preference title for switch preference to suggest synced tabs when searching -->
    <string name="preferences_search_synced_tabs">Шукаць у сінхранізаваных картках</string>
    <!-- Preference for account settings -->
    <string name="preferences_account_settings">Налады ўліковага запісу</string>
    <!-- Preference for enabling url autocomplete-->
    <string name="preferences_enable_autocomplete_urls">Аўтазапаўненне URL-адрасоў</string>
    <!-- Preference for open links in third party apps -->
    <string name="preferences_open_links_in_apps">Адкрываць спасылкі ў праграмах</string>
    <!-- Preference for open links in third party apps always open in apps option -->
    <string name="preferences_open_links_in_apps_always">Заўсёды</string>
    <!-- Preference for open links in third party apps ask before opening option -->
    <string name="preferences_open_links_in_apps_ask">Спытаць перад адкрыццём</string>
    <!-- Preference for open links in third party apps never open in apps option -->
    <string name="preferences_open_links_in_apps_never">Ніколі</string>
    <!-- Preference for open download with an external download manager app -->
    <string name="preferences_external_download_manager">Вонкавы менеджар сцягванняў</string>
    <!-- Preference for enabling gecko engine logs -->
    <string name="preferences_enable_gecko_logs">Уключыць журналы Gecko</string>
    <!-- Message to indicate users that we are quitting the application to apply the changes -->
    <string name="quit_application">Выхад з праграмы, каб прымяніць змены…</string>

    <!-- Preference for add_ons -->
    <string name="preferences_addons">Дадаткі</string>

    <!-- Preference for notifications -->
    <string name="preferences_notifications">Абвесткі</string>

    <!-- Summary for notification preference indicating notifications are allowed -->
    <string name="notifications_allowed_summary">Дазволена</string>
    <!-- Summary for notification preference indicating notifications are not allowed -->
    <string name="notifications_not_allowed_summary">Не дазволена</string>

    <!-- Add-on Preferences -->
    <!-- Preference to customize the configured AMO (addons.mozilla.org) collection -->
    <string name="preferences_customize_amo_collection">Уласная калекцыя дадаткаў</string>
    <!-- Button caption to confirm the add-on collection configuration -->
    <string name="customize_addon_collection_ok">OK</string>
    <!-- Button caption to abort the add-on collection configuration -->
    <string name="customize_addon_collection_cancel">Скасаваць</string>
    <!-- Hint displayed on input field for custom collection name -->
    <string name="customize_addon_collection_hint">Назва калекцыі</string>
    <!-- Hint displayed on input field for custom collection user ID-->
    <string name="customize_addon_collection_user_hint">Уладальнік калекцыі (ID карыстальніка)</string>

    <!-- Toast shown after confirming the custom add-on collection configuration -->
    <string name="toast_customize_addon_collection_done">Калекцыя дадаткаў зменена. Выхад з праграмы, каб прымяніць змены…</string>

    <!-- Customize Home -->
    <!-- Header text for jumping back into the recent tab in customize the home screen -->
    <string name="customize_toggle_jump_back_in">Пераход назад да</string>
    <!-- Title for the customize home screen section with recently saved bookmarks. -->
    <string name="customize_toggle_recent_bookmarks">Нядаўнія закладкі</string>
    <!-- Title for the customize home screen section with recently visited. Recently visited is
    a section where users see a list of tabs that they have visited in the past few days -->
    <string name="customize_toggle_recently_visited">Нядаўна наведаныя</string>

    <!-- Title for the customize home screen section with Pocket. -->
    <string name="customize_toggle_pocket_2">Гісторыі, якія прымушаюць задумацца</string>
    <!-- Summary for the customize home screen section with Pocket. The first parameter is product name Pocket -->
    <string name="customize_toggle_pocket_summary">Артыкулы ад %s</string>
    <!-- Title for the customize home screen section with sponsored Pocket stories. -->
    <string name="customize_toggle_pocket_sponsored">Артыкулы ад спонсараў</string>
    <!-- Title for the opening wallpaper settings screen -->
    <string name="customize_wallpapers">Шпалеры</string>
    <!-- Title for the customize home screen section with sponsored shortcuts. -->
    <string name="customize_toggle_contile">Спонсарскія цэтлікі</string>

    <!-- Wallpapers -->
    <!-- Content description for various wallpapers. The first parameter is the name of the wallpaper -->
    <string name="wallpapers_item_name_content_description">Шпалеры: %1$s</string>
    <!-- Snackbar message for when wallpaper is selected -->
    <string name="wallpaper_updated_snackbar_message">Шпалеры абноўлены!</string>

    <!-- Snackbar label for action to view selected wallpaper -->
    <string name="wallpaper_updated_snackbar_action">Прагляд</string>

    <!-- Snackbar message for when wallpaper couldn't be downloaded -->
    <string name="wallpaper_download_error_snackbar_message">Не ўдалося сцягнуць шпалеры</string>
    <!-- Snackbar label for action to retry downloading the wallpaper -->
    <string name="wallpaper_download_error_snackbar_action">Паспрабаваць зноў</string>
    <!-- Snackbar message for when wallpaper couldn't be selected because of the disk error -->
    <string name="wallpaper_select_error_snackbar_message">Не ўдалося змяніць шпалеры</string>
    <!-- Text displayed that links to website containing documentation about the "Limited Edition" wallpapers. -->
    <string name="wallpaper_learn_more">Падрабязней</string>

    <!-- Text for classic wallpapers title. The first parameter is the Firefox name. -->
    <string name="wallpaper_classic_title">Класічны %s</string>
    <!-- Text for limited edition wallpapers title. -->
    <string name="wallpaper_limited_edition_title" moz:RemovedIn="118" tools:ignore="UnusedResources">Абмежаванае выданне</string>
    <!-- Text for artist series wallpapers title. "Artist series" represents a collection of artist collaborated wallpapers. -->
    <string name="wallpaper_artist_series_title">Мастакоўская серыя</string>
    <!-- Description text for the limited edition wallpapers with learn more link. The first parameter is the learn more string defined in wallpaper_learn_more-->
    <string name="wallpaper_limited_edition_description_with_learn_more" moz:RemovedIn="118" tools:ignore="UnusedResources">Новая калекцыя «Незалежныя галасы». %s</string>
    <!-- Description text for the artist series wallpapers with learn more link. The first parameter is the learn more string defined in wallpaper_learn_more. "Independent voices" is the name of the wallpaper collection -->
    <string name="wallpaper_artist_series_description_with_learn_more">Калекцыя «Незалежныя галасы». %s</string>
    <!-- Description text for the limited edition wallpapers. -->
    <string name="wallpaper_limited_edition_description" moz:RemovedIn="118" tools:ignore="UnusedResources">Новая калекцыя «Незалежныя галасы».</string>
    <!-- Description text for the artist series wallpapers. "Independent voices" is the name of the wallpaper collection -->
    <string name="wallpaper_artist_series_description">Калекцыя «Незалежныя галасы».</string>
    <!-- Wallpaper onboarding dialog header text. -->
    <string name="wallpapers_onboarding_dialog_title_text">Паспрабуйце ўсплёск колеру</string>
    <!-- Wallpaper onboarding dialog body text. -->
    <string name="wallpapers_onboarding_dialog_body_text">Выберыце шпалеры, якія вам пасуюць.</string>
    <!-- Wallpaper onboarding dialog learn more button text. The button navigates to the wallpaper settings screen. -->
    <string name="wallpapers_onboarding_dialog_explore_more_button_text">Прагледзець больш шпалер</string>

    <!-- Add-on Installation from AMO-->
    <!-- Error displayed when user attempts to install an add-on from AMO (addons.mozilla.org) that is not supported -->
    <string name="addon_not_supported_error">Дадатак не падтрымліваецца</string>
    <!-- Error displayed when user attempts to install an add-on from AMO (addons.mozilla.org) that is already installed -->
    <string name="addon_already_installed">Дадатак ужо ўсталяваны</string>

    <!-- Account Preferences -->
    <!-- Preference for managing your account via accounts.firefox.com -->
    <string name="preferences_manage_account">Кіраванне ўліковым запісам</string>
    <!-- Preference for triggering sync -->
    <string name="preferences_sync_now">Сінхранізаваць</string>
    <!-- Preference category for sync -->
    <string name="preferences_sync_category">Выберыце, што сінхранізаваць</string>
    <!-- Preference for syncing history -->
    <string name="preferences_sync_history">Гісторыю</string>
    <!-- Preference for syncing bookmarks -->
    <string name="preferences_sync_bookmarks">Закладкі</string>
    <!-- Preference for syncing logins -->
    <string name="preferences_sync_logins">Лагіны</string>
    <!-- Preference for syncing tabs -->
    <string name="preferences_sync_tabs_2">Адкрытыя карткі</string>
    <!-- Preference for signing out -->
    <string name="preferences_sign_out">Выйсці</string>
    <!-- Preference displays and allows changing current FxA device name -->
    <string name="preferences_sync_device_name">Назва прылады</string>

    <!-- Text shown when user enters empty device name -->
    <string name="empty_device_name_error">Назва прылады не можа быць пустой.</string>
    <!-- Label indicating that sync is in progress -->
    <string name="sync_syncing_in_progress">Сінхранізацыя…</string>
    <!-- Label summary indicating that sync failed. The first parameter is the date stamp showing last time it succeeded -->
    <string name="sync_failed_summary">Памылка сінхранізацыі. Апошняе паспяховае сінхранаванне: %s</string>
    <!-- Label summary showing never synced -->
    <string name="sync_failed_never_synced_summary">Памылка сінхранізацыі. Апошняе сінхранаванне: ніколі</string>
    <!-- Label summary the date we last synced. The first parameter is date stamp showing last time synced -->
    <string name="sync_last_synced_summary">Апошняя сінхранізацыя: %s</string>
    <!-- Label summary showing never synced -->
    <string name="sync_never_synced_summary">Апошняя сінхранізацыя: ніколі</string>
    <!-- Text for displaying the default device name.
        The first parameter is the application name, the second is the device manufacturer name
        and the third is the device model. -->
    <string name="default_device_name_2">%1$s на %2$s %3$s</string>

    <!-- Preference for syncing credit cards -->
    <string name="preferences_sync_credit_cards">Крэдытныя карты</string>
    <!-- Preference for syncing addresses -->
    <string name="preferences_sync_address">Адрасы</string>

    <!-- Send Tab -->
    <!-- Name of the "receive tabs" notification channel. Displayed in the "App notifications" system settings for the app -->
    <string name="fxa_received_tab_channel_name">Атрыманыя карткі</string>
    <!-- Description of the "receive tabs" notification channel. Displayed in the "App notifications" system settings for the app -->
    <string name="fxa_received_tab_channel_description">Апавяшчэнні для картак, атрыманых ад іншых прылад Firefox.</string>
    <!--  The body for these is the URL of the tab received  -->
    <string name="fxa_tab_received_notification_name">Атрыманая картка</string>
    <!-- %s is the device name -->
    <string name="fxa_tab_received_from_notification_name">Картка з %s</string>

    <!-- Advanced Preferences -->
    <!-- Preference for tracking protection exceptions -->
    <string name="preferences_tracking_protection_exceptions">Выключэнні</string>
    <!-- Button in Exceptions Preference to turn on tracking protection for all sites (remove all exceptions) -->
    <string name="preferences_tracking_protection_exceptions_turn_on_for_all">Уключыць для ўсіх сайтаў</string>
    <!-- Text displayed when there are no exceptions -->
    <string name="exceptions_empty_message_description">Выключэнні дазваляюць адключыць функцыю аховы ад сачэння для абраных сайтаў.</string>
    <!-- Text displayed when there are no exceptions, with learn more link that brings users to a tracking protection SUMO page -->
    <string name="exceptions_empty_message_learn_more_link">Даведацца больш</string>

    <!-- Preference switch for usage and technical data collection -->
    <string name="preference_usage_data">Выкарыстанне і тэхнічныя дадзеныя</string>
    <!-- Preference description for usage and technical data collection -->
    <string name="preferences_usage_data_description">Дзяліцца звесткамі пра прадукцыйнасць, выкарыстанне, апаратнае забеспячэнне і налады вашага браўзера з Mozilla, каб дапамагчы ўдасканаліць %1$s</string>
    <!-- Preference switch for marketing data collection -->
    <string name="preferences_marketing_data">Маркетынгавыя дадзеныя</string>
    <!-- Preference description for marketing data collection -->
    <string name="preferences_marketing_data_description2">Дзеліцца асноўнымі звесткамі аб выкарыстанні з Adjust, нашым пастаўшчыком мабільнага маркетынгу</string>
    <!-- Title for studies preferences -->
    <string name="preference_experiments_2">Даследаванні</string>
    <!-- Summary for studies preferences -->
    <string name="preference_experiments_summary_2">Дазволіць Mozilla ўсталёўваць і запускаць даследаванні</string>

    <!-- Turn On Sync Preferences -->
    <!-- Header of the Sync and save your data preference view -->
    <string name="preferences_sync_2">Сінхранізацыя і захаванне вашых дадзеных</string>
    <!-- Preference for reconnecting to FxA sync -->
    <string name="preferences_sync_sign_in_to_reconnect">Увайдзіце, каб злучыцца зноў</string>
    <!-- Preference for removing FxA account -->
    <string name="preferences_sync_remove_account">Выдаліць уліковы запіс</string>

    <!-- Pairing Feature strings -->
    <!-- Instructions on how to access pairing -->
    <string name="pair_instructions_2"><![CDATA[Адскануйце QR-код на <b>firefox.com/pair</b>]]></string>

    <!-- Toolbar Preferences -->
    <!-- Preference for using top toolbar -->
    <string name="preference_top_toolbar">Уверсе</string>
    <!-- Preference for using bottom toolbar -->
    <string name="preference_bottom_toolbar">Унізе</string>

    <!-- Theme Preferences -->
    <!-- Preference for using light theme -->
    <string name="preference_light_theme">Светлая</string>
    <!-- Preference for using dark theme -->
    <string name="preference_dark_theme">Цёмная</string>

    <!-- Preference for using using dark or light theme automatically set by battery -->
    <string name="preference_auto_battery_theme">Паводле рэжыму эканоміі зараду</string>
    <!-- Preference for using following device theme -->
    <string name="preference_follow_device_theme">Тэма прылады</string>

    <!-- Gestures Preferences-->
    <!-- Preferences for using pull to refresh in a webpage -->
    <string name="preference_gestures_website_pull_to_refresh">Пацягнуць, каб абнавіць</string>

    <!-- Preference for using the dynamic toolbar -->
    <string name="preference_gestures_dynamic_toolbar">Пракруціць, каб схаваць панэль інструментаў</string>
    <!-- Preference for switching tabs by swiping horizontally on the toolbar -->
    <string name="preference_gestures_swipe_toolbar_switch_tabs">Пасунуць убок панэль інструментаў, каб пераключыць карткі</string>

    <!-- Preference for showing the opened tabs by swiping up on the toolbar-->
    <string name="preference_gestures_swipe_toolbar_show_tabs">Пасуньце ўверх панэль інструментаў, каб адкрыць карткі</string>

    <!-- Library -->
    <!-- Option in Library to open Downloads page -->
    <string name="library_downloads">Сцягванні</string>
    <!-- Option in library to open Bookmarks page -->
    <string name="library_bookmarks">Закладкі</string>
    <!-- Option in library to open Desktop Bookmarks root page -->
    <string name="library_desktop_bookmarks_root">Закладкі камп’ютара</string>
    <!-- Option in library to open Desktop Bookmarks "menu" page -->
    <string name="library_desktop_bookmarks_menu">Меню закладак</string>
    <!-- Option in library to open Desktop Bookmarks "toolbar" page -->
    <string name="library_desktop_bookmarks_toolbar">Паліца закладак</string>
    <!-- Option in library to open Desktop Bookmarks "unfiled" page -->
    <string name="library_desktop_bookmarks_unfiled">Іншыя закладкі</string>
    <!-- Option in Library to open History page -->
    <string name="library_history">Гісторыя</string>
    <!-- Option in Library to open a new tab -->
    <string name="library_new_tab">Новая картка</string>
    <!-- Settings Page Title -->
    <string name="settings_title">Налады</string>
    <!-- Content description (not visible, for screen readers etc.): "Close button for library settings" -->
    <string name="content_description_close_button">Закрыць</string>

    <!-- Title to show in alert when a lot of tabs are to be opened
    %d is a placeholder for the number of tabs that will be opened -->
    <string name="open_all_warning_title">Адкрыць %d картак?</string>
    <!-- Message to warn users that a large number of tabs will be opened
    %s will be replaced by app name. -->
    <string name="open_all_warning_message">Адкрыццё такой колькасці картак можа запаволіць %s падчас загрузкі старонак. Вы сапраўды хочаце гэта зрабіць?</string>
    <!-- Dialog button text for confirming open all tabs -->
    <string name="open_all_warning_confirm">Адкрыць карткі</string>
    <!-- Dialog button text for canceling open all tabs -->
    <string name="open_all_warning_cancel">Скасаваць</string>

    <!-- Text to show users they have one page in the history group section of the History fragment.
    %d is a placeholder for the number of pages in the group. -->
    <string name="history_search_group_site_1">%d старонка</string>

    <!-- Text to show users they have multiple pages in the history group section of the History fragment.
    %d is a placeholder for the number of pages in the group. -->
    <string name="history_search_group_sites_1">%d старонак</string>

    <!-- Option in library for Recently Closed Tabs -->
    <string name="library_recently_closed_tabs">Нядаўна закрытыя карткі</string>
    <!-- Option in library to open Recently Closed Tabs page -->
    <string name="recently_closed_show_full_history">Паказаць усю гісторыю</string>
    <!-- Text to show users they have multiple tabs saved in the Recently Closed Tabs section of history.
    %d is a placeholder for the number of tabs selected. -->
    <string name="recently_closed_tabs">%d карткі(-ак)</string>
    <!-- Text to show users they have one tab saved in the Recently Closed Tabs section of history.
    %d is a placeholder for the number of tabs selected. -->
    <string name="recently_closed_tab">%d картка</string>
    <!-- Recently closed tabs screen message when there are no recently closed tabs -->
    <string name="recently_closed_empty_message">Тут няма нядаўна закрытых картак</string>

    <!-- Tab Management -->
    <!-- Title of preference for tabs management -->
    <string name="preferences_tabs">Карткі</string>
    <!-- Title of preference that allows a user to specify the tab view -->
    <string name="preferences_tab_view">Выгляд карткі</string>
    <!-- Option for a list tab view -->
    <string name="tab_view_list">Спіс</string>
    <!-- Option for a grid tab view -->
    <string name="tab_view_grid">Сетка</string>
    <!-- Title of preference that allows a user to auto close tabs after a specified amount of time -->
    <string name="preferences_close_tabs">Закрываць карткі</string>
    <!-- Option for auto closing tabs that will never auto close tabs, always allows user to manually close tabs -->
    <string name="close_tabs_manually">Уручную</string>
    <!-- Option for auto closing tabs that will auto close tabs after one day -->
    <string name="close_tabs_after_one_day">Праз дзень</string>
    <!-- Option for auto closing tabs that will auto close tabs after one week -->
    <string name="close_tabs_after_one_week">Праз тыдзень</string>
    <!-- Option for auto closing tabs that will auto close tabs after one month -->
    <string name="close_tabs_after_one_month">Праз месяц</string>

    <!-- Title of preference that allows a user to specify the auto-close settings for open tabs -->
    <string name="preference_auto_close_tabs" tools:ignore="UnusedResources">Аўтаматычна закрываць адкрытыя карткі</string>

    <!-- Opening screen -->
    <!-- Title of a preference that allows a user to choose what screen to show after opening the app -->
    <string name="preferences_opening_screen">Пачатковы экран</string>
    <!-- Option for always opening the homepage when re-opening the app -->
    <string name="opening_screen_homepage">Хатняя старонка</string>
    <!-- Option for always opening the user's last-open tab when re-opening the app -->
    <string name="opening_screen_last_tab">Апошняя картка</string>
    <!-- Option for always opening the homepage when re-opening the app after four hours of inactivity -->
    <string name="opening_screen_after_four_hours_of_inactivity">Хатняя старонка пасля чатырох гадзін бяздзейнасці</string>
    <!-- Summary for tabs preference when auto closing tabs setting is set to manual close-->
    <string name="close_tabs_manually_summary">Закрываць уручную</string>
    <!-- Summary for tabs preference when auto closing tabs setting is set to auto close tabs after one day-->
    <string name="close_tabs_after_one_day_summary">Закрываць праз дзень</string>
    <!-- Summary for tabs preference when auto closing tabs setting is set to auto close tabs after one week-->
    <string name="close_tabs_after_one_week_summary">Закрываць праз тыдзень</string>
    <!-- Summary for tabs preference when auto closing tabs setting is set to auto close tabs after one month-->
    <string name="close_tabs_after_one_month_summary">Закрываць праз месяц</string>

    <!-- Summary for homepage preference indicating always opening the homepage when re-opening the app -->
    <string name="opening_screen_homepage_summary">Адкрываць на хатняй старонцы</string>
    <!-- Summary for homepage preference indicating always opening the last-open tab when re-opening the app -->
    <string name="opening_screen_last_tab_summary">Адкрываць на апошняй картцы</string>
    <!-- Summary for homepage preference indicating opening the homepage when re-opening the app after four hours of inactivity -->
    <string name="opening_screen_after_four_hours_of_inactivity_summary">Адкрываць на хатняй старонцы праз чатыры гадзіны</string>

    <!-- Inactive tabs -->
    <!-- Category header of a preference that allows a user to enable or disable the inactive tabs feature -->
    <string name="preferences_inactive_tabs">Перамяшчаць старыя карткі ў неактыўныя</string>
    <!-- Title of inactive tabs preference -->
    <string name="preferences_inactive_tabs_title">Карткі, якія вы не праглядалі на працягу двух тыдняў, будуць перанесеныя ў раздзел неактыўных.</string>

    <!-- Studies -->
    <!-- Title of the remove studies button -->
    <string name="studies_remove">Выдаліць</string>
    <!-- Title of the active section on the studies list -->
    <string name="studies_active">Актыўнае</string>
    <!-- Description for studies, it indicates why Firefox use studies. The first parameter is the name of the application. -->
    <string name="studies_description_2">%1$s можа ўсталёўваць і выконваць даследаванні час ад часу.</string>
    <!-- Learn more link for studies, links to an article for more information about studies. -->
    <string name="studies_learn_more">Даведацца больш</string>
    <!-- Dialog message shown after removing a study -->
    <string name="studies_restart_app">Праграма будзе закрыта, каб прымяніць змены</string>
    <!-- Dialog button to confirm the removing a study. -->
    <string name="studies_restart_dialog_ok">Добра</string>
    <!-- Dialog button text for canceling removing a study. -->
    <string name="studies_restart_dialog_cancel">Адмяніць</string>

    <!-- Toast shown after turning on/off studies preferences -->
    <string name="studies_toast_quit_application" tools:ignore="UnusedResources">Выхад з праграмы, каб прымяніць змены…</string>

    <!-- Sessions -->
    <!-- Title for the list of tabs -->
    <string name="tab_header_label">Адкрытыя карткі</string>
    <!-- Title for the list of tabs in the current private session -->
    <string name="tabs_header_private_tabs_title">Прыватныя карткі</string>

    <!-- Title for the list of tabs in the synced tabs -->
    <string name="tabs_header_synced_tabs_title">Сінхранізаваныя карткі</string>
    <!-- Content description (not visible, for screen readers etc.): Add tab button. Adds a news tab when pressed -->
    <string name="add_tab">Дадаць картку</string>
    <!-- Content description (not visible, for screen readers etc.): Add tab button. Adds a news tab when pressed -->
    <string name="add_private_tab">Дадаць прыватную картку</string>
    <!-- Text for the new tab button to indicate adding a new private tab in the tab -->
    <string name="tab_drawer_fab_content">Прыватная</string>
    <!-- Text for the new tab button to indicate syncing command on the synced tabs page -->
    <string name="tab_drawer_fab_sync">Сінхранізацыя</string>
    <!-- Text shown in the menu for sharing all tabs -->
    <string name="tab_tray_menu_item_share">Падзяліцца ўсімі карткамі</string>
    <!-- Text shown in the menu to view recently closed tabs -->
    <string name="tab_tray_menu_recently_closed">Нядаўна закрытыя карткі</string>
    <!-- Text shown in the tabs tray inactive tabs section -->
    <string name="tab_tray_inactive_recently_closed" tools:ignore="UnusedResources">Нядаўна закрытыя</string>
    <!-- Text shown in the menu to view account settings -->
    <string name="tab_tray_menu_account_settings">Налады ўліковага запісу</string>
    <!-- Text shown in the menu to view tab settings -->
    <string name="tab_tray_menu_tab_settings">Налады картак</string>
    <!-- Text shown in the menu for closing all tabs -->
    <string name="tab_tray_menu_item_close">Закрыць усе карткі</string>
    <!-- Text shown in the multiselect menu for bookmarking selected tabs. -->
    <string name="tab_tray_multiselect_menu_item_bookmark">Закладка</string>
    <!-- Text shown in the multiselect menu for closing selected tabs. -->
    <string name="tab_tray_multiselect_menu_item_close">Закрыць</string>
    <!-- Content description for tabs tray multiselect share button -->
    <string name="tab_tray_multiselect_share_content_description">Падзяліцца выбранымі карткамі</string>
    <!-- Content description for tabs tray multiselect menu -->
    <string name="tab_tray_multiselect_menu_content_description">Меню выбраных картак</string>
    <!-- Content description (not visible, for screen readers etc.): Removes tab from collection button. Removes the selected tab from collection when pressed -->
    <string name="remove_tab_from_collection">Выдаліць картку з калекцыі</string>
    <!-- Text for button to enter multiselect mode in tabs tray -->
    <string name="tabs_tray_select_tabs">Выбраць карткі</string>
    <!-- Content description (not visible, for screen readers etc.): Close tab button. Closes the current session when pressed -->
    <string name="close_tab">Закрыць картку</string>
    <!-- Content description (not visible, for screen readers etc.): Close tab <title> button. First parameter is tab title  -->
    <string name="close_tab_title">Закрыць картку %s</string>
    <!-- Content description (not visible, for screen readers etc.): Opens the open tabs menu when pressed -->
    <string name="open_tabs_menu">Меню адкрытых картак</string>
    <!-- Open tabs menu item to save tabs to collection -->
    <string name="tabs_menu_save_to_collection1">Захаваць карткі у калекцыі</string>
    <!-- Text for the menu button to delete a collection -->
    <string name="collection_delete">Выдаліць калекцыю</string>
    <!-- Text for the menu button to rename a collection -->
    <string name="collection_rename">Перайменаваць калекцыю</string>
    <!-- Text for the button to open tabs of the selected collection -->
    <string name="collection_open_tabs">Адкрыць карткі</string>
    <!-- Hint for adding name of a collection -->
    <string name="collection_name_hint">Назва калекцыі</string>
    <!-- Text for the menu button to rename a top site -->
	<string name="rename_top_site">Перайменаваць</string>
	<!-- Text for the menu button to remove a top site -->
	<string name="remove_top_site">Выдаліць</string>

    <!-- Text for the menu button to delete a top site from history -->
    <string name="delete_from_history">Выдаліць з гісторыі</string>
    <!-- Postfix for private WebApp titles, placeholder is replaced with app name -->
    <string name="pwa_site_controls_title_private">%1$s (Прыватны рэжым)</string>

    <!-- History -->
    <!-- Text for the button to search all history -->
    <string name="history_search_1">Увядзіце пошукавыя запыты</string>
    <!-- Text for the button to clear all history -->
    <string name="history_delete_all">Выдаліць гісторыю</string>
    <!-- Text for the snackbar to confirm that multiple browsing history items has been deleted -->
    <string name="history_delete_multiple_items_snackbar">Гісторыя выдалена</string>
    <!-- Text for the snackbar to confirm that a single browsing history item has been deleted. The first parameter is the shortened URL of the deleted history item. -->
    <string name="history_delete_single_item_snackbar">%1$s выдалены</string>
    <!-- Context description text for the button to delete a single history item -->
    <string name="history_delete_item">Выдаліць</string>
    <!-- History multi select title in app bar
    The first parameter is the number of bookmarks selected -->
    <string name="history_multi_select_title">Выбрана: %1$d</string>
    <!-- Text for the header that groups the history for today -->
    <string name="history_today">Сёння</string>
    <!-- Text for the header that groups the history for yesterday -->
    <string name="history_yesterday">Учора</string>
    <!-- Text for the header that groups the history the past 7 days -->
    <string name="history_7_days">Апошнія 7 дзён</string>
    <!-- Text for the header that groups the history the past 30 days -->
    <string name="history_30_days">Апошнія 30 дзён</string>

    <!-- Text for the header that groups the history older than the last month -->
    <string name="history_older">Даўней</string>

    <!-- Text shown when no history exists -->
    <string name="history_empty_message">Няма гісторыі</string>

    <!-- Downloads -->
    <!-- Text for the snackbar to confirm that multiple downloads items have been removed -->
    <string name="download_delete_multiple_items_snackbar_1">Сцягванні выдалены</string>
    <!-- Text for the snackbar to confirm that a single download item has been removed. The first parameter is the name of the download item. -->
    <string name="download_delete_single_item_snackbar">Выдалена %1$s</string>
    <!-- Text shown when no download exists -->
    <string name="download_empty_message_1">Няма сцягнутых файлаў</string>
    <!-- History multi select title in app bar
    The first parameter is the number of downloads selected -->
    <string name="download_multi_select_title">Вылучана: %1$d</string>


    <!-- Text for the button to remove a single download item -->
    <string name="download_delete_item_1">Выдаліць</string>


    <!-- Crashes -->
    <!-- Title text displayed on the tab crash page. This first parameter is the name of the application (For example: Fenix) -->
    <string name="tab_crash_title_2">Выбачайце. %1$s не можа загрузіць гэтую старонку.</string>
    <!-- Send crash report checkbox text on the tab crash page -->
    <string name="tab_crash_send_report">Адправіць справаздачу аб краху ў Mozilla</string>
    <!-- Close tab button text on the tab crash page -->
    <string name="tab_crash_close">Закрыць картку</string>
    <!-- Restore tab button text on the tab crash page -->
    <string name="tab_crash_restore">Аднавіць картку</string>

    <!-- Bookmarks -->
    <!-- Confirmation message for a dialog confirming if the user wants to delete the selected folder -->
    <string name="bookmark_delete_folder_confirmation_dialog">Вы ўпэўнены, што жадаеце выдаліць гэту папку?</string>
    <!-- Confirmation message for a dialog confirming if the user wants to delete multiple items including folders. Parameter will be replaced by app name. -->
    <string name="bookmark_delete_multiple_folders_confirmation_dialog">%s выдаліць вылучаныя элементы.</string>
    <!-- Text for the cancel button on delete bookmark dialog -->
    <string name="bookmark_delete_negative">Адмяніць</string>
    <!-- Screen title for adding a bookmarks folder -->
    <string name="bookmark_add_folder">Дадаць папку</string>
    <!-- Snackbar title shown after a bookmark has been created. -->
    <string name="bookmark_saved_snackbar">Закладка захавана!</string>
    <!-- Snackbar edit button shown after a bookmark has been created. -->
    <string name="edit_bookmark_snackbar_action">ЗМЯНІЦЬ</string>
    <!-- Bookmark overflow menu edit button -->
    <string name="bookmark_menu_edit_button">Змяніць</string>
    <!-- Bookmark overflow menu copy button -->
    <string name="bookmark_menu_copy_button">Капіраваць</string>
    <!-- Bookmark overflow menu share button -->
    <string name="bookmark_menu_share_button">Падзяліцца</string>

    <!-- Bookmark overflow menu open in new tab button -->
    <string name="bookmark_menu_open_in_new_tab_button">Адкрыць у новай картцы</string>
    <!-- Bookmark overflow menu open in private tab button -->
    <string name="bookmark_menu_open_in_private_tab_button">Адкрыць у прыватнай картцы</string>
    <!-- Bookmark overflow menu open all in tabs button -->
    <string name="bookmark_menu_open_all_in_tabs_button">Адкрыць усё ў новых картках</string>
    <!-- Bookmark overflow menu open all in private tabs button -->
    <string name="bookmark_menu_open_all_in_private_tabs_button">Адкрыць усё ў прыватных картках</string>
    <!-- Bookmark overflow menu delete button -->
    <string name="bookmark_menu_delete_button">Выдаліць</string>
    <!--Bookmark overflow menu save button -->
    <string name="bookmark_menu_save_button">Захаваць</string>
    <!-- Bookmark multi select title in app bar
     The first parameter is the number of bookmarks selected -->
    <string name="bookmarks_multi_select_title">Выбрана: %1$d</string>
    <!-- Bookmark editing screen title -->
    <string name="edit_bookmark_fragment_title">Рэдагаваць закладку</string>
    <!-- Bookmark folder editing screen title -->
    <string name="edit_bookmark_folder_fragment_title">Рэдагаваць папку</string>
    <!-- Bookmark sign in button message -->
    <string name="bookmark_sign_in_button">Увайдзіце, каб убачыць сінхранізаваныя закладкі</string>
    <!-- Bookmark URL editing field label -->
    <string name="bookmark_url_label">URL</string>
    <!-- Bookmark FOLDER editing field label -->
    <string name="bookmark_folder_label">ПАПКА</string>
    <!-- Bookmark NAME editing field label -->
    <string name="bookmark_name_label">НАЗВА</string>
    <!-- Bookmark add folder screen title -->
    <string name="bookmark_add_folder_fragment_label">Дадаць папку</string>
    <!-- Bookmark select folder screen title -->
    <string name="bookmark_select_folder_fragment_label">Выбраць папку</string>
    <!-- Bookmark editing error missing title -->
    <string name="bookmark_empty_title_error">Павінна мець загаловак</string>
    <!-- Bookmark editing error missing or improper URL -->
    <string name="bookmark_invalid_url_error">Несапраўдны URL</string>
    <!-- Bookmark screen message for empty bookmarks folder -->
    <string name="bookmarks_empty_message">Няма закладак</string>

    <!-- Bookmark snackbar message on deletion
     The first parameter is the host part of the URL of the bookmark deleted, if any -->
    <string name="bookmark_deletion_snackbar_message">%1$s выдалена</string>
    <!-- Bookmark snackbar message on deleting multiple bookmarks not including folders-->
    <string name="bookmark_deletion_multiple_snackbar_message_2">Закладкі выдалены</string>
    <!-- Bookmark snackbar message on deleting multiple bookmarks including folders-->
    <string name="bookmark_deletion_multiple_snackbar_message_3">Выдаленне абраных папак</string>
    <!-- Bookmark undo button for deletion snackbar action -->
    <string name="bookmark_undo_deletion">АДМЯНІЦЬ</string>

    <!-- Text for the button to search all bookmarks -->
    <string name="bookmark_search">Увядзіце пошукавыя запыты</string>

    <!-- Site Permissions -->
    <!-- Button label that take the user to the Android App setting -->
    <string name="phone_feature_go_to_settings">Перайсці ў налады</string>
    <!-- Content description (not visible, for screen readers etc.): Quick settings sheet
        to give users access to site specific information / settings. For example:
        Secure settings status and a button to modify site permissions -->
    <string name="quick_settings_sheet">Панэль хуткіх налад</string>
    <!-- Label that indicates that this option it the recommended one -->
    <string name="phone_feature_recommended">Рэкамендуецца</string>
    <!-- Button label for clearing all the information of site permissions-->
    <string name="clear_permissions">Ачысціць дазволы</string>
    <!-- Text for the OK button on Clear permissions dialog -->
    <string name="clear_permissions_positive">OK</string>
    <!-- Text for the cancel button on Clear permissions dialog -->
    <string name="clear_permissions_negative">Адмяніць</string>
    <!-- Button label for clearing a site permission-->
    <string name="clear_permission">Ачысціць дазвол</string>
    <!-- Text for the OK button on Clear permission dialog -->
    <string name="clear_permission_positive">OK</string>
    <!-- Text for the cancel button on Clear permission dialog -->
    <string name="clear_permission_negative">Адмяніць</string>
    <!-- Button label for clearing all the information on all sites-->
    <string name="clear_permissions_on_all_sites">Ачысціць дазволы на ўсіх сайтах</string>
    <!-- Preference for altering video and audio autoplay for all websites -->
    <string name="preference_browser_feature_autoplay">Аўтапрайграванне</string>
    <!-- Preference for altering the camera access for all websites -->
    <string name="preference_phone_feature_camera">Камера</string>

    <!-- Preference for altering the microphone access for all websites -->
    <string name="preference_phone_feature_microphone">Мікрафон</string>

    <!-- Preference for altering the location access for all websites -->
    <string name="preference_phone_feature_location">Месцазнаходжанне</string>
    <!-- Preference for altering the notification access for all websites -->
    <string name="preference_phone_feature_notification">Абвестка</string>
    <!-- Preference for altering the persistent storage access for all websites -->
    <string name="preference_phone_feature_persistent_storage">Пастаяннае сховішча</string>
    <!-- Preference for altering the storage access setting for all websites -->
    <string name="preference_phone_feature_cross_origin_storage_access">Міжсайтавыя кукі</string>
    <!-- Preference for altering the EME access for all websites -->
    <string name="preference_phone_feature_media_key_system_access">Змесціва пад DRM кантролем</string>
    <!-- Label that indicates that a permission must be asked always -->
    <string name="preference_option_phone_feature_ask_to_allow">Запытваць дазвол</string>
    <!-- Label that indicates that a permission must be blocked -->
    <string name="preference_option_phone_feature_blocked">Заблакаваны(я)</string>
    <!-- Label that indicates that a permission must be allowed -->
    <string name="preference_option_phone_feature_allowed">Дазволена</string>
    <!--Label that indicates a permission is by the Android OS-->
    <string name="phone_feature_blocked_by_android">Заблакавана Android</string>
    <!-- Preference for showing a list of websites that the default configurations won't apply to them -->
    <string name="preference_exceptions">Выняткі</string>
    <!-- Summary of tracking protection preference if tracking protection is set to off -->
    <string name="tracking_protection_off">Выключана</string>
    <!-- Summary of tracking protection preference if tracking protection is set to standard -->
    <string name="tracking_protection_standard">Стандартная</string>
    <!-- Summary of tracking protection preference if tracking protection is set to strict -->
    <string name="tracking_protection_strict">Строгая</string>
    <!-- Summary of tracking protection preference if tracking protection is set to custom -->
    <string name="tracking_protection_custom">Адмысловая</string>
    <!-- Label for global setting that indicates that all video and audio autoplay is allowed -->
    <string name="preference_option_autoplay_allowed2">Дазволіць гук і відэа</string>
    <!-- Label for site specific setting that indicates that all video and audio autoplay is allowed -->
    <string name="quick_setting_option_autoplay_allowed">Дазволіць гук і відэа</string>
    <!-- Label that indicates that video and audio autoplay is only allowed over Wi-Fi -->
    <string name="preference_option_autoplay_allowed_wifi_only2">Блакаваць аўдыё і відэа толькі на мабільных дадзеных</string>
    <!-- Subtext that explains 'autoplay on Wi-Fi only' option -->
    <string name="preference_option_autoplay_allowed_wifi_subtext">Аўдыё і відэа будуць прайгравацца праз Wi-Fi</string>
    <!-- Label for global setting that indicates that video autoplay is allowed, but audio autoplay is blocked -->
    <string name="preference_option_autoplay_block_audio2">Блакаваць толькі гук</string>
    <!-- Label for site specific setting that indicates that video autoplay is allowed, but audio autoplay is blocked -->
    <string name="quick_setting_option_autoplay_block_audio">Блакаваць толькі гук</string>
    <!-- Label for global setting that indicates that all video and audio autoplay is blocked -->
    <string name="preference_option_autoplay_blocked3">Блакаваць гук і відэа</string>
    <!-- Label for site specific setting that indicates that all video and audio autoplay is blocked -->
    <string name="quick_setting_option_autoplay_blocked">Блакаваць гук і відэа</string>
    <!-- Summary of delete browsing data on quit preference if it is set to on -->
    <string name="delete_browsing_data_quit_on">Уключана</string>
    <!-- Summary of delete browsing data on quit preference if it is set to off -->
    <string name="delete_browsing_data_quit_off">Выключана</string>

    <!-- Summary of studies preference if it is set to on -->
    <string name="studies_on">Уключаны</string>
    <!-- Summary of studies data on quit preference if it is set to off -->
    <string name="studies_off">Выключаны</string>

    <!-- Collections -->
    <!-- Collections header on home fragment -->
    <string name="collections_header">Калекцыі</string>
    <!-- Content description (not visible, for screen readers etc.): Opens the collection menu when pressed -->
    <string name="collection_menu_button_content_description">Меню калекцыі</string>
    <!-- Label to describe what collections are to a new user without any collections -->
    <string name="no_collections_description2">Збірайце усё важнае для вас.\nГрупуйце падобныя пошукавыя запыты, сайты і карткі, каб потым хутчэй імі карыстацца.</string>
    <!-- Title for the "select tabs" step of the collection creator -->
    <string name="create_collection_select_tabs">Выберыце карткі</string>
    <!-- Title for the "select collection" step of the collection creator -->
    <string name="create_collection_select_collection">Выберыце калекцыю</string>
    <!-- Title for the "name collection" step of the collection creator -->
    <string name="create_collection_name_collection">Назва калекцыі</string>
    <!-- Button to add new collection for the "select collection" step of the collection creator -->
    <string name="create_collection_add_new_collection">Дадаць новую калекцыю</string>
    <!-- Button to select all tabs in the "select tabs" step of the collection creator -->
    <string name="create_collection_select_all">Вылучыць усе</string>
    <!-- Button to deselect all tabs in the "select tabs" step of the collection creator -->
    <string name="create_collection_deselect_all">Адмяніць выбар усіх</string>
    <!-- Text to prompt users to select the tabs to save in the "select tabs" step of the collection creator -->
    <string name="create_collection_save_to_collection_empty">Выберыце карткі для захавання</string>
    <!-- Text to show users how many tabs they have selected in the "select tabs" step of the collection creator.
     %d is a placeholder for the number of tabs selected. -->
    <string name="create_collection_save_to_collection_tabs_selected">Выбрана картак: %d</string>
    <!-- Text to show users they have one tab selected in the "select tabs" step of the collection creator.
    %d is a placeholder for the number of tabs selected. -->
    <string name="create_collection_save_to_collection_tab_selected">Выбрана картка: %d</string>
    <!-- Text shown in snackbar when multiple tabs have been saved in a collection -->
    <string name="create_collection_tabs_saved">Карткі захаваны!</string>
    <!-- Text shown in snackbar when one or multiple tabs have been saved in a new collection -->
    <string name="create_collection_tabs_saved_new_collection">Калекцыя захаваная!</string>
    <!-- Text shown in snackbar when one tab has been saved in a collection -->
    <string name="create_collection_tab_saved">Картка захавана!</string>
    <!-- Content description (not visible, for screen readers etc.): button to close the collection creator -->
    <string name="create_collection_close">Закрыць</string>
    <!-- Button to save currently selected tabs in the "select tabs" step of the collection creator-->
    <string name="create_collection_save">Захаваць</string>

    <!-- Snackbar action to view the collection the user just created or updated -->
    <string name="create_collection_view">Паглядзець</string>

    <!-- Text for the OK button from collection dialogs -->
    <string name="create_collection_positive">OK</string>
    <!-- Text for the cancel button from collection dialogs -->
    <string name="create_collection_negative">Адмяніць</string>

    <!-- Default name for a new collection in "name new collection" step of the collection creator. %d is a placeholder for the number of collections-->
    <string name="create_collection_default_name">Калекцыя %d</string>

    <!-- Share -->
    <!-- Share screen header -->
    <string name="share_header_2">Падзяліцца</string>
    <!-- Content description (not visible, for screen readers etc.):
        "Share" button. Opens the share menu when pressed. -->
    <string name="share_button_content_description">Падзяліцца</string>
    <!-- Text for the Save to PDF feature in the share menu -->
    <string name="share_save_to_pdf">Захаваць як PDF</string>
    <!-- Text for error message when generating a PDF file Text. -->
    <string name="unable_to_save_to_pdf_error">Немагчыма стварыць PDF</string>
    <!-- Text for standard error snackbar dismiss button. -->
    <string name="standard_snackbar_error_dismiss">Адхіліць</string>
<<<<<<< HEAD
=======
    <!-- Text for error message when printing a page and it fails. -->
    <string name="unable_to_print_error" moz:removedIn="121" tools:ignore="UnusedResources">Немагчыма надрукаваць</string>
>>>>>>> 0ada6ff2
    <!-- Text for error message when printing a page and it fails. -->
    <string name="unable_to_print_page_error">Немагчыма надрукаваць гэту старонку</string>
    <!-- Text for the print feature in the share and browser menu -->
    <string name="menu_print">Друкаваць</string>
    <!-- Sub-header in the dialog to share a link to another sync device -->
    <string name="share_device_subheader">Даслаць на прыладу</string>
    <!-- Sub-header in the dialog to share a link to an app from the full list -->
    <string name="share_link_all_apps_subheader">Усе дзеянні</string>
    <!-- Sub-header in the dialog to share a link to an app from the most-recent sorted list -->
    <string name="share_link_recent_apps_subheader">Нядаўна выкарыстаныя</string>
    <!-- Text for the copy link action in the share screen. -->
    <string name="share_copy_link_to_clipboard">Капіяваць у буфер абмену</string>
    <!-- Toast shown after copying link to clipboard -->
    <string name="toast_copy_link_to_clipboard">Скапіявана ў буфер абмену</string>
    <!-- An option from the share dialog to sign into sync -->
    <string name="sync_sign_in">Увайсці ў сінхранізацыю</string>
     <!-- An option from the three dot menu to sync and save data -->
    <string name="sync_menu_sync_and_save_data">Сінхранізаваць і захаваць дадзеныя</string>
    <!-- An option from the share dialog to send link to all other sync devices -->
    <string name="sync_send_to_all">Даслаць на ўсе прылады</string>
    <!-- An option from the share dialog to reconnect to sync -->
    <string name="sync_reconnect">Злучыцца зноў з сінхранізацыяй</string>

    <!-- Text displayed when sync is offline and cannot be accessed -->
    <string name="sync_offline">Па-за сеткай</string>
    <!-- An option to connect additional devices -->
    <string name="sync_connect_device">Падключыць іншую прыладу</string>
    <!-- The dialog text shown when additional devices are not available -->
    <string name="sync_connect_device_dialog">Каб адправіць картку, увайдзіце ў Firefox прынамсі на адной іншай прыладзе.</string>
    <!-- Confirmation dialog button -->
    <string name="sync_confirmation_button">Зразумела</string>

    <!-- Share error message -->
    <string name="share_error_snackbar">Немагчыма падзяліцца гэтай праграмай</string>
    <!-- Add new device screen title -->
    <string name="sync_add_new_device_title">Даслаць на прыладу</string>
    <!-- Text for the warning message on the Add new device screen -->
    <string name="sync_add_new_device_message">Няма падключаных прылад</string>
    <!-- Text for the button to learn about sending tabs -->
    <string name="sync_add_new_device_learn_button">Даведацца больш пра адпраўку картак…</string>
    <!-- Text for the button to connect another device -->
    <string name="sync_add_new_device_connect_button">Злучыць іншую прыладу…</string>

    <!-- Notifications -->
    <!-- Text shown in the notification that pops up to remind the user that a private browsing session is active. -->
    <string name="notification_pbm_delete_text_2">Закрыць прыватныя карткі</string>

    <!-- Name of the marketing notification channel. Displayed in the "App notifications" system settings for the app -->
    <string name="notification_marketing_channel_name">Маркетынг</string>

    <!-- Title shown in the notification that pops up to remind the user to set fenix as default browser.
    The app name is in the text, due to limitations with localizing Nimbus experiments -->
    <string name="nimbus_notification_default_browser_title" tools:ignore="UnusedResources">Firefox хуткі і прыватны</string>
    <!-- Text shown in the notification that pops up to remind the user to set fenix as default browser.
    The app name is in the text, due to limitations with localizing Nimbus experiments -->
    <string name="nimbus_notification_default_browser_text" tools:ignore="UnusedResources">Зрабіце Firefox вашым прадвызначаным браўзерам</string>
    <!-- Title shown in the notification that pops up to re-engage the user -->
    <string name="notification_re_engagement_title">Паспрабуйце Прыватнае агляданне</string>

    <!-- Text shown in the notification that pops up to re-engage the user.
    %1$s is a placeholder that will be replaced by the app name. -->
    <string name="notification_re_engagement_text">Праглядайце без захаваных файлаў кукі або гісторыі ў %1$s</string>

    <!-- Title A shown in the notification that pops up to re-engage the user -->
    <string name="notification_re_engagement_A_title">Аглядайце без слядоў</string>
    <!-- Text A shown in the notification that pops up to re-engage the user.
    %1$s is a placeholder that will be replaced by the app name. -->
    <string name="notification_re_engagement_A_text">Прыватнае агляданне ў %1$s не захоўвае вашу інфармацыю.</string>
    <!-- Title B shown in the notification that pops up to re-engage the user -->
    <string name="notification_re_engagement_B_title">Пачніце свой першы пошук</string>
    <!-- Text B shown in the notification that pops up to re-engage the user -->
    <string name="notification_re_engagement_B_text">Знайдзіце што-небудзь побач. Або адкрыйце для сябе што-небудзь цікавае.</string>

    <!-- Survey -->
    <!-- Text shown in the fullscreen message that pops up to ask user to take a short survey.
    The app name is in the text, due to limitations with localizing Nimbus experiments -->
    <string name="nimbus_survey_message_text">Калі ласка, дапамажыце палепшыць Firefox, прыняўшы ўдзел у кароткім апытанні.</string>
    <!-- Preference for taking the short survey. -->
    <string name="preferences_take_survey">Прайсці апытанне</string>
    <!-- Preference for not taking the short survey. -->
    <string name="preferences_not_take_survey">Не, дзякуй</string>

    <!-- Snackbar -->
    <!-- Text shown in snackbar when user deletes a collection -->
    <string name="snackbar_collection_deleted">Калекцыя выдалена</string>
    <!-- Text shown in snackbar when user renames a collection -->
    <string name="snackbar_collection_renamed">Калекцыя перайменавана</string>

    <!-- Text shown in snackbar when user closes a tab -->
    <string name="snackbar_tab_closed">Картка закрыта</string>
    <!-- Text shown in snackbar when user closes all tabs -->
    <string name="snackbar_tabs_closed">Карткі закрыты</string>

    <!-- Text shown in snackbar when user bookmarks a list of tabs -->
    <string name="snackbar_message_bookmarks_saved">Закладкі захаваны!</string>
    <!-- Text shown in snackbar when user adds a site to shortcuts -->
    <string name="snackbar_added_to_shortcuts">Дададзены ў цэтлікі!</string>
    <!-- Text shown in snackbar when user closes a private tab -->
    <string name="snackbar_private_tab_closed">Прыватная картка закрыта</string>
    <!-- Text shown in snackbar when user closes all private tabs -->
    <string name="snackbar_private_tabs_closed">Прыватныя карткі закрыты</string>
    <!-- Text shown in snackbar to undo deleting a tab, top site or collection -->
    <string name="snackbar_deleted_undo">АДМЯНІЦЬ</string>
    <!-- Text shown in snackbar when user removes a top site -->
    <string name="snackbar_top_site_removed">Сайт выдалены</string>
    <!-- QR code scanner prompt which appears after scanning a code, but before navigating to it
        First parameter is the name of the app, second parameter is the URL or text scanned-->
    <string name="qr_scanner_confirmation_dialog_message">Дазволіць %1$s адкрыць %2$s</string>
    <!-- QR code scanner prompt dialog positive option to allow navigation to scanned link -->
    <string name="qr_scanner_dialog_positive">ДАЗВОЛІЦЬ</string>
    <!-- QR code scanner prompt dialog positive option to deny navigation to scanned link -->
    <string name="qr_scanner_dialog_negative">АДМОВІЦЬ</string>
    <!-- QR code scanner prompt dialog error message shown when a hostname does not contain http or https. -->
    <string name="qr_scanner_dialog_invalid">Вэб-адрас несапраўдны.</string>
    <!-- QR code scanner prompt dialog positive option when there is an error -->
    <string name="qr_scanner_dialog_invalid_ok">OK</string>
    <!-- Tab collection deletion prompt dialog message. Placeholder will be replaced with the collection name -->
    <string name="tab_collection_dialog_message">Вы ўпэўнены, што хочаце выдаліць %1$s?</string>
    <!-- Collection and tab deletion prompt dialog message. This will show when the last tab from a collection is deleted -->
    <string name="delete_tab_and_collection_dialog_message">Выдаленне гэтай карткі прывядзе да выдалення ўсёй калекцыі. Вы можаце стварыць новыя калекцыі ў любы час.</string>
    <!-- Collection and tab deletion prompt dialog title. Placeholder will be replaced with the collection name. This will show when the last tab from a collection is deleted -->
    <string name="delete_tab_and_collection_dialog_title">Выдаліць %1$s?</string>
    <!-- Tab collection deletion prompt dialog option to delete the collection -->
    <string name="tab_collection_dialog_positive">Выдаліць</string>
    <!-- Text displayed in a notification when the user enters full screen mode -->
    <string name="full_screen_notification">Уваход у поўнаэкранны рэжым</string>
    <!-- Message for copying the URL via long press on the toolbar -->
    <string name="url_copied">URL скапіраваны</string>

    <!-- Sample text for accessibility font size -->
    <string name="accessibility_text_size_sample_text_1">Гэта ўзор тэксту. Ён тут, каб паказаць, як тэкст будзе выглядаць пры павелічэнні або памяншэнні памеру з дапамогай гэтай налады.</string>
    <!-- Summary for Accessibility Text Size Scaling Preference -->
    <string name="preference_accessibility_text_size_summary">Зрабіць тэкст на сайтах большым ці меншым</string>
    <!-- Title for Accessibility Text Size Scaling Preference -->
    <string name="preference_accessibility_font_size_title">Памер шрыфту</string>

    <!-- Title for Accessibility Text Automatic Size Scaling Preference -->
    <string name="preference_accessibility_auto_size_2">Аўтаматычны памер шрыфту</string>

    <!-- Summary for Accessibility Text Automatic Size Scaling Preference -->
    <string name="preference_accessibility_auto_size_summary">Памер шрыфту будзе адпавядаць наладам Android. Адключыце, каб кіраваць шрыфтам тут.</string>

    <!-- Title for the Delete browsing data preference -->
    <string name="preferences_delete_browsing_data">Выдаліць дадзеныя аглядання</string>
    <!-- Title for the tabs item in Delete browsing data -->
    <string name="preferences_delete_browsing_data_tabs_title_2">Адкрытыя карткі</string>
    <!-- Subtitle for the tabs item in Delete browsing data, parameter will be replaced with the number of open tabs -->
    <string name="preferences_delete_browsing_data_tabs_subtitle">Карткі: %d</string>
    <!-- Title for the data and history items in Delete browsing data -->
    <string name="preferences_delete_browsing_data_browsing_data_title">Гісторыя аглядання і дадзеныя сайтаў</string>
    <!-- Subtitle for the data and history items in delete browsing data, parameter will be replaced with the
        number of history items the user has -->
    <string name="preferences_delete_browsing_data_browsing_data_subtitle">Адрасы: %d</string>
    <!-- Title for the cookies item in Delete browsing data -->
    <string name="preferences_delete_browsing_data_cookies">Кукі</string>
    <!-- Subtitle for the cookies item in Delete browsing data -->
    <string name="preferences_delete_browsing_data_cookies_subtitle">Вы выйдзеце з большасці сайтаў</string>
    <!-- Title for the cached images and files item in Delete browsing data -->
    <string name="preferences_delete_browsing_data_cached_files">Кэшаваныя відарысы і файлы</string>
    <!-- Subtitle for the cached images and files item in Delete browsing data -->
    <string name="preferences_delete_browsing_data_cached_files_subtitle">Вызваліць месца</string>
    <!-- Title for the site permissions item in Delete browsing data -->
    <string name="preferences_delete_browsing_data_site_permissions">Дазволы для сайтаў</string>
    <!-- Title for the downloads item in Delete browsing data -->
    <string name="preferences_delete_browsing_data_downloads">Сцягванні</string>
    <!-- Text for the button to delete browsing data -->
    <string name="preferences_delete_browsing_data_button">Выдаліць звесткі аглядання</string>
    <!-- Title for the Delete browsing data on quit preference -->
    <string name="preferences_delete_browsing_data_on_quit">Выдаляць звесткі аглядання пры выхадзе</string>
    <!-- Summary for the Delete browsing data on quit preference. "Quit" translation should match delete_browsing_data_on_quit_action translation. -->
    <string name="preference_summary_delete_browsing_data_on_quit_2">Аўтаматычна выдаляе дадзеныя аглядання, калі вы выбіраеце \&quot;Выйсці\&quot; ў галоўным меню</string>
    <!-- Action item in menu for the Delete browsing data on quit feature -->
    <string name="delete_browsing_data_on_quit_action">Выйсці</string>

    <!-- Title text of a delete browsing data dialog. -->
    <string name="delete_history_prompt_title">Дыяпазон часу для выдалення</string>
    <!-- Body text of a delete browsing data dialog. -->
    <string name="delete_history_prompt_body" moz:RemovedIn="130" tools:ignore="UnusedResources">Выдаляе гісторыю (у тым ліку гісторыю, сінхранізаваную з іншых прылад), кукі і іншыя даныя аглядання.</string>
    <!-- Body text of a delete browsing data dialog. -->
    <string name="delete_history_prompt_body_2">Выдаляе гісторыю (уключаючы гісторыю, сінхранізаваную з іншых прылад)</string>
    <!-- Radio button in the delete browsing data dialog to delete history items for the last hour. -->
    <string name="delete_history_prompt_button_last_hour">Апошняя гадзіна</string>
    <!-- Radio button in the delete browsing data dialog to delete history items for today and yesterday. -->
    <string name="delete_history_prompt_button_today_and_yesterday">За сёння і ўчора</string>
    <!-- Radio button in the delete browsing data dialog to delete all history. -->
    <string name="delete_history_prompt_button_everything">Усё</string>

    <!-- Dialog message to the user asking to delete browsing data. Parameter will be replaced by app name. -->
    <string name="delete_browsing_data_prompt_message_3">%s выдаліць выбраныя дадзеныя аглядання.</string>
    <!-- Text for the cancel button for the data deletion dialog -->
    <string name="delete_browsing_data_prompt_cancel">Адмена</string>
    <!-- Text for the allow button for the data deletion dialog -->
    <string name="delete_browsing_data_prompt_allow">Выдаліць</string>

    <!-- Text for the snackbar confirmation that the data was deleted -->
    <string name="preferences_delete_browsing_data_snackbar">Дадзеныя аглядання выдалены</string>

    <!-- Text for the snackbar to show the user that the deletion of browsing data is in progress -->
    <string name="deleting_browsing_data_in_progress">Выдаленне дадзеныя аглядання…</string>

    <!-- Dialog message to the user asking to delete all history items inside the opened group. Parameter will be replaced by a history group name. -->
    <string name="delete_all_history_group_prompt_message">Выдаліць усе сайты ў “%s”</string>
    <!-- Text for the cancel button for the history group deletion dialog -->
    <string name="delete_history_group_prompt_cancel">Скасаваць</string>
    <!-- Text for the allow button for the history group dialog -->
    <string name="delete_history_group_prompt_allow">Выдаліць</string>
    <!-- Text for the snackbar confirmation that the history group was deleted -->
    <string name="delete_history_group_snackbar">Група выдалена</string>

    <!-- Onboarding -->
    <!-- Text for onboarding welcome header. -->
    <string name="onboarding_header_2">Сардэчна запрашаем у лепшы Інтэрнэт</string>
    <!-- Text for the onboarding welcome message. -->
    <string name="onboarding_message">Браўзер, створаны для людзей, а не для прыбытку.</string>
    <!-- Text for the Firefox account onboarding sign in card header. -->
    <string name="onboarding_account_sign_in_header">Працягвайце з таго месца, дзе спыніліся</string>
    <!-- Text for the button to learn more about signing in to your Firefox account. -->
    <string name="onboarding_manual_sign_in_description">Сінхранізуйце карткі і паролі на ўсіх прыладах для лёгкага пераключэння экрана.</string>
    <!-- Text for the button to manually sign into Firefox account. -->
    <string name="onboarding_firefox_account_sign_in">Увайсці</string>
    <!-- text to display in the snackbar once account is signed-in -->
    <string name="onboarding_firefox_account_sync_is_on">Сінхранізацыя ўключана</string>
    <!-- Text for the tracking protection onboarding card header -->
    <string name="onboarding_tracking_protection_header">Прадвызначаная ахова прыватнасці</string>
    <!-- Text for the tracking protection card description. The first parameter is the name of the application.-->
    <string name="onboarding_tracking_protection_description_old">%1$s аўтаматычна спыняе таемнае сачэнне кампаній за вамі ў Інтэрнэце.</string>
    <!-- Text for the tracking protection card description. -->
    <string name="onboarding_tracking_protection_description">Поўная ахова кукаў перашкаджае трэкерам выкарыстоўваць файлы кукі для сачэння за вамі на розных сайтах.</string>
    <!-- text for tracking protection radio button option for standard level of blocking -->
    <string name="onboarding_tracking_protection_standard_button_2">Стандартная (прадвызначана)</string>
    <!-- text for standard blocking option button description -->
    <string name="onboarding_tracking_protection_standard_button_description_3">Збалансаваная прыватнасць і прадукцыйнасць. Старонкі загружаюцца нармальна.</string>
    <!-- text for tracking protection radio button option for strict level of blocking -->
    <string name="onboarding_tracking_protection_strict_option">Строгая</string>
    <!-- text for strict blocking option button description -->
    <string name="onboarding_tracking_protection_strict_button_description_3">Блакуе больш трэкераў, так што старонкі атрымліваюцца хутчэй, але частка іх функцый можа парушыцца.</string>
    <!-- text for the toolbar position card header  -->
    <string name="onboarding_toolbar_placement_header_1">Выберыце размяшчэнне панэлі інструментаў</string>
    <!-- Text for the toolbar position card description -->
    <string name="onboarding_toolbar_placement_description">Пакіньце яе ўнізе або перамясціце наверх.</string>
    <!-- Text for the privacy notice onboarding card header -->
    <string name="onboarding_privacy_notice_header_1">Вы распараджаецеся сваімі звесткамі</string>
    <!-- Text for the privacy notice onboarding card description. -->
    <string name="onboarding_privacy_notice_description">Firefox дае вам кантроль над тым, чым вы дзеліцеся ў Інтэрнэце і чым вы дзеліцеся з намі.</string>
    <!-- Text for the button to read the privacy notice -->
    <string name="onboarding_privacy_notice_read_button">Паведамленне аб прыватнасці</string>

    <!-- Text for the conclusion onboarding message -->
    <string name="onboarding_conclusion_header">Гатовы адкрыць дзіўны Інтэрнэт?</string>
    <!-- text for the button to finish onboarding -->
    <string name="onboarding_finish">Пачаць агляданне</string>

    <!-- Onboarding theme -->
    <!-- text for the theme picker onboarding card header -->
    <string name="onboarding_theme_picker_header">Выберыце тэму</string>
    <!-- text for the theme picker onboarding card description -->
    <string name="onboarding_theme_picker_description_2">Зберажыце зарад батарэі і свой зрок з цёмным рэжымам.</string>
    <!-- Automatic theme setting (will follow device setting) -->
    <string name="onboarding_theme_automatic_title">Аўтаматычна</string>

    <!-- Summary of automatic theme setting (will follow device setting) -->
    <string name="onboarding_theme_automatic_summary">Адаптуецца да налад вашай прылады</string>
    <!-- Theme setting for dark mode -->
    <string name="onboarding_theme_dark_title">Цёмная тэма</string>
    <!-- Theme setting for light mode -->
    <string name="onboarding_theme_light_title">Светлая тэма</string>

    <!-- Text shown in snackbar when multiple tabs have been sent to device -->
    <string name="sync_sent_tabs_snackbar">Карткі адпраўлены!</string>
    <!-- Text shown in snackbar when one tab has been sent to device  -->
    <string name="sync_sent_tab_snackbar">Картка адпраўлена!</string>
    <!-- Text shown in snackbar when sharing tabs failed  -->
    <string name="sync_sent_tab_error_snackbar">Немагчыма адправіць</string>
    <!-- Text shown in snackbar for the "retry" action that the user has after sharing tabs failed -->
    <string name="sync_sent_tab_error_snackbar_action">ПАЎТАРЫЦЬ</string>
    <!-- Title of QR Pairing Fragment -->
    <string name="sync_scan_code">Скануйце код</string>
    <!-- Instructions on how to access pairing -->
    <string name="sign_in_instructions"><![CDATA[Адкрыйце Firefox на сваім камп’ютары і перайдзіце на <b>https://firefox.com/pair</b>]]></string>
    <!-- Text shown for sign in pairing when ready -->
    <string name="sign_in_ready_for_scan">Гатовы да сканавання</string>
    <!-- Text shown for settings option for sign with pairing -->
    <string name="sign_in_with_camera">Увайдзіце з дапамогай камеры</string>
    <!-- Text shown for settings option for sign with email -->
    <string name="sign_in_with_email">Выкарыстаць электронную пошту</string>
    <!-- Text shown for settings option for create new account text.'Firefox' intentionally hardcoded here.-->
    <string name="sign_in_create_account_text"><![CDATA[Не маеце ўліковага запісу? <u> Стварыце яго, </u> каб сінхранізаваць Firefox паміж прыладамі.]]></string>
    <!-- Text shown in confirmation dialog to sign out of account. The first parameter is the name of the app (e.g. Firefox Preview) -->
    <string name="sign_out_confirmation_message_2">%s спыніць сінхранізацыю з вашым уліковым запісам, але не выдаліць дадзеныя аглядання на гэтай прыладзе.</string>
    <!-- Option to continue signing out of account shown in confirmation dialog to sign out of account -->
    <string name="sign_out_disconnect">Адлучыцца</string>
    <!-- Option to cancel signing out shown in confirmation dialog to sign out of account -->
    <string name="sign_out_cancel">Адмена</string>

    <!-- Error message snackbar shown after the user tried to select a default folder which cannot be altered -->
    <string name="bookmark_cannot_edit_root">Нельга рэдагаваць прадвызначаныя папкі</string>

    <!-- Enhanced Tracking Protection -->
    <!-- Link displayed in enhanced tracking protection panel to access tracking protection settings -->
    <string name="etp_settings">Налады аховы</string>
    <!-- Preference title for enhanced tracking protection settings -->
    <string name="preference_enhanced_tracking_protection">Узмоцненая ахова ад сачэння</string>
    <!-- Preference summary for enhanced tracking protection settings on/off switch -->
    <string name="preference_enhanced_tracking_protection_summary">Цяпер у нас ёсць поўная ахова кукаў, наш самы магутны бар\'ер супраць міжсайтавых трэкераў.</string>
    <!-- Description of enhanced tracking protection. The parameter is the name of the application (For example: Firefox Fenix) -->
    <string name="preference_enhanced_tracking_protection_explanation_2">%s абараняе вас ад многіх найбольш распаўсюджаных трэкераў, якія сочаць за тым, што вы робіце ў інтэрнэце.</string>
    <!-- Text displayed that links to website about enhanced tracking protection -->
    <string name="preference_enhanced_tracking_protection_explanation_learn_more">Даведацца больш</string>
    <!-- Preference for enhanced tracking protection for the standard protection settings -->
    <string name="preference_enhanced_tracking_protection_standard_default_1">Стандартная (прадвызначана)</string>
    <!-- Preference description for enhanced tracking protection for the standard protection settings -->
    <string name="preference_enhanced_tracking_protection_standard_description_5">Старонкі будуць загружацца нармальна, але блакаваць менш трэкераў.</string>
    <!--  Accessibility text for the Standard protection information icon  -->
    <string name="preference_enhanced_tracking_protection_standard_info_button">Што блакуецца стандартнай аховай ад сачэння</string>
    <!-- Preference for enhanced tracking protection for the strict protection settings -->
    <string name="preference_enhanced_tracking_protection_strict">Строгая</string>
    <!-- Preference description for enhanced tracking protection for the strict protection settings -->
    <string name="preference_enhanced_tracking_protection_strict_description_4">Мацнейшая ахова ад сачэння і лепшая хуткадзейнасць, але некаторыя сайты могуць не працаваць належным чынам.</string>
    <!--  Accessibility text for the Strict protection information icon  -->
    <string name="preference_enhanced_tracking_protection_strict_info_button">Што блакуецца строгай аховай ад сачэння</string>
    <!-- Preference for enhanced tracking protection for the custom protection settings -->
    <string name="preference_enhanced_tracking_protection_custom">Адмыслова</string>
    <!-- Preference description for enhanced tracking protection for the strict protection settings -->
    <string name="preference_enhanced_tracking_protection_custom_description_2">Выберыце, якія трэкеры і скрыпты трэба заблакаваць.</string>
    <!--  Accessibility text for the Strict protection information icon  -->
    <string name="preference_enhanced_tracking_protection_custom_info_button">Што блакуецца адмысловай аховай ад сачэння</string>
    <!-- Header for categories that are being blocked by current Enhanced Tracking Protection settings -->
    <!-- Preference for enhanced tracking protection for the custom protection settings for cookies-->
    <string name="preference_enhanced_tracking_protection_custom_cookies">Кукі</string>
    <!-- Option for enhanced tracking protection for the custom protection settings for cookies-->
    <string name="preference_enhanced_tracking_protection_custom_cookies_1">Трэкеры міжсайтавыя і сацыяльных сетак</string>
    <!-- Option for enhanced tracking protection for the custom protection settings for cookies-->
    <string name="preference_enhanced_tracking_protection_custom_cookies_2">Кукі з ненаведаных сайтаў</string>
    <!-- Option for enhanced tracking protection for the custom protection settings for cookies-->
    <string name="preference_enhanced_tracking_protection_custom_cookies_3">Усе кукі трэцяга боку (можа парушыць працу вэб-сайтаў)</string>
    <!-- Option for enhanced tracking protection for the custom protection settings for cookies-->
    <string name="preference_enhanced_tracking_protection_custom_cookies_4">Усе кукі (будзе перашкаджаць працы сайтаў)</string>
    <!-- Option for enhanced tracking protection for the custom protection settings for cookies-->
    <string name="preference_enhanced_tracking_protection_custom_cookies_5">Ізаляваць міжсайтавыя кукі</string>
    <!-- Preference for enhanced tracking protection for the custom protection settings for tracking content -->
    <string name="preference_enhanced_tracking_protection_custom_tracking_content">Элементы сачэння</string>
    <!-- Option for enhanced tracking protection for the custom protection settings for tracking content-->
    <string name="preference_enhanced_tracking_protection_custom_tracking_content_1">Ва ўсіх картках</string>
    <!-- Option for enhanced tracking protection for the custom protection settings for tracking content-->
    <string name="preference_enhanced_tracking_protection_custom_tracking_content_2">Толькі ў прыватных картках</string>
    <!-- Preference for enhanced tracking protection for the custom protection settings -->
    <string name="preference_enhanced_tracking_protection_custom_cryptominers">Майнеры крыптавалют</string>
    <!-- Preference for enhanced tracking protection for the custom protection settings -->
    <string name="preference_enhanced_tracking_protection_custom_fingerprinters">Збіральнікі лічбавых адбіткаў</string>
    <!-- Button label for navigating to the Enhanced Tracking Protection details -->
    <string name="enhanced_tracking_protection_details">Падрабязнасці</string>
    <!-- Header for categories that are being being blocked by current Enhanced Tracking Protection settings -->
    <string name="enhanced_tracking_protection_blocked">Заблакаваны</string>
    <!-- Header for categories that are being not being blocked by current Enhanced Tracking Protection settings -->
    <string name="enhanced_tracking_protection_allowed">Дазволены</string>
    <!-- Category of trackers (social media trackers) that can be blocked by Enhanced Tracking Protection -->
    <string name="etp_social_media_trackers_title">Трэкеры сацыяльных сетак</string>
    <!-- Description of social media trackers that can be blocked by Enhanced Tracking Protection -->
    <string name="etp_social_media_trackers_description">Абмяжоўвае мажлівасць сацыяльных сетак асочваць вашу дзейнасць у сеціве.</string>
    <!-- Category of trackers (cross-site tracking cookies) that can be blocked by Enhanced Tracking Protection -->
    <string name="etp_cookies_title">Міжсайтавыя кукі асочвання</string>
    <!-- Category of trackers (cross-site tracking cookies) that can be blocked by Enhanced Tracking Protection -->
    <string name="etp_cookies_title_2">Міжсайтавыя кукі</string>
    <!-- Description of cross-site tracking cookies that can be blocked by Enhanced Tracking Protection -->
    <string name="etp_cookies_description">Блакуе файлы cookie, якія рэкламныя сеткі і аналітычныя кампаніі выкарыстоўваюць, каб аб’яднаць звесткі аглядання з многіх сайтаў.</string>
    <!-- Description of cross-site tracking cookies that can be blocked by Enhanced Tracking Protection -->
    <string name="etp_cookies_description_2">Поўная ахова кукаў ізалюе кукі на сайце, дзе вы знаходзіцеся, таму трэкеры, такія як рэкламныя сеткі, не могуць скарыстаць іх для сачэння за вамі паміж сайтамі.</string>
    <!-- Category of trackers (cryptominers) that can be blocked by Enhanced Tracking Protection -->
    <string name="etp_cryptominers_title">Майнеры крыптавалют</string>
    <!-- Description of cryptominers that can be blocked by Enhanced Tracking Protection -->
    <string name="etp_cryptominers_description">Не дазваляе шкодным скрыптам атрымаць доступ да Вашай прылады для здабычы крыптавалюты.</string>
    <!-- Category of trackers (fingerprinters) that can be blocked by Enhanced Tracking Protection -->
    <string name="etp_fingerprinters_title">Збіральнікі лічбавых адбіткаў</string>
    <!-- Description of fingerprinters that can be blocked by Enhanced Tracking Protection -->
    <string name="etp_fingerprinters_description">Спыняе збор унікальнай ідэнтыфікацыйнай інфармацыі пра вашу прыладу, якая можа быць выкарыстана для сачэння.</string>
    <!-- Category of trackers (tracking content) that can be blocked by Enhanced Tracking Protection -->
    <string name="etp_tracking_content_title">Змест з элементамі сачэння</string>
    <!-- Description of tracking content that can be blocked by Enhanced Tracking Protection -->
    <string name="etp_tracking_content_description">Спыняе загрузку вонкавай рэкламы, відэа і іншага змесціва, якое змяшчае код асочвання. Можа адбіцца на некаторых функцыях вэб-сайта.</string>
    <!-- Enhanced Tracking Protection message that protection is currently on for this site -->
    <string name="etp_panel_on">Ахова ўключана на гэтым сайце</string>
    <!-- Enhanced Tracking Protection message that protection is currently off for this site -->
    <string name="etp_panel_off">Ахова для гэтага сайта ВЫКЛЮЧАНА</string>
    <!-- Header for exceptions list for which sites enhanced tracking protection is always off -->
    <string name="enhanced_tracking_protection_exceptions">Узмоцненая ахова ад сачэння выключана на гэтых сайтах</string>

    <!-- Content description (not visible, for screen readers etc.): Navigate
    back from ETP details (Ex: Tracking content) -->
    <string name="etp_back_button_content_description">Перайсці назад</string>
    <!-- About page link text to open what's new link -->
    <string name="about_whats_new">Што новага ў %s</string>

    <!-- Open source licenses page title
    The first parameter is the app name -->
    <string name="open_source_licenses_title">%s | Бібліятэкі OSS</string>

    <!-- Category of trackers (redirect trackers) that can be blocked by Enhanced Tracking Protection -->
    <string name="etp_redirect_trackers_title">Трэкеры перанакіравання</string>

    <!-- Description of redirect tracker cookies that can be blocked by Enhanced Tracking Protection -->
    <string name="etp_redirect_trackers_description">Ачышчае кукі, усталяваныя шляхам перанакіравання на вядомыя асочвальныя вэб-сайты.</string>

    <!-- Description of the SmartBlock Enhanced Tracking Protection feature. The * symbol is intentionally hardcoded here,
         as we use it on the UI to indicate which trackers have been partially unblocked.  -->
    <string name="preference_etp_smartblock_description">Некаторыя пазначаныя ніжэй трэкеры былі часткова разблакаваны на гэтай старонцы, таму што вы ўзаемадзейнічалі з імі *.</string>
    <!-- Text displayed that links to website about enhanced tracking protection SmartBlock -->
    <string name="preference_etp_smartblock_learn_more">Даведацца больш</string>

    <!-- Content description (not visible, for screen readers etc.):
    Enhanced tracking protection exception preference icon for ETP settings. -->
    <string name="preference_etp_exceptions_icon_description">Значок перавагі выключэння ўзмоцненай аховы ад сачэння</string>

    <!-- About page link text to open support link -->
    <string name="about_support">Падтрымка</string>
    <!-- About page link text to list of past crashes (like about:crashes on desktop) -->
    <string name="about_crashes">Крахі</string>
    <!-- About page link text to open privacy notice link -->
    <string name="about_privacy_notice">Паведамленне аб прыватнасці</string>

    <!-- About page link text to open know your rights link -->
    <string name="about_know_your_rights">Ведай свае правы</string>
    <!-- About page link text to open licensing information link -->
    <string name="about_licensing_information">Звесткі пра ліцэнзію</string>

    <!-- About page link text to open a screen with libraries that are used -->
    <string name="about_other_open_source_libraries">Бібліятэкі, якімі мы карыстаемся</string>

    <!-- Toast shown to the user when they are activating the secret dev menu
        The first parameter is number of long clicks left to enable the menu -->
    <string name="about_debug_menu_toast_progress">Меню адладкі: %1$d націсканняў да ўключэння</string>
    <string name="about_debug_menu_toast_done">Меню адладкі ўключана</string>

    <!-- Browser long press popup menu -->
    <!-- Copy the current url -->
    <string name="browser_toolbar_long_press_popup_copy">Капіраваць</string>
    <!-- Paste & go the text in the clipboard. '&amp;' is replaced with the ampersand symbol: & -->
    <string name="browser_toolbar_long_press_popup_paste_and_go">Уставіць і перайсці</string>
    <!-- Paste the text in the clipboard -->
    <string name="browser_toolbar_long_press_popup_paste">Уставіць</string>

    <!-- Snackbar message shown after an URL has been copied to clipboard. -->
    <string name="browser_toolbar_url_copied_to_clipboard_snackbar">URL скапіраваны ў буфер абмену</string>

    <!-- Title text for the Add To Homescreen dialog -->
    <string name="add_to_homescreen_title">Дадаць на хатні экран</string>
    <!-- Cancel button text for the Add to Homescreen dialog -->
    <string name="add_to_homescreen_cancel">Адмена</string>
    <!-- Add button text for the Add to Homescreen dialog -->
    <string name="add_to_homescreen_add">Дадаць</string>

    <!-- Continue to website button text for the first-time Add to Homescreen dialog -->
    <string name="add_to_homescreen_continue">Перайсці на вэб-сайт</string>
    <!-- Placeholder text for the TextView in the Add to Homescreen dialog -->
    <string name="add_to_homescreen_text_placeholder">Назва ярлыка</string>

    <!-- Describes the add to homescreen functionality -->
    <string name="add_to_homescreen_description_2">Вы можаце лёгка дадаць гэты вэб-сайт на хатні экран вашай прылады, каб мець да яго імгненны доступ і аглядаць хутчэй, нібыта гэта асобная праграма.</string>

    <!-- Preference for managing the settings for logins and passwords in Fenix -->
    <string name="preferences_passwords_logins_and_passwords">Лагіны і паролі</string>
    <!-- Preference for managing the saving of logins and passwords in Fenix -->
    <string name="preferences_passwords_save_logins">Захаванне лагінаў і пароляў</string>
    <!-- Preference option for asking to save passwords in Fenix -->
    <string name="preferences_passwords_save_logins_ask_to_save">Пытаць пра захаванне</string>
    <!-- Preference option for never saving passwords in Fenix -->
    <string name="preferences_passwords_save_logins_never_save">Ніколі не захоўваць</string>

    <!-- Preference for autofilling saved logins in Firefox (in web content), %1$s will be replaced with the app name -->
    <string name="preferences_passwords_autofill2">Аўтазапаўненне ў %1$s</string>
    <!-- Description for the preference for autofilling saved logins in Firefox (in web content), %1$s will be replaced with the app name -->
    <string name="preferences_passwords_autofill_description">Аўтаматычна запаўняць і захоўваць імёны карыстальнікаў і паролі на сайтах падчас выкарыстання %1$s.</string>
    <!-- Preference for autofilling logins from Fenix in other apps (e.g. autofilling the Twitter app) -->
    <string name="preferences_android_autofill">Аўтазапаўненне ў іншых праграмах</string>
    <!-- Description for the preference for autofilling logins from Fenix in other apps (e.g. autofilling the Twitter app) -->
    <string name="preferences_android_autofill_description">Запаўняць імёны карыстальнікаў і паролі ў іншых праграмах на вашай прыладзе.</string>
    <!-- Preference option for adding a login -->
    <string name="preferences_logins_add_login">Дадаць лагін</string>

    <!-- Preference for syncing saved logins in Fenix -->
    <string name="preferences_passwords_sync_logins">Сінхранізацыя лагінаў</string>
    <!-- Preference for syncing saved logins in Fenix, when not signed in-->
    <string name="preferences_passwords_sync_logins_across_devices">Сінхранізаваць лагіны паміж прыладамі</string>
    <!-- Preference to access list of saved logins -->
    <string name="preferences_passwords_saved_logins">Захаваныя лагіны</string>
    <!-- Description of empty list of saved passwords. Placeholder is replaced with app name.  -->
    <string name="preferences_passwords_saved_logins_description_empty_text">Лагіны, якія вы захаваеце альбо сінхранізуеце праз %s, з’явяцца тут.</string>
    <!-- Preference to access list of saved logins -->
    <string name="preferences_passwords_saved_logins_description_empty_learn_more_link">Даведацца больш пра сінхранізацыю.</string>
    <!-- Preference to access list of login exceptions that we never save logins for -->
    <string name="preferences_passwords_exceptions">Выключэнні</string>

    <!-- Empty description of list of login exceptions that we never save logins for -->
    <string name="preferences_passwords_exceptions_description_empty">Не захаваныя лагіны і паролі з’явяцца тут.</string>
    <!-- Description of list of login exceptions that we never save logins for -->
    <string name="preferences_passwords_exceptions_description">Лагіны і паролі не будуць захаваны для гэтых сайтаў.</string>
    <!-- Text on button to remove all saved login exceptions -->
    <string name="preferences_passwords_exceptions_remove_all">Выдаліць усе выключэнні</string>
    <!-- Hint for search box in logins list -->
    <string name="preferences_passwords_saved_logins_search">Шукаць лагіны</string>
    <!-- The header for the site that a login is for -->
    <string name="preferences_passwords_saved_logins_site">Сайт</string>
    <!-- The header for the username for a login -->
    <string name="preferences_passwords_saved_logins_username">Імя карыстальніка</string>
    <!-- The header for the password for a login -->
    <string name="preferences_passwords_saved_logins_password">Пароль</string>

    <!-- Shown in snackbar to tell user that the password has been copied -->
    <string name="logins_password_copied">Пароль скапіяваны ў буфер абмену</string>
    <!-- Shown in snackbar to tell user that the username has been copied -->
    <string name="logins_username_copied">Імя карыстальніка скапіявана ў буфер абмену</string>
    <!-- Content Description (for screenreaders etc) read for the button to copy a password in logins-->
    <string name="saved_logins_copy_password">Капіяваць пароль</string>
    <!-- Content Description (for screenreaders etc) read for the button to clear a password while editing a login-->
    <string name="saved_logins_clear_password">Ачысціць пароль</string>
    <!-- Content Description (for screenreaders etc) read for the button to copy a username in logins -->
    <string name="saved_login_copy_username">Капіяваць імя карыстальніка</string>
    <!-- Content Description (for screenreaders etc) read for the button to clear a username while editing a login -->
    <string name="saved_login_clear_username">Ачысціць імя карыстальніка</string>
    <!-- Content Description (for screenreaders etc) read for the button to clear the hostname field while creating a login -->
    <string name="saved_login_clear_hostname">Ачысціць імя хоста</string>
    <!-- Content Description (for screenreaders etc) read for the button to open a site in logins -->
    <string name="saved_login_open_site">Адкрыць сайт у браўзеры</string>
    <!-- Content Description (for screenreaders etc) read for the button to reveal a password in logins -->
    <string name="saved_login_reveal_password">Паказаць пароль</string>
    <!-- Content Description (for screenreaders etc) read for the button to hide a password in logins -->
    <string name="saved_login_hide_password">Схаваць пароль</string>
    <!-- Message displayed in biometric prompt displayed for authentication before allowing users to view their logins -->
    <string name="logins_biometric_prompt_message">Разблакуйце, каб пабачыць захаваныя лагіны</string>
    <!-- Title of warning dialog if users have no device authentication set up -->
    <string name="logins_warning_dialog_title">Абараніце свае лагіны і паролі</string>

    <!-- Message of warning dialog if users have no device authentication set up -->
    <string name="logins_warning_dialog_message">Наладзьце графічны ключ, пін ці пароль для блакавання прылады, каб абараніць захаваныя лагіны і паролі ад крадзяжу, калі Вашай прыладай завалодае хтосьці іншы.</string>
    <!-- Negative button to ignore warning dialog if users have no device authentication set up -->
    <string name="logins_warning_dialog_later">Пазней</string>
    <!-- Positive button to send users to set up a pin of warning dialog if users have no device authentication set up -->
    <string name="logins_warning_dialog_set_up_now">Наладзіць зараз</string>
    <!-- Title of PIN verification dialog to direct users to re-enter their device credentials to access their logins -->
    <string name="logins_biometric_prompt_message_pin">Разблакаваць прыладу</string>
    <!-- Title for Accessibility Force Enable Zoom Preference -->
    <string name="preference_accessibility_force_enable_zoom">Маштабаванне на ўсіх сайтах</string>
    <!-- Summary for Accessibility Force Enable Zoom Preference -->
    <string name="preference_accessibility_force_enable_zoom_summary">Уключыце, каб дазволіць маштабаванне нават на тых сайтах, якія гэта забараняюць.</string>
    <!-- Saved logins sorting strategy menu item -by name- (if selected, it will sort saved logins alphabetically) -->
    <string name="saved_logins_sort_strategy_alphabetically">Назва (А-Я)</string>
    <!-- Saved logins sorting strategy menu item -by last used- (if selected, it will sort saved logins by last used) -->
    <string name="saved_logins_sort_strategy_last_used">Апошняе выкарыстанне</string>

    <!-- Content description (not visible, for screen readers etc.): Sort saved logins dropdown menu chevron icon -->
    <string name="saved_logins_menu_dropdown_chevron_icon_content_description">Меню сартавання лагінаў</string>

    <!-- Autofill -->
    <!-- Preference and title for managing the autofill settings -->
    <string name="preferences_autofill">Аўтазапаўненне</string>
    <!-- Preference and title for managing the settings for addresses -->
    <string name="preferences_addresses">Адрасы</string>
    <!-- Preference and title for managing the settings for credit cards -->
    <string name="preferences_credit_cards">Крэдытныя карты</string>

    <!-- Preference for saving and autofilling credit cards -->
    <string name="preferences_credit_cards_save_and_autofill_cards">Захоўваць і аўтаматычна запаўняць карты</string>
    <!-- Preference summary for saving and autofilling credit card data -->
    <string name="preferences_credit_cards_save_and_autofill_cards_summary">Дадзеныя зашыфраваны</string>
    <!-- Preference option for syncing credit cards across devices. This is displayed when the user is not signed into sync -->
    <string name="preferences_credit_cards_sync_cards_across_devices">Сінхранізаваць карты паміж прыладамі</string>
    <!-- Preference option for syncing credit cards across devices. This is displayed when the user is signed into sync -->
    <string name="preferences_credit_cards_sync_cards">Сінхранізаваць карты</string>
    <!-- Preference option for adding a credit card -->
    <string name="preferences_credit_cards_add_credit_card">Дадаць крэдытную карту</string>
    <!-- Preference option for managing saved credit cards -->
    <string name="preferences_credit_cards_manage_saved_cards">Кіраванне захаванымі картамі</string>

    <!-- Preference option for adding an address -->
    <string name="preferences_addresses_add_address">Дадаць адрас</string>
    <!-- Preference option for managing saved addresses -->
    <string name="preferences_addresses_manage_addresses">Кіраваць адрасамі</string>
    <!-- Preference for saving and autofilling addresses -->
    <string name="preferences_addresses_save_and_autofill_addresses">Захоўваць і аўтаматычна запаўняць адрасы</string>

    <!-- Preference summary for saving and autofilling address data -->
    <string name="preferences_addresses_save_and_autofill_addresses_summary">Уключаць звесткі, такія як нумары, адрасы электроннай пошты і дастаўкі</string>

    <!-- Title of the "Add card" screen -->
    <string name="credit_cards_add_card">Дадаць карту</string>
    <!-- Title of the "Edit card" screen -->
    <string name="credit_cards_edit_card">Змяніць карту</string>

    <!-- The header for the card number of a credit card -->
    <string name="credit_cards_card_number">Нумар карты</string>
    <!-- The header for the expiration date of a credit card -->
    <string name="credit_cards_expiration_date">Тэрмін дзеяння</string>
    <!-- The label for the expiration date month of a credit card to be used by a11y services-->
    <string name="credit_cards_expiration_date_month">Месяц заканчэння тэрміну дзеяння</string>
    <!-- The label for the expiration date year of a credit card to be used by a11y services-->
    <string name="credit_cards_expiration_date_year">Год заканчэння тэрміну дзеяння</string>
    <!-- The header for the name on the credit card -->
    <string name="credit_cards_name_on_card">Імя на карце</string>
    <!-- The text for the "Delete card" menu item for deleting a credit card -->
    <string name="credit_cards_menu_delete_card">Выдаліць карту</string>
    <!-- The text for the "Delete card" button for deleting a credit card -->
    <string name="credit_cards_delete_card_button">Выдаліць карту</string>
    <!-- The text for the confirmation message of "Delete card" dialog -->
    <string name="credit_cards_delete_dialog_confirmation">Вы ўпэўнены, што жадаеце выдаліць гэту крэдытную карту?</string>
    <!-- The text for the positive button on "Delete card" dialog -->
    <string name="credit_cards_delete_dialog_button">Выдаліць</string>
    <!-- The title for the "Save" menu item for saving a credit card -->
    <string name="credit_cards_menu_save">Захаваць</string>
    <!-- The text for the "Save" button for saving a credit card -->
    <string name="credit_cards_save_button">Захаваць</string>
    <!-- The text for the "Cancel" button for cancelling adding, updating or deleting a credit card -->
    <string name="credit_cards_cancel_button">Адмена</string>
    <!-- Title of the "Saved cards" screen -->
    <string name="credit_cards_saved_cards">Захаваныя карты</string>

    <!-- Error message for credit card number validation -->
    <string name="credit_cards_number_validation_error_message">Калі ласка, увядзіце сапраўдны нумар крэдытнай карты</string>

    <!-- Error message for credit card name on card validation -->
    <string name="credit_cards_name_on_card_validation_error_message">Калі ласка, запоўніце гэтае поле</string>
    <!-- Message displayed in biometric prompt displayed for authentication before allowing users to view their saved credit cards -->
    <string name="credit_cards_biometric_prompt_message">Разблакуйце, каб пабачыць захаваныя карты</string>
    <!-- Title of warning dialog if users have no device authentication set up -->
    <string name="credit_cards_warning_dialog_title">Абараніце свае крэдытныя карты</string>
    <!-- Message of warning dialog if users have no device authentication set up -->
    <string name="credit_cards_warning_dialog_message">Наладзьце графічны ключ, пін або пароль для блакавання прылады, каб абараніць захаваныя крэдытныя карты, калі хтось іншы атрымае доступ да вашай прылады.</string>
    <!-- Positive button to send users to set up a pin of warning dialog if users have no device authentication set up -->
    <string name="credit_cards_warning_dialog_set_up_now">Наладзіць зараз</string>
    <!-- Negative button to ignore warning dialog if users have no device authentication set up -->
    <string name="credit_cards_warning_dialog_later">Пазней</string>

    <!-- Title of PIN verification dialog to direct users to re-enter their device credentials to access their credit cards -->
    <string name="credit_cards_biometric_prompt_message_pin">Разблакуйце сваю прыладу</string>
    <!-- Message displayed in biometric prompt for authentication, before allowing users to use their stored credit card information -->
    <string name="credit_cards_biometric_prompt_unlock_message">Разблакуйце, каб выкарыстаць захаваную інфармацыю крэдытнай карты</string>

    <!-- Title of the "Add address" screen -->
    <string name="addresses_add_address">Дадаць адрас</string>
    <!-- Title of the "Edit address" screen -->
    <string name="addresses_edit_address">Змяніць адрас</string>
    <!-- Title of the "Manage addresses" screen -->
    <string name="addresses_manage_addresses">Кіраваць адрасамі</string>
    <!-- The header for the first name of an address -->
    <string name="addresses_first_name">Імя</string>
    <!-- The header for the middle name of an address -->
    <string name="addresses_middle_name">Імя па бацьку</string>
    <!-- The header for the last name of an address -->
    <string name="addresses_last_name">Прозвішча</string>
    <!-- The header for the street address of an address -->
    <string name="addresses_street_address">Вуліца</string>
    <!-- The header for the city of an address -->
    <string name="addresses_city">Горад</string>
    <!-- The header for the subregion of an address when "state" should be used -->
    <string name="addresses_state">Краіна</string>
    <!-- The header for the subregion of an address when "province" should be used -->
    <string name="addresses_province">Правінцыя</string>
    <!-- The header for the zip code of an address -->
    <string name="addresses_zip">Індэкс</string>
    <!-- The header for the country or region of an address -->
    <string name="addresses_country">Краіна ці рэгіён</string>
    <!-- The header for the phone number of an address -->
    <string name="addresses_phone">Тэлефон</string>
    <!-- The header for the email of an address -->
    <string name="addresses_email">Электронная пошта</string>
    <!-- The text for the "Save" button for saving an address -->
    <string name="addresses_save_button">Захаваць</string>
    <!-- The text for the "Cancel" button for cancelling adding, updating or deleting an address -->
    <string name="addresses_cancel_button">Скасаваць</string>
    <!-- The text for the "Delete address" button for deleting an address -->
    <string name="addressess_delete_address_button">Выдаліць адрас</string>

    <!-- The title for the "Delete address" confirmation dialog -->
    <string name="addressess_confirm_dialog_message">Вы ўпэўнены, што жадаеце выдаліць гэты адрас?</string>
    <!-- The text for the positive button on "Delete address" dialog -->
    <string name="addressess_confirm_dialog_ok_button">Выдаліць</string>
    <!-- The text for the negative button on "Delete address" dialog -->
    <string name="addressess_confirm_dialog_cancel_button">Скасаваць</string>
    <!-- The text for the "Save address" menu item for saving an address -->
    <string name="address_menu_save_address">Захаваць адрас</string>
    <!-- The text for the "Delete address" menu item for deleting an address -->
    <string name="address_menu_delete_address">Выдаліць адрас</string>

    <!-- Title of the Add search engine screen -->
    <string name="search_engine_add_custom_search_engine_title">Дадаць пашукавік</string>
    <!-- Content description (not visible, for screen readers etc.): Title for the button that navigates to add new engine screen -->
    <string name="search_engine_add_custom_search_engine_button_content_description">Дадаць новы пашукавік</string>
    <!-- Title of the Edit search engine screen -->
    <string name="search_engine_edit_custom_search_engine_title">Змяніць пашукавік</string>
    <!-- Content description (not visible, for screen readers etc.): Title for the button to add a search engine in the action bar -->
    <string name="search_engine_add_button_content_description">Дадаць</string>
    <!-- Content description (not visible, for screen readers etc.): Title for the button to save a search engine in the action bar -->
    <string name="search_engine_add_custom_search_engine_edit_button_content_description">Захаваць</string>

    <!-- Text for the menu button to edit a search engine -->
    <string name="search_engine_edit">Змяніць</string>
    <!-- Text for the menu button to delete a search engine -->
    <string name="search_engine_delete">Выдаліць</string>

    <!-- Text for the button to create a custom search engine on the Add search engine screen -->
    <string name="search_add_custom_engine_label_other">Іншы</string>
    <!-- Label for the TextField in which user enters custom search engine name -->
    <string name="search_add_custom_engine_name_label">Назва</string>
    <!-- Placeholder text shown in the Search Engine Name TextField before a user enters text -->
    <string name="search_add_custom_engine_name_hint">Назва</string>
    <!-- Placeholder text shown in the Search Engine Name text field before a user enters text -->
    <string name="search_add_custom_engine_name_hint_2">Назва пошукавай сістэмы</string>
    <!-- Label for the TextField in which user enters custom search engine URL -->
    <string name="search_add_custom_engine_url_label">URL радка пошуку</string>
    <!-- Placeholder text shown in the Search String TextField before a user enters text -->
    <string name="search_add_custom_engine_search_string_hint">Пошукавы радок</string>
    <!-- Placeholder text shown in the Search String TextField before a user enters text -->
    <string name="search_add_custom_engine_search_string_hint_2">URL для пошуку</string>
    <!-- Description text for the Search String TextField. The %s is part of the string -->
    <string name="search_add_custom_engine_search_string_example" formatted="false">Змяніць запыт на “%s”. Прыклад:\nhttps://www.google.com/search?q=%s</string>

    <!-- Accessibility description for the form in which details about the custom search engine are entered -->
    <string name="search_add_custom_engine_form_description">Інфармацыя аб дададзенай пошукавай сістэме</string>

    <!-- Label for the TextField in which user enters custom search engine suggestion URL -->
    <string name="search_add_custom_engine_suggest_url_label">API пошукавых прапаноў (неабавязкова)</string>
    <!-- Placeholder text shown in the Search Suggestion String TextField before a user enters text -->
    <string name="search_add_custom_engine_suggest_string_hint">URL-адрас API пошукавых прапаноў</string>
    <!-- Description text for the Search Suggestion String TextField. The %s is part of the string -->
    <string name="search_add_custom_engine_suggest_string_example" formatted="false">Замяніце запыт на «%s». Прыклад:\nhttp://suggestqueries.google.com/complete/search?client=firefox&amp;q=%s</string>
    <!-- The text for the "Save" button for saving a custom search engine -->
    <string name="search_custom_engine_save_button">Захаваць</string>

    <!-- Text shown when a user leaves the name field empty -->
    <string name="search_add_custom_engine_error_empty_name">Увядзіце назву пошукавай сістэмы</string>

    <!-- Text shown when a user leaves the search string field empty -->
    <string name="search_add_custom_engine_error_empty_search_string">Увядзіце радок пошуку</string>

    <!-- Text shown when a user leaves out the required template string -->
    <string name="search_add_custom_engine_error_missing_template">Пераканайцеся, што пошукавы запыт адпавядае Ўзорнаму фармату</string>
    <!-- Text shown when we aren't able to validate the custom search query. The first parameter is the url of the custom search engine -->
    <string name="search_add_custom_engine_error_cannot_reach">Памылка злучэння з “%s”</string>

    <!-- Text shown when a user creates a new search engine -->
    <string name="search_add_custom_engine_success_message">Пашукавік %s створаны</string>
    <!-- Text shown when a user successfully edits a custom search engine -->
    <string name="search_edit_custom_engine_success_message">Пашукавік %s захаваны</string>
    <!-- Text shown when a user successfully deletes a custom search engine -->
    <string name="search_delete_search_engine_success_message">Пашукавік %s выдалены</string>

    <!-- Heading for the instructions to allow a permission -->
    <string name="phone_feature_blocked_intro">Каб дазволіць гэта:</string>
    <!-- First step for the allowing a permission -->
    <string name="phone_feature_blocked_step_settings">1. Перайдзіце ў налады Android</string>
    <!-- Second step for the allowing a permission -->
    <string name="phone_feature_blocked_step_permissions"><![CDATA[2. Націсніце <b>Дазволы</b>]]></string>
    <!-- Third step for the allowing a permission (Fore example: Camera) -->
    <string name="phone_feature_blocked_step_feature"><![CDATA[3. Пераключыце <b>%1$s</b> на УКЛ]]></string>

    <!-- Label that indicates a site is using a secure connection -->
    <string name="quick_settings_sheet_secure_connection_2">Злучэнне абаронена</string>
    <!-- Label that indicates a site is using a insecure connection -->
    <string name="quick_settings_sheet_insecure_connection_2">Злучэнне не абаронена</string>

    <!-- Label to clear site data -->
    <string name="clear_site_data">Выдаліць кукі і дадзеныя сайтаў</string>
    <!-- Confirmation message for a dialog confirming if the user wants to delete all data for current site -->
    <string name="confirm_clear_site_data"><![CDATA[Ці ўпэўнены, што хочаце ачысціць усе кукі і дадзеныя сайта <b>%s</b>?]]></string>
    <!-- Confirmation message for a dialog confirming if the user wants to delete all the permissions for all sites-->
    <string name="confirm_clear_permissions_on_all_sites">Ці ўпэўнены Вы, што хочаце выдаліць усе дазволы на ўсіх сайтах?</string>
    <!-- Confirmation message for a dialog confirming if the user wants to delete all the permissions for a site-->
    <string name="confirm_clear_permissions_site">Ці ўпэўнены Вы, што хочаце выдаліць усе дазволы для гэтага сайта?</string>
    <!-- Confirmation message for a dialog confirming if the user wants to set default value a permission for a site-->
    <string name="confirm_clear_permission_site">Ці ўпэўнены, што хочаце выдаліць гэты дазвол для гэтага сайта?</string>
    <!-- label shown when there are not site exceptions to show in the site exception settings -->
    <string name="no_site_exceptions">Няма выняткаў для сайта</string>
    <!-- Bookmark deletion confirmation -->
    <string name="bookmark_deletion_confirmation">Ці ўпэўнены Вы, што хочаце выдаліць гэту закладку?</string>
    <!-- Browser menu button that adds a shortcut to the home fragment -->
    <string name="browser_menu_add_to_shortcuts">Дадаць у цэтлікі</string>
    <!-- Browser menu button that removes a shortcut from the home fragment -->
    <string name="browser_menu_remove_from_shortcuts">Выдаліць з цэтлікаў</string>
    <!-- text shown before the issuer name to indicate who its verified by, parameter is the name of
     the certificate authority that verified the ticket-->
    <string name="certificate_info_verified_by">Пацверджана: %1$s</string>

    <!-- Login overflow menu delete button -->
    <string name="login_menu_delete_button">Выдаліць</string>
    <!-- Login overflow menu edit button -->
    <string name="login_menu_edit_button">Змяніць</string>
    <!-- Message in delete confirmation dialog for logins -->
    <string name="login_deletion_confirmation">Вы сапраўды хочаце выдаліць гэтае лагін?</string>
    <!-- Positive action of a dialog asking to delete  -->
    <string name="dialog_delete_positive">Выдаліць</string>
    <!-- Negative action of a dialog asking to delete login -->
    <string name="dialog_delete_negative">Адмяніць</string>
    <!--  The saved login options menu description. -->
    <string name="login_options_menu">Налады лагіна</string>
    <!--  The editable text field for a login's web address. -->
    <string name="saved_login_hostname_description">Тэкставае поле для рэдагавання вэб-адраса для ўваходу ў сістэму.</string>
    <!--  The editable text field for a login's username. -->
    <string name="saved_login_username_description">Тэкставае поле для рэдагавання імені карыстальніка для ўваходу ў сістэму.</string>
    <!--  The editable text field for a login's password. -->
    <string name="saved_login_password_description">Тэкставае поле для рэдагавання пароля для ўваходу ў сістэму.</string>
    <!--  The button description to save changes to an edited login. -->
    <string name="save_changes_to_login">Захаваць змены ва ўваходных даных.</string>
    <!--  The page title for editing a saved login. -->
    <string name="edit">Рэдагаванне</string>
    <!--  The page title for adding new login. -->
    <string name="add_login">Дадаць новы лагін</string>
    <!--  The error message in add/edit login view when password field is blank. -->
    <string name="saved_login_password_required">Патрабуецца пароль</string>
    <!--  The error message in add login view when username field is blank. -->
    <string name="saved_login_username_required">Патрабуецца імя карыстальніка</string>
    <!--  The error message in add login view when hostname field is blank. -->
    <string name="saved_login_hostname_required" tools:ignore="UnusedResources">Патрабуецца імя хоста</string>
    <!-- Voice search button content description  -->
    <string name="voice_search_content_description">Галасавы пошук</string>
    <!-- Voice search prompt description displayed after the user presses the voice search button -->
    <string name="voice_search_explainer">Гаварыце</string>

    <!--  The error message in edit login view when a duplicate username exists. -->
    <string name="saved_login_duplicate">Лагін з такім імем карыстальніка ўжо існуе</string>

    <!-- This is the hint text that is shown inline on the hostname field of the create new login page. 'https://www.example.com' intentionally hardcoded here -->
    <string name="add_login_hostname_hint_text">https://www.example.com</string>

    <!-- This is an error message shown below the hostname field of the add login page when a hostname does not contain http or https. -->
    <string name="add_login_hostname_invalid_text_3">Вэб-адрас мусіць утрымліваць &quot;https://&quot; або &quot;http://&quot;</string>
    <!-- This is an error message shown below the hostname field of the add login page when a hostname is invalid. -->
    <string name="add_login_hostname_invalid_text_2">Патрэбна сапраўднае імя хоста</string>

    <!-- Synced Tabs -->
    <!-- Text displayed to ask user to connect another device as no devices found with account -->
    <string name="synced_tabs_connect_another_device">Падключыць іншую прыладу.</string>

    <!-- Text displayed asking user to re-authenticate -->
    <string name="synced_tabs_reauth">Калі ласка, аўтарызуйцеся яшчэ раз.</string>
    <!-- Text displayed when user has disabled tab syncing in Firefox Sync Account -->
    <string name="synced_tabs_enable_tab_syncing">Калі ласка, уключыце сінхранізацыю картак.</string>
    <!-- Text displayed when user has no tabs that have been synced -->
    <string name="synced_tabs_no_tabs">На іншых вашых прыладах у Firefox не адкрыта ніводнай карткі.</string>
    <!-- Text displayed in the synced tabs screen when a user is not signed in to Firefox Sync describing Synced Tabs -->
    <string name="synced_tabs_sign_in_message">Пабачыць спіс картак з іншых прылад.</string>
    <!-- Text displayed on a button in the synced tabs screen to link users to sign in when a user is not signed in to Firefox Sync -->
    <string name="synced_tabs_sign_in_button">Увайсці ў сінхранізацыю</string>

    <!-- The text displayed when a synced device has no tabs to show in the list of Synced Tabs. -->
    <string name="synced_tabs_no_open_tabs">Няма адкрытых картак</string>

    <!-- Content description for expanding a group of synced tabs. -->
    <string name="synced_tabs_expand_group">Разгарнуць групу сінхранізаваных картак</string>
    <!-- Content description for collapsing a group of synced tabs. -->
    <string name="synced_tabs_collapse_group">Згарнуць групу сінхранізаваных картак</string>

    <!-- Top Sites -->
    <!-- Title text displayed in the dialog when shortcuts limit is reached. -->
    <string name="shortcut_max_limit_title">Дасягнуты ліміт цэтлікаў</string>
    <!-- Content description text displayed in the dialog when shortcut limit is reached. -->
    <string name="shortcut_max_limit_content">Каб дадаць новы цэтлік, выдаліце якісь іншы. Націсніце  на сайт і ўтрымлівайце, пасля абярыце &quot;Выдаліць&quot;.</string>
    <!-- Confirmation dialog button text when top sites limit is reached. -->
    <string name="top_sites_max_limit_confirmation_button">OK, зразумела</string>

    <!-- Label for the preference to show the shortcuts for the most visited top sites on the homepage -->
    <string name="top_sites_toggle_top_recent_sites_4">Цэтлікі</string>
	<!-- Title text displayed in the rename top site dialog. -->
	<string name="top_sites_rename_dialog_title">Назва</string>
    <!-- Hint for renaming title of a shortcut -->
    <string name="shortcut_name_hint">Назва цэтліка</string>
	<!-- Button caption to confirm the renaming of the top site. -->
	<string name="top_sites_rename_dialog_ok">OK</string>
	<!-- Dialog button text for canceling the rename top site prompt. -->
	<string name="top_sites_rename_dialog_cancel">Адмена</string>

    <!-- Text for the menu button to open the homepage settings. -->
    <string name="top_sites_menu_settings">Налады</string>
    <!-- Text for the menu button to navigate to sponsors and privacy support articles. '&amp;' is replaced with the ampersand symbol: & -->
    <string name="top_sites_menu_sponsor_privacy">Нашы спонсары і ваша прыватнасць</string>
    <!-- Label text displayed for a sponsored top site. -->
    <string name="top_sites_sponsored_label">Спонсарскі</string>

    <!-- Inactive tabs in the tabs tray -->
    <!-- Title text displayed in the tabs tray when a tab has been unused for 14 days. -->
    <string name="inactive_tabs_title">Неактыўныя карткі</string>

    <!-- Content description for closing all inactive tabs -->
    <string name="inactive_tabs_delete_all">Закрыць усе неактыўныя карткі</string>

    <!-- Content description for expanding the inactive tabs section. -->
    <string name="inactive_tabs_expand_content_description">Разгарнуць неактыўныя карткі</string>
    <!-- Content description for collapsing the inactive tabs section. -->
    <string name="inactive_tabs_collapse_content_description">Згарнуць неактыўныя карткі</string>

    <!-- Inactive tabs auto-close message in the tabs tray -->
    <!-- The header text of the auto-close message when the user is asked if they want to turn on the auto-closing of inactive tabs. -->
    <string name="inactive_tabs_auto_close_message_header" tools:ignore="UnusedResources">Аўтаматычна закрываць праз месяц?</string>
    <!-- A description below the header to notify the user what the inactive tabs auto-close feature is. -->
    <string name="inactive_tabs_auto_close_message_description" tools:ignore="UnusedResources">Firefox можа закрываць карткі, якія вы не праглядалі за апошні месяц.</string>
    <!-- A call to action below the description to allow the user to turn on the auto closing of inactive tabs. -->
    <string name="inactive_tabs_auto_close_message_action" tools:ignore="UnusedResources">УКЛЮЧЫЦЬ АЎТАЗАКРЫЦЦЁ</string>
    <!-- Text for the snackbar to confirm auto-close is enabled for inactive tabs -->
    <string name="inactive_tabs_auto_close_message_snackbar">Аўтазакрыццё ўключана</string>

    <!-- Awesome bar suggestion's headers -->
    <!-- Search suggestions title for Firefox Suggest. -->
    <string name="firefox_suggest_header">Прапановы Firefox</string>

    <!-- Title for search suggestions when Google is the default search suggestion engine. -->
    <string name="google_search_engine_suggestion_header">Пошук у Google</string>
    <!-- Title for search suggestions when the default search suggestion engine is anything other than Google. The first parameter is default search engine name. -->
    <string name="other_default_search_engine_suggestion_header">Пошук %s</string>

    <!-- Default browser experiment -->
    <string name="default_browser_experiment_card_text">Наладзьце аўтаматычнае адкрыццё спасылак з сайтаў, пошты і паведамленняў у Firefox.</string>

    <!-- Content description for close button in collection placeholder. -->
    <string name="remove_home_collection_placeholder_content_description">Выдаліць</string>

    <!-- Content description radio buttons with a link to more information -->
    <string name="radio_preference_info_content_description">Пстрыкніце, каб атрымаць падрабязнасці</string>

    <!-- Content description for the action bar "up" button -->
    <string name="action_bar_up_description">Перайсці ўверх</string>

    <!-- Content description for privacy content close button -->
    <string name="privacy_content_close_button_content_description">Закрыць</string>

    <!-- Pocket recommended stories -->
    <!-- Header text for a section on the home screen. -->
    <string name="pocket_stories_header_1">Гісторыі, якія прымушаюць задумацца</string>
    <!-- Header text for a section on the home screen. -->
    <string name="pocket_stories_categories_header">Гісторыі па тэмах</string>
    <!-- Text of a button allowing users to access an external url for more Pocket recommendations. -->
    <string name="pocket_stories_placeholder_text">Даведайцеся больш</string>
    <!-- Title of an app feature. Smaller than a heading. The first parameter is product name Pocket -->
    <string name="pocket_stories_feature_title_2">Пры падтрымцы %s.</string>
    <!-- Caption for describing a certain feature. The placeholder is for a clickable text (eg: Learn more) which will load an url in a new tab when clicked.  -->
    <string name="pocket_stories_feature_caption">Частка сямейства Firefox. %s</string>
    <!-- Clickable text for opening an external link for more information about Pocket. -->
    <string name="pocket_stories_feature_learn_more">Даведацца больш</string>

    <!-- Text indicating that the Pocket story that also displays this text is a sponsored story by other 3rd party entity. -->
    <string name="pocket_stories_sponsor_indication">Спонсарскі</string>

    <!-- Snackbar message for enrolling in a Nimbus experiment from the secret settings when Studies preference is Off.-->
    <string name="experiments_snackbar">Уключыць тэлеметрыю для адпраўкі дадзеных.</string>
    <!-- Snackbar button text to navigate to telemetry settings.-->
    <string name="experiments_snackbar_button">Перайсці ў налады</string>

    <!-- Accessibility services actions labels. These will be appended to accessibility actions like "Double tap to.." but not by or applications but by services like Talkback. -->
    <!-- Action label for elements that can be collapsed if interacting with them. Talkback will append this to say "Double tap to collapse". -->
    <string name="a11y_action_label_collapse">згарнуць</string>
    <!-- Action label for elements that can be expanded if interacting with them. Talkback will append this to say "Double tap to expand". -->
    <string name="a11y_action_label_expand">разгарнуць</string>
    <!-- Action label for links to a website containing documentation about a wallpaper collection. Talkback will append this to say "Double tap to open link to learn more about this collection". -->
    <string name="a11y_action_label_wallpaper_collection_learn_more">адкрыйце спасылку, каб даведацца больш аб гэтай калекцыі</string>
    <!-- Action label for links that point to an article. Talkback will append this to say "Double tap to read the article". -->
    <string name="a11y_action_label_read_article">прачытаць артыкул</string>
    <!-- Action label for links to the Firefox Pocket website. Talkback will append this to say "Double tap to open link to learn more". -->
    <string name="a11y_action_label_pocket_learn_more">адкрыйце спасылку, каб даведацца больш</string>
</resources><|MERGE_RESOLUTION|>--- conflicted
+++ resolved
@@ -1217,11 +1217,8 @@
     <string name="unable_to_save_to_pdf_error">Немагчыма стварыць PDF</string>
     <!-- Text for standard error snackbar dismiss button. -->
     <string name="standard_snackbar_error_dismiss">Адхіліць</string>
-<<<<<<< HEAD
-=======
     <!-- Text for error message when printing a page and it fails. -->
     <string name="unable_to_print_error" moz:removedIn="121" tools:ignore="UnusedResources">Немагчыма надрукаваць</string>
->>>>>>> 0ada6ff2
     <!-- Text for error message when printing a page and it fails. -->
     <string name="unable_to_print_page_error">Немагчыма надрукаваць гэту старонку</string>
     <!-- Text for the print feature in the share and browser menu -->
