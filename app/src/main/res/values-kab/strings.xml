--- conflicted
+++ resolved
@@ -345,11 +345,8 @@
     <!-- Description for set firefox as default browser screen used by Nimbus experiments. Nimbus experiments do not support string placeholders.
         Note: The word "Firefox" should NOT be translated -->
     <string name="juno_onboarding_default_browser_description_nimbus" moz:removedIn="120" tools:ignore="UnusedResources">Firefox izewwir deg yimdanen uqbel idrimen, yekkat ɣef tudert-ik tabaḍnit s usewḥel n yineḍfaren n gar yismal.\n\Issin ugar deg Tasertit-nneɣ tbaḍnit.</string>
-<<<<<<< HEAD
-=======
     <!-- Description for set firefox as default browser screen used by Nimbus experiments. -->
     <string name="juno_onboarding_default_browser_description_nimbus_2">Iminig-nneɣ tettallit yiwet n tkebbanit ur nettnadi ɣef tedrimt, tessewḥal tikebbaniyin ara ak-iḍefren deg web.\n\nIssin ugar ɣef tsertit-nneɣ n tbaḍnit.</string>
->>>>>>> d602c86b
     <!-- Text for the link to the privacy notice webpage for set as firefox default browser screen.
     This is part of the string with the key "juno_onboarding_default_browser_description". -->
     <string name="juno_onboarding_default_browser_description_link_text" tools:ignore="UnusedResources">tasertit n tbaḍnit</string>
@@ -376,19 +373,11 @@
     <!-- Title for enable notification permission screen used by Nimbus experiments. Nimbus experiments do not support string placeholders.
         Note: The word "Firefox" should NOT be translated -->
     <string name="juno_onboarding_enable_notifications_title_nimbus_2">Ilɣa ad ak-ɛawnen ad teqqimeḍ d aɣellsan s Firefox</string>
-<<<<<<< HEAD
     <!-- Description for enable notification permission screen used by Nimbus experiments. Nimbus experiments do not support string placeholders.
        Note: The word "Firefox" should NOT be translated -->
     <string name="juno_onboarding_enable_notifications_description_nimbus" moz:removedIn="120" tools:ignore="UnusedResources">Azen accaren gar ibenkan, sefrek isadaren, rnu awi iwellihen akken ara tfaṛseḍ ugar seg Firefox.</string>
     <!-- Description for enable notification permission screen used by Nimbus experiments. Nimbus experiments do not support string placeholders.
        Note: The word "Firefox" should NOT be translated -->
-=======
-    <!-- Description for enable notification permission screen used by Nimbus experiments. Nimbus experiments do not support string placeholders.
-       Note: The word "Firefox" should NOT be translated -->
-    <string name="juno_onboarding_enable_notifications_description_nimbus" moz:removedIn="120" tools:ignore="UnusedResources">Azen accaren gar ibenkan, sefrek isadaren, rnu awi iwellihen akken ara tfaṛseḍ ugar seg Firefox.</string>
-    <!-- Description for enable notification permission screen used by Nimbus experiments. Nimbus experiments do not support string placeholders.
-       Note: The word "Firefox" should NOT be translated -->
->>>>>>> d602c86b
     <string name="juno_onboarding_enable_notifications_description_nimbus_2">Azen s wudem aɣellsan accaren seg yibenk ɣer wayeḍ, tesnirmeḍ timahilin timaynutin n ummesten n tudert tabaḍnit deg Firefox.</string>
     <!-- Text for the button to request notification permission on the device -->
     <string name="juno_onboarding_enable_notifications_positive_button" tools:ignore="UnusedResources">Rmed ilɣa</string>
@@ -444,11 +433,8 @@
     <string name="preferences_settings_address_bar">Ismenyifen i ufeggag n tansiwin</string>
     <!-- Preference Category for settings to Firefox Suggest -->
     <string name="preference_search_address_bar_fx_suggest">Afeggag n tansiwin - Firefox isumer</string>
-<<<<<<< HEAD
-=======
     <!-- Preference link to Learn more about Firefox Suggest -->
     <string name="preference_search_learn_about_fx_suggest">Issin ugar ɣef Firefox Suggest</string>
->>>>>>> d602c86b
     <!-- Preference link to rating Fenix on the Play Store -->
     <string name="preferences_rate">Mudd tazmilt deg Google Play</string>
     <!-- Preference linking to about page for Fenix
@@ -478,11 +464,8 @@
 
     <!-- Preference for removing cookie/consent banners from sites automatically. See reduce_cookie_banner_summary for additional context. -->
     <string name="preferences_cookie_banner_reduction" moz:RemovedIn="121" tools:ignore="UnusedResources">Asenqes n yiɣarracen n yinagan n tuqqna</string>
-<<<<<<< HEAD
-=======
     <!-- Label for cookie banner section in quick settings panel. -->
     <string name="cookie_banner_blocker">Amsewḥel n yiɣarracen n yinagan n tuqqna</string>
->>>>>>> d602c86b
     <!-- Preference for rejecting or removing as many cookie/consent banners as possible on sites. See reduce_cookie_banner_summary for additional context. -->
     <string name="reduce_cookie_banner_option" moz:RemovedIn="121" tools:ignore="UnusedResources">Senqes iɣarracen n yinagan n tuqqna</string>
     <!-- Summary of cookie banner handling preference if the setting disabled is set to off -->
@@ -510,11 +493,8 @@
     <string name="reduce_cookie_banner_unsupported_site">Asmel-a ur yettusefrak ara akka tura</string>
     <!-- Title text for a detail explanation indicating cookie banner handling is on this site, this is shown as part of the cookie banner panel in the toolbar. The first parameter is a shortened URL of the current site-->
     <string name="reduce_cookie_banner_details_panel_title_on_for_site" moz:RemovedIn="121" tools:ignore="UnusedResources">Rmed asenqes n yiɣerracen n yinagan n tuqqna i %1$s?</string>
-<<<<<<< HEAD
-=======
     <!-- Title text for a detail explanation indicating cookie banner handling is on this site, this is shown as part of the cookie banner panel in the toolbar. The first parameter is a shortened URL of the current site-->
     <string name="reduce_cookie_banner_details_panel_title_on_for_site_1">Rmed amsewḥel n yiɣerracen n yinagan n tuqqna i %1$s?</string>
->>>>>>> d602c86b
     <!-- Title text for a detail explanation indicating cookie banner handling is off this site, this is shown as part of the cookie banner panel in the toolbar. The first parameter is a shortened URL of the current site-->
     <string name="reduce_cookie_banner_details_panel_title_off_for_site" moz:RemovedIn="121" tools:ignore="UnusedResources">Sens asenqes n yiɣerracen n yinagan n tuqqna i %1$s?</string>
 
@@ -538,12 +518,9 @@
 
     <!-- Change setting text button, for the cookie banner re-engagement dialog -->
     <string name="reduce_cookie_banner_dialog_change_setting_button" moz:RemovedIn="121" tools:ignore="UnusedResources">Sireg</string>
-<<<<<<< HEAD
-=======
 
     <!--Title for the cookie banner re-engagement CFR, the placeholder is replaced with app name -->
     <string name="cookie_banner_cfr_title">%1$s yugi inagan n tuqqna i kečč</string>
->>>>>>> d602c86b
 
     <!-- Description of the preference to enable "HTTPS-Only" mode. -->
     <string name="preferences_https_only_summary">Ɛreḍ ad teqqneḍ s wudem awurman ɣer yismal s useqdec n uneggaf n uwgelhen HTTPS i tɣellist ɛlayen.</string>
@@ -626,11 +603,6 @@
 
     <!-- Preference for enabling url autocomplete-->
     <string name="preferences_enable_autocomplete_urls">Tacaṛt tawurmant n URLs</string>
-<<<<<<< HEAD
-    <!-- Preference title for switch preference to show Firefox Suggest search suggestions for web content.
-         The first parameter is the name of the application. -->
-    <string name="preferences_show_nonsponsored_suggestions">Isumar n %1$s</string>
-=======
     <!-- Preference title for switch preference to show sponsored Firefox Suggest search suggestions -->
     <string name="preferences_show_sponsored_suggestions">Isumar sɣur imendaden</string>
     <!-- Summary for preference to show sponsored Firefox Suggest search suggestions.
@@ -641,7 +613,6 @@
     <string name="preferences_show_nonsponsored_suggestions">Isumar n %1$s</string>
     <!-- Summary for preference to show Firefox Suggest search suggestions for web content -->
     <string name="preferences_show_nonsponsored_suggestions_summary">Awi isumar seg web yeqqnen ɣer unadi-k·m</string>
->>>>>>> d602c86b
     <!-- Preference for open links in third party apps -->
     <string name="preferences_open_links_in_apps">Ldi iseɣwan deg isnasen</string>
 
@@ -740,11 +711,8 @@
     <!-- Add-ons general availability nimbus message-->
     <!-- Title of the Nimbus message for add-ons general availability-->
     <string name="addon_ga_message_title" tools:ignore="UnusedResources">Izegrar imaynuten llan tura</string>
-<<<<<<< HEAD
-=======
     <!-- Body of the Nimbus message for add-ons general availability. 'Firefox' intentionally hardcoded here-->
     <string name="addon_ga_message_body" tools:ignore="UnusedResources">Snirem ugar n 100 yisiɣzaf imaynuten ara ak·akem-yeǧǧen ad tsagneḍ Firefox.</string>
->>>>>>> d602c86b
     <!-- Button text of the Nimbus message for add-ons general availability. -->
     <string name="addon_ga_message_button" tools:ignore="UnusedResources">Snirem izegrar</string>
 
@@ -2250,13 +2218,10 @@
     <string name="review_quality_check_highlights_title">Tamuɣli s wazal-is seg yilɣa imaynuten</string>
     <!-- Title for section explaining how we analyze the reliability of a product's reviews. -->
     <string name="review_quality_check_explanation_title">Amek ara nettguccul alɣu n tɣara</string>
-<<<<<<< HEAD
-=======
     <!-- Description explaining grades A and B for review quality check adjusted grading. -->
     <string name="review_quality_check_info_grade_info_AB_2" moz:RemovedIn="120" tools:ignore="UnusedResources">Nettwali iwellihen-a ttwamanent.</string>
     <!-- Description explaining grade C for review quality check adjusted grading. -->
     <string name="review_quality_check_info_grade_info_C">Nettwali iwellihen sdukklen iwellihen inaflasen d yiwellihen arinaflasen.</string>
->>>>>>> d602c86b
     <!-- Text for learn more caption presenting a link with information about review quality. First parameter is for clickable text defined in review_quality_check_info_learn_more_link. -->
     <string name="review_quality_check_info_learn_more">Issin ugar ɣef %s.</string>
     <!-- Text for title of settings section. -->
@@ -2283,13 +2248,10 @@
     <string name="review_quality_check_no_reviews_warning_title">Ulac ddeqs n tamiwin akka tura</string>
     <!-- Title for warning card informing the user that the current product is currently not available. -->
     <string name="review_quality_check_product_availability_warning_title" tools:ignore="UnusedResources">Afaris ulac-it</string>
-<<<<<<< HEAD
-=======
     <!-- Clickable text for warning card informing the user that the current product is currently not available. Clicking this should inform the server that the product is available. -->
     <string name="review_quality_check_product_availability_warning_action" moz:RemovedIn="120" tools:ignore="UnusedResources">Mmel tuɣalin n ufaris deg tawsa</string>
     <!-- Clickable text for warning card informing the user that the current product is currently not available. Clicking this should inform the server that the product is available. -->
     <string name="review_quality_check_product_availability_warning_action_2" tools:ignore="UnusedResources">Mmel tuɣalin n ufaris deg tawsa</string>
->>>>>>> d602c86b
     <!-- Title for warning card informing the user that the current product's re-analysis is still processing. -->
     <string name="review_quality_check_reanalysis_in_progress_warning_title">Adenqed n tɣara n yilɣa</string>
     <!-- Title for warning card informing the user that the current product's analysis is still processing. -->
@@ -2306,10 +2268,6 @@
     <string name="review_quality_check_analysis_updated_confirmation_title" tools:ignore="UnusedResources">Aslaḍ yezga</string>
     <!-- Text for the action button from info card displayed to the user when analysis finished updating. -->
     <string name="review_quality_check_analysis_updated_confirmation_action" tools:ignore="UnusedResources">Awi-t</string>
-<<<<<<< HEAD
-    <!-- Text for body of error card displayed to the user when the device is disconnected from the network. -->
-    <string name="review_quality_check_no_connection_body">Senqed tuqqna ɣer uzeṭṭa syen ɛreḍ asali n usebter i tikkelt niḍen.</string>
-=======
     <!-- Title for error card displayed to the user when an error occurred. -->
     <string name="review_quality_check_generic_error_title">Ulac talɣut i yellan akka tura</string>
     <!-- Title for error card displayed to the user when the device is disconnected from the network. -->
@@ -2322,22 +2280,16 @@
     <string name="review_quality_check_no_analysis_link">Senqed tɣara n yilɣa</string>
     <!-- Headline for review quality check contextual onboarding card. -->
     <string name="review_quality_check_contextual_onboarding_title">Ɛreḍ amnir-nneɣ yettwamanen i timawin n ufaris</string>
->>>>>>> d602c86b
     <!-- Clickable text from the contextual onboarding card that links to review quality check support article. -->
     <string name="review_quality_check_contextual_onboarding_learn_more_link">Issin ugar</string>
     <!-- Clickable text from the review quality check contextual onboarding card that links to Fakespot privacy policy. -->
     <string name="review_quality_check_contextual_onboarding_privacy_policy" moz:RemovedIn="121" tools:ignore="UnusedResources">Tasertit n tbaḍnit</string>
-<<<<<<< HEAD
-    <!-- Clickable text from the review quality check contextual onboarding card that links to Fakespot terms of use. -->
-    <string name="review_quality_check_contextual_onboarding_terms_use" moz:RemovedIn="121" tools:ignore="UnusedResources">tiwtilin n useqdec</string>
-=======
     <!-- Clickable text from the review quality check contextual onboarding card that links to Fakespot privacy policy. -->
     <string name="review_quality_check_contextual_onboarding_privacy_policy_2">Tasertit n tbaḍnit</string>
     <!-- Clickable text from the review quality check contextual onboarding card that links to Fakespot terms of use. -->
     <string name="review_quality_check_contextual_onboarding_terms_use" moz:RemovedIn="121" tools:ignore="UnusedResources">tiwtilin n useqdec</string>
     <!-- Clickable text from the review quality check contextual onboarding card that links to Fakespot terms of use. -->
     <string name="review_quality_check_contextual_onboarding_terms_use_2">Tiwtilin n useqdec</string>
->>>>>>> d602c86b
     <!-- Text for opt-in button from the review quality check contextual onboarding card. -->
     <string name="review_quality_check_contextual_onboarding_primary_button_text">Ih, ɛreḍ tikkelt niḍen </string>
     <!-- Text for opt-out button from the review quality check contextual onboarding card. -->
@@ -2367,11 +2319,8 @@
 
     <!-- Text for highlights card shipping category header. Reviews shown under this header should refer the product's shipping. -->
     <string name="review_quality_check_highlights_type_shipping">Tanemzagt</string>
-<<<<<<< HEAD
-=======
     <!-- Text for highlights card packaging and appearance category header. Reviews shown under this header should refer the product's packaging and appearance. -->
     <string name="review_quality_check_highlights_type_packaging_appearance">Akemmus d urwas</string>
->>>>>>> d602c86b
     <!-- Text for highlights card competitiveness category header. Reviews shown under this header should refer the product's competitiveness. -->
     <string name="review_quality_check_highlights_type_competitiveness">Amḥizwer</string>
 
