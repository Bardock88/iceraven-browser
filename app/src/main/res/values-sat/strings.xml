<?xml version="1.0" encoding="utf-8"?>
<resources xmlns:tools="http://schemas.android.com/tools" xmlns:moz="http://mozac.org/tools">
    <!-- App name for private browsing mode. The first parameter is the name of the app defined in app_name (for example: Fenix)-->
    <string name="app_name_private_5">ᱯᱨᱟᱭᱣᱮᱴ %s</string>
    <!-- App name for private browsing mode. The first parameter is the name of the app defined in app_name (for example: Fenix)-->
    <string name="app_name_private_4">%s (ᱯᱨᱟᱭᱣᱮᱴ)</string>

    <!-- Home Fragment -->
    <!-- Content description (not visible, for screen readers etc.): "Three dot" menu button. -->
    <string name="content_description_menu">ᱰᱷᱮᱨ ᱮᱴᱟᱜᱟᱜ</string>
    <!-- Content description (not visible, for screen readers etc.): "Private Browsing" menu button. -->
    <string name="content_description_private_browsing_button">ᱯᱨᱟᱭᱣᱮᱴ ᱵᱽᱨᱟᱣᱡᱤᱝ ᱦᱩᱭ ᱦᱚᱪᱚᱭ ᱢᱮ</string>
    <!-- Content description (not visible, for screen readers etc.): "Private Browsing" menu button. -->
    <string name="content_description_disable_private_browsing_button">ᱯᱨᱟᱭᱣᱮᱴ ᱵᱽᱨᱟᱣᱡᱤᱝ ᱵᱟᱝ ᱦᱩᱭ ᱦᱚᱪᱚᱜ ᱢᱮ</string>
    <!-- Placeholder text shown in the search bar before a user enters text for the default engine -->
    <string name="search_hint">ᱥᱮᱸᱫᱽᱨᱟ ᱟᱨ ᱵᱟᱝ ᱴᱷᱤᱠᱬᱟᱹ ᱟᱫᱮᱨ ᱢᱮ</string>
    <!-- Placeholder text shown in the search bar before a user enters text for a general engine -->
    <string name="search_hint_general_engine">ᱣᱮᱵᱽ ᱨᱮ ᱥᱮᱸᱫᱽᱨᱟᱭ ᱢᱮ</string>
    <!-- Placeholder text shown in search bar when using history search -->
    <string name="history_search_hint">ᱱᱟᱜᱟᱢ ᱠᱚ ᱥᱮᱸᱫᱽᱨᱟᱭ ᱢᱮ</string>
    <!-- Placeholder text shown in search bar when using bookmarks search -->
    <string name="bookmark_search_hint">ᱵᱩᱠᱢᱟᱨᱠ ᱠᱚ ᱥᱮᱸᱫᱽᱨᱟᱭ ᱢᱮ</string>
    <!-- Placeholder text shown in search bar when using tabs search -->
    <string name="tab_search_hint">ᱴᱮᱵᱽ ᱠᱚ ᱥᱮᱸᱫᱽᱨᱟᱭ ᱢᱮ</string>
    <!-- Placeholder text shown in the search bar when using application search engines -->
    <string name="application_search_hint">ᱥᱮᱸᱫᱽᱨᱟ ᱚᱞ ᱠᱚ ᱟᱫᱮᱨ ᱢᱮ</string>
    <!-- No Open Tabs Message Description -->
    <string name="no_open_tabs_description">ᱟᱢᱟᱜ ᱠᱷᱩᱞᱟᱹ ᱟᱠᱟᱱ ᱴᱮᱵᱽ ᱠᱚ ᱫᱚ ᱱᱚᱰᱮ ᱫᱮᱠᱷᱟᱣᱜᱼᱟ ᱾</string>
    <!-- No Private Tabs Message Description -->
    <string name="no_private_tabs_description">ᱟᱢᱟᱜ ᱱᱤᱡᱚᱨᱟᱜ ᱴᱮᱵᱽ ᱠᱚ ᱫᱚ ᱱᱚᱰᱮ ᱩᱫᱩᱜ ᱦᱩᱭᱩᱜ-ᱟ ᱾</string>
    <!-- Tab tray multi select title in app bar. The first parameter is the number of tabs selected -->
    <string name="tab_tray_multi_select_title">%1$d ᱵᱟᱪᱷᱟᱣᱮᱱᱟ</string>
    <!-- Label of button in create collection dialog for creating a new collection  -->
    <string name="tab_tray_add_new_collection">ᱱᱟᱶᱟ ᱛᱩᱢᱟᱹᱞ ᱥᱮᱞᱮᱫᱽ ᱢᱮ</string>
    <!-- Label of editable text in create collection dialog for naming a new collection  -->
    <string name="tab_tray_add_new_collection_name">ᱧᱩᱛᱩᱢ</string>
    <!-- Label of button in save to collection dialog for selecting a current collection  -->
    <string name="tab_tray_select_collection">ᱛᱩᱢᱟᱹᱞ ᱵᱟᱪᱷᱟᱣ ᱢᱮ</string>
    <!-- Content description for close button while in multiselect mode in tab tray -->
    <string name="tab_tray_close_multiselect_content_description">ᱢᱟᱹᱞᱴᱤᱥᱤᱞᱮᱠᱼᱴ ᱢᱳᱰ ᱵᱟᱹᱰ</string>
    <!-- Content description for save to collection button while in multiselect mode in tab tray -->
    <string name="tab_tray_collection_button_multiselect_content_description">ᱵᱟᱪᱷᱟᱣᱠᱟᱱ ᱴᱮᱵᱽ ᱠᱚ ᱛᱩᱢᱟᱹᱞ ᱥᱟᱺᱪᱟᱣ ᱢᱮ</string>
    <!-- Content description on checkmark while tab is selected in multiselect mode in tab tray -->
    <string name="tab_tray_multiselect_selected_content_description">ᱵᱟᱪᱷᱟᱣᱮᱱᱟ</string>

    <!-- Home - Recently saved bookmarks -->
    <!-- Title for the home screen section with recently saved bookmarks. -->
    <string name="recently_saved_title">ᱱᱤᱛ ᱥᱟᱺᱪᱟᱣᱟᱜ</string>
    <!-- Content description for the button which navigates the user to show all of their saved bookmarks. -->
    <string name="recently_saved_show_all_content_description_2">ᱡᱷᱚᱛᱚ ᱥᱟᱺᱪᱟᱣ ᱠᱟᱱ ᱵᱩᱠᱢᱟᱨᱠ ᱠᱚ ᱫᱮᱠᱷᱟᱣ ᱢᱮ</string>

    <!-- Text for the menu button to remove a recently saved bookmark from the user's home screen -->
    <string name="recently_saved_menu_item_remove">ᱚᱪᱚᱜᱽ ᱢᱮ</string>

    <!-- About content. The first parameter is the name of the application. (For example: Fenix) -->
    <string name="about_content">%1$s ᱛᱮᱭᱟᱨ ᱦᱩᱭ ᱠᱟᱱᱟ ᱢᱳᱡᱤᱞᱟ ᱫᱟᱨᱟᱭᱛᱮ ᱾</string>

    <!-- Private Browsing -->
    <!-- Explanation for private browsing displayed to users on home view when they first enable private mode
        The first parameter is the name of the app defined in app_name (for example: Fenix) -->
    <string name="private_browsing_placeholder_description_2">%1$s ᱟᱢᱟᱜ ᱥᱮᱸᱫᱽᱨᱟ ᱟᱨ ᱵᱽᱨᱟᱣᱡᱤᱝ ᱱᱟᱜᱟᱢ ᱯᱷᱟᱨᱪᱟᱭ ᱛᱟᱦᱮᱱᱟ ᱱᱤᱡᱮᱨᱟᱜ ᱴᱮᱵᱽ ᱠᱷᱚᱱ ᱡᱚᱠᱷᱚᱱ ᱟᱢ ᱚᱱᱟ ᱵᱚᱸᱫᱚᱭ ᱛᱟᱦᱮᱱᱟᱢ ᱵᱟᱝᱠᱷᱟᱱ ᱮᱯ ᱵᱟᱹᱜᱤ ᱜᱷᱟᱹᱰᱤᱠ ᱾
ᱡᱚᱦᱚᱜᱽ ᱱᱚᱶᱟ ᱫᱚ ᱮᱱᱚᱱᱚᱢᱟᱥ ᱵᱟᱭ ᱵᱮᱱᱟᱣ ᱢᱮᱭᱟ ᱣᱮᱵᱥᱟᱭᱤᱴ ᱨᱮ ᱟᱨ ᱟᱢᱟᱜ ᱤᱱᱴᱚᱨᱱᱮᱴ ᱥᱮᱣᱟ ᱮᱢᱚᱜᱤᱪ ᱠᱷᱚᱱ, ᱱᱚᱶᱟ ᱫᱚ ᱟᱥᱟᱱ ᱵᱮᱱᱟᱣ ᱛᱟᱦᱮᱱᱟᱭ ᱟᱢᱟᱜ ᱚᱱᱞᱟᱭᱤᱱ ᱠᱟᱹᱢᱤ ᱠᱚ ᱱᱤᱡᱮᱨᱟᱜ ᱫᱚᱦᱚ ᱞᱟᱹᱜᱤᱫ ᱩᱱᱠᱩ ᱠᱷᱚᱱ ᱡᱟᱦᱟᱸᱭ ᱠᱚ ᱱᱚᱶᱟ ᱥᱟᱫᱷᱚᱱ ᱵᱮᱵᱷᱟᱨ ᱛᱟᱦᱮᱱᱼᱟ ᱾</string>
    <string name="private_browsing_common_myths">ᱱᱤᱡᱮᱨᱟᱜ ᱵᱽᱨᱟᱣᱡᱤᱝ ᱵᱟᱵᱚᱛ ᱥᱚᱢᱟᱱ ᱮᱰᱮ ᱠᱚ</string>

    <!-- Private mode shortcut "contextual feature recommendation" (CFR) -->
    <!-- Text for the Private mode shortcut CFR message for adding a private mode shortcut to open private tabs from the Home screen -->
    <string name="private_mode_cfr_message_2">ᱢᱤᱫᱴᱟᱝ ᱴᱤᱯᱟᱹᱣ ᱛᱮ ᱟᱢᱟᱜ ᱤᱱᱟᱹ ᱛᱟᱭᱚᱢᱟᱜ ᱯᱨᱟᱭᱵᱷᱮᱴ ᱴᱟᱵᱽ ᱡᱷᱤᱡᱽ ᱢᱮ ᱾</string>
    <!-- Text for the positive button to accept adding a Private Browsing shortcut to the Home screen -->
    <string name="private_mode_cfr_pos_button_text">ᱚᱲᱟᱜ ᱥᱠᱨᱤᱱ ᱨᱮ ᱥᱮᱞᱮᱫᱽ ᱢᱮ</string>
    <!-- Text for the negative button to decline adding a Private Browsing shortcut to the Home screen -->
    <string name="cfr_neg_button_text">ᱵᱟᱝᱟ ᱥᱟᱨᱦᱟᱣ</string>

    <!-- Open in App "contextual feature recommendation" (CFR) -->
    <!-- Text for the info message. The first parameter is the name of the application.-->
    <string name="open_in_app_cfr_info_message_2">ᱟᱢ ᱮᱯ ᱠᱚ ᱮᱢᱟᱱ ᱨᱮ ᱟᱡ ᱛᱮᱜᱮ ᱞᱤᱝᱠ ᱠᱚ ᱮᱢᱟᱱ ᱚᱰᱚᱠ ᱨᱮᱭᱟᱜ %1$s ᱨᱮ ᱥᱮᱴ ᱫᱟᱲᱮᱟᱜᱼᱟᱢ ᱾</string>
    <!-- Text for the positive action button -->
    <string name="open_in_app_cfr_positive_button_text">ᱥᱟᱡᱟᱣ ᱠᱚ ᱨᱮ ᱪᱟᱞᱟᱜ ᱢᱮ</string>

    <!-- Text for the negative action button -->
    <string name="open_in_app_cfr_negative_button_text">ᱵᱟᱹᱰ</string>

    <!-- Total cookie protection "contextual feature recommendation" (CFR) -->
    <!-- Text for the message displayed in the contextual feature recommendation popup promoting the total cookie protection feature. -->
    <string name="tcp_cfr_message">ᱟᱞᱮᱭᱟᱜ ᱡᱷᱚᱛᱚ ᱠᱷᱚᱱ ᱫᱟᱲᱮ ᱱᱤᱥᱚᱱ ᱯᱷᱤᱪᱚᱨ ᱫᱚ ᱯᱟᱧᱡᱟ ᱵᱟᱨ ᱯᱟᱦᱴᱟ ᱫᱟᱱᱟᱲ ᱠᱚ ᱵᱟᱫ ᱠᱚᱣᱟᱭ ᱾</string>
    <!-- Text displayed that links to website containing documentation about the "Total cookie protection" feature. -->
    <string name="tcp_cfr_learn_more">ᱢᱩᱴ ᱯᱟᱧᱡᱟ ᱨᱩᱠᱷᱤᱭᱟᱹ ᱵᱟᱵᱚᱛ ᱰᱷᱮᱨ ᱵᱟᱲᱟᱭ ᱢᱮ</string>

    <!-- Text for the info dialog when camera permissions have been denied but user tries to access a camera feature. -->
    <string name="camera_permissions_needed_message">ᱠᱚᱢᱨᱟ ᱵᱮᱵᱷᱟᱨ ᱫᱚᱨᱠᱟᱨ ᱾ ᱮᱸᱰᱨᱚᱭᱮᱰ ᱥᱟᱡᱟᱣ ᱛᱮ ᱪᱟᱹᱞᱟᱜ ᱢᱮ, ᱪᱷᱟᱹᱲ ᱨᱮ ᱚᱛᱟᱭ ᱢᱮ , ᱟᱨ ᱮᱞᱞᱟᱣ ᱨᱮ ᱚᱛᱟᱭ ᱢᱮ ᱾</string>
    <!-- Text for the positive action button to go to Android Settings to grant permissions. -->
    <string name="camera_permissions_needed_positive_button_text">ᱥᱟᱡᱟᱣ ᱠᱚ ᱨᱮ ᱪᱟᱞᱟᱜ ᱢᱮ</string>

    <!-- Text for the negative action button to dismiss the dialog. -->
    <string name="camera_permissions_needed_negative_button_text">ᱵᱟᱦᱨᱮ ᱚᱰᱚᱠ</string>

    <!-- Text for the banner message to tell users about our auto close feature. -->
    <string name="tab_tray_close_tabs_banner_message">ᱚᱠᱟ ᱠᱚ ᱫᱚ ᱢᱟᱲᱟᱝ ᱫᱤᱱ, ᱦᱟᱴ, ᱟᱨ ᱵᱟᱝ ᱢᱟᱦᱟ ᱠᱚᱨᱮ ᱵᱟᱝ ᱧᱮᱞ ᱟᱠᱟᱱᱟ ᱚᱱᱟ ᱠᱚ ᱫᱚ ᱠᱷᱭᱞᱟᱹ ᱴᱮᱵᱽ ᱠᱚ ᱨᱮ ᱟᱡ ᱛᱮᱜᱮ ᱵᱚᱸᱫᱚᱜ ᱢᱟ ᱾</string>
    <!-- Text for the positive action button to go to Settings for auto close tabs. -->
    <string name="tab_tray_close_tabs_banner_positive_button_text">ᱮᱴᱟᱜᱟ ᱚᱯᱥᱚᱱ ᱠᱚ ᱫᱮᱠᱷᱟᱣᱢᱮ</string>
    <!-- Text for the negative action button to dismiss the Close Tabs Banner. -->
    <string name="tab_tray_close_tabs_banner_negative_button_text">ᱵᱟᱹᱰ</string>

    <!-- Text for the banner message to tell users about our inactive tabs feature. -->
    <string name="tab_tray_inactive_onboarding_message">ᱟᱢᱟᱜ ᱴᱮᱵᱽ ᱚᱠᱟ ᱫᱚ ᱵᱟᱨ ᱦᱟᱴ ᱫᱷᱟᱹᱵᱤᱡ ᱵᱟᱝ ᱧᱮᱞ ᱠᱟᱱᱟ ᱚᱱᱟ ᱫᱚ ᱱᱚᱰᱮ ᱩᱪᱟᱹᱲᱚᱜᱼᱟ ᱾</string>
    <!-- Text for the action link to go to Settings for inactive tabs. -->
    <string name="tab_tray_inactive_onboarding_button_text">ᱥᱟᱡᱟᱣ ᱠᱚ ᱨᱮ ᱵᱚᱸᱫᱚᱭ ᱢᱮ</string>

    <!-- Text for title for the auto-close dialog of the inactive tabs. -->
    <string name="tab_tray_inactive_auto_close_title">ᱢᱤᱫ ᱪᱟᱸᱫᱚ ᱛᱟᱭᱚᱢ ᱟᱡ ᱛᱮ ᱵᱚᱸᱫᱽ ᱟᱢ ᱥᱮ?</string>
    <!-- Text for the body for the auto-close dialog of the inactive tabs.
        The first parameter is the name of the application.-->
    <string name="tab_tray_inactive_auto_close_body_2">ᱛᱤᱱᱟᱹᱜ ᱜᱟᱱ ᱪᱟᱸᱫᱚ ᱨᱮ ᱵᱟᱝ ᱠᱷᱩᱞᱟᱹ ᱠᱟᱱ ᱴᱮᱵᱽ ᱠᱚ %1$s ᱵᱚᱸᱫ ᱫᱟᱲᱮᱭᱟᱜᱼᱟᱭ ᱾</string>
    <!-- Content description for close button in the auto-close dialog of the inactive tabs. -->
    <string name="tab_tray_inactive_auto_close_button_content_description">ᱵᱚᱸᱫᱚᱭ ᱢᱮ</string>


    <!-- Text for turn on auto close tabs button in the auto-close dialog of the inactive tabs. -->
    <string name="tab_tray_inactive_turn_on_auto_close_button_2">ᱟᱡᱛᱮ-ᱵᱚᱸᱫ ᱮᱢ ᱪᱷᱚᱭ ᱢᱮ</string>


    <!-- Home screen icons - Long press shortcuts -->
    <!-- Shortcut action to open new tab -->
    <string name="home_screen_shortcut_open_new_tab_2">ᱱᱟᱶᱟ ᱴᱮᱵᱽ</string>
    <!-- Shortcut action to open new private tab -->
    <string name="home_screen_shortcut_open_new_private_tab_2">ᱱᱟᱶᱟ ᱱᱤᱡᱮᱨᱟᱜ ᱴᱮᱵᱽ</string>

    <!-- Shortcut action to open Passwords screens -->
    <string name="home_screen_shortcut_open_password_screen">ᱫᱟᱱᱟᱝ ᱥᱟᱵᱟᱫ ᱥᱚᱴᱠᱚᱴ</string>

    <!-- Recent Tabs -->
    <!-- Header text for jumping back into the recent tab in the home screen -->
    <string name="recent_tabs_header">ᱦᱮᱡ ᱨᱩᱣᱟᱹᱲᱚᱜ ᱢᱮ</string>
    <!-- Button text for showing all the tabs in the tabs tray -->
    <string name="recent_tabs_show_all">ᱡᱷᱚᱛᱚ ᱫᱮᱠᱷᱟᱣ ᱢᱮ</string>

    <!-- Content description for the button which navigates the user to show all recent tabs in the tabs tray. -->
    <string name="recent_tabs_show_all_content_description_2">ᱱᱤᱛᱚᱜᱟᱜ ᱴᱮᱵᱽ ᱵᱩᱛᱟᱹᱢ ᱠᱚ ᱡᱷᱚᱛᱚ ᱫᱮᱠᱷᱟᱣ ᱢᱮ</string>

    <!-- Text for button in synced tab card that opens synced tabs tray -->
    <string name="recent_tabs_see_all_synced_tabs_button_text">ᱤᱧᱟᱜ ᱡᱷᱚᱛᱚ ᱟᱹᱭᱩᱨ ᱢᱤᱫ ᱠᱟᱱ ᱴᱮᱵᱽ ᱠᱚ ᱫᱮᱠᱷᱟᱣ ᱢᱮ</string>
    <!-- Accessibility description for device icon used for recent synced tab -->
    <string name="recent_tabs_synced_device_icon_content_description">ᱟᱹᱭᱩᱨᱢᱤᱫ ᱠᱟᱱ ᱥᱟᱫᱷᱚᱱ ᱠᱚ</string>
    <!-- Text for the dropdown menu to remove a recent synced tab from the homescreen -->
    <string name="recent_synced_tab_menu_item_remove">ᱚᱪᱚᱜᱽ ᱢᱮ</string>
    <!-- Text for the menu button to remove a grouped highlight from the user's browsing history
         in the Recently visited section -->
    <string name="recent_tab_menu_item_remove">ᱚᱪᱚᱜᱽ ᱢᱮ</string>

    <!-- History Metadata -->
    <!-- Header text for a section on the home screen that displays grouped highlights from the
         user's browsing history, such as topics they have researched or explored on the web -->
    <string name="history_metadata_header_2">ᱱᱤᱛᱚᱜᱟᱜ ᱦᱤᱨᱤᱭᱟᱜ</string>
    <!-- Text for the menu button to remove a grouped highlight from the user's browsing history
         in the Recently visited section -->
    <string name="recently_visited_menu_item_remove">ᱚᱪᱚᱜᱽ ᱢᱮ</string>

    <!-- Content description for the button which navigates the user to show all of their history. -->
    <string name="past_explorations_show_all_content_description_2">ᱢᱟᱨᱮ ᱥᱮᱸᱫᱽᱨᱟ ᱠᱚ ᱜᱟᱠᱷᱟᱣ ᱢᱮ</string>

    <!-- Browser Fragment -->
    <!-- Content description (not visible, for screen readers etc.): Navigate backward (browsing history) -->
    <string name="browser_menu_back">ᱛᱟᱭᱚᱢ</string>
    <!-- Content description (not visible, for screen readers etc.): Navigate forward (browsing history) -->
    <string name="browser_menu_forward">ᱞᱟᱦᱟ</string>
    <!-- Content description (not visible, for screen readers etc.): Refresh current website -->
    <string name="browser_menu_refresh">ᱱᱟᱶᱟ ᱟᱹᱨᱩ</string>
    <!-- Content description (not visible, for screen readers etc.): Stop loading current website -->
    <string name="browser_menu_stop">ᱛᱤᱸᱜᱩ</string>
    <!-- Browser menu button that opens the addon manager -->
    <string name="browser_menu_add_ons">ᱮᱰ-ᱟᱸᱱᱥ</string>
    <!-- Browser menu button that opens account settings -->
    <string name="browser_menu_account_settings">ᱠᱷᱟᱛᱟ ᱵᱤᱵᱨᱚᱬ</string>
    <!-- Text displayed when there are no add-ons to be shown -->
    <string name="no_add_ons">ᱱᱚᱰᱮ ᱮᱰ-ᱟᱸᱱᱥ ᱠᱚ ᱵᱟᱹᱱᱩᱜᱼᱟ</string>
    <!-- Browser menu button that sends a user to help articles -->
    <string name="browser_menu_help">ᱜᱚᱲᱚ</string>
    <!-- Browser menu button that sends a to a the what's new article -->
    <string name="browser_menu_whats_new">ᱪᱮᱫ ᱱᱟᱶᱟ ᱢᱮᱱᱟᱜ-ᱟ</string>
    <!-- Browser menu button that opens the settings menu -->
    <string name="browser_menu_settings">ᱥᱟᱡᱟᱣ ᱠᱚ</string>
    <!-- Browser menu button that opens a user's library -->
    <string name="browser_menu_library">ᱯᱩᱛᱷᱤ ᱚᱲᱟᱜ</string>
    <!-- Browser menu toggle that requests a desktop site -->
    <string name="browser_menu_desktop_site">ᱰᱮᱥᱠᱴᱟᱹᱯ ᱥᱟᱭᱤᱴ</string>
    <!-- Browser menu toggle that adds a shortcut to the site on the device home screen. -->
    <string name="browser_menu_add_to_homescreen">ᱚᱲᱟᱜ ᱥᱠᱨᱤᱱ ᱨᱮ ᱥᱮᱞᱮᱫᱽ ᱢᱮ</string>
    <!-- Browser menu toggle that installs a Progressive Web App shortcut to the site on the device home screen. -->
    <string name="browser_menu_install_on_homescreen">ᱵᱚᱦᱟᱞ ᱢᱮ</string>
    <!-- Content description (not visible, for screen readers etc.) for the Resync tabs button -->
    <string name="resync_button_content_description">ᱨᱤᱥᱭᱝᱠ</string>
    <!-- Browser menu button that opens the find in page menu -->
    <string name="browser_menu_find_in_page">ᱥᱟᱦᱴᱟ ᱨᱮ ᱥᱮᱸᱫᱽᱨᱟᱭ ᱢᱮ</string>
    <!-- Browser menu button that saves the current tab to a collection -->
    <string name="browser_menu_save_to_collection_2">ᱛᱩᱢᱟᱹᱞ ᱨᱮ ᱥᱟᱺᱪᱟᱣ ᱢᱮ</string>
    <!-- Browser menu button that open a share menu to share the current site -->
    <string name="browser_menu_share">ᱦᱟᱹᱴᱤᱧ</string>
    <!-- Browser menu button shown in custom tabs that opens the current tab in Fenix
        The first parameter is the name of the app defined in app_name (for example: Fenix) -->
    <string name="browser_menu_open_in_fenix">%1$s ᱨᱮ ᱡᱷᱤᱡᱽ ᱢᱮ</string>
    <!-- Browser menu text shown in custom tabs to indicate this is a Fenix tab
        The first parameter is the name of the app defined in app_name (for example: Fenix) -->
    <string name="browser_menu_powered_by">%1$s ᱫᱟᱨᱟᱭ ᱛᱮ ᱫᱟᱲᱮ ᱮᱢ</string>
    <!-- Browser menu text shown in custom tabs to indicate this is a Fenix tab
        The first parameter is the name of the app defined in app_name (for example: Fenix) -->
    <string name="browser_menu_powered_by2">%1$s ᱫᱟᱨᱟᱭ ᱛᱮ ᱫᱟᱲᱮ ᱮᱢ</string>
    <!-- Browser menu button to put the current page in reader mode -->
    <string name="browser_menu_read">ᱨᱤᱰᱚᱨ ᱵᱷᱭᱩ</string>
    <!-- Browser menu button content description to close reader mode and return the user to the regular browser -->
    <string name="browser_menu_read_close">ᱨᱤᱰᱚᱨ ᱵᱷᱭᱩ ᱵᱚᱸᱫᱚᱭ ᱢᱮ</string>
    <!-- Browser menu button to open the current page in an external app -->
    <string name="browser_menu_open_app_link">ᱮᱯ ᱨᱮ ᱡᱷᱤᱡᱽ ᱢᱮ</string>

    <!-- Browser menu button to show reader view appearance controls e.g. the used font type and size -->
    <string name="browser_menu_customize_reader_view">ᱨᱤᱰᱟᱹᱨ ᱣᱤᱣ ᱠᱚᱥᱴᱚᱢᱟᱭᱤᱡᱽ ᱢᱮ</string>
    <!-- Browser menu label for adding a bookmark -->
    <string name="browser_menu_add">ᱥᱮᱞᱮᱫᱽ</string>
    <!-- Browser menu label for editing a bookmark -->
    <string name="browser_menu_edit">ᱥᱟᱯᱲᱟᱣ</string>

    <!-- Button shown on the home page that opens the Customize home settings -->
    <string name="browser_menu_customize_home_1">ᱚᱲᱟᱜᱥᱟᱦᱴᱟ ᱠᱩᱥᱤᱛᱮ ᱫᱚᱦᱚᱭ ᱢᱮ</string>
    <!-- Browser Toolbar -->
    <!-- Content description for the Home screen button on the browser toolbar -->
    <string name="browser_toolbar_home">ᱚᱲᱟᱜ ᱥᱠᱨᱤᱱ</string>

    <!-- Locale Settings Fragment -->
    <!-- Content description for tick mark on selected language -->
    <string name="a11y_selected_locale_content_description">ᱵᱟᱪᱷᱟᱣᱟᱠᱟᱱ ᱯᱟᱹᱨᱥᱤ</string>
    <!-- Text for default locale item -->
    <string name="default_locale_text">ᱥᱟᱫᱷᱚᱱ ᱨᱮᱭᱟᱜ ᱯᱟᱹᱨᱥᱤ ᱯᱟᱸᱡᱟᱭ ᱢᱮ</string>
    <!-- Placeholder text shown in the search bar before a user enters text -->
    <string name="locale_search_hint">ᱯᱟᱹᱨᱥᱤ ᱥᱮᱸᱫᱽᱨᱟᱭ ᱢᱮ</string>

    <!-- Search Fragment -->
    <!-- Button in the search view that lets a user search by scanning a QR code -->
    <string name="search_scan_button">ᱥᱠᱟᱱ</string>
    <!-- Button in the search view that lets a user change their search engine -->
    <string name="search_engine_button">ᱥᱮᱸᱫᱽᱨᱟ ᱤᱧᱡᱤᱱ</string>
    <!-- Button in the search view when shortcuts are displayed that takes a user to the search engine settings -->
    <string name="search_shortcuts_engine_settings">ᱥᱮᱸᱫᱽᱨᱟᱭ ᱤᱧᱡᱤᱱ ᱥᱟᱡᱟᱣ ᱠᱚ</string>
    <!-- Button in the search view that lets a user navigate to the site in their clipboard -->
    <string name="awesomebar_clipboard_title">ᱠᱞᱤᱯᱷᱵᱚᱰ ᱠᱷᱚᱱ ᱞᱤᱝᱠ ᱯᱮᱨᱮᱡ ᱢᱮ</string>

    <!-- Button in the search suggestions onboarding that allows search suggestions in private sessions -->
    <string name="search_suggestions_onboarding_allow_button">ᱦᱮᱥᱟᱨᱤᱭᱟᱹ</string>
    <!-- Button in the search suggestions onboarding that does not allow search suggestions in private sessions -->
    <string name="search_suggestions_onboarding_do_not_allow_button">ᱟᱞᱚ ᱢᱟᱸᱡᱩᱨᱮᱭᱟᱢ</string>
    <!-- Search suggestion onboarding hint title text -->
    <string name="search_suggestions_onboarding_title">ᱥᱮᱸᱫᱽᱨᱟ ᱥᱚᱞᱦᱟ ᱱᱤᱡᱮᱨᱟᱜ ᱚᱠᱛᱚ ᱨᱮ ᱵᱟᱛᱟᱣ ᱮᱢᱟᱢ ᱥᱮ?</string>
    <!-- Search suggestion onboarding hint description text, first parameter is the name of the app defined in app_name (for example: Fenix)-->
    <string name="search_suggestions_onboarding_text">ᱟᱢᱟᱜ ᱢᱩᱞ ᱥᱟᱸᱽᱨᱟ ᱤᱧᱡᱤᱱ ᱨᱮᱭᱟᱜ ᱴᱷᱤᱠᱬᱟ ᱵᱟᱨ ᱨᱮ ᱡᱟᱦᱟᱸ ᱜᱮ ᱚᱞᱟᱢ ᱚᱱᱟ ᱠᱚ %s ᱡᱷᱚᱛᱚ ᱦᱟᱹᱴᱤᱧᱟᱭ ᱾</string>

    <!-- Search engine suggestion title text. The first parameter is the name of teh suggested engine-->
    <string name="search_engine_suggestions_title">%s ᱥᱮᱸᱫᱽᱨᱟᱭ ᱢᱮ</string>

    <!-- Search engine suggestion description text -->
    <string name="search_engine_suggestions_description">ᱴᱷᱤᱠᱬᱟ ᱵᱟᱨ ᱠᱷᱚᱱ ᱥᱤᱫᱷᱟᱹ ᱥᱮᱸᱫᱽᱨᱟᱭ ᱢᱮ</string>

    <!-- Menu option in the search selector menu to open the search settings -->
    <string name="search_settings_menu_item">ᱥᱮᱸᱫᱽᱨᱟ ᱥᱟᱡᱟᱣ ᱠᱚ</string>

    <!-- Header text for the search selector menu -->
    <string name="search_header_menu_item_2">ᱱᱤᱛᱚᱜ ᱥᱮᱸᱫᱽᱨᱟᱭ ᱢᱮ :</string>

    <!-- Home onboarding -->
    <!-- Onboarding home screen popup dialog, shown on top of the Jump back in section. -->
    <string name="onboarding_home_screen_jump_back_contextual_hint_2">ᱟᱢᱟᱜ ᱠᱩᱥᱤ ᱚᱲᱟᱜ ᱥᱟᱦᱴᱟ ᱧᱮᱞ ᱛᱟᱢ ᱾ ᱱᱤᱛᱚᱜᱟᱜ ᱴᱮᱵᱽ ᱠᱚ, ᱵᱩᱩᱠᱢᱟᱨᱠ ᱠᱚ ᱟᱨ ᱥᱮᱱᱫᱽᱨᱟ ᱛᱮᱞᱟ ᱫᱚ ᱱᱚᱰᱮ ᱫᱮᱠᱷᱟᱣᱜᱼᱟ ᱾</string>
    <!-- Home onboarding dialog welcome screen title text. -->
    <string name="onboarding_home_welcome_title_2">ᱱᱤᱡᱚᱨᱟᱜ ᱞᱮᱠᱷᱟ ᱤᱱᱴᱚᱨᱱᱮᱴ ᱨᱮ ᱟᱢᱟᱜ ᱥᱟᱹᱜᱩᱱ ᱫᱟᱨᱟᱢ</string>
    <!-- Home onboarding dialog welcome screen description text. -->
    <string name="onboarding_home_welcome_description">ᱰᱷᱮᱨ ᱨᱚᱝ ᱠᱚ ᱾ ᱵᱮᱥ ᱱᱤᱥᱚᱱ ᱾ ᱞᱟᱵᱷ ᱨᱮ ᱚᱱᱟ ᱥᱚᱯᱚᱛᱷ ᱜᱮ ᱡᱷᱚᱛᱚ ᱦᱚᱲ ᱾</string>
    <!-- Home onboarding dialog sign into sync screen title text. -->
    <string name="onboarding_home_sync_title_3">ᱯᱚᱨᱫᱟ ᱵᱚᱫᱚᱞ ᱫᱚ ᱱᱤᱛᱚᱜ ᱟᱹᱰᱤ ᱤᱫᱤᱜ ᱠᱟᱱᱟ</string>
    <!-- Home onboarding dialog sign into sync screen description text. -->
    <string name="onboarding_home_sync_description">ᱚᱲᱟᱜ ᱥᱟᱦᱴᱟ ᱨᱮ ᱱᱤᱛᱚᱜ ᱡᱟᱦᱟᱸ ᱠᱷᱚᱱ ᱮᱢ ᱟᱲᱟᱜ ᱞᱮᱜᱼᱟ ᱮᱴᱟᱜ ᱥᱟᱫᱷᱚᱱ ᱨᱮᱭᱟᱜ ᱴᱮᱵᱽ ᱠᱷᱚᱱ ᱯᱟᱧᱡᱟ ᱫᱟᱲᱮᱭᱟᱜᱼᱟᱢ ᱾ </string>
    <!-- Text for the button to continue the onboarding on the home onboarding dialog. -->
    <string name="onboarding_home_get_started_button">ᱫᱮᱞᱟ ᱮᱛᱦᱚᱵ ᱞᱮᱜᱮ ᱵᱚᱱ</string>
    <!-- Text for the button to navigate to the sync sign in screen on the home onboarding dialog. -->
    <string name="onboarding_home_sign_in_button">ᱵᱚᱞᱚᱱ ᱥᱩᱦᱤ</string>
    <!-- Text for the button to skip the onboarding on the home onboarding dialog. -->
    <string name="onboarding_home_skip_button">ᱟᱲᱟᱜ</string>

    <!-- Onboarding home screen sync popup dialog message, shown on top of Recent Synced Tabs in the Jump back in section. -->
    <string name="sync_cfr_message">ᱟᱢᱟᱜ ᱴᱮᱵᱽ ᱫᱚ ᱟᱹᱭᱩᱨ ᱢᱤᱫᱚᱜ ᱠᱟᱱᱟ! ᱮᱴᱟᱜ ᱥᱟᱫᱷᱚᱱ ᱨᱮᱭᱟᱜ ᱴᱮᱵᱽ ᱠᱷᱚᱱ ᱯᱟᱧᱡᱟ ᱫᱟᱲᱮᱭᱟᱜᱼᱟᱢ ᱾</string>
    <!-- Content description (not visible, for screen readers etc.): Close button for the home onboarding dialog -->
    <string name="onboarding_home_content_description_close_button">ᱵᱚᱸᱫᱚᱭ ᱢᱮ</string>

    <!-- Notification pre-permission dialog -->
    <!-- Enable notification pre permission dialog title
        The first parameter is the name of the app defined in app_name (for example: Fenix) -->
    <string name="onboarding_home_enable_notifications_title">%s ᱮᱛᱞᱟᱤᱭᱟᱹ ᱥᱟᱞᱟᱜ ᱵᱟᱹᱲᱛᱤ ᱠᱟᱹᱢᱤ ᱠᱚᱨᱟᱣ ᱨᱮ ᱜᱚᱲᱚ ᱮᱢᱚᱜᱼᱟᱭ</string>
    <!-- Enable notification pre permission dialog description with rationale
        The first parameter is the name of the app defined in app_name (for example: Fenix) -->
    <string name="onboarding_home_enable_notifications_description">ᱟᱢᱟᱜ ᱴᱮᱵᱽ ᱠᱚ ᱥᱟᱫᱷᱚᱱ ᱠᱚ ᱢᱩᱫᱽ ᱨᱮ ᱥᱤᱱᱠᱨᱚᱱᱤᱠᱮᱥᱚᱱ ᱢᱮ, ᱰᱟᱣᱩᱱᱞᱚᱰ ᱠᱚ ᱢᱮᱱᱮᱡᱽ ᱢᱮ, %s ᱦᱟᱜ ᱯᱨᱟᱭᱵᱷᱮᱥᱤ ᱨᱩᱠᱷᱤᱭᱟᱹ ᱠᱷᱚᱱ ᱡᱚᱛᱚ ᱠᱷᱚᱱ ᱰᱷᱮᱨ ᱵᱮᱵᱷᱟᱨ ᱞᱟᱹᱜᱤᱫ ᱴᱤᱯᱥ ᱧᱟᱢ ᱢᱮ, ᱟᱨᱦᱚᱸ ᱟᱭᱢᱟ ᱡᱤᱱᱤᱥ ᱵᱟᱲᱟᱭ ᱡᱚᱝ ᱢᱮ ᱾</string>
    <!-- Text for the button to request notification permission on the device -->
    <string name="onboarding_home_enable_notifications_positive_button">ᱞᱮᱛᱟᱲ</string>
    <!-- Text for the button to not request notification permission on the device and dismiss the dialog -->
    <string name="onboarding_home_enable_notifications_negative_button">ᱱᱤᱛᱚᱜ ᱫᱚ ᱵᱟᱝᱟ</string>

    <!-- Juno first user onboarding flow experiment -->
    <!-- Title for set firefox as default browser screen.
        The first parameter is the name of the app defined in app_name (for example: Fenix) -->
    <string name="juno_onboarding_default_browser_title">%s ᱟᱢᱟᱜ ᱠᱩᱥᱤ ᱵᱽᱨᱟᱣᱡᱚᱨ ᱛᱮᱭᱟᱨ ᱢᱮ</string>
<<<<<<< HEAD
=======
    <!-- Title for set firefox as default browser screen used by Nimbus experiments. Nimbus experiments do not support string placeholders.
        Note: The word "Firefox" should NOT be translated -->
    <string name="juno_onboarding_default_browser_title_nimbus" tools:ignore="UnusedResources">Firefox ᱫᱚ ᱟᱢᱟᱜ ᱱᱤᱡᱚᱨᱟᱜ ᱵᱽᱨᱟᱣᱡᱚᱨ ᱦᱟᱛᱟᱣ ᱢᱮ</string>
>>>>>>> fa51e99d
    <!-- Description for set firefox as default browser screen.
        The first parameter is the Firefox brand name.
        The second parameter is the string with key "juno_onboarding_default_browser_description_link_text". -->
    <string name="juno_onboarding_default_browser_description">%1$s ᱫᱚ ᱦᱚᱲ ᱠᱚ ᱵᱮᱯᱟᱨ ᱠᱷᱚᱱ ᱢᱩᱬᱩᱛ ᱨᱮ ᱫᱚᱦᱚᱭᱟ ᱟᱨ ᱠᱨᱚᱥ-ᱥᱟᱭᱤᱴ ᱴᱨᱮᱠᱚᱨ ᱵᱞᱚᱠ ᱠᱟᱛᱮ ᱟᱢᱟᱜ ᱯᱨᱟᱵᱷᱮᱴᱤ ᱫᱚᱦᱚᱭᱟ ᱾\n\n ᱟᱞᱮᱭᱟᱜ %2$s ᱨᱮ ᱰᱷᱮᱨ ᱵᱟᱲᱟᱭ ᱢᱮ ᱾</string>
<<<<<<< HEAD
=======
    <!-- Description for set firefox as default browser screen used by Nimbus experiments. Nimbus experiments do not support string placeholders.
        Note: The word "Firefox" should NOT be translated -->
    <string name="juno_onboarding_default_browser_description_nimbus" tools:ignore="UnusedResources">Firefox ᱫᱚ ᱦᱚᱲ ᱠᱚ ᱵᱮᱯᱟᱨ ᱠᱷᱚᱱ ᱢᱩᱬᱩᱛ ᱨᱮ ᱫᱚᱦᱚᱭᱟ ᱟᱨ ᱠᱨᱚᱥ-ᱥᱟᱭᱤᱴ ᱴᱨᱮᱠᱚᱨ ᱵᱞᱚᱠ ᱠᱟᱛᱮ ᱟᱢᱟᱜ ᱯᱨᱟᱵᱷᱮᱴᱤ ᱫᱚᱦᱚᱭᱟ ᱾\n\n ᱟᱞᱮᱭᱟᱜ ᱫᱟᱱᱟᱝ ᱠᱷᱚᱵᱚᱨ ᱨᱮ ᱰᱷᱮᱨ ᱵᱟᱲᱟᱭ ᱢᱮ ᱾</string>
>>>>>>> fa51e99d
    <!-- Text for the link to the privacy notice webpage for set as firefox default browser screen.
    This is part of the string with the key "juno_onboarding_default_browser_description". -->
    <string name="juno_onboarding_default_browser_description_link_text">ᱱᱤᱥᱚᱱ ᱨᱮᱭᱟᱜ ᱱᱚᱴᱤᱥ</string>
    <!-- Text for the button to set firefox as default browser on the device -->
    <string name="juno_onboarding_default_browser_positive_button">ᱢᱩᱞ ᱵᱽᱨᱟᱣᱩᱡᱟᱹᱨ ᱞᱮᱠᱷᱟ ᱥᱟᱡᱟᱣ ᱢᱮ</string>
    <!-- Text for the button dismiss the screen and move on with the flow -->
    <string name="juno_onboarding_default_browser_negative_button">ᱱᱤᱛᱚᱜ ᱫᱚ ᱵᱟᱝᱟ</string>
    <!-- Title for sign in to sync screen. -->
    <string name="juno_onboarding_sign_in_title">ᱯᱷᱚᱱ ᱠᱷᱚᱱ ᱞᱮᱯᱴᱚᱯ ᱛᱮ ᱩᱪᱟᱹᱲ ᱢᱮ ᱵᱟᱨ ᱯᱟᱦᱴᱮ ᱞᱮᱠᱟᱛᱮ</string>
    <!-- Description for sign in to sync screen. -->
    <string name="juno_onboarding_sign_in_description">ᱴᱮᱵᱽ ᱟᱨ ᱫᱟᱱᱟᱝ ᱥᱟᱵᱟᱫ ᱫᱚ ᱮᱴᱟᱜ ᱥᱟᱫᱷᱚᱱ ᱠᱷᱚᱱ ᱡᱟᱦᱟᱸ ᱨᱮ ᱟᱲᱟᱜ ᱞᱮᱫᱟᱢ ᱚᱱᱰᱮ ᱠᱷᱚᱱ ᱯᱟᱧᱡᱟ ᱫᱟᱲᱮᱭᱟᱜᱼᱟᱢ ᱾</string>
    <!-- Text for the button to sign in to sync on the device -->
    <string name="juno_onboarding_sign_in_positive_button">ᱵᱚᱞᱚᱱ ᱥᱩᱦᱤ</string>
    <!-- Text for the button dismiss the screen and move on with the flow -->
    <string name="juno_onboarding_sign_in_negative_button">ᱱᱤᱛᱚᱜ ᱫᱚ ᱵᱟᱝᱟ</string>
    <!-- Title for enable notification permission screen.
        The first parameter is the name of the app defined in app_name (for example: Fenix) -->
    <string name="juno_onboarding_enable_notifications_title">%s ᱮᱛᱞᱟᱤᱭᱟᱹ ᱥᱟᱞᱟᱜ ᱵᱟᱹᱲᱛᱤ ᱠᱟᱹᱢᱤ ᱠᱚᱨᱟᱣ ᱨᱮ ᱜᱚᱲᱚ ᱮᱢᱚᱜᱼᱟᱭ</string>
<<<<<<< HEAD
    <!-- Description for enable notification permission screen.
        The first parameter is the name of the app defined in app_name (for example: Fenix) -->
    <string name="juno_onboarding_enable_notifications_description">ᱥᱟᱫᱷᱚᱱ ᱠᱚ ᱛᱟᱞᱟᱨᱮ ᱴᱟᱵᱽ ᱠᱚ ᱩᱪᱟᱹᱲ ᱢᱮ, ᱰᱟᱣᱩᱱᱞᱚᱰ ᱠᱚ ᱢᱮᱱᱮᱡᱽ ᱢᱮ, ᱟᱨ %s ᱠᱷᱚᱱ ᱡᱚᱛᱚ ᱠᱷᱚᱱ ᱡᱟᱹᱥᱛᱤ ᱵᱮᱵᱷᱟᱨ ᱞᱟᱹᱜᱤᱫ ᱴᱤᱯᱥ ᱧᱟᱢ ᱢᱮ ᱾</string>
=======
    <!-- Title for enable notification permission screen used by Nimbus experiments. Nimbus experiments do not support string placeholders.
        Note: The word "Firefox" should NOT be translated -->
    <string name="juno_onboarding_enable_notifications_title_nimbus" tools:ignore="UnusedResources">Firefox ᱮᱛᱞᱟᱤᱭᱟᱹ ᱥᱟᱞᱟᱜ ᱵᱟᱹᱲᱛᱤ ᱠᱟᱹᱢᱤ ᱠᱚᱨᱟᱣ ᱨᱮ ᱜᱚᱲᱚ ᱮᱢᱚᱜᱼᱟᱭ</string>
    <!-- Description for enable notification permission screen.
        The first parameter is the name of the app defined in app_name (for example: Fenix) -->
    <string name="juno_onboarding_enable_notifications_description">ᱥᱟᱫᱷᱚᱱ ᱠᱚ ᱛᱟᱞᱟᱨᱮ ᱴᱟᱵᱽ ᱠᱚ ᱩᱪᱟᱹᱲ ᱢᱮ, ᱰᱟᱣᱩᱱᱞᱚᱰ ᱠᱚ ᱢᱮᱱᱮᱡᱽ ᱢᱮ, ᱟᱨ %s ᱠᱷᱚᱱ ᱡᱚᱛᱚ ᱠᱷᱚᱱ ᱡᱟᱹᱥᱛᱤ ᱵᱮᱵᱷᱟᱨ ᱞᱟᱹᱜᱤᱫ ᱴᱤᱯᱥ ᱧᱟᱢ ᱢᱮ ᱾</string>
    <!-- Description for enable notification permission screen used by Nimbus experiments. Nimbus experiments do not support string placeholders.
       Note: The word "Firefox" should NOT be translated   -->
    <string name="juno_onboarding_enable_notifications_description_nimbus" tools:ignore="UnusedResources">ᱥᱟᱫᱷᱚᱱ ᱠᱚ ᱛᱟᱞᱟᱨᱮ ᱴᱟᱵᱽ ᱠᱚ ᱩᱪᱟᱹᱲ ᱢᱮ, ᱰᱟᱣᱩᱱᱞᱚᱰ ᱠᱚ ᱢᱮᱱᱮᱡᱽ ᱢᱮ, ᱟᱨ Firefox ᱠᱷᱚᱱ ᱡᱚᱛᱚ ᱠᱷᱚᱱ ᱡᱟᱹᱥᱛᱤ ᱵᱮᱵᱷᱟᱨ ᱞᱟᱹᱜᱤᱫ ᱴᱤᱯᱥ ᱧᱟᱢ ᱢᱮ ᱾</string>
>>>>>>> fa51e99d
    <!-- Text for the button to request notification permission on the device -->
    <string name="juno_onboarding_enable_notifications_positive_button">ᱠᱷᱚᱵᱚᱨ ᱠᱚ ᱦᱮᱡ ᱪᱷᱚᱭ ᱢᱮ</string>
    <!-- Text for the button dismiss the screen and move on with the flow -->
    <string name="juno_onboarding_enable_notifications_negative_button">ᱱᱤᱛᱚᱜ ᱫᱚ ᱵᱟᱝᱟ</string>

    <!-- Search Widget -->
    <!-- Content description for searching with a widget. The first parameter is the name of the application.-->
    <string name="search_widget_content_description_2">ᱱᱟᱶᱟ ᱴᱮᱵᱽ %1$s ᱡᱷᱤᱡᱽ ᱢᱮ</string>
    <!-- Text preview for smaller sized widgets -->
    <string name="search_widget_text_short">ᱥᱮᱸᱫᱽᱨᱟ</string>
    <!-- Text preview for larger sized widgets -->
    <string name="search_widget_text_long">ᱣᱮᱵ ᱨᱮ ᱥᱮᱸᱫᱽᱨᱟᱭ ᱢᱮ</string>
    <!-- Content description (not visible, for screen readers etc.): Voice search -->
    <string name="search_widget_voice">ᱨᱚᱲ ᱥᱮᱸᱫᱽᱨᱟ</string>

    <!-- Preferences -->
    <!-- Title for the settings page-->
    <string name="settings">ᱥᱟᱡᱟᱣ ᱠᱚ</string>
    <!-- Preference category for general settings -->
    <string name="preferences_category_general">ᱥᱟᱫᱷᱟᱨᱚᱬ</string>
    <!-- Preference category for all links about Fenix -->
    <string name="preferences_category_about">ᱵᱟᱵᱚᱛ</string>
    <!-- Preference for settings related to changing the default search engine -->
    <string name="preferences_default_search_engine">ᱢᱩᱞ ᱥᱮᱸᱫᱽᱨᱟ ᱤᱧᱡᱤᱱ</string>
    <!-- Preference for settings related to Search -->
    <string name="preferences_search">ᱥᱮᱸᱫᱽᱨᱟ</string>
    <!-- Preference for settings related to Search address bar -->
    <string name="preferences_search_address_bar">ᱴᱷᱤᱠᱟᱹᱱᱟ ᱦᱩᱨᱠᱟᱹᱬ</string>
    <!-- Preference link to rating Fenix on the Play Store -->
    <string name="preferences_rate">ᱜᱩᱜᱚᱞ ᱯᱞᱮ ᱨᱮ ᱫᱚᱨ ᱢᱮ</string>
    <!-- Preference linking to about page for Fenix
        The first parameter is the name of the app defined in app_name (for example: Fenix) -->
    <string name="preferences_about">%1$s ᱵᱟᱵᱚᱛ</string>
    <!-- Preference for settings related to changing the default browser -->
    <string name="preferences_set_as_default_browser">ᱢᱩᱞ ᱵᱽᱨᱟᱣᱩᱡᱟᱹᱨ ᱞᱮᱠᱷᱟ ᱥᱟᱡᱟᱣ ᱢᱮ</string>
    <!-- Preference category for advanced settings -->
    <string name="preferences_category_advanced">ᱞᱟᱦᱟᱱᱛᱤ</string>
    <!-- Preference category for privacy and security settings -->
    <string name="preferences_category_privacy_security">ᱱᱤᱥᱚᱱ ᱟᱨ ᱡᱟᱹᱯᱛᱤ</string>
    <!-- Preference for advanced site permissions -->
    <string name="preferences_site_permissions">ᱥᱟᱭᱤᱴ ᱨᱮᱭᱟᱜ ᱪᱷᱟᱹᱲ ᱠᱚ</string>
    <!-- Preference for private browsing options -->
    <string name="preferences_private_browsing_options">ᱱᱤᱡᱮᱨᱟᱜ ᱵᱽᱨᱟᱣᱡᱤᱝ</string>
    <!-- Preference for opening links in a private tab-->
    <string name="preferences_open_links_in_a_private_tab">ᱞᱤᱝᱠ ᱠᱚ ᱱᱤᱡᱮᱨᱟᱜ ᱴᱮᱵᱽ ᱨᱮ ᱡᱷᱤᱡᱽ ᱢᱮ</string>
    <!-- Preference for allowing screenshots to be taken while in a private tab-->
    <string name="preferences_allow_screenshots_in_private_mode">ᱱᱤᱡᱮᱨᱟᱜ ᱵᱽᱨᱟᱣᱡᱤᱝ ᱨᱮ ᱥᱠᱨᱤᱱᱥᱚᱴ ᱠᱚ ᱦᱮᱥᱟᱨᱤᱭᱟᱹ ᱢᱮ</string>
    <!-- Will inform the user of the risk of activating Allow screenshots in private browsing option -->
    <string name="preferences_screenshots_in_private_mode_disclaimer">ᱡᱩᱫᱤ ᱢᱟᱸᱡᱩᱨ ᱮᱱᱟ, ᱯᱨᱟᱭᱣᱮᱴ ᱴᱮᱵᱽ ᱠᱚ ᱫᱚ ᱧᱮᱞᱚᱜ ᱜᱮᱭᱟ ᱡᱩᱫᱤ ᱢᱟᱹᱞᱴᱤᱯᱟᱹᱞ ᱮᱯ ᱠᱚ ᱠᱷᱩᱞᱟᱹ ᱛᱟᱦᱮᱸᱱᱟ</string>
    <!-- Preference for adding private browsing shortcut -->
    <string name="preferences_add_private_browsing_shortcut">ᱱᱤᱡᱮᱨᱟᱜ ᱵᱽᱨᱟᱣᱩᱡᱤᱝ ᱠᱷᱟᱴᱚᱢᱟᱪᱷᱟ ᱥᱮᱞᱮᱫᱽ ᱢᱮ</string>
    <!-- Preference for enabling "HTTPS-Only" mode -->
    <string name="preferences_https_only_title">ᱠᱷᱟᱹᱞᱤᱼHTTPS ᱢᱳᱰ</string>

    <!-- Preference for removing cookie/consent banners from sites automatically. See reduce_cookie_banner_summary for additional context. -->
    <string name="preferences_cookie_banner_reduction">ᱠᱩᱠᱤ ᱵᱮᱱᱚᱨ ᱠᱷᱟᱴᱚ</string>
    <!-- Preference for rejecting or removing as many cookie/consent banners as possible on sites. See reduce_cookie_banner_summary for additional context. -->
    <string name="reduce_cookie_banner_option">ᱠᱩᱠᱤ ᱵᱮᱱᱚᱨ ᱠᱷᱟᱴᱚᱭ ᱢᱮ</string>

    <!-- Summary of cookie banner handling preference if the setting disabled is set to off -->
    <string name="reduce_cookie_banner_option_off">ᱵᱚᱸᱫᱚ</string>
    <!-- Summary of cookie banner handling preference if the setting enabled is set to on -->
    <string name="reduce_cookie_banner_option_on">ᱪᱟᱹᱞᱩ</string>
    <!-- Summary for the preference for rejecting all cookies whenever possible. The first parameter is the application name -->
    <string name="reduce_cookie_banner_summary_1">%1$s ᱫᱚ ᱠᱩᱠᱤ ᱵᱮᱱᱚᱨ ᱨᱮ ᱠᱩᱠᱤ ᱞᱟᱹᱱᱟᱹᱭ ᱠᱚ ᱚᱡ ᱞᱮᱠᱟᱛᱮ ᱵᱟᱭ ᱩᱫᱩᱜ ᱮᱫᱟᱭ ᱾</string>
    <!-- Text for indicating cookie banner handling is off this site, this is shown as part of the protections panel with the tracking protection toggle -->
    <string name="reduce_cookie_banner_off_for_site">ᱱᱚᱶᱟ ᱥᱟᱭᱤᱴ ᱞᱟᱹᱜᱤᱫ ᱵᱚᱱᱫ ᱜᱮᱭᱟ</string>
    <!-- Text for cancel button indicating that cookie banner reduction is not supported for the current site, this is shown as part of the cookie banner details view. -->
    <string name="cookie_banner_handling_details_site_is_not_supported_cancel_button">ᱵᱟᱹᱰᱨᱟᱹ</string>
    <!-- Text for request support button indicating that cookie banner reduction is not supported for the current site, this is shown as part of the cookie banner details view. -->
<<<<<<< HEAD
    <string name="cookie_banner_handling_details_site_is_not_supported_request_support_button">ᱜᱚᱲᱚ ᱱᱮᱦᱚᱨ</string>
    <!-- Text for title indicating that cookie banner reduction is not supported for the current site, this is shown as part of the cookie banner details view. -->
    <string name="cookie_banner_handling_details_site_is_not_supported_title">ᱠᱩᱠᱤ ᱵᱮᱱᱚᱨ ᱠᱷᱟᱴᱚ</string>
    <!-- Label for the snackBar, after the user reports with success a website where cookie banner reducer did not work -->
    <string name="cookie_banner_handling_report_site_snack_bar_text">ᱥᱟᱭᱤᱴ ᱥᱚᱦᱚᱫ ᱞᱟᱹᱜᱤᱫ ᱜᱚᱲᱚ ᱡᱚᱢᱟ ᱟᱠᱟᱱᱟ ᱾</string>
    <!-- Text for indicating cookie banner handling is on this site, this is shown as part of the protections panel with the tracking protection toggle -->
    <string name="reduce_cookie_banner_on_for_site">ᱱᱚᱶᱟ ᱥᱟᱭᱤᱴ ᱞᱟᱹᱜᱤᱫ ᱮᱢ ᱪᱷᱚ ᱜᱮᱭᱟ</string>
    <!-- Text for indicating that a request for unsupported site was sent to Nimbus (it's a Mozilla library for experiments), this is shown as part of the protections panel with the tracking protection toggle -->
    <string name="reduce_cookie_banner_unsupported_site_request_submitted">ᱥᱟᱭᱤᱴ ᱥᱚᱦᱚᱫ ᱞᱟᱹᱜᱤᱫ ᱜᱚᱲᱚ ᱡᱚᱢᱟ ᱟᱠᱟᱱᱟ</string>
=======
    <string name="cookie_banner_handling_details_site_is_not_supported_request_support_button" moz:RemovedIn="115" tools:ignore="UnusedResources">ᱜᱚᱲᱚ ᱱᱮᱦᱚᱨ</string>
    <!-- Text for request support button indicating that cookie banner reduction is not supported for the current site, this is shown as part of the cookie banner details view. -->
    <string name="cookie_banner_handling_details_site_is_not_supported_request_support_button_2">ᱱᱮᱦᱚᱨ ᱵᱷᱮᱡᱟᱭ ᱢᱮ</string>
    <!-- Text for title indicating that cookie banner reduction is not supported for the current site, this is shown as part of the cookie banner details view. -->
    <string name="cookie_banner_handling_details_site_is_not_supported_title" moz:RemovedIn="114" tools:ignore="UnusedResources">ᱠᱩᱠᱤ ᱵᱮᱱᱚᱨ ᱠᱷᱟᱴᱚ</string>
    <!-- Text for title indicating that cookie banner reduction is not supported for the current site, this is shown as part of the cookie banner details view. -->
    <string name="cookie_banner_handling_details_site_is_not_supported_title_2">ᱱᱚᱶᱟ ᱥᱟᱭᱤ ᱞᱟᱹᱜᱤᱫ ᱜᱚᱲᱚ ᱱᱮᱦᱚᱨᱟᱢ ᱥᱮ ?</string>
    <!-- Label for the snackBar, after the user reports with success a website where cookie banner reducer did not work -->
    <string name="cookie_banner_handling_report_site_snack_bar_text" moz:RemovedIn="114" tools:ignore="UnusedResources">ᱥᱟᱭᱤᱴ ᱥᱚᱦᱚᱫ ᱞᱟᱹᱜᱤᱫ ᱜᱚᱲᱚ ᱡᱚᱢᱟ ᱟᱠᱟᱱᱟ ᱾</string>
    <!-- Label for the snackBar, after the user reports with success a website where cookie banner reducer did not work -->
    <string name="cookie_banner_handling_report_site_snack_bar_text_2">ᱱᱮᱦᱚᱨ ᱵᱷᱮᱡᱟ ᱮᱱᱟ</string>
    <!-- Text for indicating cookie banner handling is on this site, this is shown as part of the protections panel with the tracking protection toggle -->
    <string name="reduce_cookie_banner_on_for_site">ᱱᱚᱶᱟ ᱥᱟᱭᱤᱴ ᱞᱟᱹᱜᱤᱫ ᱮᱢ ᱪᱷᱚ ᱜᱮᱭᱟ</string>
    <!-- Text for indicating that a request for unsupported site was sent to Nimbus (it's a Mozilla library for experiments), this is shown as part of the protections panel with the tracking protection toggle -->
    <string name="reduce_cookie_banner_unsupported_site_request_submitted" moz:RemovedIn="114" tools:ignore="UnusedResources">ᱥᱟᱭᱤᱴ ᱥᱚᱦᱚᱫ ᱞᱟᱹᱜᱤᱫ ᱜᱚᱲᱚ ᱡᱚᱢᱟ ᱟᱠᱟᱱᱟ</string>
    <!-- Text for indicating that a request for unsupported site was sent to Nimbus (it's a Mozilla library for experiments), this is shown as part of the protections panel with the tracking protection toggle -->
    <string name="reduce_cookie_banner_unsupported_site_request_submitted_2">ᱜᱚᱲᱚ ᱱᱮᱦᱚᱨ ᱵᱷᱮᱡᱟ ᱮᱱᱟ</string>
>>>>>>> fa51e99d
    <!-- Text for indicating cookie banner handling is currently not supported for this site, this is shown as part of the protections panel with the tracking protection toggle -->
    <string name="reduce_cookie_banner_unsupported_site">ᱥᱟᱭᱟᱴ ᱱᱤᱛᱚᱜ ᱥᱟᱵ ᱨᱮ ᱵᱟᱹᱱᱩᱜᱼᱟ</string>
    <!-- Title text for a detail explanation indicating cookie banner handling is on this site, this is shown as part of the cookie banner panel in the toolbar. The first parameter is a shortened URL of the current site-->
    <string name="reduce_cookie_banner_details_panel_title_on_for_site">%1$s ᱞᱟᱹᱜᱤᱫ ᱠᱩᱠᱤ ᱵᱮᱱᱚᱨ ᱨᱮᱰᱟᱹᱠᱥᱚᱱ ᱮᱢ ᱪᱷᱚᱭ ᱢᱮ?</string>

    <!-- Title text for a detail explanation indicating cookie banner handling is off this site, this is shown as part of the cookie banner panel in the toolbar. The first parameter is a shortened URL of the current site-->
    <string name="reduce_cookie_banner_details_panel_title_off_for_site">%1$s ᱞᱟᱹᱜᱤᱫ ᱠᱩᱠᱤ ᱵᱮᱱᱚᱨ ᱨᱮᱰᱟᱹᱠᱥᱚᱱ ᱵᱚᱱᱫᱚᱭᱟᱢ ᱥᱮ?</string>

    <!-- Title text for a detail explanation indicating cookie banner reducer didn't work for the current site, this is shown as part of the cookie banner panel in the toolbar.-->
<<<<<<< HEAD
    <string name="reduce_cookie_banner_details_panel_title_unsupported_site_request">ᱱᱚᱶᱟ ᱥᱟᱭᱤᱴ ᱫᱚ ᱱᱤᱛᱚᱜ ᱠᱩᱠᱤ ᱵᱮᱱᱚᱨ ᱨᱤᱰᱩᱠᱥᱚᱱ ᱵᱟᱭ ᱥᱚᱦᱚᱫᱟᱭ ᱾ ᱟᱢ ᱱᱚᱶᱟ ᱣᱮᱵᱽᱥᱟᱭᱤᱴ ᱫᱚ ᱵᱷᱚᱵᱤᱥᱚᱛ ᱨᱮ ᱜᱚᱲᱚ ᱮᱢ ᱪᱷᱚ ᱞᱟᱹᱜᱤᱫ ᱟᱞᱮ ᱫᱳᱞᱟᱜ ᱜᱚᱲᱚ ᱤᱫᱤ ᱥᱮᱱᱮ ᱮᱫ ᱢᱮᱭᱟ ᱥᱮ ?</string>
=======
    <string name="reduce_cookie_banner_details_panel_title_unsupported_site_request" moz:RemovedIn="114" tools:ignore="UnusedResources">ᱱᱚᱶᱟ ᱥᱟᱭᱤᱴ ᱫᱚ ᱱᱤᱛᱚᱜ ᱠᱩᱠᱤ ᱵᱮᱱᱚᱨ ᱨᱤᱰᱩᱠᱥᱚᱱ ᱵᱟᱭ ᱥᱚᱦᱚᱫᱟᱭ ᱾ ᱟᱢ ᱱᱚᱶᱟ ᱣᱮᱵᱽᱥᱟᱭᱤᱴ ᱫᱚ ᱵᱷᱚᱵᱤᱥᱚᱛ ᱨᱮ ᱜᱚᱲᱚ ᱮᱢ ᱪᱷᱚ ᱞᱟᱹᱜᱤᱫ ᱟᱞᱮ ᱫᱳᱞᱟᱜ ᱜᱚᱲᱚ ᱤᱫᱤ ᱥᱮᱱᱮ ᱮᱫ ᱢᱮᱭᱟ ᱥᱮ ?</string>
    <!-- Title text for a detail explanation indicating cookie banner reducer didn't work for the current site, this is shown as part of the cookie banner panel in the toolbar. The first parameter is the application name-->
    <string name="reduce_cookie_banner_details_panel_title_unsupported_site_request_2">ᱱᱚᱶᱟ ᱥᱟᱭᱤᱴ ᱨᱮ %1$s ᱫᱚ ᱟᱡ ᱛᱮ ᱠᱩᱠᱤ ᱱᱚᱦᱚᱨ ᱵᱟᱝ ᱢᱟᱱᱟ ᱫᱟᱲᱮᱭᱟᱜ ᱠᱟᱱᱟᱭ ᱾ ᱵᱷᱚᱵᱤᱥᱚᱛ ᱨᱮ ᱱᱚᱶᱟ ᱥᱟᱭᱤᱴ ᱜᱚᱲᱚ ᱮᱢ ᱞᱟᱹᱜᱤᱫ ᱱᱮᱦᱚᱨ ᱵᱷᱮᱡᱟ ᱫᱟᱲᱮᱭᱟᱜᱼᱟᱢ ᱾
</string>
>>>>>>> fa51e99d
    <!-- Long text for a detail explanation indicating what will happen if cookie banner handling is off for a site, this is shown as part of the cookie banner panel in the toolbar. The first parameter is the application name -->
    <string name="reduce_cookie_banner_details_panel_description_off_for_site">%1$s ᱫᱚ ᱱᱚᱶᱟ ᱥᱟᱭᱤᱴᱟᱜ ᱠᱩᱠᱤ ᱠᱚ ᱢᱮᱴᱟᱣᱟᱭ ᱟᱨ ᱥᱟᱦᱴᱟ ᱯᱷᱟᱨᱪᱟ ᱜᱚᱫ ᱠᱟᱜᱼᱟᱭ ᱾ ᱡᱷᱚᱛᱚ ᱠᱩᱠᱤ ᱠᱚ ᱢᱮᱴᱟᱣ ᱞᱮᱠᱷᱟᱱ ᱟᱢ ᱵᱟᱦᱨᱮ ᱛᱮ ᱚᱰᱚᱠᱚᱜᱼᱟᱢ ᱟᱨᱵᱟᱝ ᱠᱤᱨᱤᱧ ᱵᱚᱥᱛᱟ ᱫᱚ ᱠᱷᱟᱹᱞᱤᱜ ᱛᱟᱢᱟᱸ ᱾</string>

    <!-- Long text for a detail explanation indicating what will happen if cookie banner handling is on for a site, this is shown as part of the cookie banner panel in the toolbar. The first parameter is the application name -->
    <string name="reduce_cookie_banner_details_panel_description_on_for_site_2">%1$s ᱫᱚ ᱥᱚᱦᱚᱫ ᱮᱢᱚᱜ ᱥᱟᱭᱤᱴ ᱠᱚ ᱞᱟᱹᱜᱤᱫ ᱟᱡ ᱛᱮ ᱡᱷᱚᱛᱚ ᱠᱩᱠᱤ ᱱᱮᱦᱚᱨ ᱵᱟᱹᱨᱜᱤᱞ ᱜᱤᱰᱤ ᱞᱟᱹᱜᱤᱫ ᱪᱮᱥᱴᱟ ᱮᱫᱟᱭ ᱾</string>
<<<<<<< HEAD
    <!-- Title text for the dialog use on the control branch of the experiment to determine which context users engaged the most -->
    <string name="reduce_cookie_banner_control_experiment_dialog_title" moz:RemovedIn="112" tools:ignore="UnusedResources">ᱠᱩᱠᱤ ᱵᱮᱱᱚᱨ ᱠᱚ ᱪᱟᱞᱟᱣ ᱮᱱᱟ!</string>

    <!-- Title text for the cookie banner re-engagement dialog. The first parameter is the application name. -->
    <string name="reduce_cookie_banner_dialog_title">ᱠᱩᱠᱤ ᱵᱮᱱᱚᱨ ᱵᱟᱹᱨᱜᱤᱞ ᱜᱤᱰᱤ ᱞᱟᱹᱜᱤᱫ %1$s ᱦᱚᱠ ᱮᱢᱟᱭ ᱟᱢ ᱥᱮ ?</string>
    <!-- Body text for the dialog use on the control branch of the experiment to determine which context users engaged the most.The first parameter is the application name -->
    <string name="reduce_cookie_banner_control_experiment_dialog_body_2" moz:RemovedIn="112" tools:ignore="UnusedResources">ᱡᱟᱦᱟᱸ ᱛᱤᱱ ᱡᱷᱚᱜ %1$s ᱫᱚ ᱟᱡ ᱛᱮ ᱠᱩᱠᱤ ᱱᱮᱦᱚᱨ ᱵᱟᱹᱨᱜᱤᱞ ᱜᱤᱰᱤ ᱞᱟᱹᱜᱤᱫ ᱦᱚᱠ ᱮᱢᱟᱭ ᱢᱮ ?</string>
=======

    <!-- Title text for the cookie banner re-engagement dialog. The first parameter is the application name. -->
    <string name="reduce_cookie_banner_dialog_title">ᱠᱩᱠᱤ ᱵᱮᱱᱚᱨ ᱵᱟᱹᱨᱜᱤᱞ ᱜᱤᱰᱤ ᱞᱟᱹᱜᱤᱫ %1$s ᱦᱚᱠ ᱮᱢᱟᱭ ᱟᱢ ᱥᱮ ?</string>
>>>>>>> fa51e99d
    <!-- Body text for the cookie banner re-engagement dialog use. The first parameter is the application name. -->
    <string name="reduce_cookie_banner_dialog_body">%1$s ᱫᱚ ᱟᱡ ᱛᱮ ᱟᱹᱰᱤᱜᱟᱱ ᱠᱩᱠᱤ ᱵᱮᱱᱚᱨ ᱱᱮᱦᱚᱨ ᱵᱟᱹᱨᱜᱤᱞ ᱜᱤᱰᱤ ᱫᱟᱲᱮᱭᱟᱜᱼᱟᱭ ᱾</string>
    <!-- Remind me later text button for the onboarding dialog -->
    <string name="reduce_cookie_banner_dialog_not_now_button">ᱱᱤᱛᱚᱜ ᱫᱚ ᱵᱟᱝᱟ</string>
<<<<<<< HEAD
    <!-- Change setting text button, for the dialog use on the control branch of the experiment to determine which context users engaged the most -->
    <string name="reduce_cookie_banner_control_experiment_dialog_change_setting_button" moz:RemovedIn="112" tools:ignore="UnusedResources">ᱵᱮᱱᱚᱨ ᱠᱚ ᱵᱚᱸᱫᱚᱭ ᱢᱮ</string>
    <!-- Snack text for the cookie banner dialog, after user hit the dismiss banner button -->
    <string name="reduce_cookie_banner_dialog_snackbar_text">ᱟᱢ ᱫᱚ ᱠᱩᱠᱤ ᱱᱮᱦᱚᱨ ᱠᱚ ᱠᱚᱢ ᱜᱮ ᱧᱮᱞ ᱟᱢ</string>
    <!-- Title text for the dialog use on the variant 1 branch of the experiment to determine which context users engaged the most -->
    <string name="reduce_cookie_banner_variant_1_experiment_dialog_title" moz:RemovedIn="112" tools:ignore="UnusedResources">ᱠᱚᱢ ᱴᱟᱴᱠᱟ ᱚᱰᱚᱠ ᱠᱚ ᱧᱮᱞ ᱟᱢ</string>
    <!-- Body text for the dialog use on the variant 1 branch of the experiment to determine which context users engaged the most. The first parameter is the application name. -->
    <string name="reduce_cookie_banner_variant_1_experiment_dialog_body_1" moz:RemovedIn="112" tools:ignore="UnusedResources">ᱢᱚᱱᱮᱫᱷᱭᱟᱱ ᱟᱞᱚ ᱜᱮᱫᱚᱜ ᱵᱽᱨᱟᱣᱡᱤᱝ ᱞᱟᱹᱜᱤᱫ ᱟᱡ ᱛᱮ ᱴᱟᱴᱠᱟ ᱛᱮᱞᱟ ᱮᱢᱟᱭᱟ ᱾ ​%1$s​ ᱫᱚ ᱡᱷᱚᱛᱚ ᱱᱮᱦᱚᱨ ᱠᱷᱟᱨᱚᱡᱽ ᱞᱟᱹᱜᱤᱫ ᱪᱮᱥᱴᱟ ᱵᱤᱲᱟᱣ ᱟᱭ ᱾</string>
    <!-- Change setting text button, for the onboarding dialog use on the variant 1 branch of the experiment to determine which context users engaged the most -->
    <string name="reduce_cookie_banner_variant_1_experiment_dialog_change_setting_button" moz:RemovedIn="112" tools:ignore="UnusedResources">ᱴᱟᱴᱠᱟ ᱚᱰᱚᱠ ᱵᱚᱸᱫᱚᱭ ᱢᱮ</string>
    <!-- Title text for the dialog use on the variant 2 branch of the experiment to determine which context users engaged the most -->
    <string name="reduce_cookie_banner_variant_2_experiment_dialog_title" moz:RemovedIn="112" tools:ignore="UnusedResources">ᱠᱩᱠᱤ ᱵᱮᱱᱚᱨ ᱠᱷᱟᱴᱚ</string>
    <!-- Body text for the dialog use on the variant 2 branch of the experiment to determine which context users engaged the most. The first parameter is the application name. -->
    <string name="reduce_cookie_banner_variant_2_experiment_dialog_body_1" moz:RemovedIn="112" tools:ignore="UnusedResources">ᱡᱩᱫᱤ ᱫᱚᱨᱠᱟᱨ ᱯᱟᱲᱟᱣᱜ ᱠᱷᱟᱱ ​%1$s​ ᱫᱚ ᱥᱟᱭᱤᱴ ᱠᱩᱠᱞᱤ ᱵᱟᱹᱨᱜᱤᱞ ᱜᱤᱰᱤ ᱞᱟᱹᱜᱤᱫ ᱦᱚᱠ ᱮᱭᱟᱭᱟᱢ ᱥᱮ ?</string>
    <!-- Change setting text button, for the dialog use on the variant 2 branch of the experiment to determine which context users engaged the most -->
    <string name="reduce_cookie_banner_variant_2_experiment_dialog_change_setting_button" moz:RemovedIn="112" tools:ignore="UnusedResources">ᱦᱮᱥᱟᱨᱤᱭᱟᱹ</string>
=======
    <!-- Snack text for the cookie banner dialog, after user hit the dismiss banner button -->
    <string name="reduce_cookie_banner_dialog_snackbar_text">ᱟᱢ ᱫᱚ ᱠᱩᱠᱤ ᱱᱮᱦᱚᱨ ᱠᱚ ᱠᱚᱢ ᱜᱮ ᱧᱮᱞ ᱟᱢ</string>
>>>>>>> fa51e99d
    <!-- Change setting text button, for the cookie banner re-engagement dialog -->
    <string name="reduce_cookie_banner_dialog_change_setting_button">ᱦᱮᱥᱟᱨᱤᱭᱟᱹ</string>

    <!-- Description of the preference to enable "HTTPS-Only" mode. -->
    <string name="preferences_https_only_summary">ᱵᱮᱰᱷᱟᱣ ᱠᱟᱱᱟ ᱨᱩᱠᱷᱤᱭᱟᱹ ᱞᱟᱹᱜᱤᱫ ᱛᱮ HTTPS ᱫᱟᱱᱟᱝ ᱵᱮᱵᱷᱟᱨ ᱛᱮ ᱥᱟᱭᱤᱴ ᱠᱚ ᱥᱟᱞᱟᱜ ᱟᱡ ᱛᱮ ᱡᱩᱲᱟᱹᱣ ᱵᱤᱲᱟᱹᱣ ᱾</string>
    <!-- Summary of https only preference if https only is set to off -->
    <string name="preferences_https_only_off">ᱵᱚᱸᱫᱚ</string>
    <!-- Summary of https only preference if https only is set to on in all tabs -->
    <string name="preferences_https_only_on_all">ᱡᱷᱚᱛᱚ ᱴᱮᱵᱽ ᱮᱢ ᱪᱷᱚᱭ ᱢᱮ</string>
    <!-- Summary of https only preference if https only is set to on in private tabs only -->
    <string name="preferences_https_only_on_private">ᱱᱤᱡᱮᱨᱟᱜ ᱴᱮᱵᱽ ᱨᱮ ᱜᱮ</string>
    <!-- Text displayed that links to website containing documentation about "HTTPS-Only" mode -->
    <string name="preferences_http_only_learn_more">ᱰᱷᱮᱨ ᱥᱮᱬᱟᱭ ᱢᱮ</string>
    <!-- Option for the https only setting -->
    <string name="preferences_https_only_in_all_tabs">ᱡᱷᱚᱛᱚ ᱴᱮᱵᱽ ᱠᱚᱨᱮ ᱮᱢ ᱪᱷᱚᱭ ᱢᱮ</string>
    <!-- Option for the https only setting -->
    <string name="preferences_https_only_in_private_tabs">ᱯᱨᱟᱭᱣᱮᱴ ᱴᱮᱵᱽ ᱨᱮᱜᱮ ᱮᱢ ᱪᱷᱚᱭ ᱢᱮ</string>
    <!-- Title shown in the error page for when trying to access a http website while https only mode is enabled. -->
    <string name="errorpage_httpsonly_title">ᱨᱩᱠᱷᱤᱭᱟᱹ ᱥᱟᱭᱤᱴ ᱫᱚ ᱵᱟᱹᱱᱩᱜ ᱟᱹᱱᱤᱡ</string>
    <!-- Message shown in the error page for when trying to access a http website while https only mode is enabled. The message has two paragraphs. This is the first. -->
    <string name="errorpage_httpsonly_message_title">ᱡᱟᱹᱥᱛᱤ ᱠᱷᱚᱱ ᱡᱟᱹᱥᱛᱤ, ᱣᱮᱵᱽᱥᱟᱭᱤᱴ ᱫᱚ HTTPS ᱵᱟᱭ ᱥᱟᱹᱯᱚᱴᱟᱭ ᱾</string>
    <!-- Message shown in the error page for when trying to access a http website while https only mode is enabled. The message has two paragraphs. This is the second. -->
    <string name="errorpage_httpsonly_message_summary">ᱢᱮᱱᱠᱷᱟᱱ, ᱱᱚᱶᱟ ᱦᱚᱸ ᱦᱩᱭ ᱫᱟᱲᱮᱭᱟᱜᱼᱟ ᱡᱮ ᱢᱤᱫᱴᱟᱹᱝ ᱢᱩᱸᱦᱟᱹ ᱤᱡ ᱦᱚᱸ ᱛᱟᱦᱮᱸ ᱠᱚᱜᱼᱟᱭ ᱾ ᱟᱢ ᱡᱩᱫᱤ ᱣᱮᱵᱽᱥᱟᱭᱤᱴ ᱥᱮᱫ ᱞᱟᱦᱟᱜ ᱠᱷᱟᱱ ᱫᱚᱢ, ᱟᱢ ᱫᱚ ᱡᱟᱦᱟᱱᱟᱜ ᱥᱚᱢᱵᱮᱫᱚᱱ ᱡᱤᱱᱤᱥ ᱟᱞᱚᱢ ᱟᱫᱮᱨ ᱛᱟᱢᱟᱸ ᱾ ᱡᱤᱫᱤ ᱟᱢ ᱞᱟᱦᱟᱜ ᱠᱷᱟᱱ, HTTPSᱼᱢᱳᱰ ᱫᱚ ᱥᱟᱭᱤᱴ ᱞᱟᱹᱜᱤᱫ ᱛᱤᱱᱟᱹᱜ ᱜᱟᱱ ᱚᱠᱛᱚ ᱞᱟᱹᱜᱤᱫ ᱵᱚᱸᱫᱚᱜᱼᱟ ᱾</string>
    <!-- Preference for accessibility -->
    <string name="preferences_accessibility">ᱟᱹᱛᱩᱨ ᱫᱟᱲᱮᱭᱟᱜ</string>
    <!-- Preference to override the Firefox Account server -->
    <string name="preferences_override_fxa_server">ᱠᱟᱹᱥᱴᱚᱢ Firefox  ᱠᱷᱟᱛᱟ ᱥᱟᱹᱨᱣᱟᱹᱨ</string>
    <!-- Preference to override the Sync token server -->
    <string name="preferences_override_sync_tokenserver">ᱠᱩᱥᱤᱭᱟᱜ ᱥᱭᱝᱠ ᱥᱟᱹᱨᱣᱟᱹᱨ</string>
    <!-- Toast shown after updating the FxA/Sync server override preferences -->
    <string name="toast_override_fxa_sync_server_done">Firefox ᱠᱷᱟᱛᱟ/ ᱥᱭᱝᱠ ᱠᱟᱹᱨᱣᱟᱹᱨ ᱵᱚᱫᱚᱞᱮᱱᱟ ᱾ ᱵᱚᱫᱚᱞ ᱠᱚ ᱫᱚᱦᱚ ᱞᱟᱹᱜᱤᱫ ᱮᱯᱞᱤᱠᱮᱥᱚᱱ ᱵᱚᱸᱫᱚᱜ ᱠᱟᱱᱟ…</string>
    <!-- Preference category for account information -->
    <string name="preferences_category_account">ᱠᱷᱟᱛᱟ</string>
    <!-- Preference for changing where the toolbar is positioned -->
    <string name="preferences_toolbar">ᱴᱩᱞᱵᱟᱨ</string>
    <!-- Preference for changing default theme to dark or light mode -->
    <string name="preferences_theme">ᱩᱭᱦᱟᱹᱨ</string>
    <!-- Preference for customizing the home screen -->
    <string name="preferences_home_2">ᱚᱲᱟᱜ ᱥᱟᱦᱴᱟ</string>
    <!-- Preference for gestures based actions -->
    <string name="preferences_gestures">ᱪᱤᱱᱦᱟᱹ ᱠᱚ</string>
    <!-- Preference for settings related to visual options -->
    <string name="preferences_customize">ᱠᱩᱥᱤᱭᱟᱜ ᱛᱮᱭᱟᱨ</string>
    <!-- Preference description for banner about signing in -->
    <string name="preferences_sign_in_description_2">ᱟᱢᱟᱜ ᱴᱮᱵᱽ ᱠᱚ, ᱵᱩᱠᱢᱟᱨᱠ ᱠᱚ, ᱫᱟᱱᱟᱝ ᱥᱟᱵᱟᱫᱽ ᱠᱚ ᱟᱨ ᱵᱟᱹᱲᱛᱤ ᱠᱚ ᱛᱚᱞ ᱡᱚᱠᱷᱟᱭ ᱞᱟᱹᱜᱤᱫ ᱥᱩᱦᱤ ᱮᱢ ᱢᱮ ᱾</string>
    <!-- Preference shown instead of account display name while account profile information isn't available yet. -->
    <string name="preferences_account_default_name">Firefox ᱠᱷᱟᱛᱟ</string>
    <!-- Preference text for account title when there was an error syncing FxA -->
    <string name="preferences_account_sync_error">ᱥᱭᱝᱠ ᱠᱚ ᱪᱟᱹᱞᱩ ᱫᱚᱦᱚ ᱞᱟᱹᱜᱤᱫ ᱫᱩᱦᱲᱟᱹ ᱡᱩᱰᱟᱹᱣ</string>
    <!-- Preference for language -->
    <string name="preferences_language">ᱯᱟᱹᱨᱥᱤ</string>
    <!-- Preference for data choices -->
    <string name="preferences_data_choices">ᱥᱟᱹᱠᱷᱤᱭᱟᱹᱛ ᱠᱩᱥᱤᱭᱟᱜ ᱠᱚ</string>
    <!-- Preference for data collection -->
    <string name="preferences_data_collection">ᱟᱸᱠᱲᱟ ᱛᱩᱢᱟᱹᱞ</string>
    <!-- Preference for developers -->
    <string name="preferences_remote_debugging">ᱨᱤᱢᱳᱴ ᱰᱤᱵᱚᱜᱤᱝ ᱣᱟᱭᱟ USB</string>
    <!-- Preference title for switch preference to show search engines -->
    <string name="preferences_show_search_engines">ᱥᱮᱸᱫᱽᱨᱟ ᱤᱧᱡᱤᱱ ᱠᱚ ᱩᱫᱩᱜ ᱢᱮ</string>
    <!-- Preference title for switch preference to show search suggestions -->
    <string name="preferences_show_search_suggestions">ᱥᱮᱸᱫᱽᱨᱟ ᱦᱩᱫᱤᱥ ᱠᱚ ᱩᱫᱩᱜ</string>
    <!-- Preference title for switch preference to show voice search button -->
    <string name="preferences_show_voice_search">ᱨᱚᱲ ᱥᱮᱸᱫᱽᱨᱟ ᱩᱫᱩᱜ</string>
    <!-- Preference title for switch preference to show search suggestions also in private mode -->
    <string name="preferences_show_search_suggestions_in_private">ᱱᱤᱡᱮᱨᱟᱜ ᱚᱠᱛᱚ ᱨᱮ ᱩᱫᱩᱜ ᱢᱮ</string>
    <!-- Preference title for switch preference to show a clipboard suggestion when searching -->
    <string name="preferences_show_clipboard_suggestions">ᱨᱮᱴᱚᱯᱵᱚᱰ ᱦᱩᱫᱤᱥ ᱠᱚ ᱩᱫᱩᱜ</string>
    <!-- Preference title for switch preference to suggest browsing history when searching -->
    <string name="preferences_search_browsing_history">ᱵᱽᱨᱟᱣᱩᱡᱤᱝ ᱦᱤᱛᱟᱹᱞ ᱥᱮᱸᱫᱽᱨᱟᱭ ᱢᱮ</string>
    <!-- Preference title for switch preference to suggest bookmarks when searching -->
    <string name="preferences_search_bookmarks">ᱵᱩᱠᱢᱟᱨᱠ ᱠᱚ ᱥᱮᱸᱫᱽᱨᱟᱭ ᱢᱮ</string>
    <!-- Preference title for switch preference to suggest synced tabs when searching -->
    <string name="preferences_search_synced_tabs">ᱥᱭᱝᱠ ᱟᱠᱟᱱ ᱴᱮᱵᱽ ᱠᱚ ᱥᱮᱸᱫᱽᱨᱟᱭ ᱢᱮ</string>
    <!-- Preference for account settings -->
    <string name="preferences_account_settings">ᱠᱷᱟᱛᱟ ᱨᱮᱭᱟᱜ ᱥᱟᱡᱟᱣ ᱠᱚ</string>
    <!-- Preference for enabling url autocomplete-->
    <string name="preferences_enable_autocomplete_urls">URLs ᱟᱡ ᱛᱮ ᱯᱩᱨᱟᱹᱣᱼᱜ ᱢᱟ</string>
    <!-- Preference for open links in third party apps -->
    <string name="preferences_open_links_in_apps">ᱞᱤᱝᱠ ᱠᱚ ᱮᱯ ᱨᱮ ᱡᱷᱤᱡᱽ ᱢᱮ</string>

    <!-- Preference for open links in third party apps always open in apps option -->
    <string name="preferences_open_links_in_apps_always">ᱡᱟᱣᱜᱮ</string>
    <!-- Preference for open links in third party apps ask before opening option -->
    <string name="preferences_open_links_in_apps_ask">ᱠᱷᱩᱞᱟᱹ ᱢᱟᱲᱟᱝ ᱨᱮ ᱠᱩᱠᱞᱤ ᱢᱮ</string>
    <!-- Preference for open links in third party apps never open in apps option -->
    <string name="preferences_open_links_in_apps_never">ᱛᱤᱥ ᱦᱚᱸ ᱵᱟᱝ</string>
    <!-- Preference for open download with an external download manager app -->
    <string name="preferences_external_download_manager">ᱵᱟᱦᱨᱮ ᱨᱮᱭᱟᱜ ᱰᱟᱣᱱᱞᱳᱰ ᱢᱮᱱᱮᱡᱟᱹᱨ</string>
    <!-- Preference for add_ons -->
    <string name="preferences_addons">ᱮᱰ-ᱟᱸᱱᱥ</string>
    <!-- Preference for notifications -->
    <string name="preferences_notifications">ᱤᱛᱞᱟᱹᱭ ᱠᱚ</string>

    <!-- Summary for notification preference indicating notifications are allowed -->
    <string name="notifications_allowed_summary">ᱦᱮᱥᱟᱹᱨᱤᱭᱟᱹ</string>

    <!-- Summary for notification preference indicating notifications are not allowed -->
    <string name="notifications_not_allowed_summary">ᱢᱟᱱᱟ ᱜᱮᱭᱟ</string>

    <!-- Add-on Preferences -->
    <!-- Preference to customize the configured AMO (addons.mozilla.org) collection -->
    <string name="preferences_customize_amo_collection">ᱠᱟᱹᱥᱴᱚᱢ ᱮᱰᱰᱼᱚᱱ ᱛᱩᱢᱟᱹᱞ</string>
    <!-- Button caption to confirm the add-on collection configuration -->
    <string name="customize_addon_collection_ok">ᱴᱷᱤᱠ</string>
    <!-- Button caption to abort the add-on collection configuration -->
    <string name="customize_addon_collection_cancel">ᱵᱟᱹᱰᱨᱟᱹ</string>
    <!-- Hint displayed on input field for custom collection name -->
    <string name="customize_addon_collection_hint">ᱛᱩᱢᱟᱹᱞ ᱧᱩᱛᱩᱢ</string>
    <!-- Hint displayed on input field for custom collection user ID-->
    <string name="customize_addon_collection_user_hint">ᱛᱩᱢᱟᱹᱞ ᱢᱟᱞᱤᱠ (ᱵᱮᱵᱷᱟᱨᱤᱭᱟᱹ ID)</string>
    <!-- Toast shown after confirming the custom add-on collection configuration -->
    <string name="toast_customize_addon_collection_done">ᱮᱰᱼᱚᱱ ᱛᱩᱢᱟᱹᱞ ᱵᱚᱫᱚᱞᱮᱱᱟ ᱾ ᱵᱚᱫᱚᱞ ᱠᱚ ᱫᱚᱦᱚ ᱞᱟᱹᱜᱤᱫ ᱮᱯᱞᱤᱠᱮᱥᱚᱱ ᱵᱚᱸᱫᱚᱜ ᱠᱟᱱᱟ…</string>

    <!-- Customize Home -->
    <!-- Header text for jumping back into the recent tab in customize the home screen -->
    <string name="customize_toggle_jump_back_in">ᱦᱮᱡ ᱨᱩᱣᱟᱹᱲᱚᱜ ᱢᱮ</string>
    <!-- Title for the customize home screen section with recently saved bookmarks. -->
    <string name="customize_toggle_recent_bookmarks">ᱱᱤᱛᱚᱜᱼᱟᱜ ᱵᱩᱠᱢᱟᱨᱠ ᱠᱚ</string>
    <!-- Title for the customize home screen section with recently visited. Recently visited is
    a section where users see a list of tabs that they have visited in the past few days -->
    <string name="customize_toggle_recently_visited">ᱱᱤᱛᱚᱜᱟᱜ ᱦᱤᱨᱤᱭᱟᱜ</string>

    <!-- Title for the customize home screen section with Pocket. -->
    <string name="customize_toggle_pocket_2">ᱢᱚᱱᱮᱼᱜᱷᱟᱱᱴᱟ ᱠᱟᱹᱦᱱᱤᱠᱚ</string>
    <!-- Summary for the customize home screen section with Pocket. The first parameter is product name Pocket -->
    <string name="customize_toggle_pocket_summary">%s ᱫᱟᱨᱟᱭ ᱛᱮ ᱫᱟᱲᱮ ᱮᱢ ᱠᱟᱱ ᱚᱱᱚᱞᱠᱚ</string>
    <!-- Title for the customize home screen section with sponsored Pocket stories. -->
    <string name="customize_toggle_pocket_sponsored">ᱜᱟᱲᱚ ᱠᱟᱱ ᱠᱟᱹᱦᱱᱤ ᱠᱚ</string>
    <!-- Title for the opening wallpaper settings screen -->
    <string name="customize_wallpapers">ᱠᱟᱸᱛᱷᱪᱤᱛᱟᱹᱨ</string>

    <!-- Title for the customize home screen section with sponsored shortcuts. -->
    <string name="customize_toggle_contile">ᱠᱟᱹᱢᱤᱼᱤᱡ ᱠᱷᱟᱴᱚ ᱢᱟᱪᱷᱟ ᱠᱚ</string>

    <!-- Wallpapers -->
    <!-- Content description for various wallpapers. The first parameter is the name of the wallpaper -->
    <string name="wallpapers_item_name_content_description">ᱠᱟᱸᱛᱷᱪᱤᱛᱟᱹᱨ ᱡᱤᱱᱤᱥ : %1$s</string>
    <!-- Snackbar message for when wallpaper is selected -->
    <string name="wallpaper_updated_snackbar_message">ᱠᱟᱸᱛᱷᱪᱤᱛᱟᱹᱨ ᱦᱟᱹᱞᱤᱭᱟᱹᱠ ᱮᱱᱟ !</string>
    <!-- Snackbar label for action to view selected wallpaper -->
    <string name="wallpaper_updated_snackbar_action">ᱧᱮᱞ</string>

    <!-- Snackbar message for when wallpaper couldn't be downloaded -->
    <string name="wallpaper_download_error_snackbar_message">ᱠᱟᱱᱛᱷᱪᱤᱛᱟᱹᱨ ᱰᱟᱩᱱᱞᱳᱰ ᱵᱟᱭ ᱜᱟᱱ ᱞᱮᱱᱟ</string>
    <!-- Snackbar label for action to retry downloading the wallpaper -->
    <string name="wallpaper_download_error_snackbar_action">ᱫᱩᱦᱲᱟᱹ ᱠᱩᱨᱩᱢᱩᱴᱩᱭ ᱢᱮ</string>
    <!-- Snackbar message for when wallpaper couldn't be selected because of the disk error -->
    <string name="wallpaper_select_error_snackbar_message">ᱠᱟᱱᱛᱷᱪᱤᱛᱟᱹᱨ ᱵᱚᱫᱚᱞ ᱵᱟᱭ ᱜᱟᱱ ᱞᱮᱱᱟ</string>
    <!-- Text displayed that links to website containing documentation about the "Limited Edition" wallpapers. -->
    <string name="wallpaper_learn_more">ᱰᱷᱮᱨ ᱥᱮᱬᱟᱭ ᱢᱮ</string>

    <!-- Text for classic wallpapers title. The first parameter is the Firefox name. -->
    <string name="wallpaper_classic_title">ᱠᱞᱟᱥᱤᱠ %s</string>
    <!-- Text for limited edition wallpapers title. -->
    <string name="wallpaper_limited_edition_title">ᱥᱤᱢᱤᱛ ᱮᱰᱤᱥᱚᱱ</string>
    <!-- Description text for the limited edition wallpapers with learn more link. The first parameter is the learn more string defined in wallpaper_learn_more-->
    <string name="wallpaper_limited_edition_description_with_learn_more">ᱱᱟᱶᱟ ᱥᱟᱫᱤᱱ ᱨᱚᱲ ᱛᱩᱢᱟᱹᱞ ᱾%s</string>
    <!-- Description text for the limited edition wallpapers. -->
    <string name="wallpaper_limited_edition_description">ᱱᱟᱶᱟ ᱥᱟᱫᱤᱱ ᱨᱚᱲ ᱛᱩᱢᱟᱹᱞ ᱾</string>
    <!-- Wallpaper onboarding dialog header text. -->
    <string name="wallpapers_onboarding_dialog_title_text">ᱨᱚᱝ ᱨᱮᱭᱟᱜ ᱟᱨᱮᱡ ᱧᱮᱞ ᱵᱤᱲᱟᱹᱣ ᱢᱮ</string>
    <!-- Wallpaper onboarding dialog body text. -->
    <string name="wallpapers_onboarding_dialog_body_text">ᱟᱢᱟᱜ ᱠᱩᱥᱤᱭᱟᱜ ᱠᱟᱱᱛᱷᱪᱤᱛᱟᱹᱨ ᱵᱟᱪᱷᱟᱣ ᱢᱮ ᱾</string>
    <!-- Wallpaper onboarding dialog learn more button text. The button navigates to the wallpaper settings screen. -->
    <string name="wallpapers_onboarding_dialog_explore_more_button_text">ᱰᱷᱮᱨ ᱠᱟᱱᱛᱷᱪᱤᱛᱟᱹᱨ ᱠᱚ ᱥᱮᱸᱫᱽᱨᱟᱭ ᱢᱮ</string>

    <!-- Add-on Installation from AMO-->
    <!-- Error displayed when user attempts to install an add-on from AMO (addons.mozilla.org) that is not supported -->
    <string name="addon_not_supported_error">ᱮᱰᱼᱚᱱ ᱫᱚ ᱵᱟᱭ ᱟᱠᱟᱱᱟ</string>
    <!-- Error displayed when user attempts to install an add-on from AMO (addons.mozilla.org) that is already installed -->
    <string name="addon_already_installed">ᱮᱰᱼᱚᱱ ᱢᱟᱲᱟᱝ ᱠᱷᱚᱱ ᱵᱚᱦᱟᱞ ᱟᱠᱟᱱᱟ</string>

    <!-- Account Preferences -->
    <!-- Preference for triggering sync -->
    <string name="preferences_sync_now">ᱱᱤᱛᱚᱜ ᱥᱭᱝᱠ ᱢᱮ</string>
    <!-- Preference category for sync -->
    <string name="preferences_sync_category">ᱚᱠᱟ ᱥᱭᱝᱠ ᱨᱮᱭᱟᱜ ᱛᱟᱦᱮᱸᱱᱟ ᱵᱟᱪᱷᱟᱣ ᱢᱮ </string>
    <!-- Preference for syncing history -->
    <string name="preferences_sync_history">ᱱᱟᱜᱟᱢ</string>
    <!-- Preference for syncing bookmarks -->
    <string name="preferences_sync_bookmarks">ᱵᱩᱠᱢᱟᱨᱠ ᱠᱚ</string>
    <!-- Preference for syncing logins -->
    <string name="preferences_sync_logins">ᱵᱚᱞᱚᱱ ᱠᱚ</string>
    <!-- Preference for syncing tabs -->
    <string name="preferences_sync_tabs_2">ᱡᱷᱤᱡᱽ ᱠᱟᱱ ᱴᱮᱵᱽ ᱠᱚ</string>
    <!-- Preference for signing out -->
    <string name="preferences_sign_out">ᱵᱟᱦᱨᱮ ᱚᱰᱚᱠ</string>
    <!-- Preference displays and allows changing current FxA device name -->
    <string name="preferences_sync_device_name">ᱥᱟᱫᱷᱚᱱ ᱧᱩᱛᱩᱢ</string>
    <!-- Text shown when user enters empty device name -->
    <string name="empty_device_name_error">ᱥᱟᱫᱷᱚᱱ ᱧᱩᱛᱩᱢ ᱠᱷᱟᱹᱞᱤ ᱵᱟᱝ ᱦᱩᱭ ᱫᱟᱰᱮᱜ-ᱟ ᱾</string>
    <!-- Label indicating that sync is in progress -->
    <string name="sync_syncing_in_progress">ᱥᱭᱝᱠ ᱦᱩᱭᱩ ᱠᱟᱱᱟ…</string>
    <!-- Label summary indicating that sync failed. The first parameter is the date stamp showing last time it succeeded -->
    <string name="sync_failed_summary">ᱥᱭᱝᱠ ᱰᱤᱜᱟᱹᱣ ᱾ ᱢᱟᱲᱟᱝ ᱨᱟᱹᱥ ᱞᱮᱠᱟᱛᱮ ᱪᱟᱵᱟ:%s</string>
    <!-- Label summary showing never synced -->
    <string name="sync_failed_never_synced_summary">ᱥᱭᱝᱠ ᱰᱤᱜᱟᱹᱣ ᱾ ᱢᱟᱲᱟᱝ ᱥᱭᱝᱠᱼᱰ:ᱛᱤᱥ ᱦᱚᱸ ᱵᱟᱝᱼᱟ</string>
    <!-- Label summary the date we last synced. The first parameter is date stamp showing last time synced -->
    <string name="sync_last_synced_summary">ᱢᱟᱲᱟᱝ ᱥᱭᱝᱠ ᱠᱚᱺ %s</string>
    <!-- Label summary showing never synced -->
    <string name="sync_never_synced_summary">ᱢᱟᱲᱟᱝ ᱥᱭᱝᱠ ᱠᱚᱺ ᱛᱤᱥ ᱦᱚᱸ ᱵᱟᱝᱟ</string>
    <!-- Text for displaying the default device name.
        The first parameter is the application name, the second is the device manufacturer name
        and the third is the device model. -->
    <string name="default_device_name_2">%1$s on %2$s %3$s</string>

    <!-- Preference for syncing credit cards -->
    <string name="preferences_sync_credit_cards">ᱠᱨᱮᱰᱤᱴ ᱠᱟᱰ</string>
    <!-- Preference for syncing addresses -->
    <string name="preferences_sync_address">ᱴᱷᱤᱠᱬᱟᱤᱭᱟᱹ</string>

    <!-- Send Tab -->
    <!-- Name of the "receive tabs" notification channel. Displayed in the "App notifications" system settings for the app -->
    <string name="fxa_received_tab_channel_name">ᱧᱟᱢᱟᱠᱟᱱ ᱴᱮᱵᱽ ᱠᱚ</string>

    <!-- Description of the "receive tabs" notification channel. Displayed in the "App notifications" system settings for the app -->
    <string name="fxa_received_tab_channel_description">ᱚᱞᱜᱟ Firefox ᱥᱟᱫᱷᱚᱱ ᱠᱷᱚᱱ ᱴᱮᱵᱽ ᱠᱚ ᱨᱮᱭᱟᱜ ᱠᱷᱚᱵᱚᱨ ᱧᱟᱢᱮᱱᱟ ᱾</string>
    <!--  The body for these is the URL of the tab received  -->
    <string name="fxa_tab_received_notification_name">ᱴᱮᱵᱽ ᱧᱟᱢᱮᱱᱟ</string>
    <!-- %s is the device name -->
    <string name="fxa_tab_received_from_notification_name">%s ᱠᱷᱚᱱ ᱴᱮᱵᱽ</string>

    <!-- Advanced Preferences -->
    <!-- Preference for tracking protection exceptions -->
    <string name="preferences_tracking_protection_exceptions">ᱪᱷᱟᱰᱟ ᱠᱚ</string>

    <!-- Button in Exceptions Preference to turn on tracking protection for all sites (remove all exceptions) -->
    <string name="preferences_tracking_protection_exceptions_turn_on_for_all">ᱡᱷᱚᱛᱚ ᱠᱚ ᱥᱟᱭᱤᱴ ᱞᱟᱹᱜᱤᱫ ᱛᱮ ᱚᱱ ᱢᱮ</string>
    <!-- Text displayed when there are no exceptions -->
    <string name="exceptions_empty_message_description">ᱵᱟᱪᱷᱟᱣᱟᱠᱟᱱ ᱫᱟᱭᱤᱴ ᱠᱚᱨᱮ ᱟᱢ ᱤᱪᱷᱟᱹ ᱚᱱᱩᱥᱟᱨ ᱜᱷᱮᱨ ᱮᱥᱮᱫ ᱵᱚᱸᱫᱚ ᱫᱟᱲᱮᱭᱟᱜᱼᱟᱢ ᱾</string>
    <!-- Text displayed when there are no exceptions, with learn more link that brings users to a tracking protection SUMO page -->
    <string name="exceptions_empty_message_learn_more_link">ᱰᱷᱮᱨ ᱥᱮᱬᱟᱭ ᱢᱮ</string>

    <!-- Preference switch for usage and technical data collection -->
    <string name="preference_usage_data">ᱵᱮᱵᱷᱟᱨ ᱟᱨ ᱴᱮᱠᱱᱤᱠᱟᱹᱞ ᱰᱟᱴᱟ ᱠᱚ</string>
    <!-- Preference description for usage and technical data collection -->
    <string name="preferences_usage_data_description">ᱟᱢᱟᱜ ᱵᱨᱟᱣᱡᱟᱚᱨ ᱨᱮᱭᱟᱜ ᱠᱟᱹᱢᱤ, ᱭᱩᱥᱮᱡ, ᱦᱟᱰᱣᱮᱨ ᱟᱨ ᱠᱟᱹᱥᱴᱚᱢᱟᱭᱡᱮᱥᱚᱱ ᱰᱟᱴᱟ ᱠᱚ Mozilla ᱥᱟᱞᱟᱜ ᱦᱟᱹᱴᱤᱧᱚᱜ ᱠᱟᱱᱟ ᱚᱠᱟ ᱫᱚ %1$s ᱵᱮᱥ ᱛᱮᱭᱟᱜ ᱨᱮ ᱜᱚᱲᱚ ᱮᱢᱟᱭ</string>
    <!-- Preference switch for marketing data collection -->
    <string name="preferences_marketing_data">ᱢᱟᱨᱠᱮᱴᱤᱝ ᱰᱟᱴᱟ</string>
    <!-- Preference description for marketing data collection -->
    <string name="preferences_marketing_data_description2">Adjust, ᱟᱞᱮᱭᱤᱡ ᱢᱚᱵᱟᱭᱤᱠ ᱢᱟᱨᱠᱮᱴᱤᱝ ᱣᱮᱱᱰᱚᱨ ᱥᱟᱶ ᱵᱮᱥᱤᱠ ᱭᱩᱥᱮᱡᱽ ᱰᱟᱴᱟ ᱦᱟᱹᱴᱤᱧᱚᱜᱼᱟ ᱾</string>
    <!-- Title for studies preferences -->
    <string name="preference_experiments_2">ᱯᱟᱲᱦᱟᱣ ᱠᱚ</string>
    <!-- Summary for studies preferences -->
    <string name="preference_experiments_summary_2">Mozilla ᱥᱚᱫᱽᱷ ᱞᱚ ᱟᱹᱛᱩᱨ ᱟᱨ ᱫᱟᱹᱲ ᱪᱷᱚ ᱞᱟᱹᱤᱫᱽ ᱢᱮᱛᱟᱭ ᱢᱮ</string>

    <!-- Turn On Sync Preferences -->
    <!-- Header of the Sync and save your data preference view -->
    <string name="preferences_sync_2">ᱥᱭᱝᱠᱢᱮ ᱟᱨ ᱟᱢᱟᱜ ᱰᱟᱴᱟ ᱥᱟᱺᱪᱟᱣ ᱛᱟᱢ</string>
    <!-- Preference for reconnecting to FxA sync -->
    <string name="preferences_sync_sign_in_to_reconnect">ᱫᱩᱲᱟᱹ ᱡᱚᱲᱟᱣ ᱞᱟᱹᱜᱤᱫ ᱛᱮ ᱵᱚᱞᱚᱱ ᱥᱩᱦᱤ ᱢᱮ</string>
    <!-- Preference for removing FxA account -->
    <string name="preferences_sync_remove_account">ᱠᱷᱟᱛᱟ ᱚᱪᱚᱜ ᱢᱮ</string>

    <!-- Pairing Feature strings -->
    <!-- Instructions on how to access pairing -->
    <string name="pair_instructions_2"><![CDATA[QR ᱠᱳᱰ ᱥᱠᱟᱱ ᱢᱮ ᱡᱟ <b>firefox.com/pair</b> ᱨᱮ ᱩᱫᱩᱠ ᱠᱟᱫᱟ ᱠᱚ]]></string>

    <!-- Toolbar Preferences -->
    <!-- Preference for using top toolbar -->
    <string name="preference_top_toolbar">ᱪᱮᱛᱟᱱ</string>
    <!-- Preference for using bottom toolbar -->
    <string name="preference_bottom_toolbar">ᱞᱟᱛᱟᱨ</string>

    <!-- Theme Preferences -->
    <!-- Preference for using light theme -->
    <string name="preference_light_theme">ᱢᱟᱨᱥᱟᱞ</string>
    <!-- Preference for using dark theme -->
    <string name="preference_dark_theme">ᱧᱩᱛ</string>

    <!-- Preference for using using dark or light theme automatically set by battery -->
    <string name="preference_auto_battery_theme">ᱵᱮᱴᱨᱭ ᱥᱮᱣᱟᱹᱨ ᱛᱮ ᱥᱮᱴ ᱦᱩᱭᱩᱜᱼᱟ</string>
    <!-- Preference for using following device theme -->
    <string name="preference_follow_device_theme">ᱥᱟᱫᱷᱚᱱ ᱩᱭᱦᱟᱹᱨ ᱯᱟᱸᱡᱟᱭ ᱢᱮ</string>

    <!-- Gestures Preferences-->
    <!-- Preferences for using pull to refresh in a webpage -->
    <string name="preference_gestures_website_pull_to_refresh">ᱱᱟᱶᱟ ᱟᱹᱨᱩ ᱞᱟᱹᱜᱤᱫ ᱛᱮ ᱚᱨ ᱢᱮ</string>
    <!-- Preference for using the dynamic toolbar -->
    <string name="preference_gestures_dynamic_toolbar">ᱴᱩᱞᱵᱟᱨ ᱩᱠᱩ ᱞᱟᱹᱜᱤᱫᱛᱮ ᱛᱚᱛᱨᱚᱭ ᱢᱮ</string>

    <!-- Preference for switching tabs by swiping horizontally on the toolbar -->
    <string name="preference_gestures_swipe_toolbar_switch_tabs">ᱴᱮᱵᱽ ᱠᱚ ᱵᱚᱫᱚᱞ‌ ᱞᱟᱹᱜᱤᱫᱛᱮ ᱴᱩᱞᱵᱟᱨ ᱫᱷᱟᱨᱮᱛᱮ ᱜᱷᱟᱥᱠᱟᱣ ᱢᱮ</string>
    <!-- Preference for showing the opened tabs by swiping up on the toolbar-->
    <string name="preference_gestures_swipe_toolbar_show_tabs">ᱴᱮᱵᱽ ᱠᱚ ᱠᱷᱩᱞᱟᱹ ᱞᱟᱹᱜᱤᱫ ᱴᱩᱞᱵᱟᱨ ᱥᱣᱟᱭᱤᱯ ᱢᱮ</string>

    <!-- Library -->
    <!-- Option in Library to open Downloads page -->
    <string name="library_downloads">ᱰᱟᱩᱱᱞᱚᱰ ᱠᱚ</string>
    <!-- Option in library to open Bookmarks page -->
    <string name="library_bookmarks">ᱵᱩᱠᱢᱟᱨᱠ ᱠᱚ</string>
    <!-- Option in library to open Desktop Bookmarks root page -->
    <string name="library_desktop_bookmarks_root">ᱰᱮᱥᱠᱴᱚᱯ ᱵᱩᱠᱢᱟᱨᱠ ᱠᱚ</string>
    <!-- Option in library to open Desktop Bookmarks "menu" page -->
    <string name="library_desktop_bookmarks_menu">ᱵᱩᱠᱢᱟᱨᱠ ᱢᱮᱱᱩ</string>
    <!-- Option in library to open Desktop Bookmarks "toolbar" page -->
    <string name="library_desktop_bookmarks_toolbar">ᱵᱩᱠᱢᱟᱨᱠ ᱦᱚᱛᱷᱤᱭᱟᱨ</string>
    <!-- Option in library to open Desktop Bookmarks "unfiled" page -->
    <string name="library_desktop_bookmarks_unfiled">ᱮᱴᱟᱜᱟ ᱵᱩᱠᱢᱟᱨᱠ ᱠᱚ</string>
    <!-- Option in Library to open History page -->
    <string name="library_history">ᱱᱟᱜᱟᱢ</string>
    <!-- Option in Library to open a new tab -->
    <string name="library_new_tab">ᱱᱟᱶᱟ ᱴᱮᱵᱽ</string>
    <!-- Settings Page Title -->
    <string name="settings_title">ᱥᱟᱡᱟᱣ ᱠᱚ</string>
    <!-- Content description (not visible, for screen readers etc.): "Close button for library settings" -->
    <string name="content_description_close_button">ᱵᱚᱸᱫᱚᱭ ᱢᱮ</string>

    <!-- Title to show in alert when a lot of tabs are to be opened
    %d is a placeholder for the number of tabs that will be opened -->
    <string name="open_all_warning_title">%d ᱴᱮᱵᱽᱠᱚ ᱠᱷᱩᱞᱟᱹᱭᱟᱢ ᱥᱮ ?</string>

    <!-- Message to warn users that a large number of tabs will be opened
    %s will be replaced by app name. -->
    <string name="open_all_warning_message">ᱥᱟᱦᱴᱟᱠᱚ ᱞᱟᱫᱮ ᱡᱷᱚᱛᱜ ᱟᱹᱰᱤᱜᱟᱱ ᱴᱮᱵᱽ ᱠᱚ ᱠᱷᱩᱞᱟᱹ ᱞᱮᱠᱷᱟᱱ %s ᱵᱟᱹᱭᱚᱜᱼᱟ ᱾ ᱟᱡ ᱥᱟᱹᱨᱤᱛᱮ ᱞᱟᱦᱟ ᱥᱮᱱᱟᱢ ᱠᱟᱱᱟ ᱥᱮ ?</string>
    <!-- Dialog button text for confirming open all tabs -->
    <string name="open_all_warning_confirm">ᱴᱮᱵᱽ ᱠᱚ ᱡᱷᱤᱡᱽ ᱢᱮ</string>
    <!-- Dialog button text for canceling open all tabs -->
    <string name="open_all_warning_cancel">ᱵᱟᱹᱰᱨᱟᱹ</string>

    <!-- Text to show users they have one page in the history group section of the History fragment.
    %d is a placeholder for the number of pages in the group. -->
    <string name="history_search_group_site_1">%d ᱥᱟᱦᱴᱟ</string>

    <!-- Text to show users they have multiple pages in the history group section of the History fragment.
    %d is a placeholder for the number of pages in the group. -->
    <string name="history_search_group_sites_1">%d ᱥᱟᱦᱴᱟ ᱠᱚ</string>

    <!-- Option in library for Recently Closed Tabs -->
    <string name="library_recently_closed_tabs">ᱱᱤᱛᱚᱜᱽᱼᱟᱜ ᱵᱚᱸᱫᱚᱼᱟᱜ ᱴᱮᱵᱽ ᱠᱚ</string>
    <!-- Option in library to open Recently Closed Tabs page -->
    <string name="recently_closed_show_full_history">ᱥᱟᱱᱟᱢ ᱱᱟᱜᱟᱢ ᱫᱮᱠᱷᱟᱣᱢᱮ</string>
    <!-- Text to show users they have multiple tabs saved in the Recently Closed Tabs section of history.
    %d is a placeholder for the number of tabs selected. -->
    <string name="recently_closed_tabs">%d ᱴᱮᱵᱽ ᱠᱚ</string>
    <!-- Text to show users they have one tab saved in the Recently Closed Tabs section of history.
    %d is a placeholder for the number of tabs selected. -->
    <string name="recently_closed_tab">%d ᱴᱮᱵᱽ</string>

    <!-- Recently closed tabs screen message when there are no recently closed tabs -->
    <string name="recently_closed_empty_message">ᱱᱤᱛᱚᱜᱽᱼᱟᱜ ᱵᱚᱸᱫᱚᱼᱟᱜ ᱴᱮᱵᱽ ᱠᱚ ᱵᱟᱹᱱᱩᱜᱼᱟ</string>

    <!-- Tab Management -->
    <!-- Title of preference for tabs management -->
    <string name="preferences_tabs">ᱴᱮᱵᱽ ᱠᱚ</string>
    <!-- Title of preference that allows a user to specify the tab view -->
    <string name="preferences_tab_view">ᱴᱮᱵᱽ ᱵᱷᱤᱭᱩ</string>
    <!-- Option for a list tab view -->
    <string name="tab_view_list">ᱞᱤᱥᱴᱤ</string>
    <!-- Option for a grid tab view -->
    <string name="tab_view_grid">ᱡᱟᱸᱜᱞᱟ</string>
    <!-- Title of preference that allows a user to auto close tabs after a specified amount of time -->
    <string name="preferences_close_tabs">ᱴᱮᱵᱽ ᱠᱚ ᱵᱚᱸᱫᱚᱭ ᱢᱮ</string>
    <!-- Option for auto closing tabs that will never auto close tabs, always allows user to manually close tabs -->
    <string name="close_tabs_manually">ᱛᱤ ᱛᱮᱭᱟᱜ</string>

    <!-- Option for auto closing tabs that will auto close tabs after one day -->
    <string name="close_tabs_after_one_day">ᱢᱤᱫ ᱢᱟᱦᱟ ᱛᱟᱭᱚᱢ</string>
    <!-- Option for auto closing tabs that will auto close tabs after one week -->
    <string name="close_tabs_after_one_week">ᱢᱤᱫ ᱦᱟᱴ ᱛᱟᱭᱚᱢ</string>
    <!-- Option for auto closing tabs that will auto close tabs after one month -->
    <string name="close_tabs_after_one_month">ᱢᱤᱫ ᱪᱟᱸᱫᱚ ᱛᱟᱭᱚᱢ</string>

    <!-- Title of preference that allows a user to specify the auto-close settings for open tabs -->
    <string name="preference_auto_close_tabs" tools:ignore="UnusedResources">ᱠᱦᱩᱞᱟᱹ ᱠᱟᱱ ᱴᱮᱵᱽ ᱠᱚ ᱟᱡᱛᱮ ᱵᱚᱸᱫ ᱢᱮ</string>

    <!-- Opening screen -->
    <!-- Title of a preference that allows a user to choose what screen to show after opening the app -->
    <string name="preferences_opening_screen">ᱠᱷᱩᱞᱟᱹᱜ ᱠᱟᱱ ᱥᱠᱨᱤᱱ</string>
    <!-- Option for always opening the homepage when re-opening the app -->
    <string name="opening_screen_homepage">ᱚᱲᱟᱜ ᱥᱟᱦᱴᱟ</string>
    <!-- Option for always opening the user's last-open tab when re-opening the app -->
    <string name="opening_screen_last_tab">ᱢᱩᱪᱟᱹᱫ ᱴᱮᱵᱽ</string>
    <!-- Option for always opening the homepage when re-opening the app after four hours of inactivity -->
    <string name="opening_screen_after_four_hours_of_inactivity">ᱯᱩᱱ ᱴᱟᱲᱟᱝ ᱵᱤᱱᱟᱹ ᱠᱟᱹᱢᱤ ᱞᱟᱦᱟ ᱨᱮ ᱚᱲᱟᱜ ᱥᱟᱦᱴᱟ</string>
    <!-- Summary for tabs preference when auto closing tabs setting is set to manual close-->
    <string name="close_tabs_manually_summary">ᱱᱤᱡᱮ ᱛᱮ ᱵᱚᱸᱫᱽ ᱢᱮ
</string>
    <!-- Summary for tabs preference when auto closing tabs setting is set to auto close tabs after one day-->
    <string name="close_tabs_after_one_day_summary">ᱢᱤᱫᱽ ᱫᱤᱱ ᱛᱟᱭᱚᱢ ᱛᱮ ᱵᱚᱸᱫᱚᱭ ᱢᱮ</string>
    <!-- Summary for tabs preference when auto closing tabs setting is set to auto close tabs after one week-->
    <string name="close_tabs_after_one_week_summary">ᱢᱤᱫᱽ ᱦᱟᱴ ᱛᱟᱭᱚᱢ ᱛᱮ ᱵᱚᱸᱫ ᱢᱮ</string>
    <!-- Summary for tabs preference when auto closing tabs setting is set to auto close tabs after one month-->
    <string name="close_tabs_after_one_month_summary">ᱢᱤᱫ ᱪᱟᱸᱫᱚ ᱛᱟᱭᱚᱢ ᱛᱮ ᱵᱚᱸᱫᱽ ᱢᱮ</string>

    <!-- Summary for homepage preference indicating always opening the homepage when re-opening the app -->
    <string name="opening_screen_homepage_summary">ᱚᱲᱟᱜ ᱥᱟᱦᱴᱟ ᱨᱮ</string>

    <!-- Summary for homepage preference indicating always opening the last-open tab when re-opening the app -->
    <string name="opening_screen_last_tab_summary">ᱢᱩᱪᱟᱹᱫ ᱴᱮᱵᱽ ᱨᱮ ᱠᱷᱩᱞᱟᱹᱭ ᱢᱮ</string>

    <!-- Summary for homepage preference indicating opening the homepage when re-opening the app after four hours of inactivity -->
    <string name="opening_screen_after_four_hours_of_inactivity_summary">ᱯᱩᱱ ᱴᱟᱲᱟᱝ ᱛᱟᱭᱚᱢ ᱚᱲᱟᱜ ᱥᱟᱦᱴᱟ ᱨᱮ ᱠᱷᱩᱞᱟᱹᱭ ᱢᱮ</string>

    <!-- Inactive tabs -->
    <!-- Category header of a preference that allows a user to enable or disable the inactive tabs feature -->
    <string name="preferences_inactive_tabs">ᱢᱟᱨᱮ ᱴᱟᱵᱽ ᱫᱚ ᱵᱟᱝ ᱪᱟᱹᱞᱩ ᱨᱮ ᱩᱪᱟᱹᱲ ᱢᱮ</string>
    <!-- Title of inactive tabs preference -->
    <string name="preferences_inactive_tabs_title">ᱟᱢᱟᱜ ᱴᱮᱵᱽ ᱚᱠᱟ ᱫᱚ ᱵᱟᱨ ᱦᱟᱴ ᱫᱷᱟᱹᱵᱤᱡ ᱵᱟᱝ ᱧᱮᱞ ᱠᱟᱱᱟ ᱚᱱᱟ ᱫᱚ ᱵᱟᱝ ᱪᱟᱹᱞᱩᱜ ᱛᱷᱟᱨ ᱨᱮ ᱩᱪᱟᱹᱲᱚᱜᱼᱟ ᱾</string>

    <!-- Studies -->
    <!-- Title of the remove studies button -->
    <string name="studies_remove">ᱚᱪᱚᱜ ᱢᱮ</string>

    <!-- Title of the active section on the studies list -->
    <string name="studies_active">ᱩᱥᱨᱟᱹᱣ</string>
    <!-- Description for studies, it indicates why Firefox use studies. The first parameter is the name of the application. -->
    <string name="studies_description_2">%1$s ᱵᱚᱦᱟᱞ ᱫᱟᱲᱮᱭᱟᱜᱼᱟ ᱟᱨ ᱥᱚᱢᱚᱭ ᱠᱷᱚᱱ ᱥᱚᱢᱚᱨ ᱯᱟᱲᱦᱟᱣ ᱠᱚ ᱪᱟᱹᱞᱩᱜᱼᱟ ᱾</string>
    <!-- Learn more link for studies, links to an article for more information about studies. -->
    <string name="studies_learn_more">ᱰᱷᱮᱨ ᱥᱮᱬᱟᱭ ᱢᱮ</string>
    <!-- Dialog message shown after removing a study -->
    <string name="studies_restart_app">ᱵᱚᱫᱚᱞ ᱠᱚ ᱫᱚᱦᱚ ᱞᱟᱹᱜᱤᱫ ᱮᱯᱞᱤᱠᱮᱥᱚᱱ ᱫᱚ ᱵᱚᱸᱫᱚᱜᱼᱟ</string>
    <!-- Dialog button to confirm the removing a study. -->
    <string name="studies_restart_dialog_ok">ᱴᱷᱤᱠ</string>
    <!-- Dialog button text for canceling removing a study. -->
    <string name="studies_restart_dialog_cancel">ᱵᱟᱹᱰᱨᱟᱹ</string>

    <!-- Toast shown after turning on/off studies preferences -->
    <string name="studies_toast_quit_application" tools:ignore="UnusedResources">ᱵᱚᱫᱚᱞ ᱫᱚᱦᱚ ᱞᱟᱹᱜᱤᱫ ᱮᱯᱞᱤᱠᱮᱥᱚᱱ ᱵᱚᱸᱫᱚᱜ ᱠᱟᱱᱟ…</string>

    <!-- Sessions -->
    <!-- Title for the list of tabs -->
    <string name="tab_header_label">ᱡᱷᱤᱡᱽ ᱟᱠᱟᱱ ᱴᱮᱵᱽ ᱠᱚ</string>
    <!-- Title for the list of tabs in the current private session -->
    <string name="tabs_header_private_tabs_title">ᱯᱨᱟᱭᱣᱮᱴ ᱴᱮᱵᱽ ᱠᱚ</string>
    <!-- Title for the list of tabs in the synced tabs -->
    <string name="tabs_header_synced_tabs_title">ᱥᱭᱝᱠᱼᱰ ᱴᱮᱵᱽ ᱠᱚ</string>
    <!-- Content description (not visible, for screen readers etc.): Add tab button. Adds a news tab when pressed -->
    <string name="add_tab">ᱴᱮᱵᱽ ᱥᱮᱞᱮᱫᱽ ᱢᱮ</string>
    <!-- Content description (not visible, for screen readers etc.): Add tab button. Adds a news tab when pressed -->
    <string name="add_private_tab">ᱱᱤᱡᱮᱨᱟᱜ ᱴᱮᱵᱽ ᱥᱮᱞᱮᱫᱽ ᱢᱮ</string>
    <!-- Text for the new tab button to indicate adding a new private tab in the tab -->
    <string name="tab_drawer_fab_content">ᱯᱨᱭᱣᱮᱴ</string>
    <!-- Text for the new tab button to indicate syncing command on the synced tabs page -->
    <string name="tab_drawer_fab_sync">ᱥᱭᱝᱠ</string>
    <!-- Text shown in the menu for sharing all tabs -->
    <string name="tab_tray_menu_item_share">ᱡᱷᱚᱛᱚ ᱴᱮᱵᱽ ᱠᱚ ᱦᱟᱹᱴᱧ ᱢᱮ</string>
    <!-- Text shown in the menu to view recently closed tabs -->
    <string name="tab_tray_menu_recently_closed">ᱱᱤᱛᱚᱜᱽᱼᱟᱜ ᱵᱚᱸᱫᱚᱼᱟᱜ ᱴᱮᱵᱽ ᱠᱚ</string>
    <!-- Text shown in the tabs tray inactive tabs section -->
    <string name="tab_tray_inactive_recently_closed" tools:ignore="UnusedResources">ᱱᱤᱛᱚᱜ ᱵᱚᱸᱫᱚᱼᱟᱜ</string>
    <!-- Text shown in the menu to view account settings -->
    <string name="tab_tray_menu_account_settings">ᱠᱷᱟᱛᱟ ᱨᱮᱭᱟᱜ ᱥᱟᱡᱟᱣ ᱠᱚ</string>
    <!-- Text shown in the menu to view tab settings -->
    <string name="tab_tray_menu_tab_settings">ᱴᱮᱵᱽ ᱨᱮᱭᱟᱜ ᱥᱟᱡᱟᱣ ᱠᱚ</string>
    <!-- Text shown in the menu for closing all tabs -->
    <string name="tab_tray_menu_item_close">ᱡᱷᱚᱛᱚ ᱴᱮᱵᱽ ᱠᱚ ᱵᱚᱸᱫᱚᱭ ᱢᱮ</string>
    <!-- Text shown in the multiselect menu for bookmarking selected tabs. -->
    <string name="tab_tray_multiselect_menu_item_bookmark">ᱵᱩᱻᱠᱢᱟᱨᱠ</string>
    <!-- Text shown in the multiselect menu for closing selected tabs. -->
    <string name="tab_tray_multiselect_menu_item_close">ᱵᱚᱸᱫᱽ</string>
    <!-- Content description for tabs tray multiselect share button -->
    <string name="tab_tray_multiselect_share_content_description">ᱵᱟᱪᱷᱟᱣ ᱟᱠᱟᱱ ᱴᱮᱵᱽ ᱠᱚ ᱦᱟᱹᱴᱤᱧ ᱢᱮ</string>
    <!-- Content description for tabs tray multiselect menu -->
    <string name="tab_tray_multiselect_menu_content_description">ᱵᱟᱪᱷᱟᱣ ᱟᱠᱟᱱ ᱴᱮᱵᱽ ᱢᱮᱱᱭᱩ ᱠᱚ</string>
    <!-- Content description (not visible, for screen readers etc.): Removes tab from collection button. Removes the selected tab from collection when pressed -->
    <string name="remove_tab_from_collection">ᱴᱮᱵᱽ ᱛᱩᱢᱟᱹᱞ ᱠᱷᱚᱱ ᱚᱪᱚᱜ ᱢᱮ</string>
    <!-- Text for button to enter multiselect mode in tabs tray -->
    <string name="tabs_tray_select_tabs">ᱴᱮᱵᱽ ᱠᱚ ᱵᱟᱪᱷᱟᱣ ᱢᱮ</string>
    <!-- Content description (not visible, for screen readers etc.): Close tab button. Closes the current session when pressed -->
    <string name="close_tab">ᱴᱮᱵᱽ ᱵᱚᱸᱫᱚᱭ ᱢᱮ</string>
    <!-- Content description (not visible, for screen readers etc.): Close tab <title> button. First parameter is tab title  -->
    <string name="close_tab_title">%s ᱴᱮᱵᱽ ᱵᱚᱸᱫᱚᱭ ᱢᱮ</string>
    <!-- Content description (not visible, for screen readers etc.): Opens the open tabs menu when pressed -->
    <string name="open_tabs_menu">ᱴᱮᱵᱽ ᱢᱮᱱᱭᱩ ᱡᱷᱤᱡᱽ ᱢᱮ</string>
    <!-- Open tabs menu item to save tabs to collection -->
    <string name="tabs_menu_save_to_collection1">ᱴᱮᱵᱽ ᱠᱚ ᱛᱩᱢᱟᱹᱞ ᱨᱮ ᱥᱟᱺᱪᱟᱣ ᱢᱮ</string>
    <!-- Text for the menu button to delete a collection -->
    <string name="collection_delete">ᱛᱩᱢᱟᱹᱞ ᱢᱮᱴᱟᱣ ᱢᱮ</string>
    <!-- Text for the menu button to rename a collection -->
    <string name="collection_rename">ᱛᱩᱢᱟᱹᱞ ᱫᱚᱦᱲᱟ ᱧᱩᱛᱩᱢ ᱢᱮ</string>
    <!-- Text for the button to open tabs of the selected collection -->
    <string name="collection_open_tabs">ᱡᱷᱤᱡᱽ ᱟᱠᱟᱱ ᱴᱮᱵᱽ ᱠᱚ</string>
    <!-- Hint for adding name of a collection -->
    <string name="collection_name_hint">ᱛᱩᱢᱟᱹᱞ ᱧᱩᱛᱩᱢ</string>
    <!-- Text for the menu button to rename a top site -->
	<string name="rename_top_site">ᱨᱤᱱᱮᱢ</string>
	<!-- Text for the menu button to remove a top site -->
	<string name="remove_top_site">ᱚᱪᱚᱜ ᱢᱮ</string>
    <!-- Text for the menu button to delete a top site from history -->
    <string name="delete_from_history">ᱱᱟᱜᱟᱢ ᱠᱷᱚᱱ ᱢᱮᱴᱟᱣ ᱢᱮ</string>
    <!-- Postfix for private WebApp titles, placeholder is replaced with app name -->
    <string name="pwa_site_controls_title_private">%1$s (ᱯᱨᱭᱣᱮᱴ ᱢᱳᱰ)</string>

    <!-- History -->
    <!-- Text for the button to search all history -->
    <string name="history_search_1">ᱥᱮᱸᱫᱽᱨᱟ ᱚᱞ ᱠᱚ ᱟᱫᱮᱨ ᱢᱮ</string>
    <!-- Text for the button to clear all history -->
    <string name="history_delete_all">ᱱᱟᱜᱟᱢ ᱢᱮᱴᱟᱣ ᱢᱮ</string>
    <!-- Text for the snackbar to confirm that multiple browsing history items has been deleted -->
    <string name="history_delete_multiple_items_snackbar">ᱱᱟᱜᱟᱢ ᱢᱮᱴᱟᱣᱮᱱᱟ</string>
    <!-- Text for the snackbar to confirm that a single browsing history item has been deleted. The first parameter is the shortened URL of the deleted history item. -->
    <string name="history_delete_single_item_snackbar">%1$s ᱢᱮᱴᱟᱣᱮᱱᱟ</string>
    <!-- Context description text for the button to delete a single history item -->
    <string name="history_delete_item">ᱢᱮᱴᱟᱣ ᱢᱮ</string>
    <!-- History multi select title in app bar
    The first parameter is the number of bookmarks selected -->
    <string name="history_multi_select_title">%1$d ᱵᱟᱪᱷᱟᱣᱮᱱᱟ</string>
    <!-- Text for the header that groups the history for today -->
    <string name="history_today">ᱛᱮᱦᱮᱸᱧ</string>
    <!-- Text for the header that groups the history for yesterday -->
    <string name="history_yesterday">ᱦᱚᱞᱟ</string>
    <!-- Text for the header that groups the history the past 7 days -->
    <string name="history_7_days">7 ᱫᱤᱱ ᱢᱟᱲᱟᱝ</string>
    <!-- Text for the header that groups the history the past 30 days -->
    <string name="history_30_days">30 ᱫᱤᱱ ᱢᱟᱲᱟᱝ</string>
    <!-- Text for the header that groups the history older than the last month -->
    <string name="history_older">ᱢᱟᱨᱮᱭᱟᱜ</string>
    <!-- Text shown when no history exists -->
    <string name="history_empty_message">ᱱᱚᱰᱮ ᱱᱟᱜᱟᱢ ᱵᱚᱱᱩᱜ-ᱟ</string>

    <!-- Downloads -->
    <!-- Text for the snackbar to confirm that multiple downloads items have been removed -->
    <string name="download_delete_multiple_items_snackbar_1">ᱰᱟᱩᱱᱞᱚᱰᱠᱚ ᱚᱪᱚᱜᱮᱱᱟ</string>
    <!-- Text for the snackbar to confirm that a single download item has been removed. The first parameter is the name of the download item. -->
    <string name="download_delete_single_item_snackbar">%1$s ᱚᱪᱚᱜᱮᱱᱟ</string>
    <!-- Text shown when no download exists -->
    <string name="download_empty_message_1">ᱱᱚᱰᱮ ᱰᱟᱩᱱᱞᱚᱰ ᱟᱠᱟᱱ ᱨᱮᱫ ᱠᱚ ᱵᱚᱱᱩᱜ-ᱟ</string>
    <!-- History multi select title in app bar
    The first parameter is the number of downloads selected -->
    <string name="download_multi_select_title">%1$d ᱵᱟᱪᱷᱟᱣᱮᱱᱟ</string>


    <!-- Text for the button to remove a single download item -->
    <string name="download_delete_item_1">ᱚᱪᱚᱜᱽ</string>


    <!-- Crashes -->
    <!-- Title text displayed on the tab crash page. This first parameter is the name of the application (For example: Fenix) -->
    <string name="tab_crash_title_2">ᱤᱠᱟ. %1$s ᱚᱱᱟ ᱥᱟᱦᱴᱟ ᱵᱟᱭ ᱞᱟᱫᱮ ᱫᱟᱲᱮᱼᱜ ᱠᱟᱱᱟ ᱾</string>
    <!-- Send crash report checkbox text on the tab crash page -->
    <string name="tab_crash_send_report">ᱨᱟᱹᱯᱩᱫ ᱨᱤᱯᱚᱴ Mozilla ᱴᱷᱮᱱ ᱠᱩᱞ ᱢᱮ</string>
    <!-- Close tab button text on the tab crash page -->
    <string name="tab_crash_close">ᱴᱮᱵᱽ ᱵᱚᱸᱫᱚᱭ ᱢᱮ</string>

    <!-- Restore tab button text on the tab crash page -->
    <string name="tab_crash_restore">ᱴᱮᱵᱽ ᱫᱩᱦᱲᱟᱹ ᱡᱚᱜᱟᱣ ᱢᱮ</string>

    <!-- Bookmarks -->
    <!-- Confirmation message for a dialog confirming if the user wants to delete the selected folder -->
    <string name="bookmark_delete_folder_confirmation_dialog">ᱪᱮᱫ ᱟᱢ ᱜᱚᱴᱟ ᱛᱮ ᱢᱮᱱᱟᱢᱼᱟ ᱱᱚᱶᱟ ᱯᱚᱴᱚᱢ ᱢᱮᱴᱟᱣ ᱞᱟ.ᱜᱤᱛ ᱛᱮ?</string>
    <!-- Confirmation message for a dialog confirming if the user wants to delete multiple items including folders. Parameter will be replaced by app name. -->
    <string name="bookmark_delete_multiple_folders_confirmation_dialog">%s ᱵᱟᱪᱷᱟᱣᱠᱟᱱ ᱡᱤᱱᱤᱥ ᱠᱚ ᱢᱮᱴᱟᱣ ᱟᱭ ᱾</string>
    <!-- Text for the cancel button on delete bookmark dialog -->
    <string name="bookmark_delete_negative">ᱵᱟᱹᱰᱨᱟᱹ</string>
    <!-- Screen title for adding a bookmarks folder -->
    <string name="bookmark_add_folder">ᱯᱚᱴᱚᱢ ᱥᱮᱞᱮᱫᱽ ᱢᱮ</string>
    <!-- Snackbar title shown after a bookmark has been created. -->
    <string name="bookmark_saved_snackbar">ᱵᱩᱠᱢᱟᱨᱠ ᱥᱟᱺᱪᱟᱣᱮᱱᱟ!</string>
    <!-- Snackbar edit button shown after a bookmark has been created. -->
    <string name="edit_bookmark_snackbar_action">ᱥᱟᱯᱲᱣ ᱢᱮ</string>
    <!-- Bookmark overflow menu edit button -->
    <string name="bookmark_menu_edit_button">ᱥᱟᱯᱲᱟᱣ</string>
    <!-- Bookmark overflow menu copy button -->
    <string name="bookmark_menu_copy_button">ᱱᱚᱠᱚᱞ ᱢᱮ</string>
    <!-- Bookmark overflow menu share button -->
    <string name="bookmark_menu_share_button">ᱦᱟᱹᱴᱤᱧ ᱢᱮ</string>
    <!-- Bookmark overflow menu open in new tab button -->
    <string name="bookmark_menu_open_in_new_tab_button">ᱱᱟᱶᱟ ᱴᱮᱵᱽ ᱨᱮ ᱡᱷᱤᱡᱽ ᱢᱮ</string>
    <!-- Bookmark overflow menu open in private tab button -->
    <string name="bookmark_menu_open_in_private_tab_button">ᱱᱤᱡᱮᱨᱟᱜ ᱴᱮᱵᱽ ᱨᱮ ᱡᱷᱤᱡᱽ ᱢᱮ</string>
    <!-- Bookmark overflow menu open all in tabs button -->
    <string name="bookmark_menu_open_all_in_tabs_button">ᱱᱟᱶᱟ ᱴᱮᱵᱽ ᱨᱮ ᱡᱷᱚᱛᱚ ᱡᱷᱤᱡᱽ ᱢᱮ</string>
    <!-- Bookmark overflow menu open all in private tabs button -->
    <string name="bookmark_menu_open_all_in_private_tabs_button">ᱱᱤᱡᱮᱨᱟᱜ ᱴᱮᱵ ᱨᱮ ᱡᱷᱚᱛᱚ ᱡᱷᱤᱡᱽ ᱢᱮ</string>
    <!-- Bookmark overflow menu delete button -->
    <string name="bookmark_menu_delete_button">ᱢᱮᱴᱟᱣ ᱢᱮ</string>
    <!--Bookmark overflow menu save button -->
    <string name="bookmark_menu_save_button">ᱥᱟᱺᱪᱟᱣ ᱢᱮ</string>
    <!-- Bookmark multi select title in app bar
     The first parameter is the number of bookmarks selected -->
    <string name="bookmarks_multi_select_title">%1$d ᱵᱟᱪᱷᱟᱣᱮᱱᱟ</string>
    <!-- Bookmark editing screen title -->
    <string name="edit_bookmark_fragment_title">ᱵᱩᱠᱢᱟᱨᱠ ᱥᱟᱯᱲᱣ ᱢᱮ</string>
    <!-- Bookmark folder editing screen title -->
    <string name="edit_bookmark_folder_fragment_title">ᱯᱚᱴᱚᱢ ᱥᱮᱞᱮᱫᱽ ᱢᱮ</string>
    <!-- Bookmark sign in button message -->
    <string name="bookmark_sign_in_button">ᱥᱭᱝᱠᱼᱰ ᱵᱩᱠᱢᱟᱨᱠ ᱠᱚ ᱧᱮᱞ ᱞᱟᱹᱜᱤᱫ ᱛᱮ ᱵᱚᱞᱚᱱ ᱥᱩᱦᱤ ᱢᱮ</string>
    <!-- Bookmark URL editing field label -->
    <string name="bookmark_url_label">URL</string>
    <!-- Bookmark FOLDER editing field label -->
    <string name="bookmark_folder_label">ᱯᱚᱴᱚᱢ</string>
    <!-- Bookmark NAME editing field label -->
    <string name="bookmark_name_label">ᱧᱩᱛᱩᱢ</string>
    <!-- Bookmark add folder screen title -->
    <string name="bookmark_add_folder_fragment_label">ᱯᱚᱴᱚᱢ ᱥᱮᱞᱮᱫᱽ ᱢᱮ</string>
    <!-- Bookmark select folder screen title -->
    <string name="bookmark_select_folder_fragment_label">ᱯᱚᱴᱚᱢ ᱵᱟᱪᱷᱟᱣ ᱢᱮ</string>
    <!-- Bookmark editing error missing title -->
    <string name="bookmark_empty_title_error">ᱧᱩᱛᱩᱢ ᱦᱩᱭ ᱫᱚᱨᱠᱟᱨ ᱠᱟᱱᱟ</string>
    <!-- Bookmark editing error missing or improper URL -->
    <string name="bookmark_invalid_url_error">ᱵᱟᱝ ᱵᱟᱛᱟᱣ URL</string>
    <!-- Bookmark screen message for empty bookmarks folder -->
    <string name="bookmarks_empty_message">ᱵᱩᱠᱢᱟᱨᱠ ᱠᱚ ᱱᱚᱰᱮ ᱵᱚᱱᱩᱜ-ᱟ</string>
    <!-- Bookmark snackbar message on deletion
     The first parameter is the host part of the URL of the bookmark deleted, if any -->
    <string name="bookmark_deletion_snackbar_message">%1$s ᱢᱮᱴᱟᱣᱮᱱᱟ</string>
    <!-- Bookmark snackbar message on deleting multiple bookmarks not including folders-->
    <string name="bookmark_deletion_multiple_snackbar_message_2">ᱵᱩᱠᱢᱟᱨᱠ ᱠᱚ ᱢᱮᱴᱟᱣᱮᱱᱟ</string>
    <!-- Bookmark snackbar message on deleting multiple bookmarks including folders-->
    <string name="bookmark_deletion_multiple_snackbar_message_3">ᱵᱟᱪᱷᱟᱣᱠᱟᱱ ᱯᱚᱴᱚᱢ ᱠᱚ ᱢᱮᱴᱟᱣ ᱦᱩᱭᱩ ᱠᱟᱱᱟ</string>
    <!-- Bookmark undo button for deletion snackbar action -->
    <string name="bookmark_undo_deletion">ᱚᱱᱰᱩ</string>

    <!-- Text for the button to search all bookmarks -->
    <string name="bookmark_search">ᱥᱮᱸᱫᱽᱨᱟ ᱟᱹᱲᱟᱹ ᱠᱚ ᱟᱫᱮᱨ ᱢᱮ</string>

    <!-- Site Permissions -->
    <!-- Button label that take the user to the Android App setting -->
    <string name="phone_feature_go_to_settings">ᱥᱟᱡᱟᱣ ᱠᱚ ᱨᱮ ᱪᱟᱞᱟᱜ ᱢᱮ</string>
    <!-- Content description (not visible, for screen readers etc.): Quick settings sheet
        to give users access to site specific information / settings. For example:
        Secure settings status and a button to modify site permissions -->
    <string name="quick_settings_sheet">ᱞᱚᱜᱚᱱ ᱥᱟᱡᱟᱣ ᱥᱤᱤᱴ</string>
    <!-- Label that indicates that this option it the recommended one -->
    <string name="phone_feature_recommended">ᱵᱟᱛᱟᱣᱟᱜ</string>
    <!-- Button label for clearing all the information of site permissions-->
    <string name="clear_permissions">ᱪᱷᱟᱹᱲ ᱠᱚ ᱯᱷᱟᱨᱪᱟᱭ ᱢᱮ</string>
    <!-- Text for the OK button on Clear permissions dialog -->
    <string name="clear_permissions_positive">ᱴᱷᱤᱠ</string>
    <!-- Text for the cancel button on Clear permissions dialog -->
    <string name="clear_permissions_negative">ᱵᱟᱹᱰᱨᱟᱹ</string>
    <!-- Button label for clearing a site permission-->
    <string name="clear_permission">ᱪᱷᱟᱹᱲ ᱯᱷᱟᱨᱪᱟᱭ ᱢᱮ</string>
    <!-- Text for the OK button on Clear permission dialog -->
    <string name="clear_permission_positive">ᱴᱷᱤᱠ</string>
    <!-- Text for the cancel button on Clear permission dialog -->
    <string name="clear_permission_negative">ᱵᱟᱹᱰᱨᱟᱹ</string>
    <!-- Button label for clearing all the information on all sites-->
    <string name="clear_permissions_on_all_sites">ᱥᱟᱱᱟᱢ ᱥᱟᱭᱤᱴ ᱨᱮ ᱪᱷᱟᱹᱲ ᱠᱚ ᱯᱷᱟᱨᱪᱟᱭ ᱢᱮ</string>
    <!-- Preference for altering video and audio autoplay for all websites -->
    <string name="preference_browser_feature_autoplay">ᱟᱡ ᱛᱮ ᱮᱱᱮᱡ</string>
    <!-- Preference for altering the camera access for all websites -->
    <string name="preference_phone_feature_camera">ᱠᱮᱢᱨᱟ</string>
    <!-- Preference for altering the microphone access for all websites -->
    <string name="preference_phone_feature_microphone">ᱢᱟᱭᱠᱨᱚᱯᱷᱚᱱ</string>
    <!-- Preference for altering the location access for all websites -->
    <string name="preference_phone_feature_location">ᱡᱟᱭᱜᱟ</string>
    <!-- Preference for altering the notification access for all websites -->
    <string name="preference_phone_feature_notification">ᱤᱛᱞᱟᱹᱭ</string>
    <!-- Preference for altering the persistent storage access for all websites -->
    <string name="preference_phone_feature_persistent_storage">ᱛᱟᱦᱮᱸᱱᱠᱟᱱ ᱡᱟᱭᱜᱟ</string>
    <!-- Preference for altering the storage access setting for all websites -->
    <string name="preference_phone_feature_cross_origin_storage_access">ᱥᱟᱭᱤᱨᱼᱵᱟᱨᱯᱟᱦᱴᱟ ᱠᱩᱠᱤᱡᱽ ᱠᱚ</string>
    <!-- Preference for altering the EME access for all websites -->
    <string name="preference_phone_feature_media_key_system_access">DRM-ᱠᱚᱵᱽᱡᱟ ᱡᱤᱱᱤᱥ</string>
    <!-- Label that indicates that a permission must be asked always -->
    <string name="preference_option_phone_feature_ask_to_allow">ᱦᱮᱥᱟᱨᱤᱭᱟᱹ ᱞᱟᱹᱜᱤᱫ ᱠᱩᱠᱞᱤ ᱢᱮ</string>
    <!-- Label that indicates that a permission must be blocked -->
    <string name="preference_option_phone_feature_blocked">ᱟᱠᱚᱴ ᱠᱟᱱᱟ</string>
    <!-- Label that indicates that a permission must be allowed -->
    <string name="preference_option_phone_feature_allowed">ᱵᱟᱛᱟᱣ ᱮᱢᱟᱠᱟᱱᱟ</string>
    <!--Label that indicates a permission is by the Android OS-->
    <string name="phone_feature_blocked_by_android">Android ᱫᱟᱨᱟᱭ ᱛᱮ ᱟᱠᱚᱴ ᱦᱩᱭ ᱟᱠᱟᱱᱟ</string>
    <!-- Preference for showing a list of websites that the default configurations won't apply to them -->
    <string name="preference_exceptions">ᱪᱷᱟᱰᱟ ᱠᱚ</string>
    <!-- Summary of tracking protection preference if tracking protection is set to off -->
    <string name="tracking_protection_off">ᱵᱚᱸᱫᱚ</string>
    <!-- Summary of tracking protection preference if tracking protection is set to standard -->
    <string name="tracking_protection_standard">ᱢᱟᱱᱚᱠ</string>
    <!-- Summary of tracking protection preference if tracking protection is set to strict -->
    <string name="tracking_protection_strict">ᱱᱤᱦᱟᱹᱛ</string>
    <!-- Summary of tracking protection preference if tracking protection is set to custom -->
    <string name="tracking_protection_custom">ᱠᱩᱥᱤᱭᱟᱜ</string>
    <!-- Label for global setting that indicates that all video and audio autoplay is allowed -->
    <string name="preference_option_autoplay_allowed2">ᱟᱰᱤᱭᱳ ᱟᱨ ᱣᱤᱰᱤᱭᱳ ᱦᱮᱥᱟᱨᱤᱭᱟᱹ ᱢᱮ</string>
    <!-- Label for site specific setting that indicates that all video and audio autoplay is allowed -->
    <string name="quick_setting_option_autoplay_allowed">ᱟᱰᱤᱭᱳ ᱟᱨ ᱣᱤᱰᱤᱭᱳ ᱦᱮᱥᱟᱨᱤᱭᱟᱹ ᱢᱮ</string>
    <!-- Label that indicates that video and audio autoplay is only allowed over Wi-Fi -->
    <string name="preference_option_autoplay_allowed_wifi_only2">ᱥᱮᱞᱩᱞᱟᱹᱨ ᱰᱟᱴᱟ ᱨᱮᱜᱤ ᱟᱰᱤᱭᱳ ᱟᱨ ᱣᱤᱰᱤᱭᱳ ᱟᱴᱠᱟᱣ ᱢᱮ</string>
    <!-- Subtext that explains 'autoplay on Wi-Fi only' option -->
    <string name="preference_option_autoplay_allowed_wifi_subtext">ᱟᱰᱤᱭᱳ ᱟᱨ ᱣᱤᱰᱤᱭᱳ Wi-Fi ᱨᱮ ᱮᱱᱮᱡᱚᱣᱟ</string>
    <!-- Label for global setting that indicates that video autoplay is allowed, but audio autoplay is blocked -->
    <string name="preference_option_autoplay_block_audio2">ᱟᱰᱤᱭᱳ ᱜᱤ ᱟᱴᱠᱟᱣ ᱢᱮ</string>
    <!-- Label for site specific setting that indicates that video autoplay is allowed, but audio autoplay is blocked -->
    <string name="quick_setting_option_autoplay_block_audio">ᱚᱰᱤᱭᱳ ᱜᱤ ᱟᱴᱠᱟᱣ ᱢᱮ</string>
    <!-- Label for global setting that indicates that all video and audio autoplay is blocked -->
    <string name="preference_option_autoplay_blocked3">ᱟᱰᱤᱭᱳ ᱟᱨ ᱣᱤᱰᱤᱭᱳ ᱟᱴᱠᱟᱣ ᱢᱮ</string>
    <!-- Label for site specific setting that indicates that all video and audio autoplay is blocked -->
    <string name="quick_setting_option_autoplay_blocked">ᱚᱰᱤᱭᱳ ᱟᱨ ᱣᱤᱰᱤᱭᱳ ᱟᱴᱠᱟᱣ ᱢᱮ</string>
    <!-- Summary of delete browsing data on quit preference if it is set to on -->
    <string name="delete_browsing_data_quit_on">ᱪᱚᱞᱩ</string>

    <!-- Summary of delete browsing data on quit preference if it is set to off -->
    <string name="delete_browsing_data_quit_off">ᱵᱚᱸᱫᱚ</string>

    <!-- Summary of studies preference if it is set to on -->
    <string name="studies_on">ᱪᱟᱹᱞᱩ</string>
    <!-- Summary of studies data on quit preference if it is set to off -->
    <string name="studies_off">ᱵᱚᱸᱫᱚ</string>

    <!-- Collections -->
    <!-- Collections header on home fragment -->
    <string name="collections_header">ᱛᱩᱢᱟᱹᱞ ᱠᱚ</string>
    <!-- Content description (not visible, for screen readers etc.): Opens the collection menu when pressed -->
    <string name="collection_menu_button_content_description">ᱛᱩᱢᱟᱹᱞ ᱢᱮᱱᱭᱩ</string>
    <!-- Label to describe what collections are to a new user without any collections -->
    <string name="no_collections_description2">ᱡᱤᱱᱤᱥ ᱠᱚ ᱡᱟᱣᱨᱟᱭ ᱢᱮ ᱚᱠᱟ ᱟᱢ ᱞᱟᱹᱜᱤᱫ ᱴᱷᱤᱠ ᱟ ᱾ \nᱞᱚᱜᱚᱱᱛᱮ ᱧᱟᱢ ᱞᱟᱹᱜᱤᱫ ᱥᱚᱢᱟᱱ ᱥᱮᱸᱫᱽᱨᱟ, ᱥᱟᱭᱤᱴ ᱟᱨ ᱴᱮᱵᱽ ᱠᱚ ᱡᱟᱣᱨᱟ ᱠᱟᱜ ᱢᱮ ᱾</string>
    <!-- Title for the "select tabs" step of the collection creator -->
    <string name="create_collection_select_tabs">ᱴᱮᱵᱽ ᱠᱚ ᱵᱟᱪᱷᱟᱣ ᱢᱮ</string>
    <!-- Title for the "select collection" step of the collection creator -->
    <string name="create_collection_select_collection">ᱛᱩᱢᱟᱹᱞ ᱵᱟᱪᱷᱟᱣ ᱢᱮ</string>
    <!-- Title for the "name collection" step of the collection creator -->
    <string name="create_collection_name_collection">ᱛᱩᱢᱟᱹᱞ ᱧᱩᱛᱩᱢᱼᱟᱜ ᱢᱮ</string>
    <!-- Button to add new collection for the "select collection" step of the collection creator -->
    <string name="create_collection_add_new_collection">ᱱᱟᱶᱟ ᱛᱩᱢᱟᱹᱞ ᱥᱮᱞᱮᱫᱽ ᱢᱮ</string>
    <!-- Button to select all tabs in the "select tabs" step of the collection creator -->
    <string name="create_collection_select_all">ᱡᱚᱛᱚ ᱵᱟᱪᱷᱟᱣ</string>
    <!-- Button to deselect all tabs in the "select tabs" step of the collection creator -->
    <string name="create_collection_deselect_all">ᱡᱚᱛᱚ ᱠᱚ ᱵᱟᱝ ᱵᱟᱪᱷᱟᱣ ᱢᱮ</string>
    <!-- Text to prompt users to select the tabs to save in the "select tabs" step of the collection creator -->
    <string name="create_collection_save_to_collection_empty">ᱥᱟᱺᱪᱟᱣ ᱞᱟᱹᱜᱤᱫ ᱛᱮ ᱴᱮᱵᱽ ᱠᱚ ᱵᱟᱪᱷᱟᱣ ᱢᱮ</string>
    <!-- Text to show users how many tabs they have selected in the "select tabs" step of the collection creator.
     %d is a placeholder for the number of tabs selected. -->
    <string name="create_collection_save_to_collection_tabs_selected">%d ᱴᱮᱵᱽ ᱠᱚ ᱵᱟᱪᱷᱟᱣ ᱟᱠᱟᱱᱟ</string>
    <!-- Text to show users they have one tab selected in the "select tabs" step of the collection creator.
    %d is a placeholder for the number of tabs selected. -->
    <string name="create_collection_save_to_collection_tab_selected">%d ᱴᱮᱵᱽ ᱵᱟᱪᱷᱟᱣ ᱟᱠᱟᱱᱟ</string>
    <!-- Text shown in snackbar when multiple tabs have been saved in a collection -->
    <string name="create_collection_tabs_saved">ᱴᱮᱵᱽ ᱠᱚ ᱥᱟᱺᱪᱟᱣᱮᱱᱟ!</string>
    <!-- Text shown in snackbar when one or multiple tabs have been saved in a new collection -->
    <string name="create_collection_tabs_saved_new_collection">ᱛᱩᱢᱟᱹᱞ ᱥᱟᱺᱪᱟᱣᱮᱱᱟ!</string>
    <!-- Text shown in snackbar when one tab has been saved in a collection -->
    <string name="create_collection_tab_saved">ᱴᱮᱵᱽ ᱥᱟᱺᱪᱟᱣᱮᱱᱟ!</string>
    <!-- Content description (not visible, for screen readers etc.): button to close the collection creator -->
    <string name="create_collection_close">ᱵᱚᱸᱫᱚᱭ ᱢᱮ</string>
    <!-- Button to save currently selected tabs in the "select tabs" step of the collection creator-->
    <string name="create_collection_save">ᱥᱟᱺᱪᱟᱣ ᱢᱮ</string>
    <!-- Snackbar action to view the collection the user just created or updated -->
    <string name="create_collection_view">ᱵᱷᱤᱭᱩ</string>

    <!-- Text for the OK button from collection dialogs -->
    <string name="create_collection_positive">ᱴᱷᱤᱠ</string>
    <!-- Text for the cancel button from collection dialogs -->
    <string name="create_collection_negative">ᱵᱟᱹᱰᱨᱟᱹ</string>

    <!-- Default name for a new collection in "name new collection" step of the collection creator. %d is a placeholder for the number of collections-->
    <string name="create_collection_default_name">%d ᱛᱩᱢᱟᱹᱞ</string>

    <!-- Share -->
    <!-- Share screen header -->
    <string name="share_header_2">ᱦᱟᱹᱴᱤᱧ ᱢᱮ</string>
    <!-- Content description (not visible, for screen readers etc.):
        "Share" button. Opens the share menu when pressed. -->
    <string name="share_button_content_description">ᱦᱟᱹᱴᱤᱧ ᱢᱮ</string>

    <!-- Text for the Save to PDF feature in the share menu -->
    <string name="share_save_to_pdf">PDF ᱞᱮᱠᱷᱟ ᱥᱟᱺᱪᱟᱣ ᱢᱮ</string>
    <!-- Text for error message when generating a PDF file Text for error message when generating a PDF file. -->
    <string name="unable_to_save_to_pdf_error">PDF ᱛᱮᱭᱟᱨ ᱵᱟᱭ ᱜᱟᱱ ᱞᱮᱱᱟ</string>
    <!-- Sub-header in the dialog to share a link to another sync device -->
    <string name="share_device_subheader">ᱥᱟᱫᱷᱚᱱ ᱨᱮ ᱠᱩᱞ ᱢᱮ</string>
    <!-- Sub-header in the dialog to share a link to an app from the full list -->
    <string name="share_link_all_apps_subheader">ᱡᱚᱛᱚ ᱠᱟᱹᱢᱤᱠᱚ</string>
    <!-- Sub-header in the dialog to share a link to an app from the most-recent sorted list -->
    <string name="share_link_recent_apps_subheader">ᱱᱤᱛᱚᱜ ᱵᱮᱵᱷᱟᱨᱟᱜ</string>
    <!-- Text for the copy link action in the share screen. -->
    <string name="share_copy_link_to_clipboard">ᱨᱮᱴᱚᱯ ᱵᱚᱰᱨᱮ ᱨᱮ ᱱᱚᱠᱚᱞᱮᱱᱟ!</string>
    <!-- Toast shown after copying link to clipboard -->
    <string name="toast_copy_link_to_clipboard">ᱨᱮᱴᱚᱯ ᱵᱳᱨᱰ ᱨᱮ ᱱᱚᱠᱚᱞᱮᱱᱟ</string>
    <!-- An option from the share dialog to sign into sync -->
    <string name="sync_sign_in">ᱥᱭᱝᱠ ᱞᱟᱹᱜᱤᱫ ᱵᱚᱞᱚᱱ ᱥᱩᱦᱤ ᱢᱮ</string>
     <!-- An option from the three dot menu to sync and save data -->
    <string name="sync_menu_sync_and_save_data">ᱥᱭᱝᱠ ᱟᱨ ᱰᱟᱴᱟ ᱥᱟᱺᱪᱟᱣ</string>
    <!-- An option from the share dialog to send link to all other sync devices -->
    <string name="sync_send_to_all">ᱡᱚᱛᱚ ᱥᱟᱫᱷᱚᱱ ᱛᱮ ᱵᱷᱮᱡᱟᱭᱢᱮ</string>
    <!-- An option from the share dialog to reconnect to sync -->
    <string name="sync_reconnect">ᱥᱭᱝᱠ ᱞᱟᱹᱜᱤᱫ ᱫᱩᱦᱲᱟᱹ ᱡᱩᱲᱟᱹᱣ</string>
    <!-- Text displayed when sync is offline and cannot be accessed -->
    <string name="sync_offline">ᱟᱸᱯᱷᱞᱟᱭᱤᱱ</string>
    <!-- An option to connect additional devices -->
    <string name="sync_connect_device">ᱚᱞᱜᱟ ᱥᱟᱫᱷᱚᱱ ᱡᱩᱰᱟᱹᱣ ᱢᱮ</string>
    <!-- The dialog text shown when additional devices are not available -->
    <string name="sync_connect_device_dialog">ᱴᱮᱵᱽ ᱵᱷᱮᱡᱟ ᱞᱟᱹᱜᱤᱫ, ᱢᱤᱫ ᱠᱷᱚᱱ ᱡᱟᱹᱥᱛᱤ ᱥᱟᱫᱷᱚᱱ ᱛᱮ Firefox ᱨᱮ ᱵᱚᱞᱚᱱ ᱢᱮ ᱾</string>
    <!-- Confirmation dialog button -->
    <string name="sync_confirmation_button">ᱵᱩᱡᱷᱟᱹᱣ ᱠᱮᱫᱟ</string>
    <!-- Share error message -->
    <string name="share_error_snackbar">ᱱᱚᱶᱟ ᱮᱯ ᱵᱷᱮᱡᱟ ᱵᱟᱝ ᱜᱟᱱᱚᱜᱼᱟ</string>
    <!-- Add new device screen title -->
    <string name="sync_add_new_device_title">ᱥᱟᱫᱷᱚᱱ ᱨᱮ ᱠᱩᱞ ᱢᱮ</string>

    <!-- Text for the warning message on the Add new device screen -->
    <string name="sync_add_new_device_message">ᱥᱟᱫᱷᱚᱱ ᱠᱚ ᱡᱚᱲᱟᱣ ᱵᱚᱱᱩᱜ-ᱟ</string>
    <!-- Text for the button to learn about sending tabs -->
    <string name="sync_add_new_device_learn_button">ᱴᱮᱵᱽ ᱠᱚ ᱮᱢᱟᱱ ᱵᱷᱮᱡᱟ ᱵᱟᱵᱚᱛ ᱵᱟᱰᱟᱭ ᱢᱮ…</string>
    <!-- Text for the button to connect another device -->
    <string name="sync_add_new_device_connect_button">ᱚᱞᱜᱟ ᱥᱟᱫᱷᱚᱱ ᱡᱩᱰᱟᱹᱣ ᱢᱮ…</string>

    <!-- Notifications -->
    <!-- Text shown in the notification that pops up to remind the user that a private browsing session is active. -->
    <string name="notification_pbm_delete_text_2">ᱯᱨᱟᱭᱣᱮᱴ ᱴᱮᱵᱽ ᱠᱚ ᱵᱚᱸᱫᱚᱭ ᱢᱮ</string>
    <!-- Name of the marketing notification channel. Displayed in the "App notifications" system settings for the app -->
    <string name="notification_marketing_channel_name">ᱢᱟᱨᱠᱮᱴᱤᱝ</string>

    <!-- Title shown in the notification that pops up to remind the user to set fenix as default browser.
    The app name is in the text, due to limitations with localizing Nimbus experiments -->
    <string name="nimbus_notification_default_browser_title" tools:ignore="UnusedResources">Firefox ᱫᱚ ᱛᱮᱡᱽ ᱟᱨ ᱱᱤᱡᱮᱨᱟᱜ ᱜᱮ</string>
    <!-- Text shown in the notification that pops up to remind the user to set fenix as default browser.
    The app name is in the text, due to limitations with localizing Nimbus experiments -->
    <string name="nimbus_notification_default_browser_text" tools:ignore="UnusedResources">Firefox ᱟᱢᱟᱜ ᱢᱩᱞ ᱵᱽᱨᱟᱣᱡᱚᱨ ᱞᱮᱠᱷᱟ ᱫᱚᱦᱚᱭ ᱢᱮ</string>
    <!-- Title shown in the notification that pops up to re-engage the user -->
    <string name="notification_re_engagement_title">ᱱᱤᱡᱚᱨᱟᱜ ᱵᱽᱨᱟᱣᱡᱤᱝ ᱠᱩᱨᱩᱢᱩᱴᱩ ᱞᱮᱢ</string>

    <!-- Text shown in the notification that pops up to re-engage the user.
    %1$s is a placeholder that will be replaced by the app name. -->
    <string name="notification_re_engagement_text">%1$s ᱨᱮ ᱵᱟᱝ ᱥᱟᱧᱪᱟᱣ ᱠᱟᱱ ᱠᱩᱠᱤ ᱟᱨᱵᱟᱝ ᱦᱤᱛᱟᱹᱞ ᱠᱚ ᱵᱽᱨᱟᱣᱩᱡᱽ ᱢᱮ</string>

    <!-- Title A shown in the notification that pops up to re-engage the user -->
    <string name="notification_re_engagement_A_title">ᱵᱤᱱᱟᱹ ᱯᱟᱧᱡᱟ ᱛᱮ ᱵᱽᱨᱟᱣᱡᱽ ᱢᱮ</string>
    <!-- Text A shown in the notification that pops up to re-engage the user.
    %1$s is a placeholder that will be replaced by the app name. -->
    <string name="notification_re_engagement_A_text">%1$s ᱨᱮ ᱱᱤᱡᱮᱨᱟᱜ ᱞᱮᱠᱷᱟ ᱛᱮ ᱵᱽᱨᱟᱣᱡᱽ ᱠᱚᱨᱟᱣ ᱛᱮ ᱫᱚ ᱟᱢᱟᱜ ᱡᱤᱱᱤᱥ ᱵᱟᱝ ᱪᱤᱠᱟᱹᱜᱼᱟ ᱾</string>
    <!-- Title B shown in the notification that pops up to re-engage the user -->
    <string name="notification_re_engagement_B_title">ᱟᱢᱟᱜ ᱯᱩᱭᱞᱤ ᱥᱮᱸᱫᱽᱨᱟ ᱮᱛᱦᱚᱵ ᱢᱮ</string>
    <!-- Text B shown in the notification that pops up to re-engage the user -->
    <string name="notification_re_engagement_B_text">ᱥᱩᱨ ᱠᱚᱨᱮ ᱡᱟᱦᱱᱟᱜ ᱯᱟᱱᱛᱮ ᱢᱮ ᱾ ᱟᱨ ᱵᱟᱝ ᱡᱟᱦᱱᱟᱜ ᱢᱚᱡᱽ ᱯᱟᱱᱛᱮ ᱢᱮ ᱾</string>

    <!-- Survey -->
    <!-- Text shown in the fullscreen message that pops up to ask user to take a short survey.
    The app name is in the text, due to limitations with localizing Nimbus experiments -->
    <string name="nimbus_survey_message_text">ᱠᱷᱟᱴᱚ ᱥᱚᱨᱵᱷᱮ ᱞᱮᱠᱷᱟᱛᱮ Firefox ᱥᱩᱫᱷᱟᱨ ᱨᱮ ᱜᱚᱲᱚ ᱮᱢᱚᱜ ᱢᱮ ᱾</string>
    <!-- Preference for taking the short survey. -->
    <string name="preferences_take_survey">ᱥᱚᱨᱵᱷᱮ ᱤᱫᱤ ᱢᱮ</string>
    <!-- Preference for not taking the short survey. -->
    <string name="preferences_not_take_survey">ᱵᱟᱝᱟ ᱥᱟᱨᱦᱟᱣ</string>

    <!-- Snackbar -->
    <!-- Text shown in snackbar when user deletes a collection -->
    <string name="snackbar_collection_deleted">ᱛᱩᱢᱟᱹᱞ ᱢᱮᱴᱟᱣᱮᱱᱟ</string>
    <!-- Text shown in snackbar when user renames a collection -->
    <string name="snackbar_collection_renamed">ᱛᱩᱢᱟᱹᱞ ᱫᱚᱦᱲᱟ ᱧᱩᱛᱩᱢ ᱮᱢ ᱦᱩᱭᱮᱱᱟ</string>
    <!-- Text shown in snackbar when user closes a tab -->
    <string name="snackbar_tab_closed">ᱴᱮᱵᱽ ᱵᱚᱸᱫᱚᱭᱮᱱᱟ</string>
    <!-- Text shown in snackbar when user closes all tabs -->
    <string name="snackbar_tabs_closed">ᱴᱮᱵᱽ ᱠᱚ ᱵᱚᱸᱫᱚᱭᱮᱱᱟ</string>
    <!-- Text shown in snackbar when user bookmarks a list of tabs -->
    <string name="snackbar_message_bookmarks_saved">ᱵᱩᱻᱠᱢᱟᱨᱠ ᱠᱚ ᱥᱟᱺᱪᱟᱣ ᱮᱱᱟ!</string>
    <!-- Text shown in snackbar when user adds a site to shortcuts -->
    <string name="snackbar_added_to_shortcuts">!ᱠᱷᱟᱴᱚᱢᱟᱪᱷᱟ ᱛᱮ ᱥᱮᱞᱮᱫᱽ ᱮᱱᱟ!</string>
    <!-- Text shown in snackbar when user closes a private tab -->
    <string name="snackbar_private_tab_closed">ᱱᱤᱡᱮᱨᱟᱜ ᱴᱮᱵᱽ ᱵᱚᱸᱫᱚᱭᱮᱱᱟ</string>
    <!-- Text shown in snackbar when user closes all private tabs -->
    <string name="snackbar_private_tabs_closed">ᱯᱨᱟᱭᱣᱮᱴ ᱴᱮᱵᱽ ᱠᱚ ᱵᱚᱸᱫᱚᱭᱮᱱᱟ</string>
    <!-- Text shown in snackbar to undo deleting a tab, top site or collection -->
    <string name="snackbar_deleted_undo">ᱚᱱᱰᱩ</string>
    <!-- Text shown in snackbar when user removes a top site -->
    <string name="snackbar_top_site_removed">ᱥᱟᱭᱤᱴ ᱚᱪᱚᱜ ᱦᱩᱭ ᱮᱱᱟ</string>
    <!-- QR code scanner prompt which appears after scanning a code, but before navigating to it
        First parameter is the name of the app, second parameter is the URL or text scanned-->
    <string name="qr_scanner_confirmation_dialog_message">%1$s ᱵᱟᱛᱟᱣ ᱮᱢᱟᱭ ᱢᱮ %2$s ᱡᱷᱤᱡᱽ ᱞᱟᱹᱜᱤᱫ ᱛᱮ</string>
    <!-- QR code scanner prompt dialog positive option to allow navigation to scanned link -->
    <string name="qr_scanner_dialog_positive">ᱢᱟᱹᱱᱡᱩᱨ</string>
    <!-- QR code scanner prompt dialog positive option to deny navigation to scanned link -->
    <string name="qr_scanner_dialog_negative">ᱵᱟᱹᱰ</string>
    <!-- QR code scanner prompt dialog error message shown when a hostname does not contain http or https. -->
    <string name="qr_scanner_dialog_invalid">ᱣᱮᱵᱽ ᱴᱷᱤᱠᱬᱟᱹ ᱵᱟᱭ ᱴᱷᱤᱠ ᱟ᱾</string>
    <!-- QR code scanner prompt dialog positive option when there is an error -->
    <string name="qr_scanner_dialog_invalid_ok">ᱴᱷᱤᱠ</string>
    <!-- Tab collection deletion prompt dialog message. Placeholder will be replaced with the collection name -->
    <string name="tab_collection_dialog_message">%1$s ᱢᱮᱴᱟᱣ ᱞᱟᱹᱜᱤᱫ ᱛᱮ ᱪᱮᱫ ᱟᱢ ᱜᱚᱴᱟ ᱛᱮ ᱢᱮᱱᱟᱢ-ᱟ?</string>
    <!-- Collection and tab deletion prompt dialog message. This will show when the last tab from a collection is deleted -->
    <string name="delete_tab_and_collection_dialog_message">ᱱᱚᱶᱟ ᱴᱮᱵᱽ ᱢᱮᱴᱟᱣ ᱞᱮᱠᱷᱟᱭ ᱥᱟᱱᱟᱢ ᱛᱩᱢᱟᱹᱞ ᱢᱮᱴᱟᱣ ᱪᱟᱵᱟᱜ-ᱟ ᱾ ᱚᱠᱟ ᱥᱚᱢᱚᱭ ᱨᱮ ᱦᱚᱸ ᱟᱢ ᱱᱟᱶᱟ ᱛᱩᱢᱟᱹᱞ ᱠᱚ ᱛᱮᱭᱟᱨ ᱫᱟᱲᱮᱼᱟᱜ ᱟᱢ ᱾</string>
    <!-- Collection and tab deletion prompt dialog title. Placeholder will be replaced with the collection name. This will show when the last tab from a collection is deleted -->
    <string name="delete_tab_and_collection_dialog_title">%1$s ᱢᱮᱴᱟᱣᱟ ᱥᱮ?</string>
    <!-- Tab collection deletion prompt dialog option to delete the collection -->
    <string name="tab_collection_dialog_positive">ᱢᱮᱴᱟᱣ ᱢᱮ</string>

    <!-- Text displayed in a notification when the user enters full screen mode -->
    <string name="full_screen_notification">ᱯᱩᱨᱟᱹ ᱠᱨᱤᱱ ᱢᱳᱰ ᱵᱚᱞᱚᱱ ᱠᱟᱱᱟᱢ</string>
    <!-- Message for copying the URL via long press on the toolbar -->
    <string name="url_copied">URL ᱱᱚᱠᱚᱞ ᱮᱱᱟ</string>
    <!-- Sample text for accessibility font size -->
    <string name="accessibility_text_size_sample_text_1">ᱱᱚᱶᱟ ᱫᱚ ᱡᱮᱢᱚᱱ ᱟᱲᱟ ᱠᱟᱱᱟ ᱾ ᱱᱚᱶᱟ ᱫᱚ ᱥᱟᱡᱟᱣ ᱵᱚᱫᱚᱞ ᱠᱚ ᱫᱮᱠᱷᱟᱣ ᱞᱟᱹᱜᱤᱫ ᱠᱟᱱᱟ ᱚᱠᱟᱞᱠᱟᱛᱮ ᱟᱲᱟ ᱞᱚ ᱢᱟᱨᱟᱝ ᱟᱨ ᱵᱟᱝ ᱠᱟᱹᱴᱤᱡ ᱞᱮᱠᱷᱟᱱ ᱚᱠᱟᱞᱠᱟ ᱧᱮᱞᱚᱜᱼᱟ ᱾</string>
    <!-- Summary for Accessibility Text Size Scaling Preference -->
    <string name="preference_accessibility_text_size_summary">ᱣᱮᱵᱥᱟᱭᱤᱴ ᱨᱮ ᱚᱱᱚᱞ ᱠᱚ ᱢᱟᱨᱟᱝ ᱵᱟᱝᱠᱷᱟᱱ ᱦᱩᱰᱤᱧ ᱠᱚᱨᱟᱣ ᱢᱮ</string>
    <!-- Title for Accessibility Text Size Scaling Preference -->
    <string name="preference_accessibility_font_size_title">ᱪᱤᱠᱤ ᱨᱮᱭᱟᱜ ᱢᱟᱯ</string>

    <!-- Title for Accessibility Text Automatic Size Scaling Preference -->
    <string name="preference_accessibility_auto_size_2">ᱟᱡ ᱛᱮ ᱪᱤᱠᱤ ᱥᱟᱡᱟᱣ</string>

    <!-- Summary for Accessibility Text Automatic Size Scaling Preference -->
    <string name="preference_accessibility_auto_size_summary">ᱪᱤᱠᱤ ᱢᱟᱞ ᱫᱚ ᱮᱱᱰᱨᱚᱭᱮᱰ ᱥᱟᱡᱟᱣ ᱥᱟᱞᱟᱜ ᱥᱚᱢᱟᱱᱚᱜᱼᱟ ᱾ ᱪᱤᱠᱤ ᱢᱟᱯ ᱵᱚᱸᱫᱚ ᱞᱟᱹᱜᱤᱫ ᱱᱚᱰᱮ ᱢᱮᱱᱮᱡ ᱢᱮ ᱾</string>

    <!-- Title for the Delete browsing data preference -->
    <string name="preferences_delete_browsing_data">ᱵᱽᱨᱟᱣᱡᱤᱝ ᱰᱟᱴᱟ ᱢᱮᱴᱟᱣ</string>
    <!-- Title for the tabs item in Delete browsing data -->
    <string name="preferences_delete_browsing_data_tabs_title_2">ᱡᱷᱤᱡᱽ ᱴᱮᱵᱽ ᱠᱚ</string>
    <!-- Subtitle for the tabs item in Delete browsing data, parameter will be replaced with the number of open tabs -->
    <string name="preferences_delete_browsing_data_tabs_subtitle">%d ᱴᱮᱵᱽ ᱠᱚ</string>
    <!-- Title for the data and history items in Delete browsing data -->
    <string name="preferences_delete_browsing_data_browsing_data_title">ᱵᱽᱨᱟᱣᱩᱡᱤᱝ ᱱᱟᱜᱟᱢ ᱟᱨ ᱥᱟᱭᱤᱴ ᱰᱟᱴᱟ</string>
    <!-- Subtitle for the data and history items in delete browsing data, parameter will be replaced with the
        number of history items the user has -->
    <string name="preferences_delete_browsing_data_browsing_data_subtitle">%d ᱴᱷᱤᱠᱬᱟᱹ ᱠᱚ</string>
    <!-- Title for the cookies item in Delete browsing data -->
    <string name="preferences_delete_browsing_data_cookies">ᱠᱩᱠᱤᱡ ᱠᱚ</string>
    <!-- Subtitle for the cookies item in Delete browsing data -->
    <string name="preferences_delete_browsing_data_cookies_subtitle">ᱟᱢ ᱫᱚ ᱰᱷᱮᱨ ᱜᱟᱱ ᱥᱟᱭᱤᱴ ᱠᱷᱚᱱ ᱵᱟᱦᱨᱮ ᱩᱲᱩᱠ ᱢᱤᱭᱟ ᱠᱚ</string>
    <!-- Title for the cached images and files item in Delete browsing data -->
    <string name="preferences_delete_browsing_data_cached_files">ᱥᱟᱯ ᱦᱚᱭᱠᱟᱱ ᱪᱤᱛᱟᱹᱨ ᱟᱨ ᱨᱮᱫ ᱠᱚ</string>
    <!-- Subtitle for the cached images and files item in Delete browsing data -->
    <string name="preferences_delete_browsing_data_cached_files_subtitle">ᱡᱚᱜᱟᱣ ᱡᱟᱭᱜᱟ ᱠᱷᱚᱞᱤ ᱛᱟᱦᱮᱱ ᱟᱭ</string>
    <!-- Title for the site permissions item in Delete browsing data -->
    <string name="preferences_delete_browsing_data_site_permissions">ᱥᱟᱭᱤᱴ ᱨᱮᱭᱟᱜ ᱪᱷᱟᱹᱲ ᱠᱚ</string>
    <!-- Title for the downloads item in Delete browsing data -->
    <string name="preferences_delete_browsing_data_downloads">ᱰᱟᱩᱱᱞᱚᱰ ᱠᱚ</string>
    <!-- Text for the button to delete browsing data -->
    <string name="preferences_delete_browsing_data_button">ᱵᱽᱨᱟᱣᱡᱤᱝ ᱰᱟᱴᱟ ᱢᱮᱴᱟᱣ ᱢᱮ</string>
    <!-- Title for the Delete browsing data on quit preference -->
    <string name="preferences_delete_browsing_data_on_quit">ᱵᱽᱨᱟᱣᱡᱤᱝ ᱰᱟᱴᱟ ᱢᱮᱴᱟᱣ ᱢᱮ ᱟᱲᱟᱜ ᱜᱷᱚᱲᱤ</string>
    <!-- Summary for the Delete browsing data on quit preference. "Quit" translation should match delete_browsing_data_on_quit_action translation. -->
    <string name="preference_summary_delete_browsing_data_on_quit_2">ᱵᱽᱨᱟᱣᱩᱡᱤᱝ ᱰᱟᱴᱟ ᱟᱡ ᱛᱮ ᱢᱮᱴᱟᱣ ᱛᱟᱦᱮᱱᱟᱭ ᱡᱚᱠᱷᱚᱱ ᱟᱢ \&quot;ᱟᱲᱟᱹᱜ\&quot; ᱵᱟᱪᱷᱟᱣ ᱛᱟᱦᱮᱱᱟᱢ ᱢᱩᱞ ᱢᱮᱱᱩ ᱠᱷᱚᱱ</string>
    <!-- Action item in menu for the Delete browsing data on quit feature -->
    <string name="delete_browsing_data_on_quit_action">ᱟᱲᱟᱹᱜ ᱢᱮ</string>

    <!-- Title text of a delete browsing data dialog. -->
    <string name="delete_history_prompt_title">ᱢᱮᱴᱟᱣ ᱞᱟᱹᱜᱤᱫ ᱚᱠᱛᱚ ᱨᱮᱭᱟᱜ ᱨᱮᱧᱡᱽ</string>
    <!-- Body text of a delete browsing data dialog. -->
    <string name="delete_history_prompt_body" moz:RemovedIn="130" tools:ignore="UnusedResources">ᱦᱤᱛᱟᱹᱞ (ᱮᱴᱟᱜ ᱥᱟᱫᱷᱚᱱ ᱠᱷᱚᱱ ᱟᱹᱭᱩᱨ ᱢᱤᱫ ᱠᱟᱱ ᱦᱤᱛᱟᱹᱞ ᱢᱮᱥᱟ ᱠᱟᱛᱮ), ᱠᱩᱠᱤᱡᱽ ᱟᱨ ᱮᱴᱟᱜ ᱯᱟᱱᱛᱮᱭᱟᱜ ᱰᱟᱴᱟ ᱠᱚ ᱚᱪᱚᱜᱽ ᱟᱭ ᱾</string>
    <!-- Body text of a delete browsing data dialog. -->
    <string name="delete_history_prompt_body_2">ᱦᱤᱛᱟᱹᱞ ᱮ ᱚᱪᱚᱜᱽᱟᱭ (ᱥᱟᱶᱛᱮ ᱮᱴᱟᱜ ᱥᱟᱫᱷᱚᱱ ᱠᱷᱚᱱ ᱦᱤᱛᱟᱹᱞ ᱟᱹᱭᱩᱨ ᱢᱤᱫ)</string>
    <!-- Radio button in the delete browsing data dialog to delete history items for the last hour. -->
    <string name="delete_history_prompt_button_last_hour">ᱢᱩᱪᱟᱹᱫ ᱴᱟᱲᱟᱝ</string>
    <!-- Radio button in the delete browsing data dialog to delete history items for today and yesterday. -->
    <string name="delete_history_prompt_button_today_and_yesterday">ᱛᱮᱦᱮᱸᱧ ᱟᱨ ᱦᱚᱞᱟ</string>
    <!-- Radio button in the delete browsing data dialog to delete all history. -->
    <string name="delete_history_prompt_button_everything">ᱡᱷᱚᱛᱚᱣᱟᱜ</string>

    <!-- Dialog message to the user asking to delete browsing data. Parameter will be replaced by app name. -->
    <string name="delete_browsing_data_prompt_message_3">%s ᱵᱟᱪᱷᱟᱣᱟᱜ ᱵᱽᱨᱟᱣᱩᱡᱤᱝ ᱰᱟᱴᱟ ᱢᱮᱴᱟᱣ ᱟᱭ ᱾</string>
    <!-- Text for the cancel button for the data deletion dialog -->
    <string name="delete_browsing_data_prompt_cancel">ᱵᱟᱹᱰᱨᱟᱹ</string>
    <!-- Text for the allow button for the data deletion dialog -->
    <string name="delete_browsing_data_prompt_allow">ᱢᱮᱴᱟᱣ ᱢᱮ</string>
    <!-- Text for the snackbar confirmation that the data was deleted -->
    <string name="preferences_delete_browsing_data_snackbar">ᱵᱽᱨᱟᱣᱩᱡᱤᱝ ᱰᱟᱴᱟ ᱢᱮᱴᱟᱣᱮᱱᱟ</string>
    <!-- Text for the snackbar to show the user that the deletion of browsing data is in progress -->
    <string name="deleting_browsing_data_in_progress">ᱵᱽᱨᱟᱣᱩᱡᱤᱝ ᱰᱟᱴᱟ ᱢᱮᱴᱟᱣ ᱦᱩᱭᱩ ᱠᱟᱱᱟ…</string>

    <!-- Dialog message to the user asking to delete all history items inside the opened group. Parameter will be replaced by a history group name. -->
    <string name="delete_all_history_group_prompt_message">“%s” ᱨᱮ ᱡᱷᱚᱛᱚ ᱥᱟᱭᱤᱴ ᱠᱚ ᱢᱮᱴᱟᱣ ᱢᱮ ᱾</string>
    <!-- Text for the cancel button for the history group deletion dialog -->
    <string name="delete_history_group_prompt_cancel">ᱵᱟᱹᱰᱨᱟᱹ</string>
    <!-- Text for the allow button for the history group dialog -->
    <string name="delete_history_group_prompt_allow">ᱢᱮᱴᱟᱣ</string>
    <!-- Text for the snackbar confirmation that the history group was deleted -->
    <string name="delete_history_group_snackbar">ᱫᱳᱞ ᱢᱮᱴᱟᱣ ᱦᱩᱭ</string>

    <!-- Onboarding -->
    <!-- Text for onboarding welcome header. -->
    <string name="onboarding_header_2">ᱢᱤᱫᱴᱟᱹᱝ ᱵᱮᱥ ᱤᱱᱴᱚᱨᱱᱮᱴ ᱨᱮ ᱟᱢᱟᱜ ᱥᱟᱹᱜᱩᱱ ᱫᱟᱨᱟᱢ</string>
    <!-- Text for the onboarding welcome message. -->
    <string name="onboarding_message">ᱦᱚᱲ ᱠᱚ ᱞᱟᱹᱜᱤᱫ, ᱵᱤᱱ ᱞᱟᱵᱷ ᱨᱮᱭᱟᱜ ᱢᱤᱫᱴᱟᱹᱝ ᱵᱽᱨᱟᱣᱡᱚᱨ ᱾</string>
    <!-- Text for the Firefox account onboarding sign in card header. -->
    <string name="onboarding_account_sign_in_header">ᱪᱟᱞᱟᱜ ᱢᱮ ᱡᱟᱦᱟᱸ ᱨᱮ ᱢᱟᱲᱟᱝ ᱛᱟᱦᱮᱸ ᱠᱟᱱᱟᱢ</string>
    <!-- Text for the button to learn more about signing in to your Firefox account. -->
    <string name="onboarding_manual_sign_in_description">ᱟᱨᱟᱢ ᱛᱮ ᱯᱚᱨᱫᱟ ᱠᱚ ᱩᱪᱟᱹᱲ ᱞᱟᱹᱜᱤᱫ ᱥᱟᱫᱷᱚᱱ ᱥᱟᱨᱟ ᱨᱮ ᱴᱮᱵᱽ ᱟᱨ ᱫᱟᱱᱟᱝ ᱥᱟᱵᱟᱫ ᱠᱚᱨᱮ ᱟᱹᱭᱩᱨ ᱢᱤᱫ ᱢᱮ ᱾</string>
    <!-- Text for the button to manually sign into Firefox account. -->
    <string name="onboarding_firefox_account_sign_in">ᱵᱚᱞᱚᱱ ᱥᱩᱦᱤ</string>
    <!-- text to display in the snackbar once account is signed-in -->
    <string name="onboarding_firefox_account_sync_is_on">ᱥᱭᱝᱠ ᱪᱟᱹᱞᱩ ᱢᱮᱱᱟᱜ-ᱟ</string>
    <!-- Text for the tracking protection onboarding card header -->
    <string name="onboarding_tracking_protection_header">ᱢᱩᱞ ᱞᱮᱠᱷᱟᱛᱮ ᱱᱤᱥᱚᱱ ᱨᱩᱠᱷᱤᱭᱟᱹᱭ ᱢᱮ</string>
    <!-- Text for the tracking protection card description. The first parameter is the name of the application.-->
    <string name="onboarding_tracking_protection_description_old">%1$s ᱫᱚ ᱵᱟᱦᱨᱮ ᱠᱚᱢᱯᱟᱱᱤ ᱠᱚ ᱣᱮᱵᱽ ᱨᱮ ᱟᱢ ᱯᱟᱸᱡᱟ ᱠᱚ ᱵᱚᱸᱫᱚᱜᱼᱟ ᱾</string>
    <!-- Text for the tracking protection card description. -->
    <string name="onboarding_tracking_protection_description">ᱡᱷᱚᱛᱚ ᱥᱟᱭᱤᱴ ᱠᱚᱨᱮ ᱠᱩᱠᱤ ᱯᱟᱧᱡᱟ ᱫᱟᱱᱟᱲ ᱠᱚ ᱵᱟᱹᱲ ᱪᱷᱚ ᱞᱟᱹᱜᱤᱫ ᱢᱩᱴ ᱠᱩᱠᱤ ᱨᱩᱠᱷᱤᱭᱟᱹ ᱫᱮᱠᱷᱟᱣᱜ ᱠᱟᱱᱟ ᱾</string>
    <!-- text for tracking protection radio button option for standard level of blocking -->
    <string name="onboarding_tracking_protection_standard_button_2">ᱵᱮᱥᱟᱜ (ᱢᱩᱞ ᱯᱷᱮᱲᱟᱛ)</string>
    <!-- text for standard blocking option button description -->
    <string name="onboarding_tracking_protection_standard_button_description_3">ᱯᱨᱟᱭᱣᱮᱥᱭ ᱟᱨ ᱯᱚᱨᱯᱷᱚᱨᱢᱮᱱᱥ ᱞᱟᱹᱜᱤᱫ ᱥᱚᱢᱟᱱ ᱾ ᱥᱟᱦᱴᱟ ᱢᱩᱞ ᱞᱮᱠᱷᱟᱛᱮ ᱞᱟᱫᱮᱜᱼᱟ ᱾</string>
    <!-- text for tracking protection radio button option for strict level of blocking -->
    <string name="onboarding_tracking_protection_strict_option">ᱱᱤᱦᱟᱹᱛ</string>
    <!-- text for strict blocking option button description -->
    <string name="onboarding_tracking_protection_strict_button_description_3">ᱥᱟᱦᱴᱟ ᱞᱚᱜᱚᱱ ᱞᱳᱰ ᱞᱟᱹᱜᱤᱫ ᱯᱟᱧᱡᱟ ᱫᱟᱱᱟᱲ ᱠᱚ ᱵᱞᱚᱠ ᱠᱚᱟᱭ, ᱦᱮᱞᱮ ᱥᱟᱦᱴᱟ ᱞᱳᱰ ᱨᱮ ᱰᱤᱜᱟᱹᱣ ᱦᱩᱭ ᱫᱟᱲᱮᱭᱟᱜᱼᱟ ᱾</string>
    <!-- text for the toolbar position card header  -->
    <string name="onboarding_toolbar_placement_header_1">ᱟᱢᱟᱜ ᱴᱩᱞᱵᱟᱨ ᱯᱞᱮᱥᱢᱮᱱᱴ ᱨᱟᱠᱟᱵᱽ ᱛᱟᱢ</string>

    <!-- Text for the toolbar position card description -->
    <string name="onboarding_toolbar_placement_description">ᱞᱟᱛᱟᱨ ᱨᱮ ᱫᱚᱦᱚᱭ ᱢᱮ, ᱵᱟᱝᱠᱷᱟᱱ ᱪᱮᱛᱟᱱ ᱥᱮᱫ ᱩᱪᱟᱹᱲ ᱢᱮ ᱾</string>
    <!-- Text for the privacy notice onboarding card header -->
    <string name="onboarding_privacy_notice_header_1">ᱟᱢᱟᱜ ᱰᱟᱴᱟ ᱟᱢᱟᱜ ᱠᱚᱵᱚᱡᱽ ᱨᱮ ᱛᱟᱦᱮᱱ ᱟ</string>
    <!-- Text for the privacy notice onboarding card description. -->
    <string name="onboarding_privacy_notice_description">Firefox ᱴᱷᱮᱱ ᱡᱟᱦᱱᱟᱜ ᱜᱮ ᱟᱢ ᱚᱱᱞᱟᱭᱤᱱ ᱦᱟᱹᱴᱤᱧ ᱮᱫᱟᱢ ᱟᱨ ᱟᱢ ᱟᱞᱮ ᱥᱟᱶ ᱪᱮᱫ ᱮᱢ ᱦᱟᱹᱴᱤᱧ ᱮᱫᱟᱢ ᱚᱱᱟ ᱨᱮᱭᱟᱜ ᱠᱚᱵᱚᱡᱽ ᱮᱢᱟᱢ ᱠᱟᱱᱟᱭ ᱾</string>
    <!-- Text for the button to read the privacy notice -->
    <string name="onboarding_privacy_notice_read_button">ᱟᱞᱮᱭᱟᱜ ᱱᱤᱥᱚᱱ ᱱᱚᱴᱤᱥ ᱯᱟᱲᱦᱟᱣ ᱯᱮ</string>

    <!-- Text for the conclusion onboarding message -->
    <string name="onboarding_conclusion_header">ᱟᱹᱰᱤ ᱱᱟᱯᱟᱭ ᱤᱱᱴᱚᱨᱱᱮᱴ ᱠᱷᱩᱞᱟᱹ ᱞᱟᱹᱜᱤᱫ ᱥᱚᱡᱽ ᱜᱮᱭᱟᱢ ᱥᱮ ?</string>
    <!-- text for the button to finish onboarding -->
    <string name="onboarding_finish">ᱵᱽᱨᱟᱣᱩᱡᱤᱝ ᱮᱦᱚᱵᱽ ᱢᱮ</string>

    <!-- Onboarding theme -->
    <!-- text for the theme picker onboarding card header -->
    <string name="onboarding_theme_picker_header">ᱩᱭᱦᱟᱹᱨ ᱵᱟᱪᱷᱟᱣ ᱛᱟᱢ</string>
    <!-- text for the theme picker onboarding card description -->
    <string name="onboarding_theme_picker_description_2">ᱛᱤᱱᱟᱹᱜ ᱜᱟᱱ ᱵᱮᱴᱨᱭ ᱵᱚᱪᱚᱛ ᱢᱮ ᱟᱨ ᱟᱢᱟᱜ ᱢᱮᱫ ᱵᱟᱧᱪᱟᱣ ᱛᱟᱢ ᱧᱩᱛ ᱩᱭᱦᱟᱹᱨ ᱪᱟᱹᱞᱩ ᱠᱟᱛᱮ ᱾</string>
    <!-- Automatic theme setting (will follow device setting) -->
    <string name="onboarding_theme_automatic_title">ᱟᱡ ᱛᱮ</string>
    <!-- Summary of automatic theme setting (will follow device setting) -->
    <string name="onboarding_theme_automatic_summary">ᱟᱢᱟᱜ ᱥᱟᱫᱷᱚᱱ ᱨᱮᱭᱟᱜ ᱥᱟᱡᱟᱣ ᱦᱟᱛᱟᱣ ᱟᱭ</string>
    <!-- Theme setting for dark mode -->
    <string name="onboarding_theme_dark_title">ᱧᱩᱛ ᱩᱭᱦᱟᱹᱨ</string>
    <!-- Theme setting for light mode -->
    <string name="onboarding_theme_light_title">ᱢᱟᱨᱥᱟᱞ ᱩᱭᱦᱟᱹᱨ</string>

    <!-- Text shown in snackbar when multiple tabs have been sent to device -->
    <string name="sync_sent_tabs_snackbar">ᱴᱮᱵᱽ ᱠᱚ ᱠᱩᱞ ᱦᱩᱭᱮᱱᱟ!</string>
    <!-- Text shown in snackbar when one tab has been sent to device  -->
    <string name="sync_sent_tab_snackbar">ᱴᱮᱵᱽ ᱠᱩᱞ ᱦᱩᱭᱮᱱᱟ!</string>
    <!-- Text shown in snackbar when sharing tabs failed  -->
    <string name="sync_sent_tab_error_snackbar">ᱵᱟᱝ ᱠᱩᱞ ᱫᱟᱲᱮᱞᱟᱱᱟ</string>
    <!-- Text shown in snackbar for the "retry" action that the user has after sharing tabs failed -->
    <string name="sync_sent_tab_error_snackbar_action">ᱨᱤᱴᱨᱭ</string>
    <!-- Title of QR Pairing Fragment -->
    <string name="sync_scan_code">ᱠᱳᱰ ᱥᱠᱟᱱ ᱢᱮ</string>
    <!-- Instructions on how to access pairing -->
    <string name="sign_in_instructions"><![CDATA[ᱟᱢᱟᱜ ᱠᱚᱢᱯᱤᱭᱩᱴᱟᱨ ᱨᱮ Firefox ᱡᱷᱤᱡᱽ ᱢᱮ ᱟᱨ <b>https://firefox.com/pair</b> ᱨᱮ ᱪᱟᱞᱟᱜ ᱢᱮ]]></string>
    <!-- Text shown for sign in pairing when ready -->
    <string name="sign_in_ready_for_scan">ᱥᱠᱟᱱ ᱞᱚᱜᱤᱫᱛᱮ ᱛᱮᱭᱟᱨ ᱢᱮᱱᱟᱢᱼᱟ</string>
    <!-- Text shown for settings option for sign with pairing -->
    <string name="sign_in_with_camera">ᱟᱢᱟᱜ ᱠᱮᱢᱮᱨᱟ ᱛᱮ ᱵᱚᱞᱚᱱ ᱥᱩᱦᱤ ᱢᱮ</string>
    <!-- Text shown for settings option for sign with email -->
    <string name="sign_in_with_email">ᱵᱟᱹᱫᱟᱹᱞ ᱛᱮ ᱮᱢᱮᱞ ᱵᱮᱵᱷᱟᱨ ᱢᱮ</string>
    <!-- Text shown for settings option for create new account text.'Firefox' intentionally hardcoded here.-->
    <string name="sign_in_create_account_text"><![CDATA[ᱠᱷᱟᱛᱟ ᱵᱟᱹᱱᱩᱜᱼᱟ? <u>ᱢᱤᱫᱴᱟᱹᱝ ᱛᱮᱭᱟᱨ ᱢᱮ</u> ᱰᱥᱫᱷᱚᱱ ᱠᱚ ᱵᱷᱤᱛᱨᱤ ᱨᱮ Firefox ᱥᱭᱝᱠ ᱞᱟᱹᱜᱤᱫ ᱾]]></string>
    <!-- Text shown in confirmation dialog to sign out of account. The first parameter is the name of the app (e.g. Firefox Preview) -->
    <string name="sign_out_confirmation_message_2">%s ᱫᱚ ᱟᱢᱟᱜ ᱠᱷᱟᱛᱟ ᱥᱟᱞᱟᱜ ᱥᱭᱝᱠ ᱵᱚᱸᱫᱽᱚᱭ ᱟ , ᱦᱮᱞᱮ ᱟᱢᱟᱜ ᱚᱠᱟ ᱵᱽᱨᱟᱣᱩᱡᱤᱸᱝ ᱰᱟᱴᱟ ᱦᱚᱸ ᱟᱢᱟᱜ ᱥᱟᱫᱷᱚᱱ ᱨᱮ ᱵᱟᱭ ᱢᱮᱴᱟᱣᱜᱼᱟ ᱾</string>
    <!-- Option to continue signing out of account shown in confirmation dialog to sign out of account -->
    <string name="sign_out_disconnect">ᱡᱚᱱᱚᱲᱟᱣ ᱚᱪᱚᱜ</string>
    <!-- Option to cancel signing out shown in confirmation dialog to sign out of account -->
    <string name="sign_out_cancel">ᱵᱟᱹᱰᱨᱟᱹ</string>
    <!-- Error message snackbar shown after the user tried to select a default folder which cannot be altered -->
    <string name="bookmark_cannot_edit_root">ᱢᱩᱞ ᱯᱚᱴᱚᱢ ᱵᱟᱞᱮ ᱥᱟᱯᱲᱟᱣ ᱫᱟᱰᱮᱟ</string>

    <!-- Enhanced Tracking Protection -->
    <!-- Link displayed in enhanced tracking protection panel to access tracking protection settings -->
    <string name="etp_settings">ᱨᱚᱯᱷᱟ ᱥᱟᱡᱟᱣ ᱠᱚ</string>
    <!-- Preference title for enhanced tracking protection settings -->
    <string name="preference_enhanced_tracking_protection">ᱵᱟᱲᱦᱟᱣᱟᱠᱟᱱ ᱯᱟᱸᱡᱟ ᱨᱚᱯᱷᱟ</string>
    <!-- Title for the description of enhanced tracking protection -->
    <string name="preference_enhanced_tracking_protection_explanation_title" moz:removedIn="114" tools:ignore="UnusedResources">ᱯᱟᱸᱡᱟ ᱵᱮᱜᱚᱨ ᱵᱽᱨᱟᱣᱩᱡ ᱢᱮ</string>
    <!-- Preference summary for enhanced tracking protection settings on/off switch -->
    <string name="preference_enhanced_tracking_protection_summary">ᱱᱤᱛᱚᱜ ᱢᱩᱴ ᱜᱚᱴᱟ ᱥᱟᱦᱴᱟ ᱠᱩᱠᱤ ᱦᱮᱡ ᱥᱮᱴᱮᱨ ᱮᱱᱟ, ᱱᱚᱣᱟ ᱫᱚ ᱠᱨᱚᱥ-ᱥᱟᱭᱤᱴ ᱴᱨᱮᱠᱚᱨ ᱠᱚ ᱞᱟᱹᱜᱤᱫ ᱱᱤᱛ ᱦᱟᱹᱵᱤᱡ ᱡᱚᱛᱚ ᱠᱷᱚᱱ ᱢᱟᱨᱟᱝ ᱟᱠᱚᱴ ᱥᱟᱫᱷᱚᱱ ᱠᱟᱱᱟ ᱾</string>
    <!-- Description of enhanced tracking protection. The first parameter is the name of the application (For example: Fenix) -->
    <string name="preference_enhanced_tracking_protection_explanation" moz:removedIn="114" tools:ignore="UnusedResources">ᱟᱢᱟᱜᱽ ᱰᱟᱴᱟ ᱟᱢ ᱴᱷᱮᱱ ᱜᱮ ᱫᱚᱦᱚᱭ ᱢᱮ ᱾ %s ᱫᱚ ᱟᱭᱢᱟ ᱥᱚᱢᱟᱱ ᱯᱟᱧᱡᱟ ᱫᱟᱱᱟᱲ ᱠᱚ ᱴᱷᱮᱱ ᱠᱷᱚᱱ ᱚᱱᱞᱟᱭᱤᱱ ᱨᱩᱠᱷᱤᱭᱟᱹᱭ ᱢᱮᱟᱭ ᱾</string>
    <!-- Description of enhanced tracking protection. The parameter is the name of the application (For example: Firefox Fenix) -->
    <string name="preference_enhanced_tracking_protection_explanation_2">​%s​ ᱫᱚ ᱟᱭᱢᱟ ᱥᱚᱢᱟᱱ ᱯᱟᱧᱡᱟ ᱫᱟᱱᱟᱲ ᱠᱚ ᱴᱷᱮᱱ ᱠᱷᱚᱱ ᱚᱱᱞᱟᱭᱤᱱ ᱨᱩᱠᱷᱤᱭᱟᱹᱭ ᱢᱮᱟᱭ ᱾</string>
    <!-- Text displayed that links to website about enhanced tracking protection -->
    <string name="preference_enhanced_tracking_protection_explanation_learn_more">ᱰᱷᱮᱨ ᱥᱮᱬᱟᱭ ᱢᱮ</string>
    <!-- Preference for enhanced tracking protection for the standard protection settings -->
    <string name="preference_enhanced_tracking_protection_standard_default_1">ᱱᱟᱯ (ᱢᱩᱞ ᱯᱷᱮᱲᱟᱛ)</string>
    <!-- Preference description for enhanced tracking protection for the standard protection settings -->
    <string name="preference_enhanced_tracking_protection_standard_description_4" moz:removedIn="114" tools:ignore="UnusedResources">ᱯᱨᱟᱭᱣᱮᱥᱭ ᱟᱨ ᱯᱚᱨᱯᱷᱚᱨᱢᱮᱱᱥ ᱞᱟᱹᱜᱤᱫ ᱥᱚᱢᱟᱱ ᱾ ᱥᱟᱦᱴᱟ ᱢᱩᱞ ᱞᱮᱠᱷᱟᱛᱮ ᱞᱟᱫᱮᱜᱼᱟ ᱾</string>
    <!-- Preference description for enhanced tracking protection for the standard protection settings -->
    <string name="preference_enhanced_tracking_protection_standard_description_5">ᱥᱟᱦᱴᱚ ᱫᱚ ᱴᱷᱤᱠ ᱛᱮ ᱞᱟᱫᱮᱜᱼᱟ, ᱢᱮᱱᱠᱷᱟᱱ ᱴᱨᱚᱠᱚᱨ ᱠᱚᱢ ᱵᱞᱚᱠᱚᱜᱼᱟ ᱾</string>
    <!--  Accessibility text for the Standard protection information icon  -->
    <string name="preference_enhanced_tracking_protection_standard_info_button">ᱢᱩᱞ ᱜᱷᱮᱨ ᱮᱥᱮᱫ ᱨᱚᱠᱷᱭᱟ ᱫᱚ ᱪᱮᱫ ᱮ ᱵᱞᱚᱠ ᱪᱷᱚ ᱠᱮᱜᱼᱟᱭ</string>
    <!-- Preference for enhanced tracking protection for the strict protection settings -->
    <string name="preference_enhanced_tracking_protection_strict">ᱱᱤᱦᱟᱹᱛ</string>
    <!-- Preference description for enhanced tracking protection for the strict protection settings -->
    <string name="preference_enhanced_tracking_protection_strict_description_3" moz:removedIn="114" tools:ignore="UnusedResources">ᱥᱟᱦᱴᱟ ᱞᱚᱜᱚᱱ ᱞᱳᱰ ᱞᱟᱹᱜᱤᱫ ᱯᱟᱧᱡᱟ ᱫᱟᱱᱟᱲ ᱠᱚ ᱵᱞᱚᱠ ᱠᱚᱟᱭ, ᱦᱮᱞᱮ ᱥᱟᱦᱴᱟ ᱞᱳᱰ ᱨᱮ ᱰᱤᱜᱟᱹᱣ ᱦᱩᱭ ᱫᱟᱲᱮᱭᱟᱜᱼᱟ ᱾</string>
    <!-- Preference description for enhanced tracking protection for the strict protection settings -->
    <string name="preference_enhanced_tracking_protection_strict_description_4">ᱠᱚᱴᱮᱡ ᱯᱟᱧᱡᱟ ᱨᱩᱠᱷᱤᱭᱟᱹ ᱟᱨ ᱞᱚᱜᱚᱱ ᱜᱮ ᱠᱟᱹᱢᱤᱭᱟᱭ, ᱢᱮᱱᱠᱷᱟᱱ ᱡᱷᱚᱛᱚ ᱥᱟᱭᱤᱴ ᱠᱚᱨᱮ ᱫᱚ ᱵᱟᱭ ᱠᱟᱹᱢᱤᱭᱟ ᱾</string>
    <!--  Accessibility text for the Strict protection information icon  -->
    <string name="preference_enhanced_tracking_protection_strict_info_button">ᱴᱷᱤᱴ ᱜᱷᱮᱨ ᱮᱥᱮᱫ ᱨᱩᱠᱷᱭᱟ ᱫᱚ ᱪᱮᱫ ᱵᱞᱚᱠ ᱠᱮᱜᱼᱟᱭ</string>
    <!-- Preference for enhanced tracking protection for the custom protection settings -->
    <string name="preference_enhanced_tracking_protection_custom">ᱠᱩᱥᱤᱭᱟᱜ</string>
    <!-- Preference description for enhanced tracking protection for the strict protection settings -->
    <string name="preference_enhanced_tracking_protection_custom_description_2">ᱵᱟᱪᱷᱟᱣ ᱢᱮ ᱚᱠᱟ ᱯᱟᱧᱡᱟ ᱫᱟᱱᱟᱲ ᱠᱚ ᱟᱨ ᱥᱠᱨᱤᱯᱴ ᱞᱚ ᱵᱞᱚᱠ ᱠᱚᱣᱟ ᱾</string>
    <!--  Accessibility text for the Strict protection information icon  -->
    <string name="preference_enhanced_tracking_protection_custom_info_button">ᱠᱚᱥᱴᱚᱢ ᱜᱷᱮᱨ ᱮᱥᱮᱫ ᱯᱨᱚᱴᱮᱠᱥᱚᱱ ᱛᱮ ᱪᱮᱫ ᱵᱞᱚᱠ ᱟᱹᱠᱟᱱᱟ </string>
    <!-- Header for categories that are being blocked by current Enhanced Tracking Protection settings -->
    <!-- Preference for enhanced tracking protection for the custom protection settings for cookies-->
    <string name="preference_enhanced_tracking_protection_custom_cookies">ᱠᱩᱠᱤᱡ ᱠᱚ</string>
    <!-- Option for enhanced tracking protection for the custom protection settings for cookies-->
    <string name="preference_enhanced_tracking_protection_custom_cookies_1">ᱠᱨᱚᱥᱼᱥᱟᱭᱤᱴ ᱟᱨ ᱥᱳᱥᱤᱭᱟᱞ ᱢᱤᱰᱤᱭᱟ ᱯᱟᱧᱡᱟ ᱫᱟᱱᱟᱲ ᱠᱚ</string>
    <!-- Option for enhanced tracking protection for the custom protection settings for cookies-->
    <string name="preference_enhanced_tracking_protection_custom_cookies_2">ᱵᱟᱝ ᱦᱤᱨᱤᱠᱟᱱ ᱥᱟᱭᱤᱴ ᱠᱚ ᱠᱷᱚᱱ ᱠᱩᱩᱠᱤ ᱠᱚ</string>
    <!-- Option for enhanced tracking protection for the custom protection settings for cookies-->
    <string name="preference_enhanced_tracking_protection_custom_cookies_3">ᱡᱷᱚᱛᱚ ᱯᱮᱼᱯᱟᱨᱴᱭ ᱠᱩᱩᱠᱤ ᱠᱚ (ᱱᱚᱶᱟ ᱫᱚ ᱣᱮᱵᱥᱟᱭᱤᱴ ᱠᱚ ᱨᱟᱹᱯᱩᱫ ᱫᱟᱲᱮᱭᱟᱜᱼᱟᱭ)</string>
    <!-- Option for enhanced tracking protection for the custom protection settings for cookies-->
    <string name="preference_enhanced_tracking_protection_custom_cookies_4">ᱠᱷᱚᱛᱚ ᱠᱩᱩᱠᱤ ᱠᱚ (ᱱᱚᱶᱟ ᱫᱚ ᱣᱮᱵᱥᱟᱭᱤᱴ ᱠᱚ ᱨᱟᱹᱯᱩᱫᱟᱭ)</string>
    <!-- Option for enhanced tracking protection for the custom protection settings for cookies-->
    <string name="preference_enhanced_tracking_protection_custom_cookies_5">ᱡᱷᱚᱛᱚ ᱥᱟᱭᱤᱴ ᱠᱩᱠᱤᱡᱽ ᱠᱚ ᱛᱷᱚᱞᱚᱜᱽ ᱠᱟᱜ ᱢᱮ</string>
    <!-- Preference for enhanced tracking protection for the custom protection settings for tracking content -->
    <string name="preference_enhanced_tracking_protection_custom_tracking_content">ᱯᱟᱧᱡᱟ ᱫᱟᱱᱟᱲ ᱡᱤᱱᱤᱥ</string>
    <!-- Option for enhanced tracking protection for the custom protection settings for tracking content-->
    <string name="preference_enhanced_tracking_protection_custom_tracking_content_1">ᱡᱷᱚᱛᱚ ᱛᱮᱵᱽ ᱠᱚᱨᱮ</string>
    <!-- Option for enhanced tracking protection for the custom protection settings for tracking content-->
    <string name="preference_enhanced_tracking_protection_custom_tracking_content_2">ᱠᱷᱟᱹᱞᱤ ᱯᱨᱟᱭᱣᱮᱴ ᱴᱮᱵᱽ ᱠᱚᱨᱮ ᱜᱮ</string>
    <!-- Preference for enhanced tracking protection for the custom protection settings -->
    <string name="preference_enhanced_tracking_protection_custom_cryptominers">ᱠᱨᱭᱯᱴᱚᱢᱟᱭᱱᱟᱹᱨ ᱠᱚ</string>
    <!-- Preference for enhanced tracking protection for the custom protection settings -->
    <string name="preference_enhanced_tracking_protection_custom_fingerprinters">ᱠᱟᱹᱴᱩᱵᱪᱷᱟᱯᱟ ᱟᱜ</string>
    <!-- Button label for navigating to the Enhanced Tracking Protection details -->
    <string name="enhanced_tracking_protection_details">ᱵᱤᱵᱨᱚᱬ ᱠᱚ</string>
    <!-- Header for categories that are being being blocked by current Enhanced Tracking Protection settings -->
    <string name="enhanced_tracking_protection_blocked">ᱟᱠᱚᱴ ᱠᱟᱱᱟ</string>
    <!-- Header for categories that are being not being blocked by current Enhanced Tracking Protection settings -->
    <string name="enhanced_tracking_protection_allowed">ᱢᱟᱹᱱᱡᱩᱨ</string>
    <!-- Category of trackers (social media trackers) that can be blocked by Enhanced Tracking Protection -->
    <string name="etp_social_media_trackers_title">ᱥᱟᱸᱣᱛᱟ ᱢᱤᱰᱤᱭᱟ ᱯᱟᱧᱡᱟ ᱫᱟᱱᱟᱲ ᱠᱚ</string>
    <!-- Description of social media trackers that can be blocked by Enhanced Tracking Protection -->
    <string name="etp_social_media_trackers_description">ᱵᱽᱨᱟᱣᱩᱡᱤᱝ ᱠᱟᱹᱢᱤ ᱠᱚ ᱮᱢᱟᱱ ᱥᱚᱥᱤᱭᱟᱹᱢ ᱢᱮᱰᱤᱭᱟ ᱱᱮᱴᱣᱟᱨᱠ ᱨᱮ ᱜᱷᱮᱨ ᱮᱥᱮᱫ ᱠᱚ ᱣᱮᱵᱽ ᱨᱮ ᱞᱤᱢᱤᱴ ᱛᱟᱢᱟᱭ ᱾ </string>
    <!-- Category of trackers (cross-site tracking cookies) that can be blocked by Enhanced Tracking Protection -->
    <string name="etp_cookies_title">ᱠᱨᱚᱥᱼᱥᱟᱭᱤᱴ ᱜᱷᱮᱨ ᱮᱥᱮᱫ ᱠᱩᱠᱤ ᱠᱚ</string>
    <!-- Category of trackers (cross-site tracking cookies) that can be blocked by Enhanced Tracking Protection -->
    <string name="etp_cookies_title_2">ᱥᱟᱭᱤᱨᱼᱵᱟᱨᱯᱟᱦᱴᱟ ᱠᱩᱠᱤᱡᱽ ᱠᱚ</string>
    <!-- Description of cross-site tracking cookies that can be blocked by Enhanced Tracking Protection -->
    <string name="etp_cookies_description">ᱮᱰ ᱱᱮᱴᱣᱳᱨᱠ ᱠᱚ ᱟᱨ ᱮᱱᱟᱞᱭᱴᱤᱠ ᱠᱚᱢᱯᱟᱱᱤ ᱠᱚ ᱮᱢᱟᱱ ᱠᱩᱻᱠᱤᱡ ᱠᱚ, ᱚᱠᱟ ᱫᱚ ᱟᱭᱢᱟ ᱵᱽᱨᱟᱣᱩᱡᱤᱝ ᱰᱟᱴᱟ ᱠᱚ ᱠᱚᱢᱯᱟᱭᱤᱞ ᱞᱟᱹᱜᱤᱫᱽ ᱵᱮᱵᱷᱟᱨᱚᱜᱼᱟ ᱚᱱᱟ ᱠᱚ ᱵᱞᱚᱠ ᱟᱭ ᱾</string>
    <!-- Description of cross-site tracking cookies that can be blocked by Enhanced Tracking Protection -->
    <string name="etp_cookies_description_2">ᱢᱩᱴ ᱠᱩᱠᱤ ᱨᱩᱠᱷᱤᱭᱟᱹ ᱫᱚ ᱡᱟᱦᱟᱸ ᱥᱟᱭᱤᱴ ᱨᱮ ᱢᱮᱱᱟᱢᱟᱸ ᱚᱱᱰᱮ ᱠᱩᱠᱤ ᱛᱷᱚᱞᱚᱜᱽ ᱠᱚᱣᱟᱭ ᱢᱮᱱᱠᱷᱟᱱ ᱯᱟᱧᱡᱟᱤᱭᱟᱹ ᱡᱮᱞᱠᱟ ᱰᱷᱟᱶᱨᱟ ᱡᱟᱹᱞᱤ ᱠᱚ ᱫᱚ ᱟᱢ ᱵᱟᱠᱚ ᱯᱟᱧᱡᱟ ᱫᱟᱲᱮ ᱢᱮᱭᱟ ᱠᱚ ᱾</string>
    <!-- Category of trackers (cryptominers) that can be blocked by Enhanced Tracking Protection -->
    <string name="etp_cryptominers_title">ᱠᱨᱭᱯᱴᱚᱢᱟᱭᱱᱟᱹᱨ ᱠᱚ</string>
    <!-- Description of cryptominers that can be blocked by Enhanced Tracking Protection -->
    <string name="etp_cryptominers_description">ᱢᱟᱭᱤᱱ ᱰᱤᱡᱤᱴᱟᱞ ᱯᱩᱭᱥᱟᱹ ᱛᱮ ᱟᱢᱟᱜᱽ ᱥᱟᱫᱷᱚᱱ ᱨᱮ ᱢᱤᱞᱟᱠᱭᱩᱞᱟᱹᱥ ᱥᱠᱨᱤᱯᱼᱴ ᱠᱚ ᱟᱫᱮᱨ ᱵᱟᱹᱰ ᱜᱮᱭᱟ ᱾</string>
    <!-- Category of trackers (fingerprinters) that can be blocked by Enhanced Tracking Protection -->
    <string name="etp_fingerprinters_title">ᱠᱟᱹᱴᱩᱵᱪᱷᱟᱯᱟ ᱟᱜ ᱠᱚ</string>
    <!-- Description of fingerprinters that can be blocked by Enhanced Tracking Protection -->
    <string name="etp_fingerprinters_description">ᱜᱷᱮᱨ ᱮᱥᱮᱫ ᱠᱟᱹᱢᱤ ᱠᱚ ᱞᱟᱹᱜᱤᱫᱽ ᱥᱟᱫᱷᱚᱱ ᱨᱮᱭᱟᱜ ᱱᱟᱶᱟ ᱰᱟᱴᱟ ᱠᱚ ᱮᱢᱟᱱ ᱡᱟᱣᱨᱟ ᱠᱚ ᱵᱚᱸᱫᱚᱭᱟ ᱾</string>
    <!-- Category of trackers (tracking content) that can be blocked by Enhanced Tracking Protection -->
    <string name="etp_tracking_content_title">ᱯᱟᱧᱡᱟ ᱫᱟᱱᱟᱲ ᱡᱤᱱᱤᱥ</string>
    <!-- Description of tracking content that can be blocked by Enhanced Tracking Protection -->
    <string name="etp_tracking_content_description">ᱵᱟᱦᱨᱮ ᱮᱰ, ᱣᱤᱰᱤᱭᱚ, ᱟᱨ ᱚᱞᱜᱟ ᱡᱤᱱᱤᱥ ᱠᱚ ᱮᱢᱟᱱ ᱜᱷᱮᱨ ᱮᱥᱮᱫ ᱠᱳᱰ ᱠᱚ ᱞᱟᱹᱜᱤᱫᱽ ᱵᱟᱭ ᱞᱟᱫᱮ ᱪᱷᱚᱭ ᱟ ᱾ ᱚᱞᱜᱟ ᱣᱮᱵᱥᱟᱭᱤᱴ ᱠᱟᱹᱢᱤ ᱠᱚ ᱨᱮᱭᱟᱜ ᱫᱷᱚᱸᱜ ᱠᱚᱫᱚᱞ ᱫᱟᱲᱮᱭᱟᱜᱼᱟᱭ ᱾</string>
    <!-- Enhanced Tracking Protection message that protection is currently on for this site -->
    <string name="etp_panel_on">ᱱᱚᱶᱟ ᱥᱟᱭᱤᱴ ᱞᱟᱹᱜᱤᱫ ᱯᱨᱚᱴᱮᱠᱥᱚᱱ ᱠᱚ ᱪᱚᱞᱩ ᱢᱮᱱᱟᱜ-ᱟ</string>
    <!-- Enhanced Tracking Protection message that protection is currently off for this site -->
    <string name="etp_panel_off">ᱱᱚᱶᱟ ᱥᱟᱭᱤᱴ ᱞᱟᱹᱜᱤᱫ ᱯᱨᱚᱴᱮᱠᱥᱚᱱ ᱠᱚ ᱵᱚᱸᱫᱚ ᱢᱮᱱᱟᱜ-ᱟ</string>
    <!-- Header for exceptions list for which sites enhanced tracking protection is always off -->
    <string name="enhanced_tracking_protection_exceptions">ᱱᱚᱶᱟ ᱠᱚ ᱥᱟᱭᱤᱴ ᱞᱟᱹᱜᱤᱫ ᱵᱟᱲᱦᱟᱣᱟᱠᱟᱱ ᱯᱟᱸᱡᱟ ᱨᱚᱯᱷᱟ ᱵᱚᱸᱫᱚ ᱢᱮᱱᱟᱜ-ᱟ</string>
    <!-- Content description (not visible, for screen readers etc.): Navigate
    back from ETP details (Ex: Tracking content) -->
    <string name="etp_back_button_content_description">ᱯᱟᱹᱪᱷᱞᱟᱹᱥᱮᱱ ᱪᱟᱞᱟᱜ ᱢᱮ</string>
    <!-- About page link text to open what's new link -->
    <string name="about_whats_new">%s ᱨᱮ ᱪᱮᱫ ᱱᱟᱶᱟ ᱢᱮᱱᱟᱜᱼᱟ</string>
    <!-- Open source licenses page title
    The first parameter is the app name -->
    <string name="open_source_licenses_title">%s | OSS ᱯᱩᱛᱷᱤ ᱚᱲᱟᱜ</string>

    <!-- Category of trackers (redirect trackers) that can be blocked by Enhanced Tracking Protection -->
    <string name="etp_redirect_trackers_title">ᱨᱤᱰᱭᱨᱮᱠᱼᱴ ᱯᱟᱧᱡᱟ ᱫᱟᱱᱟᱲ ᱠᱚ</string>
    <!-- Description of redirect tracker cookies that can be blocked by Enhanced Tracking Protection -->
    <string name="etp_redirect_trackers_description">ᱠᱩᱩᱠᱤ ᱠᱚ ᱥᱟᱯᱷᱟᱭ ᱟ ᱚᱠᱟ ᱫᱚ ᱵᱟᱰᱟᱭᱠᱟᱱ ᱣᱮᱵᱥᱟᱭᱤᱴ ᱠᱚᱨᱮ ᱨᱤᱰᱟᱭᱨᱮᱠᱴ ᱟ ᱾</string>

    <!-- Description of the SmartBlock Enhanced Tracking Protection feature. The * symbol is intentionally hardcoded here,
         as we use it on the UI to indicate which trackers have been partially unblocked.  -->
    <string name="preference_etp_smartblock_description">ᱞᱟᱛᱟᱨ ᱨᱮ ᱪᱤᱱᱦᱟᱹ ᱞᱟᱱ ᱛᱤᱱᱟᱹᱝ ᱜᱟᱱ ᱴᱨᱟᱠᱚᱨ ᱠᱚ ᱫᱚ ᱠᱷᱟᱴᱚ ᱥᱟᱹᱦᱤᱡ ᱠᱚ ᱟᱹᱱᱵᱞᱚᱠ ᱠᱟᱱᱟ ᱠᱚ ᱪᱮᱫᱟᱜ ᱥᱮ ᱟᱢ ᱫᱚ ᱩᱱᱠᱩ ᱥᱟᱞᱟᱜ ᱠᱟᱹᱢᱤ ᱠᱟᱫᱟᱢ * ᱾</string>
    <!-- Text displayed that links to website about enhanced tracking protection SmartBlock -->
    <string name="preference_etp_smartblock_learn_more">ᱰᱷᱮᱨ ᱥᱮᱬᱟᱭ ᱢᱮ</string>

    <!-- Content description (not visible, for screen readers etc.):
    Enhanced tracking protection exception preference icon for ETP settings. -->
    <string name="preference_etp_exceptions_icon_description">ᱵᱟᱲᱦᱟᱣᱟᱠᱟᱱ ᱯᱟᱸᱡᱟ ᱨᱚᱯᱷᱟ ᱵᱟᱹᱨᱜᱤᱞ ᱠᱩᱥᱤ ᱪᱤᱱᱦᱟᱹ</string>

    <!-- About page link text to open support link -->
    <string name="about_support">ᱜᱚᱲᱚ</string>
    <!-- About page link text to list of past crashes (like about:crashes on desktop) -->
    <string name="about_crashes">ᱨᱟᱹᱯᱩᱫ ᱠᱚ</string>
    <!-- About page link text to open privacy notice link -->
    <string name="about_privacy_notice">ᱱᱤᱥᱚᱱ ᱨᱮᱭᱟᱜ ᱱᱚᱴᱤᱥ</string>
    <!-- About page link text to open know your rights link -->
    <string name="about_know_your_rights">ᱟᱢᱟᱜ ᱦᱚᱠ ᱠᱚ ᱵᱟᱲᱟᱭ ᱛᱟᱢ</string>
    <!-- About page link text to open licensing information link -->
    <string name="about_licensing_information">ᱞᱟᱭᱥᱮᱸᱱᱥ ᱨᱮᱭᱟᱜ ᱠᱷᱚᱵᱚᱨ</string>
    <!-- About page link text to open a screen with libraries that are used -->
    <string name="about_other_open_source_libraries">ᱯᱩᱛᱷᱤ ᱚᱲᱟᱜ ᱡᱟ ᱟᱞᱮ ᱵᱮᱵᱷᱟᱨ ᱟᱞᱮ</string>

    <!-- Toast shown to the user when they are activating the secret dev menu
        The first parameter is number of long clicks left to enable the menu -->
    <string name="about_debug_menu_toast_progress">ᱫᱚᱥ ᱥᱟᱦᱟ ᱢᱮᱱᱭᱩ:%1$d ᱮᱦᱚᱵᱽ ᱞᱟᱹᱜᱤᱫ ᱞᱮᱸᱜᱟ ᱥᱮᱫ ᱚᱛᱟᱭ ᱢᱮ</string>
    <string name="about_debug_menu_toast_done">ᱫᱚᱥ ᱥᱟᱦᱟ ᱢᱮᱱᱭᱩ ᱮᱢᱮᱱᱟ</string>

    <!-- Browser long press popup menu -->
    <!-- Copy the current url -->
    <string name="browser_toolbar_long_press_popup_copy">ᱱᱚᱠᱚᱞ ᱢᱮ</string>

    <!-- Paste & go the text in the clipboard. '&amp;' is replaced with the ampersand symbol: & -->
    <string name="browser_toolbar_long_press_popup_paste_and_go">ᱞᱟᱴᱷᱟᱭ ᱢᱮ ᱟᱨ ᱪᱟᱞᱟᱜ ᱢᱮ</string>
    <!-- Paste the text in the clipboard -->
    <string name="browser_toolbar_long_press_popup_paste">ᱞᱟᱴᱷᱟ</string>
    <!-- Snackbar message shown after an URL has been copied to clipboard. -->
    <string name="browser_toolbar_url_copied_to_clipboard_snackbar">URL ᱠᱞᱤᱯᱵᱳᱰ ᱨᱮ ᱱᱚᱠᱚᱞᱮᱱᱟ</string>

    <!-- Title text for the Add To Homescreen dialog -->
    <string name="add_to_homescreen_title">ᱚᱲᱟᱜ ᱤᱥᱠᱨᱤᱱ ᱨᱮ ᱥᱮᱞᱮᱫᱽ ᱢᱮ</string>
    <!-- Cancel button text for the Add to Homescreen dialog -->
    <string name="add_to_homescreen_cancel">ᱵᱟᱹᱰᱨᱟᱹ</string>
    <!-- Add button text for the Add to Homescreen dialog -->
    <string name="add_to_homescreen_add">ᱥᱮᱞᱮᱫᱽ ᱢᱮ</string>
    <!-- Continue to website button text for the first-time Add to Homescreen dialog -->
    <string name="add_to_homescreen_continue">ᱣᱮᱵᱥᱟᱭᱤᱴ ᱛᱮ ᱞᱟᱦᱟᱜ ᱢᱮ</string>
    <!-- Placeholder text for the TextView in the Add to Homescreen dialog -->
    <string name="add_to_homescreen_text_placeholder">ᱠᱷᱟᱴᱚᱢᱟᱪᱷᱟ ᱧᱩᱛᱩᱢ</string>

    <!-- Describes the add to homescreen functionality -->
    <string name="add_to_homescreen_description_2">ᱟᱢ ᱞᱚᱜᱚᱱ ᱵᱽᱨᱟᱣᱩᱡᱽ ᱟᱨ ᱮᱯ ᱞᱮᱠᱷᱟᱱ ᱢᱟᱨᱠᱷᱤ ᱤᱫᱤ ᱞᱟᱹᱜᱤᱫ ᱣᱮᱵᱥᱟᱭᱤᱴ ᱫᱚ ᱥᱟᱫᱷᱚᱱ ᱨᱮᱭᱟᱜ ᱚᱲᱟᱜ ᱥᱠᱨᱤᱱ ᱨᱮ ᱥᱮᱞᱮᱫᱽ ᱫᱟᱲᱮᱟᱜᱼᱟᱢ ᱾</string>

    <!-- Preference for managing the settings for logins and passwords in Fenix -->
    <string name="preferences_passwords_logins_and_passwords">ᱵᱚᱞᱚᱱ ᱠᱚ ᱟᱨ ᱫᱟᱱᱟᱝ ᱥᱟᱵᱟᱫᱽ ᱠᱚ</string>
    <!-- Preference for managing the saving of logins and passwords in Fenix -->
    <string name="preferences_passwords_save_logins">ᱞᱚᱜᱤᱱ ᱠᱚ ᱟᱨ ᱫᱟᱱᱟᱝ ᱥᱟᱵᱟᱫᱽ ᱠᱚ ᱥᱟᱺᱪᱟᱣ ᱢᱮ</string>
    <!-- Preference option for asking to save passwords in Fenix -->
    <string name="preferences_passwords_save_logins_ask_to_save">ᱥᱟᱺᱪᱟᱣ ᱞᱟᱹᱜᱤᱫᱛᱮ ᱠᱩᱠᱞᱤ</string>
    <!-- Preference option for never saving passwords in Fenix -->
    <string name="preferences_passwords_save_logins_never_save">ᱛᱤᱥ ᱦᱚᱸ ᱟᱞᱳᱢ ᱥᱟᱺᱪᱟᱣᱼᱟ</string>

    <!-- Preference for autofilling saved logins in Firefox (in web content), %1$s will be replaced with the app name -->
    <string name="preferences_passwords_autofill2">%1$s ᱨᱮ ᱟᱡ ᱛᱮ ᱯᱩᱨᱟᱹᱣ</string>
    <!-- Description for the preference for autofilling saved logins in Firefox (in web content), %1$s will be replaced with the app name -->
    <string name="preferences_passwords_autofill_description">%1$s ᱨᱮᱭᱟᱜ ᱵᱮᱵᱷᱟᱨ ᱣᱮᱵᱥᱟᱭᱤᱴ ᱨᱮ ᱵᱮᱵᱷᱟᱨᱤᱭᱟᱹ ᱟᱨ ᱫᱟᱱᱟᱝ ᱥᱟᱵᱟᱫᱽ ᱯᱩᱨᱟᱹᱣ ᱟᱨ ᱥᱟᱺᱪᱟᱣ ᱢᱮ ᱾</string>
    <!-- Preference for autofilling logins from Fenix in other apps (e.g. autofilling the Twitter app) -->
    <string name="preferences_android_autofill">ᱮᱴᱟᱜ ᱮᱯᱥ ᱨᱮ ᱟᱡ ᱛᱮ ᱯᱩᱨᱟᱹᱣ</string>
    <!-- Description for the preference for autofilling logins from Fenix in other apps (e.g. autofilling the Twitter app) -->
    <string name="preferences_android_autofill_description">ᱟᱢᱟᱜ ᱥᱟᱫᱷᱚᱱ ᱨᱮ ᱵᱮᱵᱷᱟᱨᱤᱭᱟᱹ ᱟᱨ ᱫᱟᱱᱟᱝ ᱥᱟᱵᱟᱫᱽ ᱯᱩᱨᱟᱹᱣ ᱢᱮ ᱾</string>

    <!-- Preference option for adding a login -->
    <string name="preferences_logins_add_login">ᱵᱚᱞᱚ ᱥᱮᱞᱮᱫ ᱢᱮ</string>

    <!-- Preference for syncing saved logins in Fenix -->
    <string name="preferences_passwords_sync_logins">ᱞᱚᱜᱤᱱ ᱠᱚ ᱥᱭᱝᱠ ᱢᱮ</string>
    <!-- Preference for syncing saved logins in Fenix, when not signed in-->
    <string name="preferences_passwords_sync_logins_across_devices">ᱡᱷᱚᱛᱚ ᱥᱟᱫᱷᱚᱱ ᱵᱷᱤᱛᱨᱤ ᱨᱮ ᱵᱚᱞᱚ ᱠᱚ ᱥᱭᱝᱠ ᱢᱮ</string>
    <!-- Preference to access list of saved logins -->
    <string name="preferences_passwords_saved_logins">ᱥᱟᱺᱪᱟᱣᱟᱠᱟᱱ ᱞᱚᱜᱤᱱ ᱠᱚ</string>
    <!-- Description of empty list of saved passwords. Placeholder is replaced with app name.  -->
    <string name="preferences_passwords_saved_logins_description_empty_text">ᱞᱚᱜᱤᱱ ᱚᱠᱟ %s ᱨᱮ ᱥᱟᱺᱪᱟᱣ ᱟᱨ ᱥᱭᱝᱠ ᱥᱟᱱᱟᱢ ᱠᱟᱱᱟ ᱚᱱᱟ ᱠᱚ ᱱᱚᱰᱮ ᱫᱮᱠᱷᱟᱣᱜᱼᱟ ᱾</string>
    <!-- Preference to access list of saved logins -->
    <string name="preferences_passwords_saved_logins_description_empty_learn_more_link">ᱥᱭᱝᱠ ᱵᱟᱵᱚᱛ ᱡᱟᱹᱥᱛᱤ ᱵᱟᱰᱟᱭ ᱢᱮ ᱾</string>
    <!-- Preference to access list of login exceptions that we never save logins for -->
    <string name="preferences_passwords_exceptions">ᱪᱷᱟᱰᱟ ᱠᱚ</string>
    <!-- Empty description of list of login exceptions that we never save logins for -->
    <string name="preferences_passwords_exceptions_description_empty">ᱵᱚᱞᱚᱱ ᱥᱩᱦᱤ ᱟᱨ ᱫᱟᱱᱟᱝ ᱥᱟᱵᱟᱫᱽ ᱠᱚ ᱡᱟ ᱵᱟᱝ ᱥᱟᱺᱪᱟᱣ ᱠᱟᱱᱟ ᱚᱱᱟᱠᱩ ᱱᱚᱰᱮ ᱩᱫᱩᱜᱚᱣᱟ ᱾</string>
    <!-- Description of list of login exceptions that we never save logins for -->
    <string name="preferences_passwords_exceptions_description">ᱞᱚᱜᱤᱱᱥ ᱟᱨ ᱫᱟᱱᱟᱝ ᱥᱟᱵᱟᱫᱽ ᱫᱚ ᱱᱚᱶᱟ ᱥᱟᱭᱤᱴ ᱞᱟᱹᱜᱤᱫ ᱵᱟᱝ ᱥᱟᱺᱪᱟᱣᱜᱼᱟ ᱾</string>
    <!-- Text on button to remove all saved login exceptions -->
    <string name="preferences_passwords_exceptions_remove_all">ᱡᱷᱚᱛᱚ ᱪᱷᱟᱰᱟᱠᱚ ᱢᱮᱴᱟᱣ ᱢᱮ</string>
    <!-- Hint for search box in logins list -->
    <string name="preferences_passwords_saved_logins_search">ᱞᱚᱜᱤᱱ ᱠᱚ ᱥᱮᱸᱫᱽᱨᱟᱭ ᱢᱮ</string>
    <!-- The header for the site that a login is for -->
    <string name="preferences_passwords_saved_logins_site">ᱥᱟᱭᱤᱴ</string>
    <!-- The header for the username for a login -->
    <string name="preferences_passwords_saved_logins_username">ᱵᱮᱵᱷᱟᱨᱤᱭᱟᱹ ᱧᱩᱛᱩᱢ</string>
    <!-- The header for the password for a login -->
    <string name="preferences_passwords_saved_logins_password">ᱫᱟᱱᱟᱝ ᱥᱟᱵᱟᱫᱽ</string>
    <!-- Shown in snackbar to tell user that the password has been copied -->
    <string name="logins_password_copied">ᱫᱟᱱᱟᱝ ᱥᱟᱵᱟᱫᱽ ᱨᱮᱴᱚᱵ-ᱵᱚᱰ ᱨᱮ ᱱᱚᱠᱚᱞᱮᱱᱟ</string>
    <!-- Shown in snackbar to tell user that the username has been copied -->
    <string name="logins_username_copied">ᱵᱮᱵᱷᱟᱨᱭᱤᱡ ᱧᱩᱛᱩᱢ ᱨᱮᱴᱚᱵᱼᱵᱚᱰ ᱨᱮ ᱱᱚᱠᱚᱞᱮᱱᱟ</string>
    <!-- Content Description (for screenreaders etc) read for the button to copy a password in logins-->
    <string name="saved_logins_copy_password">ᱫᱟᱱᱟᱝ ᱥᱟᱵᱟᱫᱽ ᱱᱚᱠᱚᱞ ᱢᱮ</string>
    <!-- Content Description (for screenreaders etc) read for the button to clear a password while editing a login-->
    <string name="saved_logins_clear_password">ᱫᱟᱱᱟᱝ ᱥᱟᱵᱟᱫᱽ ᱯᱷᱟᱨᱪᱟᱭ ᱢᱮ</string>
    <!-- Content Description (for screenreaders etc) read for the button to copy a username in logins -->
    <string name="saved_login_copy_username">ᱵᱮᱵᱷᱟᱨᱤᱡ ᱧᱩᱛᱩᱢ ᱱᱚᱠᱚᱞ ᱢᱮ</string>
    <!-- Content Description (for screenreaders etc) read for the button to clear a username while editing a login -->
    <string name="saved_login_clear_username">ᱵᱮᱵᱷᱟᱨᱤᱡ ᱧᱩᱛᱩᱢ ᱯᱷᱟᱨᱪᱟᱭ ᱢᱮ</string>
    <!-- Content Description (for screenreaders etc) read for the button to clear the hostname field while creating a login -->
    <string name="saved_login_clear_hostname">ᱦᱚᱥᱴᱧᱩᱛᱩᱢ ᱢᱮᱴᱟᱣ ᱢᱮ</string>
    <!-- Content Description (for screenreaders etc) read for the button to open a site in logins -->
    <string name="saved_login_open_site">ᱥᱟᱭᱤᱴ ᱵᱽᱨᱟᱣᱩᱡᱚᱨ ᱨᱮ ᱡᱷᱤᱡᱽ ᱢᱮ</string>
    <!-- Content Description (for screenreaders etc) read for the button to reveal a password in logins -->
    <string name="saved_login_reveal_password">ᱫᱟᱱᱟᱝ ᱥᱟᱵᱟᱫᱽ ᱫᱮᱠᱷᱟᱣ</string>
    <!-- Content Description (for screenreaders etc) read for the button to hide a password in logins -->
    <string name="saved_login_hide_password">ᱫᱟᱱᱟᱝ ᱥᱟᱵᱟᱫᱽ ᱩᱠᱩ</string>
    <!-- Message displayed in biometric prompt displayed for authentication before allowing users to view their logins -->
    <string name="logins_biometric_prompt_message">ᱥᱟᱺᱪᱟᱣᱠᱟᱱ ᱵᱚᱞᱚᱱ ᱥᱩᱦᱤ ᱠᱚ ᱧᱮᱞ ᱞᱟᱹᱜᱤᱫ ᱛᱮ ᱚᱱᱞᱚᱠ ᱢᱮ</string>
    <!-- Title of warning dialog if users have no device authentication set up -->
    <string name="logins_warning_dialog_title">ᱟᱢᱟᱜ ᱞᱚᱜᱤᱱ ᱠᱚ ᱟᱨ ᱫᱟᱱᱟᱝ ᱥᱟᱵᱟᱫᱽ ᱠᱚ ᱡᱟᱯᱛᱤ ᱢᱮ</string>
    <!-- Message of warning dialog if users have no device authentication set up -->
    <string name="logins_warning_dialog_message">ᱥᱟᱫᱷᱚᱱ ᱠᱩᱞᱩᱯ ᱪᱤᱱᱦᱟᱹ, ᱯᱤᱱ, ᱟᱨ ᱵᱟᱝ ᱫᱟᱱᱟᱝ ᱥᱟᱵᱟᱫᱽ ᱞᱟᱜᱟᱣᱢᱮ ᱟᱢᱟᱜ ᱥᱟᱺᱪᱟᱣ ᱞᱚᱜᱤᱱ ᱠᱚ ᱮᱢᱟᱱ ᱨᱩᱠᱷᱭᱟ ᱞᱟᱹᱜᱤᱫ ᱡᱩᱫᱤ ᱚᱞᱜᱟ ᱦᱚᱲ ᱴᱷᱮᱱ ᱟᱢᱟᱜ ᱥᱟᱫᱷᱚᱱ ᱛᱟᱦᱮᱸᱱ ᱠᱷᱟᱱ ᱾</string>
    <!-- Negative button to ignore warning dialog if users have no device authentication set up -->
    <string name="logins_warning_dialog_later">ᱛᱟᱭᱚᱢ ᱛᱮ</string>
    <!-- Positive button to send users to set up a pin of warning dialog if users have no device authentication set up -->
    <string name="logins_warning_dialog_set_up_now">ᱱᱤᱛᱚᱜ ᱥᱟᱡᱟᱣ ᱢᱮ</string>
    <!-- Title of PIN verification dialog to direct users to re-enter their device credentials to access their logins -->
    <string name="logins_biometric_prompt_message_pin">ᱟᱢᱟᱜ ᱥᱟᱫᱷᱚᱱ ᱚᱱᱞᱚᱠ ᱢᱮ</string>
    <!-- Title for Accessibility Force Enable Zoom Preference -->
    <string name="preference_accessibility_force_enable_zoom">ᱥᱟᱱᱟᱢ ᱣᱮᱵᱥᱟᱭᱤᱴ ᱨᱮ ᱦᱩᱰᱩᱧ ᱢᱮ</string>
    <!-- Summary for Accessibility Force Enable Zoom Preference -->
    <string name="preference_accessibility_force_enable_zoom_summary">ᱯᱤᱸᱪ ᱟᱨ ᱡᱩᱻᱢ ᱮᱢ ᱪᱷᱚᱭ ᱢᱮ, ᱣᱮᱵᱥᱟᱭᱤᱴ ᱠᱚ ᱜᱮᱥᱪᱚᱨ ᱢᱟᱱᱟ ᱨᱮᱦᱚᱸ ᱱᱚᱶᱟ ᱮᱢ ᱪᱷᱚᱭ ᱢᱮ᱾</string>
    <!-- Saved logins sorting strategy menu item -by name- (if selected, it will sort saved logins alphabetically) -->
    <string name="saved_logins_sort_strategy_alphabetically">ᱧᱩᱛᱩᱢ (A-Z)</string>

    <!-- Saved logins sorting strategy menu item -by last used- (if selected, it will sort saved logins by last used) -->
    <string name="saved_logins_sort_strategy_last_used">ᱢᱟᱲᱟᱝ ᱵᱮᱵᱷᱟᱨᱟᱜ</string>
    <!-- Content description (not visible, for screen readers etc.): Sort saved logins dropdown menu chevron icon -->
    <string name="saved_logins_menu_dropdown_chevron_icon_content_description">ᱞᱚᱜᱤᱱ ᱢᱮᱱᱭᱩ ᱥᱟᱞᱟᱭ ᱢᱮ</string>

    <!-- Autofill -->
    <!-- Preference and title for managing the autofill settings -->
    <string name="preferences_autofill">ᱟᱡ ᱛᱮ ᱯᱩᱨᱟᱹᱣ</string>
    <!-- Preference and title for managing the settings for addresses -->
    <string name="preferences_addresses">ᱴᱷᱤᱠᱬᱟᱤᱭᱟᱹ</string>
    <!-- Preference and title for managing the settings for credit cards -->
    <string name="preferences_credit_cards">ᱠᱨᱮᱰᱤᱴ ᱠᱟᱰ</string>

    <!-- Preference for saving and autofilling credit cards -->
    <string name="preferences_credit_cards_save_and_autofill_cards">ᱥᱟᱺᱪᱟᱣ ᱟᱨ ᱠᱟᱰ ᱠᱚ ᱟᱡ ᱛᱮ ᱯᱮᱨᱮᱡᱽ ᱢᱮ</string>
    <!-- Preference summary for saving and autofilling credit card data -->
    <string name="preferences_credit_cards_save_and_autofill_cards_summary">ᱰᱟᱴᱟ ᱫᱚ ᱮᱱᱠᱨᱤᱯᱴᱮᱰ ᱠᱟᱱᱟ</string>
    <!-- Preference option for syncing credit cards across devices. This is displayed when the user is not signed into sync -->
    <string name="preferences_credit_cards_sync_cards_across_devices">ᱡᱷᱚᱛᱚ ᱥᱟᱫᱷᱚᱱ ᱵᱷᱤᱛᱨᱤ ᱨᱮ ᱠᱟᱰ ᱥᱭᱝᱠ ᱢᱮ</string>
    <!-- Preference option for syncing credit cards across devices. This is displayed when the user is signed into sync -->
    <string name="preferences_credit_cards_sync_cards">ᱠᱟᱰ ᱥᱭᱝᱠ ᱢᱮ</string>

    <!-- Preference option for adding a credit card -->
    <string name="preferences_credit_cards_add_credit_card">ᱠᱨᱮᱰᱤᱴ ᱠᱟᱰ ᱥᱮᱞᱮᱫᱽ ᱢᱮ</string>

    <!-- Preference option for managing saved credit cards -->
    <string name="preferences_credit_cards_manage_saved_cards">ᱥᱟᱺᱪᱟᱣ ᱠᱟᱰ ᱠᱚ ᱢᱮᱱᱮᱡᱽ ᱢᱮ</string>
    <!-- Preference option for adding an address -->
    <string name="preferences_addresses_add_address">ᱴᱷᱤᱠᱬᱟᱹ ᱥᱮᱞᱮᱫ ᱢᱮ</string>
    <!-- Preference option for managing saved addresses -->
    <string name="preferences_addresses_manage_addresses">ᱴᱷᱤᱠᱬᱟᱹᱤᱭᱟᱹ ᱡᱚᱛᱚᱱ ᱮᱢ</string>
    <!-- Preference for saving and autofilling addresses -->
    <string name="preferences_addresses_save_and_autofill_addresses">ᱴᱷᱤᱬᱟᱹᱤᱭᱟᱹ ᱥᱟᱺᱪᱟᱣ ᱟᱨ ᱟᱡ ᱛᱮ ᱯᱮᱨᱮᱡ ᱢᱮ</string>
    <!-- Preference summary for saving and autofilling address data -->
    <string name="preferences_addresses_save_and_autofill_addresses_summary">ᱮᱞ, ᱤᱢᱮᱞ ᱟᱨ ᱵᱷᱮᱡᱟ ᱴᱷᱤᱠᱬᱟᱹ ᱞᱮᱠᱷᱟ ᱵᱤᱵᱨᱚᱬ ᱢᱮᱥᱟᱭ ᱢᱮ</string>

    <!-- Title of the "Add card" screen -->
    <string name="credit_cards_add_card">ᱠᱟᱰ ᱥᱮᱞᱮᱫᱽ ᱢᱮ</string>
    <!-- Title of the "Edit card" screen -->
    <string name="credit_cards_edit_card">ᱠᱟᱰ ᱥᱟᱯᱲᱟᱣ ᱢᱮ</string>
    <!-- The header for the card number of a credit card -->
    <string name="credit_cards_card_number">ᱠᱟᱰ ᱮᱞ</string>

    <!-- The header for the expiration date of a credit card -->
    <string name="credit_cards_expiration_date">ᱮᱠᱥᱯᱟᱭᱨᱮᱥᱚᱱ ᱢᱟᱦᱟᱸ</string>
    <!-- The label for the expiration date month of a credit card to be used by a11y services-->
    <string name="credit_cards_expiration_date_month">ᱮᱠᱥᱯᱟᱭᱨᱮᱥᱚᱱ ᱢᱟᱦᱟᱸ ᱪᱟᱸᱫᱚ</string>
    <!-- The label for the expiration date year of a credit card to be used by a11y services-->
    <string name="credit_cards_expiration_date_year">ᱮᱠᱥᱯᱟᱭᱨᱮᱥᱚᱱ ᱢᱟᱦᱟᱸ ᱥᱮᱨᱢᱟ</string>
    <!-- The header for the name on the credit card -->
    <string name="credit_cards_name_on_card">ᱠᱟᱰ ᱨᱮ ᱧᱩᱛᱩᱢ</string>
    <!-- The text for the "Delete card" menu item for deleting a credit card -->
    <string name="credit_cards_menu_delete_card">ᱠᱟᱰ ᱢᱮᱴᱟᱣ ᱢᱮ</string>
    <!-- The text for the "Delete card" button for deleting a credit card -->
    <string name="credit_cards_delete_card_button">ᱠᱟᱰ ᱢᱮᱴᱟᱣ ᱢᱮ</string>
    <!-- The text for the confirmation message of "Delete card" dialog -->
    <string name="credit_cards_delete_dialog_confirmation">ᱪᱮᱫ ᱟᱢ ᱜᱚᱴᱟ ᱛᱮ ᱢᱮᱱᱟᱢᱼᱟ ᱱᱚᱶᱟ ᱠᱨᱮᱰᱤᱴ ᱠᱟᱰ ᱢᱮᱴᱟᱣ ᱞᱟ.ᱜᱤᱛ ᱛᱮ?</string>
    <!-- The text for the positive button on "Delete card" dialog -->
    <string name="credit_cards_delete_dialog_button">ᱢᱮᱴᱟᱣ ᱢᱮ</string>
    <!-- The title for the "Save" menu item for saving a credit card -->
    <string name="credit_cards_menu_save">ᱥᱟᱺᱪᱟᱣ</string>
    <!-- The text for the "Save" button for saving a credit card -->
    <string name="credit_cards_save_button">ᱥᱟᱺᱪᱟᱣ</string>
    <!-- The text for the "Cancel" button for cancelling adding, updating or deleting a credit card -->
    <string name="credit_cards_cancel_button">ᱵᱟᱹᱰᱨᱟᱹ</string>
    <!-- Title of the "Saved cards" screen -->
    <string name="credit_cards_saved_cards">ᱥᱟᱺᱪᱟᱣ ᱠᱟᱱ ᱠᱟᱰ</string>
    <!-- Error message for credit card number validation -->
    <string name="credit_cards_number_validation_error_message">ᱴᱷᱤᱠ ᱠᱨᱮᱰᱤᱴ ᱠᱟᱰ ᱮᱞ ᱟᱫᱮᱨ ᱢᱮ</string>
    <!-- Error message for credit card name on card validation -->
    <string name="credit_cards_name_on_card_validation_error_message">ᱱᱚᱶᱟ ᱡᱟᱭᱜᱟ ᱯᱮᱨᱮᱡᱽ ᱢᱮ</string>
    <!-- Message displayed in biometric prompt displayed for authentication before allowing users to view their saved credit cards -->
    <string name="credit_cards_biometric_prompt_message">ᱥᱟᱺᱪᱟᱣᱟᱠᱟᱱ ᱠᱟᱰ ᱠᱚ ᱧᱮᱞ ᱞᱟᱹᱜᱤᱫ ᱠᱷᱩᱞᱟᱹᱭ ᱢᱮ</string>
    <!-- Title of warning dialog if users have no device authentication set up -->
    <string name="credit_cards_warning_dialog_title">ᱟᱢᱟᱜ ᱠᱨᱮᱰᱤᱴ ᱠᱟᱰ ᱨᱩᱠᱷᱤᱭᱟᱹᱭ ᱢᱮ</string>
    <!-- Message of warning dialog if users have no device authentication set up -->
    <string name="credit_cards_warning_dialog_message">ᱥᱟᱫᱷᱚᱱ ᱠᱩᱞᱩᱯ ᱪᱤᱱᱦᱟᱹ, ᱯᱤᱱ, ᱟᱨ ᱵᱟᱝ ᱫᱟᱱᱟᱝ ᱥᱟᱵᱟᱫᱽ ᱟᱢᱟᱜ ᱥᱟᱺᱪᱟᱣ ᱠᱨᱮᱰᱤᱴ ᱠᱟᱰ ᱠᱚ ᱮᱢᱟᱱ ᱨᱩᱠᱷᱭᱟ ᱞᱟᱹᱜᱤᱫ ᱡᱩᱫᱤ ᱚᱞᱜᱟ ᱦᱚᱲ ᱴᱷᱮᱱ ᱟᱢᱟᱜ ᱥᱟᱫᱷᱚᱱ ᱛᱟᱦᱮᱸᱱ ᱠᱷᱟᱱ ᱾</string>
    <!-- Positive button to send users to set up a pin of warning dialog if users have no device authentication set up -->
    <string name="credit_cards_warning_dialog_set_up_now">ᱱᱤᱛᱚᱜ ᱥᱟᱡᱟᱣ ᱢᱮ</string>
    <!-- Negative button to ignore warning dialog if users have no device authentication set up -->
    <string name="credit_cards_warning_dialog_later">ᱛᱟᱭᱚᱢ ᱛᱮ</string>
    <!-- Title of PIN verification dialog to direct users to re-enter their device credentials to access their credit cards -->
    <string name="credit_cards_biometric_prompt_message_pin">ᱟᱢᱟᱜ ᱥᱟᱫᱷᱚᱱ ᱚᱱᱞᱚᱠ ᱢᱮ</string>
    <!-- Message displayed in biometric prompt for authentication, before allowing users to use their stored credit card information -->
    <string name="credit_cards_biometric_prompt_unlock_message">ᱫᱚᱦᱚ ᱠᱟᱱ ᱠᱨᱮᱰᱤᱴ ᱠᱟᱰ ᱵᱤᱵᱨᱚᱬ ᱠᱷᱩᱞᱟᱹᱭ ᱢᱮ</string>

    <!-- Title of the "Add address" screen -->
    <string name="addresses_add_address">ᱴᱷᱤᱠᱬᱟᱹ ᱥᱮᱞᱮᱫ ᱢᱮ</string>
    <!-- Title of the "Edit address" screen -->
    <string name="addresses_edit_address">ᱴᱷᱤᱠᱬᱟᱹ ᱥᱟᱯᱲᱟᱣ ᱢᱮ</string>
    <!-- Title of the "Manage addresses" screen -->
    <string name="addresses_manage_addresses">ᱴᱷᱤᱠᱬᱟᱹᱤᱭᱟᱹ ᱡᱚᱛᱚᱱ ᱮᱢ</string>
    <!-- The header for the first name of an address -->
    <string name="addresses_first_name">ᱯᱩᱭᱞᱩ ᱧᱩᱛᱩᱢ</string>
    <!-- The header for the middle name of an address -->
    <string name="addresses_middle_name">ᱛᱟᱞᱟ ᱧᱩᱛᱩᱢ</string>
    <!-- The header for the last name of an address -->
    <string name="addresses_last_name">ᱢᱩᱪᱟᱹᱫ ᱧᱩᱛᱩᱢ</string>

    <!-- The header for the street address of an address -->
    <string name="addresses_street_address">ᱥᱚᱰᱚᱠ ᱴᱷᱤᱠᱬᱟᱹ</string>
    <!-- The header for the city of an address -->
    <string name="addresses_city">ᱥᱚᱦᱚᱨ</string>
    <!-- The header for the subregion of an address when "state" should be used -->
    <string name="addresses_state">ᱯᱚᱱᱚᱛ</string>
    <!-- The header for the subregion of an address when "province" should be used -->
    <string name="addresses_province">ᱯᱚᱱᱚᱛ</string>
    <!-- The header for the zip code of an address -->
    <string name="addresses_zip">ᱡᱤᱯ</string>
    <!-- The header for the country or region of an address -->
    <string name="addresses_country">ᱫᱤᱥᱚᱢ ᱟᱨᱵᱟᱝ ᱡᱟᱭᱜᱟ</string>
    <!-- The header for the phone number of an address -->
    <string name="addresses_phone">ᱯᱷᱚᱱ</string>
    <!-- The header for the email of an address -->
    <string name="addresses_email">ᱤᱢᱮᱞ</string>
    <!-- The text for the "Save" button for saving an address -->
    <string name="addresses_save_button">ᱥᱟᱧᱪᱟᱣ</string>
    <!-- The text for the "Cancel" button for cancelling adding, updating or deleting an address -->
    <string name="addresses_cancel_button">ᱵᱟᱹᱰᱨᱟᱹ</string>
    <!-- The text for the "Delete address" button for deleting an address -->
    <string name="addressess_delete_address_button">ᱴᱷᱤᱠᱬᱟᱹ ᱢᱮᱴᱟᱣ ᱢᱮ</string>

    <!-- The title for the "Delete address" confirmation dialog -->
    <string name="addressess_confirm_dialog_message">ᱪᱮᱫ ᱟᱢ ᱜᱚᱴᱟ ᱛᱮ ᱢᱮᱱᱟᱢᱼᱟ ᱱᱚᱶᱟ ᱴᱷᱤᱠᱬᱟᱹ ᱢᱮᱴᱟᱣ ᱞᱟ.ᱜᱤᱛ ᱛᱮ?</string>
    <!-- The text for the positive button on "Delete address" dialog -->
    <string name="addressess_confirm_dialog_ok_button">ᱢᱮᱴᱟᱣ ᱢᱮ</string>
    <!-- The text for the negative button on "Delete address" dialog -->
    <string name="addressess_confirm_dialog_cancel_button">ᱵᱟᱹᱰᱨᱟᱹ</string>

    <!-- The text for the "Save address" menu item for saving an address -->
    <string name="address_menu_save_address">ᱴᱷᱤᱠᱬᱟᱹ ᱥᱟᱧᱪᱟᱣ ᱢᱮ</string>
    <!-- The text for the "Delete address" menu item for deleting an address -->
    <string name="address_menu_delete_address">ᱴᱷᱤᱠᱬᱟᱹ ᱢᱮᱴᱟᱣ ᱢᱮ</string>

    <!-- Title of the Add search engine screen -->
    <string name="search_engine_add_custom_search_engine_title">ᱥᱮᱸᱫᱽᱨᱟ ᱤᱧᱡᱤᱱ ᱥᱮᱞᱮᱫᱽ ᱢᱮ</string>
    <!-- Title of the Edit search engine screen -->
    <string name="search_engine_edit_custom_search_engine_title">ᱥᱮᱸᱫᱽᱨᱟ ᱤᱧᱡᱤᱱ ᱥᱟᱯᱲᱟᱣ ᱢᱮ</string>
    <!-- Content description (not visible, for screen readers etc.): Title for the button to add a search engine in the action bar -->
    <string name="search_engine_add_button_content_description">ᱥᱮᱞᱮᱫᱽ ᱢᱮ</string>
    <!-- Content description (not visible, for screen readers etc.): Title for the button to save a search engine in the action bar -->
    <string name="search_engine_add_custom_search_engine_edit_button_content_description">ᱥᱟᱺᱪᱟᱣ</string>
    <!-- Text for the menu button to edit a search engine -->
    <string name="search_engine_edit">ᱥᱟᱯᱲᱟᱣ</string>
    <!-- Text for the menu button to delete a search engine -->
    <string name="search_engine_delete">ᱢᱮᱴᱟᱣ ᱢᱮ</string>

    <!-- Text for the button to create a custom search engine on the Add search engine screen -->
    <string name="search_add_custom_engine_label_other">ᱮᱴᱟᱜ-ᱟᱜ</string>
    <!-- Placeholder text shown in the Search Engine Name TextField before a user enters text -->
    <string name="search_add_custom_engine_name_hint">ᱧᱩᱛᱩᱢ</string>

    <!-- Placeholder text shown in the Search String TextField before a user enters text -->
    <string name="search_add_custom_engine_search_string_hint">ᱵᱮᱵᱷᱟᱨ ᱞᱟᱹᱜᱤᱫ ᱥᱴᱨᱭᱸᱜ ᱥᱮᱸᱫᱽᱨᱟᱭ ᱢᱮ</string>
    <!-- Description text for the Search String TextField. The %s is part of the string -->
    <string name="search_add_custom_engine_search_string_example" formatted="false">“%s” ᱥᱟᱞᱟᱜ ᱠᱣᱮᱨᱭ ᱵᱚᱫᱚᱞ ᱢᱮ ᱾ ᱡᱮᱢᱚᱱ:\nhttps://www.google.com/search?q=%s</string>
    <!-- Accessibility description for the form in which details about the custom search engine are entered -->
    <string name="search_add_custom_engine_form_description">ᱠᱩᱥᱤᱭᱟᱜ ᱥᱮᱸᱫᱽᱨᱟ ᱤᱧᱡᱤᱱ ᱨᱮᱭᱟᱜ ᱵᱤᱵᱨᱚᱬ</string>

    <!-- Text shown when a user leaves the name field empty -->
    <string name="search_add_custom_engine_error_empty_name">ᱥᱮᱸᱫᱽᱨᱟ ᱤᱧᱡᱤᱱ ᱨᱮᱭᱟᱜ ᱧᱩᱛᱩᱢ ᱟᱫᱮᱨ ᱢᱮ</string>
    <!-- Text shown when a user leaves the search string field empty -->
    <string name="search_add_custom_engine_error_empty_search_string">ᱥᱮᱸᱫᱽᱨᱟ ᱥᱴᱨᱭᱸᱜ ᱟᱫᱮᱨ ᱢᱮ</string>
    <!-- Text shown when a user leaves out the required template string -->
    <string name="search_add_custom_engine_error_missing_template">ᱥᱮᱸᱫᱽᱨᱟ ᱥᱴᱨᱭᱸᱜ ᱢᱮᱪ ᱠᱚ ᱨᱮᱭᱟᱜ ᱡᱮᱢᱚᱱ ᱯᱷᱚᱨᱢᱟᱴ ᱠᱚ ᱧᱮᱞ ᱵᱤᱰᱟᱹᱣ ᱢᱮ</string>
    <!-- Text shown when we aren't able to validate the custom search query. The first parameter is the url of the custom search engine -->
    <string name="search_add_custom_engine_error_cannot_reach">%s ᱨᱮ ᱡᱩᱲᱟᱹᱣ ᱛᱮ ᱵᱷᱩᱞ ᱦᱩᱭᱮᱱᱟ</string>
    <!-- Text shown when a user creates a new search engine -->
    <string name="search_add_custom_engine_success_message">%s ᱛᱮᱭᱟᱨᱮᱱᱟ</string>
    <!-- Text shown when a user successfully edits a custom search engine -->
    <string name="search_edit_custom_engine_success_message">%s ᱥᱟᱺᱪᱟᱣᱮᱱᱟ</string>
    <!-- Text shown when a user successfully deletes a custom search engine -->
    <string name="search_delete_search_engine_success_message">%s ᱢᱮᱴᱟᱣᱮᱱᱟ</string>

    <!-- Heading for the instructions to allow a permission -->
    <string name="phone_feature_blocked_intro">ᱦᱮᱥᱟᱨᱤᱭᱟᱹ ᱮᱢ ᱞᱟᱹᱜᱤᱫ ᱛᱮ:</string>
    <!-- First step for the allowing a permission -->
    <string name="phone_feature_blocked_step_settings">᱑. Android ᱥᱟᱡᱟᱣ ᱠᱚ ᱨᱮ ᱪᱟᱞᱟᱜ ᱢᱮ</string>
    <!-- Second step for the allowing a permission -->
    <string name="phone_feature_blocked_step_permissions"><![CDATA[᱒. <b>ᱪᱷᱟᱹᱲ ᱠᱚ</b> ᱚᱛᱟᱭ ᱢᱮ]]></string>
    <!-- Third step for the allowing a permission (Fore example: Camera) -->
    <string name="phone_feature_blocked_step_feature"><![CDATA[᱓. <b>%1$s</b> ᱪᱚᱞᱩᱤ ᱢᱮ]]></string>

    <!-- Label that indicates a site is using a secure connection -->
    <string name="quick_settings_sheet_secure_connection_2">ᱡᱩᱲᱟᱹᱣ ᱫᱚ ᱨᱩᱠᱷᱤᱭᱟᱹ ᱜᱮᱭᱟ</string>
    <!-- Label that indicates a site is using a insecure connection -->
    <string name="quick_settings_sheet_insecure_connection_2">ᱡᱩᱲᱟᱹᱣ ᱫᱚ ᱵᱟᱭ ᱨᱩᱠᱷᱤᱭᱟᱹ ᱜᱮᱭᱟ</string>
    <!-- Label to clear site data -->
    <string name="clear_site_data">ᱠᱩᱠᱤᱡᱽ ᱠᱚ ᱟᱨ ᱥᱟᱭᱤᱴ ᱰᱟᱴᱟ ᱠᱚ ᱯᱷᱟᱨᱪᱟᱭ ᱢᱮ</string>
    <!-- Confirmation message for a dialog confirming if the user wants to delete all data for current site -->
    <string name="confirm_clear_site_data"><![CDATA[ᱟᱢ ᱪᱮᱫ ᱡᱷᱚᱛᱚ ᱞᱮᱠᱷᱟᱛᱮ ᱡᱷᱚᱛᱚ ᱠᱩᱠᱤᱡᱽ ᱠᱚ ᱟᱨ ᱰᱟᱴᱟ ᱱᱚᱶᱟ ᱥᱟᱭᱤᱴ ᱞᱟᱹᱜᱤᱫ ᱢᱮᱴᱟᱣ ᱥᱮᱱᱟᱢ ᱠᱟᱱᱟ ᱥᱮ <b>%s</b>?]]></string>
    <!-- Confirmation message for a dialog confirming if the user wants to delete all the permissions for all sites-->
    <string name="confirm_clear_permissions_on_all_sites">ᱟᱢ ᱪᱮᱫ ᱡᱷᱚᱛᱚ ᱞᱮᱠᱷᱟᱛᱮ ᱡᱷᱚᱛᱚ ᱚᱱᱩᱢᱚᱛᱤ ᱡᱷᱚᱛᱚ ᱥᱟᱭᱤᱴ ᱠᱚ ᱞᱟᱹᱜᱤᱫ ᱢᱮᱴᱟᱣ ᱥᱮᱱᱟᱢ ᱠᱟᱱᱟ ᱥᱮ?</string>
    <!-- Confirmation message for a dialog confirming if the user wants to delete all the permissions for a site-->
    <string name="confirm_clear_permissions_site">ᱟᱢ ᱪᱮᱫ ᱡᱷᱚᱛᱚ ᱞᱮᱠᱷᱟᱛᱮ ᱡᱷᱚᱛᱚ ᱚᱱᱩᱢᱚᱛᱤ ᱱᱚᱶᱟ ᱥᱟᱭᱤᱴ ᱞᱟᱹᱜᱤᱫ ᱢᱮᱴᱟᱣ ᱥᱮᱱᱟᱢ ᱠᱟᱱᱟ ᱥᱮ?</string>
    <!-- Confirmation message for a dialog confirming if the user wants to set default value a permission for a site-->
    <string name="confirm_clear_permission_site">ᱟᱢ ᱪᱮᱫ ᱡᱷᱚᱛᱚ ᱞᱮᱠᱷᱟᱛᱮ ᱱᱚᱶᱟ ᱚᱱᱩᱢᱚᱛᱤ ᱱᱚᱶᱟ ᱥᱟᱭᱤᱴ ᱞᱟᱹᱜᱤᱫ ᱢᱮᱴᱟᱣ ᱥᱮᱱᱟᱢ ᱠᱟᱱᱟ ᱥᱮ?</string>
    <!-- label shown when there are not site exceptions to show in the site exception settings -->
    <string name="no_site_exceptions">ᱥᱟᱭᱤᱴ ᱨᱮᱭᱟᱜ ᱪᱷᱟᱰᱟ ᱠᱚ ᱵᱚᱱᱩᱜ-ᱟ</string>
    <!-- Bookmark deletion confirmation -->
    <string name="bookmark_deletion_confirmation">ᱪᱮᱫ ᱟᱢ ᱜᱚᱴᱟ ᱢᱮᱱᱟᱢᱼᱟ ᱱᱚᱶᱟ ᱵᱩᱠᱢᱟᱨᱠ ᱢᱮᱴᱟᱣ ᱞᱟ.ᱜᱤᱫ ᱛᱮ?</string>
    <!-- Browser menu button that adds a shortcut to the home fragment -->
    <string name="browser_menu_add_to_shortcuts">ᱠᱷᱟᱴᱚᱢᱟᱪᱷᱟ ᱛᱮ ᱥᱮᱞᱮᱫᱽ ᱢᱮ</string>
    <!-- Browser menu button that removes a shortcut from the home fragment -->
    <string name="browser_menu_remove_from_shortcuts">ᱠᱷᱟᱴᱚᱢᱟᱪᱷᱟ ᱠᱷᱚᱱ ᱚᱪᱚᱜᱽ ᱢᱮ</string>
    <!-- text shown before the issuer name to indicate who its verified by, parameter is the name of
     the certificate authority that verified the ticket-->
    <string name="certificate_info_verified_by">ᱯᱚᱨᱢᱟᱱᱤᱡᱺ%1$s</string>
    <!-- Login overflow menu delete button -->
    <string name="login_menu_delete_button">ᱢᱮᱴᱟᱣ ᱢᱮ</string>
    <!-- Login overflow menu edit button -->
    <string name="login_menu_edit_button">ᱥᱟᱯᱲᱟᱣ</string>
    <!-- Message in delete confirmation dialog for logins -->
    <string name="login_deletion_confirmation">ᱪᱮᱫ ᱟᱢ ᱜᱚᱴᱟ ᱢᱮᱱᱟᱢᱼᱟ ᱱᱚᱶᱟ ᱞᱚᱜᱤᱱ ᱢᱮᱴᱟᱣ ᱞᱟ.ᱜᱤᱫ ᱛᱮ?</string>
    <!-- Positive action of a dialog asking to delete  -->
    <string name="dialog_delete_positive">ᱢᱮᱴᱟᱣ ᱢᱮ</string>
    <!-- Negative action of a dialog asking to delete login -->
    <string name="dialog_delete_negative">ᱵᱟᱹᱰᱨᱟᱹ</string>
    <!--  The saved login options menu description. -->
    <string name="login_options_menu">ᱮᱴᱟᱜᱟᱜ ᱠᱚ ᱞᱚᱜᱤᱱ</string>
    <!--  The editable text field for a login's web address. -->
    <string name="saved_login_hostname_description">ᱣᱤᱵ ᱴᱷᱤᱠᱬᱟᱹ ᱞᱚᱜᱤᱱ ᱵᱚᱞᱚ ᱞᱟᱹᱜᱤᱫ ᱥᱟᱯᱲᱟᱣ ᱚᱞ ᱡᱟᱭᱜᱟ ᱾</string>
    <!--  The editable text field for a login's username. -->
    <string name="saved_login_username_description">ᱵᱮᱵᱷᱟᱨᱤᱭᱟᱹ ᱞᱚᱜᱤᱱ ᱞᱟᱹᱜᱤᱫ ᱥᱟᱯᱲᱟᱣ ᱚᱞ ᱡᱟᱭᱜᱟ ᱾</string>
    <!--  The editable text field for a login's password. -->
    <string name="saved_login_password_description">ᱫᱟᱱᱟᱝ ᱥᱟᱵᱟᱫᱽ ᱞᱚᱜᱤᱱ ᱞᱟᱹᱜᱤᱫ ᱥᱟᱯᱲᱟᱣ ᱚᱞ ᱡᱟᱭᱜᱟ ᱾</string>
    <!--  The button description to save changes to an edited login. -->
    <string name="save_changes_to_login">ᱞᱚᱜᱤᱱ ᱵᱚᱫᱚᱞ ᱠᱚ ᱥᱟᱺᱪᱟᱣ ᱢᱮ ᱾</string>
    <!--  The page title for editing a saved login. -->
    <string name="edit">ᱥᱟᱯᱲᱟᱣ</string>
    <!--  The page title for adding new login. -->
    <string name="add_login">ᱱᱟᱶᱟ ᱵᱚᱞᱚ ᱥᱮᱞᱮᱫ ᱢᱮ</string>
    <!--  The error message in add/edit login view when password field is blank. -->
    <string name="saved_login_password_required">ᱫᱟᱱᱟᱝ ᱥᱟᱵᱟᱫᱽ ᱨᱮᱭᱟᱜ ᱫᱚᱨᱠᱟᱨ ᱢᱮᱱᱟᱜ-ᱟ</string>
    <!--  The error message in add login view when username field is blank. -->
    <string name="saved_login_username_required">ᱵᱮᱵᱷᱟᱨᱤᱭᱟᱹ ᱧᱩᱛᱩᱢ ᱫᱚᱨᱠᱟᱨ</string>
    <!--  The error message in add login view when hostname field is blank. -->
    <string name="saved_login_hostname_required" tools:ignore="UnusedResources">ᱦᱚᱥᱴᱧᱩᱛᱩᱢ ᱫᱚᱨᱠᱟᱨ ᱠᱟᱱᱟ</string>
    <!-- Voice search button content description  -->
    <string name="voice_search_content_description">ᱨᱚᱲ ᱥᱮᱸᱫᱽᱨᱟ</string>

    <!-- Voice search prompt description displayed after the user presses the voice search button -->
    <string name="voice_search_explainer">ᱱᱤᱛᱚᱜ ᱨᱚᱲ ᱢᱮ</string>

    <!--  The error message in edit login view when a duplicate username exists. -->
    <string name="saved_login_duplicate">ᱢᱤᱫᱴᱟᱹᱝ ᱵᱚᱞᱚ ᱵᱮᱵᱷᱟᱨᱤᱭᱟᱹ ᱢᱟᱲᱟᱝ ᱠᱷᱣᱱ ᱢᱮᱱᱟᱭᱟ ᱾</string>

    <!-- This is the hint text that is shown inline on the hostname field of the create new login page. 'https://www.example.com' intentionally hardcoded here -->
    <string name="add_login_hostname_hint_text">https://www.example.com</string>
    <!-- This is an error message shown below the hostname field of the add login page when a hostname does not contain http or https. -->
    <string name="add_login_hostname_invalid_text_3">ᱴᱷᱤᱠᱬᱟᱹ ᱨᱮ &quot;https://&quot; ᱟᱨ ᱵᱟᱝ &quot;http://&quot; ᱱᱤᱦᱟᱹᱛᱤ ᱫᱚᱨᱠᱟᱨ ᱠᱟᱱᱟ</string>
    <!-- This is an error message shown below the hostname field of the add login page when a hostname is invalid. -->
    <string name="add_login_hostname_invalid_text_2">ᱴᱷᱤᱠ ᱦᱚᱥᱴᱧᱩᱛᱩᱢ ᱫᱚᱨᱠᱟᱨ ᱠᱟᱱᱟ</string>

    <!-- Synced Tabs -->
    <!-- Text displayed to ask user to connect another device as no devices found with account -->
    <string name="synced_tabs_connect_another_device">ᱮᱴᱟᱜᱟᱼᱜ ᱥᱟᱫᱷᱚᱱ ᱡᱩᱰᱟᱹᱣ ᱢᱮ ᱾</string>
    <!-- Text displayed asking user to re-authenticate -->
    <string name="synced_tabs_reauth">ᱫᱚᱭᱟᱠᱟᱛᱮ ᱨᱤᱼᱚᱛᱷᱮᱱᱴᱤᱠᱮᱴ ᱢᱮ ᱾</string>
    <!-- Text displayed when user has disabled tab syncing in Firefox Sync Account -->
    <string name="synced_tabs_enable_tab_syncing">ᱫᱚᱭᱟᱠᱟᱛᱮ ᱴᱮᱵᱽ ᱥᱭᱝᱠᱤᱝ ᱮᱢ ᱪᱷᱚᱭ ᱢᱮ ᱾</string>
    <!-- Text displayed when user has no tabs that have been synced -->
    <string name="synced_tabs_no_tabs">ᱟᱢ ᱴᱷᱮᱱ ᱚᱠᱟ ᱦᱚᱸ ᱴᱮᱵᱽ ᱠᱚ ᱚᱞᱜᱟ Firefox ᱢᱮᱱᱟᱜ ᱥᱟᱫᱷᱚᱱ ᱨᱮ ᱵᱟᱝ ᱠᱷᱩᱞᱟᱹ ᱟᱠᱟᱱᱟ ᱾</string>
    <!-- Text displayed in the synced tabs screen when a user is not signed in to Firefox Sync describing Synced Tabs -->
    <string name="synced_tabs_sign_in_message">ᱟᱢᱟᱜ ᱮᱴᱟᱜ ᱥᱟᱫᱷᱚᱱ ᱠᱷᱚᱱ ᱴᱮᱵᱽ ᱞᱤᱥᱴᱤ ᱫᱮᱠᱷᱟᱣ ᱢᱮ ᱾</string>
    <!-- Text displayed on a button in the synced tabs screen to link users to sign in when a user is not signed in to Firefox Sync -->
    <string name="synced_tabs_sign_in_button">ᱥᱭᱝᱠ ᱞᱟᱹᱜᱤᱫ ᱵᱚᱞᱚᱱ ᱥᱩᱦᱤ ᱢᱮ</string>
    <!-- The text displayed when a synced device has no tabs to show in the list of Synced Tabs. -->
    <string name="synced_tabs_no_open_tabs">ᱠᱷᱩᱞᱟᱹᱠᱟᱱ ᱴᱮᱵᱽ ᱠᱚ ᱵᱟᱹᱱᱩᱜᱼᱟ</string>

    <!-- Content description for expanding a group of synced tabs. -->
    <string name="synced_tabs_expand_group">ᱟᱹᱭᱩᱨ ᱢᱤᱫ ᱴᱮᱵᱽ ᱠᱚ ᱨᱮᱭᱟᱜ ᱫᱳᱞ ᱯᱟᱥᱱᱟᱣ ᱢᱮ</string>
    <!-- Content description for collapsing a group of synced tabs. -->
    <string name="synced_tabs_collapse_group">ᱟᱹᱭᱩᱨ ᱢᱤᱫ ᱴᱮᱵᱽ ᱠᱚ ᱨᱮᱭᱟᱜ ᱫᱳᱞ ᱦᱚᱯᱚᱱ ᱪᱷᱚᱭ ᱢᱮ</string>

    <!-- Top Sites -->
    <!-- Title text displayed in the dialog when shortcuts limit is reached. -->
    <string name="shortcut_max_limit_title">ᱠᱷᱟᱴᱚᱢᱟᱪᱷᱟ ᱞᱤᱢᱤᱴ ᱥᱮᱴᱮᱨ ᱦᱩᱭ ᱮᱱᱟ</string>
    <!-- Content description text displayed in the dialog when shortcut limit is reached. -->
    <string name="shortcut_max_limit_content">ᱢᱤᱫ ᱱᱟᱶᱟ ᱠᱷᱟᱴᱚᱢᱟᱪᱷᱟ ᱥᱮᱞᱮᱫᱽ ᱞᱟᱹᱜᱤᱫ, ᱢᱤᱫᱴᱟᱹᱝ ᱚᱰᱚᱠ ᱢᱮ ᱾ ᱥᱟᱭᱤᱴ ᱴᱤᱯᱟᱹᱣ ᱟᱨ ᱚᱛᱟ ᱛᱷᱤᱨ ᱠᱟᱛᱮ ᱵᱟᱪᱷᱟᱣ ᱢᱮ ᱟᱨ ᱚᱰᱚᱠ ᱢᱮ ᱾</string>
    <!-- Confirmation dialog button text when top sites limit is reached. -->
    <string name="top_sites_max_limit_confirmation_button">ᱴᱷᱤᱠ, ᱵᱟᱰᱟᱭ ᱠᱮᱜᱼᱟᱹᱧ</string>

    <!-- Label for the preference to show the shortcuts for the most visited top sites on the homepage -->
    <string name="top_sites_toggle_top_recent_sites_4">ᱠᱷᱟᱴᱚᱢᱟᱪᱷᱟ ᱠᱚ</string>
	<!-- Title text displayed in the rename top site dialog. -->
	<string name="top_sites_rename_dialog_title">ᱧᱩᱛᱩᱢ</string>
    <!-- Hint for renaming title of a shortcut -->
    <string name="shortcut_name_hint">ᱠᱷᱟᱴᱚᱢᱟᱪᱷᱟ ᱧᱩᱛᱩᱢ</string>
	<!-- Button caption to confirm the renaming of the top site. -->
	<string name="top_sites_rename_dialog_ok">ᱴᱷᱤᱠ</string>
	<!-- Dialog button text for canceling the rename top site prompt. -->
	<string name="top_sites_rename_dialog_cancel">ᱵᱟᱹᱰᱨᱟᱹ</string>

    <!-- Text for the menu button to open the homepage settings. -->
    <string name="top_sites_menu_settings">ᱥᱟᱡᱟᱣ ᱠᱚ</string>
    <!-- Text for the menu button to navigate to sponsors and privacy support articles. '&amp;' is replaced with the ampersand symbol: & -->
    <string name="top_sites_menu_sponsor_privacy">ᱟᱞᱮ ᱠᱟᱹᱢᱤᱠᱚ ᱟᱨ ᱟᱢᱟᱜ ᱱᱤᱥᱚᱱ ᱠᱚ</string>
    <!-- Label text displayed for a sponsored top site. -->
    <string name="top_sites_sponsored_label">ᱠᱟᱹᱢᱤᱼᱤᱭᱟᱹ ᱠᱟᱱᱟ</string>

    <!-- Inactive tabs in the tabs tray -->
    <!-- Title text displayed in the tabs tray when a tab has been unused for 14 days. -->
    <string name="inactive_tabs_title">ᱵᱟᱝ ᱩᱥᱨᱟᱹᱣ ᱴᱮᱵᱽᱥ</string>
    <!-- Content description for closing all inactive tabs -->
    <string name="inactive_tabs_delete_all">ᱵᱟᱝ ᱮᱠᱴᱤᱵᱷ ᱴᱮᱵᱽ ᱠᱚ ᱵᱚᱸᱫᱚᱭ ᱢᱮ</string>

    <!-- Content description for expanding the inactive tabs section. -->
    <string name="inactive_tabs_expand_content_description">ᱵᱟᱝ ᱠᱟᱹᱢᱤ ᱴᱮᱵᱽ ᱠᱚ ᱯᱟᱥᱱᱟᱣ ᱢᱮ</string>
    <!-- Content description for collapsing the inactive tabs section. -->
    <string name="inactive_tabs_collapse_content_description">ᱵᱟᱝ ᱠᱟᱹᱢᱤ ᱴᱮᱵᱽ ᱠᱚ ᱦᱩᱰᱤᱧ ᱪᱷᱚᱭ ᱢᱮ</string>

    <!-- Inactive tabs auto-close message in the tabs tray -->
    <!-- The header text of the auto-close message when the user is asked if they want to turn on the auto-closing of inactive tabs. -->
    <string name="inactive_tabs_auto_close_message_header" tools:ignore="UnusedResources">ᱢᱤᱫ ᱪᱟᱸᱫᱚ ᱛᱟᱭᱚᱢ ᱟᱡ ᱛᱮ ᱵᱚᱸᱫᱽ ᱟᱢ ᱥᱮ?</string>
    <!-- A description below the header to notify the user what the inactive tabs auto-close feature is. -->
    <string name="inactive_tabs_auto_close_message_description" tools:ignore="UnusedResources">ᱛᱤᱱᱟᱹᱜ ᱜᱟᱱ ᱪᱟᱸᱫᱚ ᱨᱮ ᱵᱟᱝ ᱠᱷᱩᱞᱟᱹ ᱠᱟᱱ ᱴᱮᱵᱽ ᱠᱚ Firefox ᱵᱚᱸᱫ ᱫᱟᱲᱮᱭᱟᱜᱼᱟᱭ᱾</string>
    <!-- A call to action below the description to allow the user to turn on the auto closing of inactive tabs. -->
    <string name="inactive_tabs_auto_close_message_action" tools:ignore="UnusedResources">ᱟᱡ ᱛᱮ ᱵᱚᱸᱫ ᱮᱢ ᱪᱷᱚᱭ ᱢᱮ</string>

    <!-- Text for the snackbar to confirm auto-close is enabled for inactive tabs -->
    <string name="inactive_tabs_auto_close_message_snackbar">ᱟᱡᱼᱛᱮᱼᱵᱚᱸᱫ ᱮᱢ ᱮᱱᱟ</string>

    <!-- Awesome bar suggestion's headers -->
    <!-- Search suggestions title for Firefox Suggest. -->
    <string name="firefox_suggest_header">Firefox ᱵᱟᱛᱟᱣ</string>

    <!-- Title for search suggestions when Google is the default search suggestion engine. -->
    <string name="google_search_engine_suggestion_header">Google ᱥᱮᱱᱫᱽᱨᱟ</string>
    <!-- Title for search suggestions when the default search suggestion engine is anything other than Google. The first parameter is default search engine name. -->
    <string name="other_default_search_engine_suggestion_header">%s ᱥᱮᱸᱫᱽᱨᱟᱭ ᱢᱮ</string>

    <!-- Default browser experiment -->
    <string name="default_browser_experiment_card_text">Firefox ᱟᱡ ᱛᱮ ᱠᱷᱩᱞᱟᱹ ᱪᱷᱚ ᱞᱟᱹᱜᱤᱫ ᱣᱮᱵᱥᱟᱭᱤᱴ, ᱤᱢᱮᱞ, ᱟᱨ ᱢᱮᱥᱮᱡᱽ ᱨᱮᱭᱟᱜ ᱞᱤᱝᱠ ᱥᱮᱴ ᱢᱮ ᱾ </string>

    <!-- Content description for close button in collection placeholder. -->
    <string name="remove_home_collection_placeholder_content_description">ᱚᱪᱟᱜ</string>

    <!-- Content description radio buttons with a link to more information -->
    <string name="radio_preference_info_content_description">ᱟᱨᱦᱚᱸ ᱵᱤᱵᱨᱚᱬ ᱞᱟᱹᱜᱤᱫ ᱱᱚᱰᱮ ᱚᱛᱟᱭ ᱢᱮ</string>

    <!-- Content description for the action bar "up" button -->
    <string name="action_bar_up_description">ᱪᱮᱛᱟᱱ ᱥᱮᱱ ᱱᱮᱣᱤᱜᱮᱴ ᱢᱮ</string>

    <!-- Content description for privacy content close button -->
    <string name="privacy_content_close_button_content_description">ᱵᱚᱸᱫ</string>

    <!-- Pocket recommended stories -->
    <!-- Header text for a section on the home screen. -->
    <string name="pocket_stories_header_1">ᱢᱚᱱᱮᱼᱜᱷᱟᱱᱴᱟ ᱠᱟᱹᱦᱱᱤ ᱠᱚ</string>
    <!-- Header text for a section on the home screen. -->
    <string name="pocket_stories_categories_header">ᱦᱟᱛᱟᱢ ᱞᱮᱠᱟᱛᱮ ᱠᱟᱹᱦᱱᱤ ᱠᱚ</string>
    <!-- Text of a button allowing users to access an external url for more Pocket recommendations. -->
    <string name="pocket_stories_placeholder_text">ᱟᱨᱦᱚᱸ ᱯᱟᱱᱛᱮ ᱧᱟᱢ ᱢᱮ</string>
    <!-- Title of an app feature. Smaller than a heading. The first parameter is product name Pocket -->
    <string name="pocket_stories_feature_title_2">%1$s ᱫᱟᱨᱟᱭ ᱛᱮ ᱫᱟᱲᱮ ᱮᱢ ᱾</string>
    <!-- Caption for describing a certain feature. The placeholder is for a clickable text (eg: Learn more) which will load an url in a new tab when clicked.  -->
    <string name="pocket_stories_feature_caption">Firefox  ᱜᱷᱟᱨᱚᱧᱡᱽ ᱨᱤᱱᱤᱡ ᱦᱟᱹᱴᱤᱧ ᱾ %s</string>
    <!-- Clickable text for opening an external link for more information about Pocket. -->
    <string name="pocket_stories_feature_learn_more">ᱰᱷᱮᱨ ᱥᱮᱬᱟᱭ ᱢᱮ</string>

    <!-- Text indicating that the Pocket story that also displays this text is a sponsored story by other 3rd party entity. -->
    <string name="pocket_stories_sponsor_indication">ᱠᱟᱹᱢᱤᱼᱤᱭᱟᱹ</string>

    <!-- Snackbar message for enrolling in a Nimbus experiment from the secret settings when Studies preference is Off.-->
    <string name="experiments_snackbar">ᱰᱟᱴᱟ ᱵᱷᱮᱡᱟ ᱞᱟᱹᱜᱤᱫ ᱴᱮᱞᱤᱢᱮᱴᱨᱭ ᱮᱢ ᱪᱷᱚᱭ ᱢᱮ ᱾</string>
    <!-- Snackbar button text to navigate to telemetry settings.-->
    <string name="experiments_snackbar_button">ᱥᱟᱡᱟᱣ ᱴᱷᱮᱱ ᱪᱟᱞᱟᱜ ᱢᱮ</string>

    <!-- Accessibility services actions labels. These will be appended to accessibility actions like "Double tap to.." but not by or applications but by services like Talkback. -->
    <!-- Action label for elements that can be collapsed if interacting with them. Talkback will append this to say "Double tap to collapse". -->
    <string name="a11y_action_label_collapse">ᱜᱷᱟᱥᱟᱣ</string>
    <!-- Action label for elements that can be expanded if interacting with them. Talkback will append this to say "Double tap to expand". -->
    <string name="a11y_action_label_expand">ᱚᱥᱟᱨ</string>
    <!-- Action label for links to a website containing documentation about a wallpaper collection. Talkback will append this to say "Double tap to open link to learn more about this collection". -->
    <string name="a11y_action_label_wallpaper_collection_learn_more">ᱱᱚᱶᱟ ᱡᱟᱣᱨᱟ ᱵᱮᱵᱚᱫ ᱰᱷᱮᱨ ᱵᱟᱰᱟᱭ ᱞᱟᱹᱜᱤᱫ ᱞᱤᱝᱠ ᱠᱷᱩᱞᱟᱹᱭ ᱢᱮ</string>
    <!-- Action label for links that point to an article. Talkback will append this to say "Double tap to read the article". -->
    <string name="a11y_action_label_read_article">ᱚᱱᱚᱞ ᱯᱟᱲᱦᱟᱣ ᱢᱮ</string>
    <!-- Action label for links to the Firefox Pocket website. Talkback will append this to say "Double tap to open link to learn more". -->
    <string name="a11y_action_label_pocket_learn_more">ᱰᱷᱮᱨ ᱵᱟᱲᱟᱭ ᱞᱟᱹᱜᱤᱫ ᱞᱤᱝᱠ ᱠᱷᱩᱞᱟᱹᱭ ᱢᱮ</string>
</resources><|MERGE_RESOLUTION|>--- conflicted
+++ resolved
@@ -301,22 +301,16 @@
     <!-- Title for set firefox as default browser screen.
         The first parameter is the name of the app defined in app_name (for example: Fenix) -->
     <string name="juno_onboarding_default_browser_title">%s ᱟᱢᱟᱜ ᱠᱩᱥᱤ ᱵᱽᱨᱟᱣᱡᱚᱨ ᱛᱮᱭᱟᱨ ᱢᱮ</string>
-<<<<<<< HEAD
-=======
     <!-- Title for set firefox as default browser screen used by Nimbus experiments. Nimbus experiments do not support string placeholders.
         Note: The word "Firefox" should NOT be translated -->
     <string name="juno_onboarding_default_browser_title_nimbus" tools:ignore="UnusedResources">Firefox ᱫᱚ ᱟᱢᱟᱜ ᱱᱤᱡᱚᱨᱟᱜ ᱵᱽᱨᱟᱣᱡᱚᱨ ᱦᱟᱛᱟᱣ ᱢᱮ</string>
->>>>>>> fa51e99d
     <!-- Description for set firefox as default browser screen.
         The first parameter is the Firefox brand name.
         The second parameter is the string with key "juno_onboarding_default_browser_description_link_text". -->
     <string name="juno_onboarding_default_browser_description">%1$s ᱫᱚ ᱦᱚᱲ ᱠᱚ ᱵᱮᱯᱟᱨ ᱠᱷᱚᱱ ᱢᱩᱬᱩᱛ ᱨᱮ ᱫᱚᱦᱚᱭᱟ ᱟᱨ ᱠᱨᱚᱥ-ᱥᱟᱭᱤᱴ ᱴᱨᱮᱠᱚᱨ ᱵᱞᱚᱠ ᱠᱟᱛᱮ ᱟᱢᱟᱜ ᱯᱨᱟᱵᱷᱮᱴᱤ ᱫᱚᱦᱚᱭᱟ ᱾\n\n ᱟᱞᱮᱭᱟᱜ %2$s ᱨᱮ ᱰᱷᱮᱨ ᱵᱟᱲᱟᱭ ᱢᱮ ᱾</string>
-<<<<<<< HEAD
-=======
     <!-- Description for set firefox as default browser screen used by Nimbus experiments. Nimbus experiments do not support string placeholders.
         Note: The word "Firefox" should NOT be translated -->
     <string name="juno_onboarding_default_browser_description_nimbus" tools:ignore="UnusedResources">Firefox ᱫᱚ ᱦᱚᱲ ᱠᱚ ᱵᱮᱯᱟᱨ ᱠᱷᱚᱱ ᱢᱩᱬᱩᱛ ᱨᱮ ᱫᱚᱦᱚᱭᱟ ᱟᱨ ᱠᱨᱚᱥ-ᱥᱟᱭᱤᱴ ᱴᱨᱮᱠᱚᱨ ᱵᱞᱚᱠ ᱠᱟᱛᱮ ᱟᱢᱟᱜ ᱯᱨᱟᱵᱷᱮᱴᱤ ᱫᱚᱦᱚᱭᱟ ᱾\n\n ᱟᱞᱮᱭᱟᱜ ᱫᱟᱱᱟᱝ ᱠᱷᱚᱵᱚᱨ ᱨᱮ ᱰᱷᱮᱨ ᱵᱟᱲᱟᱭ ᱢᱮ ᱾</string>
->>>>>>> fa51e99d
     <!-- Text for the link to the privacy notice webpage for set as firefox default browser screen.
     This is part of the string with the key "juno_onboarding_default_browser_description". -->
     <string name="juno_onboarding_default_browser_description_link_text">ᱱᱤᱥᱚᱱ ᱨᱮᱭᱟᱜ ᱱᱚᱴᱤᱥ</string>
@@ -335,11 +329,6 @@
     <!-- Title for enable notification permission screen.
         The first parameter is the name of the app defined in app_name (for example: Fenix) -->
     <string name="juno_onboarding_enable_notifications_title">%s ᱮᱛᱞᱟᱤᱭᱟᱹ ᱥᱟᱞᱟᱜ ᱵᱟᱹᱲᱛᱤ ᱠᱟᱹᱢᱤ ᱠᱚᱨᱟᱣ ᱨᱮ ᱜᱚᱲᱚ ᱮᱢᱚᱜᱼᱟᱭ</string>
-<<<<<<< HEAD
-    <!-- Description for enable notification permission screen.
-        The first parameter is the name of the app defined in app_name (for example: Fenix) -->
-    <string name="juno_onboarding_enable_notifications_description">ᱥᱟᱫᱷᱚᱱ ᱠᱚ ᱛᱟᱞᱟᱨᱮ ᱴᱟᱵᱽ ᱠᱚ ᱩᱪᱟᱹᱲ ᱢᱮ, ᱰᱟᱣᱩᱱᱞᱚᱰ ᱠᱚ ᱢᱮᱱᱮᱡᱽ ᱢᱮ, ᱟᱨ %s ᱠᱷᱚᱱ ᱡᱚᱛᱚ ᱠᱷᱚᱱ ᱡᱟᱹᱥᱛᱤ ᱵᱮᱵᱷᱟᱨ ᱞᱟᱹᱜᱤᱫ ᱴᱤᱯᱥ ᱧᱟᱢ ᱢᱮ ᱾</string>
-=======
     <!-- Title for enable notification permission screen used by Nimbus experiments. Nimbus experiments do not support string placeholders.
         Note: The word "Firefox" should NOT be translated -->
     <string name="juno_onboarding_enable_notifications_title_nimbus" tools:ignore="UnusedResources">Firefox ᱮᱛᱞᱟᱤᱭᱟᱹ ᱥᱟᱞᱟᱜ ᱵᱟᱹᱲᱛᱤ ᱠᱟᱹᱢᱤ ᱠᱚᱨᱟᱣ ᱨᱮ ᱜᱚᱲᱚ ᱮᱢᱚᱜᱼᱟᱭ</string>
@@ -349,7 +338,6 @@
     <!-- Description for enable notification permission screen used by Nimbus experiments. Nimbus experiments do not support string placeholders.
        Note: The word "Firefox" should NOT be translated   -->
     <string name="juno_onboarding_enable_notifications_description_nimbus" tools:ignore="UnusedResources">ᱥᱟᱫᱷᱚᱱ ᱠᱚ ᱛᱟᱞᱟᱨᱮ ᱴᱟᱵᱽ ᱠᱚ ᱩᱪᱟᱹᱲ ᱢᱮ, ᱰᱟᱣᱩᱱᱞᱚᱰ ᱠᱚ ᱢᱮᱱᱮᱡᱽ ᱢᱮ, ᱟᱨ Firefox ᱠᱷᱚᱱ ᱡᱚᱛᱚ ᱠᱷᱚᱱ ᱡᱟᱹᱥᱛᱤ ᱵᱮᱵᱷᱟᱨ ᱞᱟᱹᱜᱤᱫ ᱴᱤᱯᱥ ᱧᱟᱢ ᱢᱮ ᱾</string>
->>>>>>> fa51e99d
     <!-- Text for the button to request notification permission on the device -->
     <string name="juno_onboarding_enable_notifications_positive_button">ᱠᱷᱚᱵᱚᱨ ᱠᱚ ᱦᱮᱡ ᱪᱷᱚᱭ ᱢᱮ</string>
     <!-- Text for the button dismiss the screen and move on with the flow -->
@@ -420,17 +408,6 @@
     <!-- Text for cancel button indicating that cookie banner reduction is not supported for the current site, this is shown as part of the cookie banner details view. -->
     <string name="cookie_banner_handling_details_site_is_not_supported_cancel_button">ᱵᱟᱹᱰᱨᱟᱹ</string>
     <!-- Text for request support button indicating that cookie banner reduction is not supported for the current site, this is shown as part of the cookie banner details view. -->
-<<<<<<< HEAD
-    <string name="cookie_banner_handling_details_site_is_not_supported_request_support_button">ᱜᱚᱲᱚ ᱱᱮᱦᱚᱨ</string>
-    <!-- Text for title indicating that cookie banner reduction is not supported for the current site, this is shown as part of the cookie banner details view. -->
-    <string name="cookie_banner_handling_details_site_is_not_supported_title">ᱠᱩᱠᱤ ᱵᱮᱱᱚᱨ ᱠᱷᱟᱴᱚ</string>
-    <!-- Label for the snackBar, after the user reports with success a website where cookie banner reducer did not work -->
-    <string name="cookie_banner_handling_report_site_snack_bar_text">ᱥᱟᱭᱤᱴ ᱥᱚᱦᱚᱫ ᱞᱟᱹᱜᱤᱫ ᱜᱚᱲᱚ ᱡᱚᱢᱟ ᱟᱠᱟᱱᱟ ᱾</string>
-    <!-- Text for indicating cookie banner handling is on this site, this is shown as part of the protections panel with the tracking protection toggle -->
-    <string name="reduce_cookie_banner_on_for_site">ᱱᱚᱶᱟ ᱥᱟᱭᱤᱴ ᱞᱟᱹᱜᱤᱫ ᱮᱢ ᱪᱷᱚ ᱜᱮᱭᱟ</string>
-    <!-- Text for indicating that a request for unsupported site was sent to Nimbus (it's a Mozilla library for experiments), this is shown as part of the protections panel with the tracking protection toggle -->
-    <string name="reduce_cookie_banner_unsupported_site_request_submitted">ᱥᱟᱭᱤᱴ ᱥᱚᱦᱚᱫ ᱞᱟᱹᱜᱤᱫ ᱜᱚᱲᱚ ᱡᱚᱢᱟ ᱟᱠᱟᱱᱟ</string>
-=======
     <string name="cookie_banner_handling_details_site_is_not_supported_request_support_button" moz:RemovedIn="115" tools:ignore="UnusedResources">ᱜᱚᱲᱚ ᱱᱮᱦᱚᱨ</string>
     <!-- Text for request support button indicating that cookie banner reduction is not supported for the current site, this is shown as part of the cookie banner details view. -->
     <string name="cookie_banner_handling_details_site_is_not_supported_request_support_button_2">ᱱᱮᱦᱚᱨ ᱵᱷᱮᱡᱟᱭ ᱢᱮ</string>
@@ -448,7 +425,6 @@
     <string name="reduce_cookie_banner_unsupported_site_request_submitted" moz:RemovedIn="114" tools:ignore="UnusedResources">ᱥᱟᱭᱤᱴ ᱥᱚᱦᱚᱫ ᱞᱟᱹᱜᱤᱫ ᱜᱚᱲᱚ ᱡᱚᱢᱟ ᱟᱠᱟᱱᱟ</string>
     <!-- Text for indicating that a request for unsupported site was sent to Nimbus (it's a Mozilla library for experiments), this is shown as part of the protections panel with the tracking protection toggle -->
     <string name="reduce_cookie_banner_unsupported_site_request_submitted_2">ᱜᱚᱲᱚ ᱱᱮᱦᱚᱨ ᱵᱷᱮᱡᱟ ᱮᱱᱟ</string>
->>>>>>> fa51e99d
     <!-- Text for indicating cookie banner handling is currently not supported for this site, this is shown as part of the protections panel with the tracking protection toggle -->
     <string name="reduce_cookie_banner_unsupported_site">ᱥᱟᱭᱟᱴ ᱱᱤᱛᱚᱜ ᱥᱟᱵ ᱨᱮ ᱵᱟᱹᱱᱩᱜᱼᱟ</string>
     <!-- Title text for a detail explanation indicating cookie banner handling is on this site, this is shown as part of the cookie banner panel in the toolbar. The first parameter is a shortened URL of the current site-->
@@ -458,57 +434,24 @@
     <string name="reduce_cookie_banner_details_panel_title_off_for_site">%1$s ᱞᱟᱹᱜᱤᱫ ᱠᱩᱠᱤ ᱵᱮᱱᱚᱨ ᱨᱮᱰᱟᱹᱠᱥᱚᱱ ᱵᱚᱱᱫᱚᱭᱟᱢ ᱥᱮ?</string>
 
     <!-- Title text for a detail explanation indicating cookie banner reducer didn't work for the current site, this is shown as part of the cookie banner panel in the toolbar.-->
-<<<<<<< HEAD
-    <string name="reduce_cookie_banner_details_panel_title_unsupported_site_request">ᱱᱚᱶᱟ ᱥᱟᱭᱤᱴ ᱫᱚ ᱱᱤᱛᱚᱜ ᱠᱩᱠᱤ ᱵᱮᱱᱚᱨ ᱨᱤᱰᱩᱠᱥᱚᱱ ᱵᱟᱭ ᱥᱚᱦᱚᱫᱟᱭ ᱾ ᱟᱢ ᱱᱚᱶᱟ ᱣᱮᱵᱽᱥᱟᱭᱤᱴ ᱫᱚ ᱵᱷᱚᱵᱤᱥᱚᱛ ᱨᱮ ᱜᱚᱲᱚ ᱮᱢ ᱪᱷᱚ ᱞᱟᱹᱜᱤᱫ ᱟᱞᱮ ᱫᱳᱞᱟᱜ ᱜᱚᱲᱚ ᱤᱫᱤ ᱥᱮᱱᱮ ᱮᱫ ᱢᱮᱭᱟ ᱥᱮ ?</string>
-=======
     <string name="reduce_cookie_banner_details_panel_title_unsupported_site_request" moz:RemovedIn="114" tools:ignore="UnusedResources">ᱱᱚᱶᱟ ᱥᱟᱭᱤᱴ ᱫᱚ ᱱᱤᱛᱚᱜ ᱠᱩᱠᱤ ᱵᱮᱱᱚᱨ ᱨᱤᱰᱩᱠᱥᱚᱱ ᱵᱟᱭ ᱥᱚᱦᱚᱫᱟᱭ ᱾ ᱟᱢ ᱱᱚᱶᱟ ᱣᱮᱵᱽᱥᱟᱭᱤᱴ ᱫᱚ ᱵᱷᱚᱵᱤᱥᱚᱛ ᱨᱮ ᱜᱚᱲᱚ ᱮᱢ ᱪᱷᱚ ᱞᱟᱹᱜᱤᱫ ᱟᱞᱮ ᱫᱳᱞᱟᱜ ᱜᱚᱲᱚ ᱤᱫᱤ ᱥᱮᱱᱮ ᱮᱫ ᱢᱮᱭᱟ ᱥᱮ ?</string>
     <!-- Title text for a detail explanation indicating cookie banner reducer didn't work for the current site, this is shown as part of the cookie banner panel in the toolbar. The first parameter is the application name-->
     <string name="reduce_cookie_banner_details_panel_title_unsupported_site_request_2">ᱱᱚᱶᱟ ᱥᱟᱭᱤᱴ ᱨᱮ %1$s ᱫᱚ ᱟᱡ ᱛᱮ ᱠᱩᱠᱤ ᱱᱚᱦᱚᱨ ᱵᱟᱝ ᱢᱟᱱᱟ ᱫᱟᱲᱮᱭᱟᱜ ᱠᱟᱱᱟᱭ ᱾ ᱵᱷᱚᱵᱤᱥᱚᱛ ᱨᱮ ᱱᱚᱶᱟ ᱥᱟᱭᱤᱴ ᱜᱚᱲᱚ ᱮᱢ ᱞᱟᱹᱜᱤᱫ ᱱᱮᱦᱚᱨ ᱵᱷᱮᱡᱟ ᱫᱟᱲᱮᱭᱟᱜᱼᱟᱢ ᱾
 </string>
->>>>>>> fa51e99d
     <!-- Long text for a detail explanation indicating what will happen if cookie banner handling is off for a site, this is shown as part of the cookie banner panel in the toolbar. The first parameter is the application name -->
     <string name="reduce_cookie_banner_details_panel_description_off_for_site">%1$s ᱫᱚ ᱱᱚᱶᱟ ᱥᱟᱭᱤᱴᱟᱜ ᱠᱩᱠᱤ ᱠᱚ ᱢᱮᱴᱟᱣᱟᱭ ᱟᱨ ᱥᱟᱦᱴᱟ ᱯᱷᱟᱨᱪᱟ ᱜᱚᱫ ᱠᱟᱜᱼᱟᱭ ᱾ ᱡᱷᱚᱛᱚ ᱠᱩᱠᱤ ᱠᱚ ᱢᱮᱴᱟᱣ ᱞᱮᱠᱷᱟᱱ ᱟᱢ ᱵᱟᱦᱨᱮ ᱛᱮ ᱚᱰᱚᱠᱚᱜᱼᱟᱢ ᱟᱨᱵᱟᱝ ᱠᱤᱨᱤᱧ ᱵᱚᱥᱛᱟ ᱫᱚ ᱠᱷᱟᱹᱞᱤᱜ ᱛᱟᱢᱟᱸ ᱾</string>
 
     <!-- Long text for a detail explanation indicating what will happen if cookie banner handling is on for a site, this is shown as part of the cookie banner panel in the toolbar. The first parameter is the application name -->
     <string name="reduce_cookie_banner_details_panel_description_on_for_site_2">%1$s ᱫᱚ ᱥᱚᱦᱚᱫ ᱮᱢᱚᱜ ᱥᱟᱭᱤᱴ ᱠᱚ ᱞᱟᱹᱜᱤᱫ ᱟᱡ ᱛᱮ ᱡᱷᱚᱛᱚ ᱠᱩᱠᱤ ᱱᱮᱦᱚᱨ ᱵᱟᱹᱨᱜᱤᱞ ᱜᱤᱰᱤ ᱞᱟᱹᱜᱤᱫ ᱪᱮᱥᱴᱟ ᱮᱫᱟᱭ ᱾</string>
-<<<<<<< HEAD
-    <!-- Title text for the dialog use on the control branch of the experiment to determine which context users engaged the most -->
-    <string name="reduce_cookie_banner_control_experiment_dialog_title" moz:RemovedIn="112" tools:ignore="UnusedResources">ᱠᱩᱠᱤ ᱵᱮᱱᱚᱨ ᱠᱚ ᱪᱟᱞᱟᱣ ᱮᱱᱟ!</string>
 
     <!-- Title text for the cookie banner re-engagement dialog. The first parameter is the application name. -->
     <string name="reduce_cookie_banner_dialog_title">ᱠᱩᱠᱤ ᱵᱮᱱᱚᱨ ᱵᱟᱹᱨᱜᱤᱞ ᱜᱤᱰᱤ ᱞᱟᱹᱜᱤᱫ %1$s ᱦᱚᱠ ᱮᱢᱟᱭ ᱟᱢ ᱥᱮ ?</string>
-    <!-- Body text for the dialog use on the control branch of the experiment to determine which context users engaged the most.The first parameter is the application name -->
-    <string name="reduce_cookie_banner_control_experiment_dialog_body_2" moz:RemovedIn="112" tools:ignore="UnusedResources">ᱡᱟᱦᱟᱸ ᱛᱤᱱ ᱡᱷᱚᱜ %1$s ᱫᱚ ᱟᱡ ᱛᱮ ᱠᱩᱠᱤ ᱱᱮᱦᱚᱨ ᱵᱟᱹᱨᱜᱤᱞ ᱜᱤᱰᱤ ᱞᱟᱹᱜᱤᱫ ᱦᱚᱠ ᱮᱢᱟᱭ ᱢᱮ ?</string>
-=======
-
-    <!-- Title text for the cookie banner re-engagement dialog. The first parameter is the application name. -->
-    <string name="reduce_cookie_banner_dialog_title">ᱠᱩᱠᱤ ᱵᱮᱱᱚᱨ ᱵᱟᱹᱨᱜᱤᱞ ᱜᱤᱰᱤ ᱞᱟᱹᱜᱤᱫ %1$s ᱦᱚᱠ ᱮᱢᱟᱭ ᱟᱢ ᱥᱮ ?</string>
->>>>>>> fa51e99d
     <!-- Body text for the cookie banner re-engagement dialog use. The first parameter is the application name. -->
     <string name="reduce_cookie_banner_dialog_body">%1$s ᱫᱚ ᱟᱡ ᱛᱮ ᱟᱹᱰᱤᱜᱟᱱ ᱠᱩᱠᱤ ᱵᱮᱱᱚᱨ ᱱᱮᱦᱚᱨ ᱵᱟᱹᱨᱜᱤᱞ ᱜᱤᱰᱤ ᱫᱟᱲᱮᱭᱟᱜᱼᱟᱭ ᱾</string>
     <!-- Remind me later text button for the onboarding dialog -->
     <string name="reduce_cookie_banner_dialog_not_now_button">ᱱᱤᱛᱚᱜ ᱫᱚ ᱵᱟᱝᱟ</string>
-<<<<<<< HEAD
-    <!-- Change setting text button, for the dialog use on the control branch of the experiment to determine which context users engaged the most -->
-    <string name="reduce_cookie_banner_control_experiment_dialog_change_setting_button" moz:RemovedIn="112" tools:ignore="UnusedResources">ᱵᱮᱱᱚᱨ ᱠᱚ ᱵᱚᱸᱫᱚᱭ ᱢᱮ</string>
     <!-- Snack text for the cookie banner dialog, after user hit the dismiss banner button -->
     <string name="reduce_cookie_banner_dialog_snackbar_text">ᱟᱢ ᱫᱚ ᱠᱩᱠᱤ ᱱᱮᱦᱚᱨ ᱠᱚ ᱠᱚᱢ ᱜᱮ ᱧᱮᱞ ᱟᱢ</string>
-    <!-- Title text for the dialog use on the variant 1 branch of the experiment to determine which context users engaged the most -->
-    <string name="reduce_cookie_banner_variant_1_experiment_dialog_title" moz:RemovedIn="112" tools:ignore="UnusedResources">ᱠᱚᱢ ᱴᱟᱴᱠᱟ ᱚᱰᱚᱠ ᱠᱚ ᱧᱮᱞ ᱟᱢ</string>
-    <!-- Body text for the dialog use on the variant 1 branch of the experiment to determine which context users engaged the most. The first parameter is the application name. -->
-    <string name="reduce_cookie_banner_variant_1_experiment_dialog_body_1" moz:RemovedIn="112" tools:ignore="UnusedResources">ᱢᱚᱱᱮᱫᱷᱭᱟᱱ ᱟᱞᱚ ᱜᱮᱫᱚᱜ ᱵᱽᱨᱟᱣᱡᱤᱝ ᱞᱟᱹᱜᱤᱫ ᱟᱡ ᱛᱮ ᱴᱟᱴᱠᱟ ᱛᱮᱞᱟ ᱮᱢᱟᱭᱟ ᱾ ​%1$s​ ᱫᱚ ᱡᱷᱚᱛᱚ ᱱᱮᱦᱚᱨ ᱠᱷᱟᱨᱚᱡᱽ ᱞᱟᱹᱜᱤᱫ ᱪᱮᱥᱴᱟ ᱵᱤᱲᱟᱣ ᱟᱭ ᱾</string>
-    <!-- Change setting text button, for the onboarding dialog use on the variant 1 branch of the experiment to determine which context users engaged the most -->
-    <string name="reduce_cookie_banner_variant_1_experiment_dialog_change_setting_button" moz:RemovedIn="112" tools:ignore="UnusedResources">ᱴᱟᱴᱠᱟ ᱚᱰᱚᱠ ᱵᱚᱸᱫᱚᱭ ᱢᱮ</string>
-    <!-- Title text for the dialog use on the variant 2 branch of the experiment to determine which context users engaged the most -->
-    <string name="reduce_cookie_banner_variant_2_experiment_dialog_title" moz:RemovedIn="112" tools:ignore="UnusedResources">ᱠᱩᱠᱤ ᱵᱮᱱᱚᱨ ᱠᱷᱟᱴᱚ</string>
-    <!-- Body text for the dialog use on the variant 2 branch of the experiment to determine which context users engaged the most. The first parameter is the application name. -->
-    <string name="reduce_cookie_banner_variant_2_experiment_dialog_body_1" moz:RemovedIn="112" tools:ignore="UnusedResources">ᱡᱩᱫᱤ ᱫᱚᱨᱠᱟᱨ ᱯᱟᱲᱟᱣᱜ ᱠᱷᱟᱱ ​%1$s​ ᱫᱚ ᱥᱟᱭᱤᱴ ᱠᱩᱠᱞᱤ ᱵᱟᱹᱨᱜᱤᱞ ᱜᱤᱰᱤ ᱞᱟᱹᱜᱤᱫ ᱦᱚᱠ ᱮᱭᱟᱭᱟᱢ ᱥᱮ ?</string>
-    <!-- Change setting text button, for the dialog use on the variant 2 branch of the experiment to determine which context users engaged the most -->
-    <string name="reduce_cookie_banner_variant_2_experiment_dialog_change_setting_button" moz:RemovedIn="112" tools:ignore="UnusedResources">ᱦᱮᱥᱟᱨᱤᱭᱟᱹ</string>
-=======
-    <!-- Snack text for the cookie banner dialog, after user hit the dismiss banner button -->
-    <string name="reduce_cookie_banner_dialog_snackbar_text">ᱟᱢ ᱫᱚ ᱠᱩᱠᱤ ᱱᱮᱦᱚᱨ ᱠᱚ ᱠᱚᱢ ᱜᱮ ᱧᱮᱞ ᱟᱢ</string>
->>>>>>> fa51e99d
     <!-- Change setting text button, for the cookie banner re-engagement dialog -->
     <string name="reduce_cookie_banner_dialog_change_setting_button">ᱦᱮᱥᱟᱨᱤᱭᱟᱹ</string>
 
