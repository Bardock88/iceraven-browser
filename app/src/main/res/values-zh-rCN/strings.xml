--- conflicted
+++ resolved
@@ -1246,17 +1246,11 @@
     <!-- Text for error message when generating a PDF file Text. -->
     <string name="unable_to_save_to_pdf_error">无法生成 PDF</string>
     <!-- Text for standard error snackbar dismiss button. -->
-<<<<<<< HEAD
-    <string name="standard_snackbar_error_dismiss">消除</string>
-    <!-- Text for error message when printing a page and it fails. -->
-    <string name="unable_to_print_error">无法打印</string>
-=======
     <string name="standard_snackbar_error_dismiss">知道了</string>
     <!-- Text for error message when printing a page and it fails. -->
     <string name="unable_to_print_error" moz:removedIn="121" tools:ignore="UnusedResources">无法打印</string>
     <!-- Text for error message when printing a page and it fails. -->
     <string name="unable_to_print_page_error">无法打印此页面</string>
->>>>>>> 0ada6ff2
     <!-- Text for the print feature in the share and browser menu -->
     <string name="menu_print">打印</string>
     <!-- Sub-header in the dialog to share a link to another sync device -->
