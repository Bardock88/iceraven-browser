--- conflicted
+++ resolved
@@ -335,13 +335,9 @@
     <!-- Juno first user onboarding flow experiment, strings are marked unused as they are only referenced by Nimbus experiments. -->
     <!-- Title for set firefox as default browser screen used by Nimbus experiments. Nimbus experiments do not support string placeholders.
         Note: The word "Firefox" should NOT be translated -->
-<<<<<<< HEAD
-    <string name="juno_onboarding_default_browser_title_nimbus" tools:ignore="UnusedResources">Torne o Firefox seu navegador padrão</string>
-=======
     <string name="juno_onboarding_default_browser_title_nimbus" moz:removedIn="120" tools:ignore="UnusedResources">Torne o Firefox seu navegador padrão</string>
     <!-- Title for set firefox as default browser screen used by Nimbus experiments. -->
     <string name="juno_onboarding_default_browser_title_nimbus_2">Adoramos manter você seguro</string>
->>>>>>> eeb875b8
     <!-- Description for set firefox as default browser screen used by Nimbus experiments. Nimbus experiments do not support string placeholders.
         Note: The word "Firefox" should NOT be translated -->
     <string name="juno_onboarding_default_browser_description_nimbus" moz:removedIn="120" tools:ignore="UnusedResources">O Firefox coloca as pessoas acima dos lucros e defende sua privacidade bloqueando rastreadores entre sites.\n\nSaiba mais em nosso aviso de privacidade.</string>
@@ -369,14 +365,10 @@
     <string name="juno_onboarding_sign_in_negative_button" tools:ignore="UnusedResources">Agora não</string>
     <!-- Title for enable notification permission screen used by Nimbus experiments. Nimbus experiments do not support string placeholders.
         Note: The word "Firefox" should NOT be translated -->
-<<<<<<< HEAD
-    <string name="juno_onboarding_enable_notifications_title_nimbus" tools:ignore="UnusedResources">Notificações ajudam você a aproveitar mais o Firefox</string>
-=======
     <string name="juno_onboarding_enable_notifications_title_nimbus" moz:removedIn="120" tools:ignore="UnusedResources">Notificações ajudam você a aproveitar mais o Firefox</string>
     <!-- Title for enable notification permission screen used by Nimbus experiments. Nimbus experiments do not support string placeholders.
         Note: The word "Firefox" should NOT be translated -->
     <string name="juno_onboarding_enable_notifications_title_nimbus_2">Notificações ajudam você a ficar mais seguro com o Firefox</string>
->>>>>>> eeb875b8
     <!-- Description for enable notification permission screen used by Nimbus experiments. Nimbus experiments do not support string placeholders.
        Note: The word "Firefox" should NOT be translated -->
     <string name="juno_onboarding_enable_notifications_description_nimbus" moz:removedIn="120" tools:ignore="UnusedResources">Envie abas entre dispositivos, gerencie downloads e receba dicas de como aproveitar ao máximo o Firefox.</string>
