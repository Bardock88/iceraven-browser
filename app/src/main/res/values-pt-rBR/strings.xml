--- conflicted
+++ resolved
@@ -2234,34 +2234,21 @@
     <!-- Paragraph explaining how we analyze the reliability of a product's reviews. First parameter is the Fakespot product name. In the phrase "Fakespot by Mozilla", "by" can be localized. Does not need to stay by. -->
     <string name="review_quality_check_explanation_body_reliability">Usamos tecnologia de inteligência artificial do %s da Mozilla para analisar a confiabilidade das avaliações de produtos. Isso só ajuda a estimar a qualidade da avaliação, não a qualidade do produto.</string>
     <!-- Paragraph explaining the grading system we use to classify the reliability of a product's reviews. -->
-<<<<<<< HEAD
-    <string name="review_quality_check_info_review_grade_header" tools:ignore="UnusedResources"><![CDATA[Atribuímos às avaliações de cada produto uma <b>nota com letra</b> de A a F.]]></string>
-    <!-- Description explaining grades A and B for review quality check adjusted grading. -->
-    <string name="review_quality_check_info_grade_info_AB">Avaliações confiáveis. Acreditamos que as avaliações provavelmente são de consumidores reais que deixaram avaliações honestas e imparciais.</string>
-=======
     <string name="review_quality_check_info_review_grade_header"><![CDATA[Atribuímos às avaliações de cada produto uma <b>nota com letra</b> de A a F.]]></string>
     <!-- Description explaining grades A and B for review quality check adjusted grading. -->
     <string name="review_quality_check_info_grade_info_AB">Avaliações confiáveis. Acreditamos que as avaliações provavelmente são de consumidores reais que deixaram avaliações honestas e imparciais.</string>
     <!-- Description explaining grades A and B for review quality check adjusted grading. -->
     <string name="review_quality_check_info_grade_info_AB_2" moz:RemovedIn="120" tools:ignore="UnusedResources">Acreditamos que as avaliações são confiáveis.</string>
->>>>>>> 52cb89cf
     <!-- Description explaining grade C for review quality check adjusted grading. -->
     <string name="review_quality_check_info_grade_info_C">Acreditamos que há uma mistura de avaliações confiáveis e não confiáveis.</string>
     <!-- Description explaining grades D and F for review quality check adjusted grading. -->
     <string name="review_quality_check_info_grade_info_DF">Avaliações não confiáveis. Acreditamos que as avaliações provavelmente são falsas ou de avaliadores tendenciosos.</string>
-<<<<<<< HEAD
-    <!-- Paragraph explaining how a product's adjusted grading is calculated. -->
-    <string name="review_quality_check_explanation_body_adjusted_grading"><![CDATA[A <b>classificação ajustada</b> é baseada apenas em avaliações que acreditamos ser confiáveis.]]></string>
-    <!-- Paragraph explaining product review highlights. First parameter is the name of the retailer (e.g. Amazon). -->
-    <string name="review_quality_check_explanation_body_highlights" tools:ignore="UnusedResources"><![CDATA[Os <b>destaques</b> são provenientes de avaliações de %s feitas nos últimos 80 dias e que acreditamos ser confiáveis.]]></string>
-=======
     <!-- Description explaining grades D and F for review quality check adjusted grading. -->
     <string name="review_quality_check_info_grade_info_DF_2" moz:RemovedIn="120" tools:ignore="UnusedResources">Acreditamos que as avaliações não são confiáveis.</string>
     <!-- Paragraph explaining how a product's adjusted grading is calculated. -->
     <string name="review_quality_check_explanation_body_adjusted_grading"><![CDATA[A <b>classificação ajustada</b> é baseada apenas em avaliações que acreditamos ser confiáveis.]]></string>
     <!-- Paragraph explaining product review highlights. First parameter is the name of the retailer (e.g. Amazon). -->
     <string name="review_quality_check_explanation_body_highlights"><![CDATA[Os <b>destaques</b> são provenientes de avaliações de %s feitas nos últimos 80 dias e que acreditamos ser confiáveis.]]></string>
->>>>>>> 52cb89cf
 
     <!-- Text for learn more caption presenting a link with information about review quality. First parameter is for clickable text defined in review_quality_check_info_learn_more_link. -->
     <string name="review_quality_check_info_learn_more">Saiba mais sobre o %s.</string>
@@ -2292,15 +2279,9 @@
     <!-- Text for button from warning card informing the user that the current analysis is outdated. Clicking this should trigger the product's re-analysis. -->
     <string name="review_quality_check_outdated_analysis_warning_action" tools:ignore="UnusedResources">Verificar agora</string>
     <!-- Title for warning card informing the user that the current product does not have enough reviews for a review analysis. -->
-<<<<<<< HEAD
-    <string name="review_quality_check_no_reviews_warning_title" tools:ignore="UnusedResources">Ainda não há avaliações suficientes</string>
-    <!-- Text for body of warning card informing the user that the current product does not have enough reviews for a review analysis. -->
-    <string name="review_quality_check_no_reviews_warning_body" tools:ignore="UnusedResources">Quando este produto tiver mais avaliações, poderemos verificar sua qualidade.</string>
-=======
     <string name="review_quality_check_no_reviews_warning_title">Ainda não há avaliações suficientes</string>
     <!-- Text for body of warning card informing the user that the current product does not have enough reviews for a review analysis. -->
     <string name="review_quality_check_no_reviews_warning_body">Quando este produto tiver mais avaliações, poderemos verificar sua qualidade.</string>
->>>>>>> 52cb89cf
     <!-- Title for warning card informing the user that the current product is currently not available. -->
     <string name="review_quality_check_product_availability_warning_title" tools:ignore="UnusedResources">O produto não está disponível</string>
 
@@ -2309,33 +2290,19 @@
     <!-- Clickable text for warning card informing the user that the current product is currently not available. Clicking this should inform the server that the product is available. -->
     <string name="review_quality_check_product_availability_warning_action" tools:ignore="UnusedResources">Informar que tem este produto em estoque novamente</string>
     <!-- Title for warning card informing the user that the current product's re-analysis is still processing. -->
-<<<<<<< HEAD
-    <string name="review_quality_check_reanalysis_in_progress_warning_title" tools:ignore="UnusedResources">Verificando a qualidade das avaliações</string>
-    <!-- Title for warning card informing the user that the current product's analysis is still processing. -->
-    <string name="review_quality_check_analysis_in_progress_warning_title" tools:ignore="UnusedResources">Verificando a qualidade das avaliações</string>
-    <!-- Text for body of warning card informing the user that the current product's analysis is still processing. -->
-    <string name="review_quality_check_analysis_in_progress_warning_body" tools:ignore="UnusedResources">Isso pode demorar cerca de 60 segundos.</string>
-=======
     <string name="review_quality_check_reanalysis_in_progress_warning_title">Verificando a qualidade das avaliações</string>
     <!-- Title for warning card informing the user that the current product's analysis is still processing. -->
     <string name="review_quality_check_analysis_in_progress_warning_title">Verificando a qualidade das avaliações</string>
     <!-- Text for body of warning card informing the user that the current product's analysis is still processing. -->
     <string name="review_quality_check_analysis_in_progress_warning_body">Isso pode demorar cerca de 60 segundos.</string>
->>>>>>> 52cb89cf
     <!-- Title for info card displayed after the user reports a product is back in stock. -->
     <string name="review_quality_check_analysis_requested_info_title" tools:ignore="UnusedResources">Obrigado por informar!</string>
     <!-- Text for body of info card displayed after the user reports a product is back in stock. -->
     <string name="review_quality_check_analysis_requested_info_body" tools:ignore="UnusedResources">Devemos ter informações sobre as avaliações deste produto em até 24 horas. Verifique novamente mais tarde.</string>
     <!-- Title for info card displayed when the user review checker while on a product that Fakespot does not analyze (e.g. gift cards, music). -->
-<<<<<<< HEAD
-    <string name="review_quality_check_not_analyzable_info_title" tools:ignore="UnusedResources">Não podemos verificar essas avaliações</string>
-    <!-- Text for body of info card displayed when the user review checker while on a product that Fakespot does not analyze (e.g. gift cards, music). -->
-    <string name="review_quality_check_not_analyzable_info_body" tools:ignore="UnusedResources">Infelizmente, não podemos verificar a qualidade das avaliações de determinados tipos de produtos. Por exemplo, cartões-presente e transmissão de vídeo, música e jogos.</string>
-=======
     <string name="review_quality_check_not_analyzable_info_title">Não podemos verificar essas avaliações</string>
     <!-- Text for body of info card displayed when the user review checker while on a product that Fakespot does not analyze (e.g. gift cards, music). -->
     <string name="review_quality_check_not_analyzable_info_body">Infelizmente, não podemos verificar a qualidade das avaliações de determinados tipos de produtos. Por exemplo, cartões-presente e transmissão de vídeo, música e jogos.</string>
->>>>>>> 52cb89cf
     <!-- Title for info card displayed when another user reported the displayed product is back in stock. -->
     <string name="review_quality_check_analysis_requested_other_user_info_title" tools:ignore="UnusedResources">Informações em breve</string>
     <!-- Text for body of info card displayed when another user reported the displayed product is back in stock. -->
@@ -2345,21 +2312,6 @@
     <!-- Text for the action button from info card displayed to the user when analysis finished updating. -->
     <string name="review_quality_check_analysis_updated_confirmation_action" tools:ignore="UnusedResources">Entendi</string>
     <!-- Title for error card displayed to the user when an error occurred. -->
-<<<<<<< HEAD
-    <string name="review_quality_check_generic_error_title" tools:ignore="UnusedResources">Nenhuma informação disponível no momento</string>
-    <!-- Text for body of error card displayed to the user when an error occurred. -->
-    <string name="review_quality_check_generic_error_body" tools:ignore="UnusedResources">Estamos trabalhando para resolver o problema. Verifique novamente mais tarde.</string>
-    <!-- Title for error card displayed to the user when the device is disconnected from the network. -->
-    <string name="review_quality_check_no_connection_title" tools:ignore="UnusedResources">Sem conexão de rede</string>
-    <!-- Text for body of error card displayed to the user when the device is disconnected from the network. -->
-    <string name="review_quality_check_no_connection_body" tools:ignore="UnusedResources">Verifique sua conexão de rede e experimente recarregar a página.</string>
-    <!-- Title for card displayed to the user for products whose reviews were not analyzed yet. -->
-    <string name="review_quality_check_no_analysis_title" tools:ignore="UnusedResources">Ainda não há informações sobre estas avaliações</string>
-    <!-- Text for the body of card displayed to the user for products whose reviews were not analyzed yet. -->
-    <string name="review_quality_check_no_analysis_body" tools:ignore="UnusedResources">Para saber se as avaliações deste produto são confiáveis, verifique a qualidade das avaliações. Demora apenas cerca de 60 segundos.</string>
-    <!-- Text for button from body of card displayed to the user for products whose reviews were not analyzed yet. Clicking this should trigger a product analysis. -->
-    <string name="review_quality_check_no_analysis_link" tools:ignore="UnusedResources">Verificar qualidade das avaliações</string>
-=======
     <string name="review_quality_check_generic_error_title">Nenhuma informação disponível no momento</string>
     <!-- Text for body of error card displayed to the user when an error occurred. -->
     <string name="review_quality_check_generic_error_body">Estamos trabalhando para resolver o problema. Verifique novamente mais tarde.</string>
@@ -2373,7 +2325,6 @@
     <string name="review_quality_check_no_analysis_body">Para saber se as avaliações deste produto são confiáveis, verifique a qualidade das avaliações. Demora apenas cerca de 60 segundos.</string>
     <!-- Text for button from body of card displayed to the user for products whose reviews were not analyzed yet. Clicking this should trigger a product analysis. -->
     <string name="review_quality_check_no_analysis_link">Verificar qualidade das avaliações</string>
->>>>>>> 52cb89cf
     <!-- Headline for review quality check contextual onboarding card. -->
     <string name="review_quality_check_contextual_onboarding_title">Experimente nosso guia confiável de avaliações de produtos</string>
 
@@ -2403,19 +2354,11 @@
     <string name="review_quality_check_second_cfr_action" tools:ignore="UnusedResources">Abrir o verificador de avaliações</string>
 
     <!-- Flag showing that the review quality check feature is work in progress. -->
-<<<<<<< HEAD
-    <string name="review_quality_check_beta_flag" tools:ignore="UnusedResources">Beta</string>
-    <!-- Content description (not visible, for screen readers etc.) for opening browser menu button to open review quality check bottom sheet. -->
-    <string name="browser_menu_review_quality_check">Abrir o verificador de qualidade de avaliações</string>
-    <!-- Content description (not visible, for screen readers etc.) for closing browser menu button to open review quality check bottom sheet. -->
-    <string name="browser_menu_review_quality_check_close">Fechar o verificador de qualidade de avaliações</string>
-=======
     <string name="review_quality_check_beta_flag">Beta</string>
     <!-- Content description (not visible, for screen readers etc.) for opening browser menu button to open review quality check bottom sheet. -->
     <string name="review_quality_check_open_handle_content_description">Abrir o verificador de avaliações</string>
     <!-- Content description (not visible, for screen readers etc.) for closing browser menu button to open review quality check bottom sheet. -->
     <string name="review_quality_check_close_handle_content_description">Fechar o verificador de avaliações</string>
->>>>>>> 52cb89cf
     <!-- Content description (not visible, for screen readers etc.) for review quality check star rating. First parameter is the number of stars (1-5) representing the rating. -->
     <string name="review_quality_check_star_rating_content_description">%1$s de 5 estrelas</string>
     <!-- Text for minimize button from highlights card. When clicked the highlights card should reduce its size. -->
