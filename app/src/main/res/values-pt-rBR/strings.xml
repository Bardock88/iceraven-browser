<?xml version="1.0" encoding="utf-8"?>
<resources xmlns:tools="http://schemas.android.com/tools" xmlns:moz="http://mozac.org/tools">
    <!-- App name for private browsing mode. The first parameter is the name of the app defined in app_name (for example: Fenix)-->
    <string name="app_name_private_5">%s privativo</string>
    <!-- App name for private browsing mode. The first parameter is the name of the app defined in app_name (for example: Fenix)-->
    <string name="app_name_private_4">%s (privativo)</string>

    <!-- Home Fragment -->
    <!-- Content description (not visible, for screen readers etc.): "Three dot" menu button. -->
    <string name="content_description_menu">Mais opções</string>
    <!-- Content description (not visible, for screen readers etc.): "Private Browsing" menu button. -->
    <string name="content_description_private_browsing_button">Ativar navegação privativa</string>
    <!-- Content description (not visible, for screen readers etc.): "Private Browsing" menu button. -->
    <string name="content_description_disable_private_browsing_button">Desativar navegação privativa</string>
    <!-- Placeholder text shown in the search bar before a user enters text for the default engine -->
    <string name="search_hint">Pesquise ou digite um endereço</string>
    <!-- Placeholder text shown in the search bar before a user enters text for a general engine -->
    <string name="search_hint_general_engine">Pesquisar na web</string>
    <!-- Placeholder text shown in search bar when using history search -->
    <string name="history_search_hint">Pesquisar no histórico</string>
    <!-- Placeholder text shown in search bar when using bookmarks search -->
    <string name="bookmark_search_hint">Pesquisar nos favoritos</string>
    <!-- Placeholder text shown in search bar when using tabs search -->
    <string name="tab_search_hint">Pesquisar nas abas</string>
    <!-- Placeholder text shown in the search bar when using application search engines -->
    <string name="application_search_hint">Digite termos de pesquisa</string>
    <!-- No Open Tabs Message Description -->
    <string name="no_open_tabs_description">Suas abas abertas são mostradas aqui.</string>

    <!-- No Private Tabs Message Description -->
    <string name="no_private_tabs_description">Suas abas privativas são mostradas aqui.</string>

    <!-- Tab tray multi select title in app bar. The first parameter is the number of tabs selected -->
    <string name="tab_tray_multi_select_title">%1$d selecionadas</string>
    <!-- Label of button in create collection dialog for creating a new collection  -->
    <string name="tab_tray_add_new_collection">Nova coleção</string>
    <!-- Label of editable text in create collection dialog for naming a new collection  -->
    <string name="tab_tray_add_new_collection_name">Nome</string>
    <!-- Label of button in save to collection dialog for selecting a current collection  -->
    <string name="tab_tray_select_collection">Selecionar coleção</string>
    <!-- Content description for close button while in multiselect mode in tab tray -->
    <string name="tab_tray_close_multiselect_content_description">Sair do modo de seleção múltipla</string>
    <!-- Content description for save to collection button while in multiselect mode in tab tray -->
    <string name="tab_tray_collection_button_multiselect_content_description">Salvar abas selecionadas em coleção</string>
    <!-- Content description on checkmark while tab is selected in multiselect mode in tab tray -->
    <string name="tab_tray_multiselect_selected_content_description">Selecionada</string>

    <!-- Home - Recently saved bookmarks -->
    <!-- Title for the home screen section with recently saved bookmarks. -->
    <string name="recently_saved_title">Salvo recentemente</string>
    <!-- Content description for the button which navigates the user to show all of their saved bookmarks. -->
    <string name="recently_saved_show_all_content_description_2">Mostrar todos os favoritos salvos</string>

    <!-- Text for the menu button to remove a recently saved bookmark from the user's home screen -->
    <string name="recently_saved_menu_item_remove">Remover</string>

    <!-- About content. The first parameter is the name of the application. (For example: Fenix) -->
    <string name="about_content">O %1$s é produzido pela Mozilla.</string>

    <!-- Private Browsing -->
    <!-- Explanation for private browsing displayed to users on home view when they first enable private mode
        The first parameter is the name of the app defined in app_name (for example: Fenix) -->
    <string name="private_browsing_placeholder_description_2">O %1$s limpa o histórico de pesquisa e navegação de abas privativas quando você as fecha ou sai do aplicativo. Apesar disso não tornar você anônimo em sites ou no seu provedor de internet, facilita manter o que você faz online privativo de qualquer outra pessoa que use este dispositivo.</string>
    <string name="private_browsing_common_myths">
       Lendas comuns sobre navegação privativa
    </string>

    <!-- True Private Browsing Mode -->
    <!-- Title for info card on private homescreen in True Private Browsing Mode. -->
    <string name="felt_privacy_desc_card_title">Não deixe rastros neste dispositivo</string>
    <!-- Explanation for private browsing displayed to users on home view when they first enable
        private mode in our new Total Private Browsing mode.
        The first parameter is the name of the app defined in app_name (for example: Firefox Nightly)
        The second parameter is the clickable link text in felt_privacy_info_card_subtitle_link_text -->
    <string name="felt_privacy_info_card_subtitle" moz:removedIn="120" tools:ignore="UnusedResources">O %1$s exclui seus cookies, histórico e dados de sites quando você fecha todas as janelas privativas. %2$s</string>

    <!-- Explanation for private browsing displayed to users on home view when they first enable
        private mode in our new Total Private Browsing mode.
        The first parameter is the name of the app defined in app_name (for example: Firefox Nightly)
        The second parameter is the clickable link text in felt_privacy_info_card_subtitle_link_text -->
    <string name="felt_privacy_info_card_subtitle_2">O %1$s exclui seus cookies, histórico e dados de sites quando você fecha todas as abas privativas. %2$s</string>
    <!-- Clickable portion of the explanation for private browsing that links the user to our
        about privacy page.
        This string is used in felt_privacy_info_card_subtitle as the second parameter.-->
    <string name="felt_privacy_info_card_subtitle_link_text">Quem pode ver minha atividade?</string>

    <!-- Private mode shortcut "contextual feature recommendation" (CFR) -->
    <!-- Text for the Private mode shortcut CFR message for adding a private mode shortcut to open private tabs from the Home screen -->
    <string name="private_mode_cfr_message_2">Aba a próxima aba privativa com apenas um toque.</string>
    <!-- Text for the positive button to accept adding a Private Browsing shortcut to the Home screen -->
    <string name="private_mode_cfr_pos_button_text">Adicionar à tela do dispositivo</string>
    <!-- Text for the negative button to decline adding a Private Browsing shortcut to the Home screen -->
    <string name="cfr_neg_button_text">Não, obrigado</string>

    <!-- Open in App "contextual feature recommendation" (CFR) -->
    <!-- Text for the info message. The first parameter is the name of the application.-->
    <string name="open_in_app_cfr_info_message_2">Você pode configurar o %1$s para abrir links em aplicativos automaticamente.</string>
    <!-- Text for the positive action button -->
    <string name="open_in_app_cfr_positive_button_text">Ir para configurações</string>

    <!-- Text for the negative action button -->
    <string name="open_in_app_cfr_negative_button_text">Descartar</string>

    <!-- Total cookie protection "contextual feature recommendation" (CFR) -->
    <!-- Text for the message displayed in the contextual feature recommendation popup promoting the total cookie protection feature. -->
    <string name="tcp_cfr_message">Nosso recurso de privacidade mais poderoso isola melhor ainda rastreadores entre sites.</string>
    <!-- Text displayed that links to website containing documentation about the "Total cookie protection" feature. -->
    <string name="tcp_cfr_learn_more">Conheça a proteção total contra cookies</string>


    <!-- Private browsing erase action "contextual feature recommendation" (CFR) -->
    <!-- Text for the message displayed in the contextual feature recommendation popup promoting the erase private browsing feature. -->
    <string name="erase_action_cfr_message">Toque aqui para iniciar uma nova sessão privativa. Exclua o histórico, cookies, tudo.</string>


    <!-- Text for the info dialog when camera permissions have been denied but user tries to access a camera feature. -->
    <string name="camera_permissions_needed_message">É necessário acesso à câmera. Use as configurações do Android para mudar as permissões para permitir acesso.</string>
    <!-- Text for the positive action button to go to Android Settings to grant permissions. -->
    <string name="camera_permissions_needed_positive_button_text">Ir para configurações</string>
    <!-- Text for the negative action button to dismiss the dialog. -->
    <string name="camera_permissions_needed_negative_button_text">Descartar</string>

    <!-- Text for the banner message to tell users about our auto close feature. -->
    <string name="tab_tray_close_tabs_banner_message">Você pode fazer com que abas abertas não vistas no último dia, semana ou mês sejam fechadas automaticamente.</string>
    <!-- Text for the positive action button to go to Settings for auto close tabs. -->
    <string name="tab_tray_close_tabs_banner_positive_button_text">Ver opções</string>
    <!-- Text for the negative action button to dismiss the Close Tabs Banner. -->
    <string name="tab_tray_close_tabs_banner_negative_button_text">Descartar</string>

    <!-- Text for the banner message to tell users about our inactive tabs feature. -->
    <string name="tab_tray_inactive_onboarding_message">Abas que você não usa há duas semanas são movidas para cá.</string>
    <!-- Text for the action link to go to Settings for inactive tabs. -->
    <string name="tab_tray_inactive_onboarding_button_text">desativar nas configurações</string>

    <!-- Text for title for the auto-close dialog of the inactive tabs. -->
    <string name="tab_tray_inactive_auto_close_title">Fechar automaticamente após um mês sem uso?</string>
    <!-- Text for the body for the auto-close dialog of the inactive tabs.
        The first parameter is the name of the application.-->
    <string name="tab_tray_inactive_auto_close_body_2">O %1$s pode fechar abas que você não usou no mês anterior.</string>
    <!-- Content description for close button in the auto-close dialog of the inactive tabs. -->
    <string name="tab_tray_inactive_auto_close_button_content_description">Fechar</string>

    <!-- Text for turn on auto close tabs button in the auto-close dialog of the inactive tabs. -->
    <string name="tab_tray_inactive_turn_on_auto_close_button_2">Ativar fechamento automático</string>


    <!-- Home screen icons - Long press shortcuts -->
    <!-- Shortcut action to open new tab -->
    <string name="home_screen_shortcut_open_new_tab_2">Nova aba</string>
    <!-- Shortcut action to open new private tab -->
    <string name="home_screen_shortcut_open_new_private_tab_2">Nova aba privativa</string>

    <!-- Shortcut action to open Passwords screens -->
    <string name="home_screen_shortcut_open_password_screen">Atalho para senhas</string>

    <!-- Recent Tabs -->
    <!-- Header text for jumping back into the recent tab in the home screen -->
    <string name="recent_tabs_header">Voltar direto para</string>
    <!-- Button text for showing all the tabs in the tabs tray -->
    <string name="recent_tabs_show_all">Mostrar tudo</string>

    <!-- Content description for the button which navigates the user to show all recent tabs in the tabs tray. -->
    <string name="recent_tabs_show_all_content_description_2">Botão de exibir todas as abas recentes</string>

    <!-- Text for button in synced tab card that opens synced tabs tray -->
    <string name="recent_tabs_see_all_synced_tabs_button_text">Ver todas as abas sincronizadas</string>
    <!-- Accessibility description for device icon used for recent synced tab -->
    <string name="recent_tabs_synced_device_icon_content_description">Dispositivo sincronizado</string>
    <!-- Text for the dropdown menu to remove a recent synced tab from the homescreen -->
    <string name="recent_synced_tab_menu_item_remove">Remover</string>
    <!-- Text for the menu button to remove a grouped highlight from the user's browsing history
         in the Recently visited section -->
    <string name="recent_tab_menu_item_remove">Remover</string>

    <!-- History Metadata -->
    <!-- Header text for a section on the home screen that displays grouped highlights from the
         user's browsing history, such as topics they have researched or explored on the web -->
    <string name="history_metadata_header_2">Visitado recentemente</string>
    <!-- Text for the menu button to remove a grouped highlight from the user's browsing history
         in the Recently visited section -->
    <string name="recently_visited_menu_item_remove">Remover</string>

    <!-- Content description for the button which navigates the user to show all of their history. -->
    <string name="past_explorations_show_all_content_description_2">Mostrar todas as navegações anteriores</string>

    <!-- Browser Fragment -->
    <!-- Content description (not visible, for screen readers etc.): Navigate backward (browsing history) -->
    <string name="browser_menu_back">Voltar</string>
    <!-- Content description (not visible, for screen readers etc.): Navigate forward (browsing history) -->
    <string name="browser_menu_forward">Avançar</string>
    <!-- Content description (not visible, for screen readers etc.): Refresh current website -->
    <string name="browser_menu_refresh">Atualizar</string>
    <!-- Content description (not visible, for screen readers etc.): Stop loading current website -->
    <string name="browser_menu_stop">Parar</string>
    <!-- Browser menu button that opens the addon manager -->
    <string name="browser_menu_add_ons">Extensões</string>
    <!-- Browser menu button that opens account settings -->
    <string name="browser_menu_account_settings">Informações da conta</string>
    <!-- Text displayed when there are no add-ons to be shown -->
    <string name="no_add_ons">Nenhuma extensão aqui</string>
    <!-- Browser menu button that sends a user to help articles -->
    <string name="browser_menu_help">Ajuda</string>
    <!-- Browser menu button that sends a to a the what's new article -->
    <string name="browser_menu_whats_new">Novidades</string>
    <!-- Browser menu button that opens the settings menu -->
    <string name="browser_menu_settings">Configurações</string>
    <!-- Browser menu button that opens a user's library -->
    <string name="browser_menu_library">Biblioteca</string>
    <!-- Browser menu toggle that requests a desktop site -->
    <string name="browser_menu_desktop_site">Site do desktop</string>
    <!-- Browser menu button that reopens a private tab as a regular tab -->
    <string name="browser_menu_open_in_regular_tab">Abrir em aba normal</string>
    <!-- Browser menu toggle that adds a shortcut to the site on the device home screen. -->
    <string name="browser_menu_add_to_homescreen">Adicionar à tela do dispositivo</string>
    <!-- Browser menu toggle that installs a Progressive Web App shortcut to the site on the device home screen. -->
    <string name="browser_menu_install_on_homescreen">Instalar</string>
    <!-- Content description (not visible, for screen readers etc.) for the Resync tabs button -->
    <string name="resync_button_content_description">Ressincronizar</string>
    <!-- Browser menu button that opens the find in page menu -->
    <string name="browser_menu_find_in_page">Procurar na página</string>
    <!-- Browser menu button that saves the current tab to a collection -->
    <string name="browser_menu_save_to_collection_2">Salvar em coleção</string>
    <!-- Browser menu button that open a share menu to share the current site -->
    <string name="browser_menu_share">Compartilhar</string>

    <!-- Browser menu button shown in custom tabs that opens the current tab in Fenix
        The first parameter is the name of the app defined in app_name (for example: Fenix) -->
    <string name="browser_menu_open_in_fenix">Abrir no %1$s</string>
    <!-- Browser menu text shown in custom tabs to indicate this is a Fenix tab
        The first parameter is the name of the app defined in app_name (for example: Fenix) -->
    <string name="browser_menu_powered_by">COM TECNOLOGIA %1$s</string>
    <!-- Browser menu text shown in custom tabs to indicate this is a Fenix tab
        The first parameter is the name of the app defined in app_name (for example: Fenix) -->
    <string name="browser_menu_powered_by2">Com tecnologia %1$s</string>
    <!-- Browser menu button to put the current page in reader mode -->
    <string name="browser_menu_read">Leitor</string>
    <!-- Browser menu button content description to close reader mode and return the user to the regular browser -->
    <string name="browser_menu_read_close">Fechar leitor</string>
    <!-- Browser menu button to open the current page in an external app -->
    <string name="browser_menu_open_app_link">Abrir em aplicativo</string>

    <!-- Browser menu button to show reader view appearance controls e.g. the used font type and size -->
    <string name="browser_menu_customize_reader_view">Personalizar leitor</string>
    <!-- Browser menu label for adding a bookmark -->
    <string name="browser_menu_add">Adicionar</string>
    <!-- Browser menu label for editing a bookmark -->
    <string name="browser_menu_edit">Editar</string>

    <!-- Button shown on the home page that opens the Customize home settings -->
    <string name="browser_menu_customize_home_1">Personalizar tela inicial</string>
    <!-- Browser Toolbar -->
    <!-- Content description for the Home screen button on the browser toolbar -->
    <string name="browser_toolbar_home">Tela inicial</string>

    <!-- Content description (not visible, for screen readers etc.): Erase button: Erase the browsing
         history and go back to the home screen. -->
    <string name="browser_toolbar_erase">Apagar histórico de navegação</string>
    <!-- Locale Settings Fragment -->
    <!-- Content description for tick mark on selected language -->
    <string name="a11y_selected_locale_content_description">Selecionar idioma</string>
    <!-- Text for default locale item -->
    <string name="default_locale_text">Usar idioma do dispositivo</string>

    <!-- Placeholder text shown in the search bar before a user enters text -->
    <string name="locale_search_hint">Pesquisar idioma</string>

    <!-- Search Fragment -->
    <!-- Button in the search view that lets a user search by scanning a QR code -->
    <string name="search_scan_button">Digitalizar</string>
    <!-- Button in the search view that lets a user change their search engine -->
    <string name="search_engine_button" moz:RemovedIn="121" tools:ignore="UnusedResources">Mecanismo de pesquisa</string>
    <!-- Button in the search view when shortcuts are displayed that takes a user to the search engine settings -->
    <string name="search_shortcuts_engine_settings">Configurações de mecanismos de pesquisa</string>
    <!-- Button in the search view that lets a user navigate to the site in their clipboard -->
    <string name="awesomebar_clipboard_title">Usar link da área de transferência</string>
    <!-- Button in the search suggestions onboarding that allows search suggestions in private sessions -->
    <string name="search_suggestions_onboarding_allow_button">Permitir</string>
    <!-- Button in the search suggestions onboarding that does not allow search suggestions in private sessions -->
    <string name="search_suggestions_onboarding_do_not_allow_button">Não permitir</string>
    <!-- Search suggestion onboarding hint title text -->
    <string name="search_suggestions_onboarding_title">Permitir sugestões de pesquisa em sessões privativas?</string>
    <!-- Search suggestion onboarding hint description text, first parameter is the name of the app defined in app_name (for example: Fenix)-->
    <string name="search_suggestions_onboarding_text">O %s irá compartilhar o que você digitar na barra de endereços com seu mecanismo de pesquisa padrão.</string>

    <!-- Search engine suggestion title text. The first parameter is the name of the suggested engine-->
    <string name="search_engine_suggestions_title">Pesquisar com %s</string>
    <!-- Search engine suggestion description text -->
    <string name="search_engine_suggestions_description">Pesquisar diretamente na barra de endereços</string>

    <!-- Menu option in the search selector menu to open the search settings -->
    <string name="search_settings_menu_item">Config. de pesquisa</string>

    <!-- Header text for the search selector menu -->
    <string name="search_header_menu_item_2">Desta vez, pesquisar em:</string>

    <!-- Content description (not visible, for screen readers etc.): Search engine icon. The first parameter is the search engine name (for example: DuckDuckGo). -->
    <string name="search_engine_icon_content_description" tools:ignore="UnusedResources">Mecanismo de pesquisa %s</string>

    <!-- Home onboarding -->
    <!-- Onboarding home screen popup dialog, shown on top of the Jump back in section. -->
    <string name="onboarding_home_screen_jump_back_contextual_hint_2">Conheça sua tela inicial personalizada. Abas recentes, favoritos e resultados de pesquisa aparecem aqui.</string>
    <!-- Home onboarding dialog welcome screen title text. -->
    <string name="onboarding_home_welcome_title_2">Boas-vindas a uma internet mais pessoal</string>
    <!-- Home onboarding dialog welcome screen description text. -->
    <string name="onboarding_home_welcome_description">Mais cores. Melhor privacidade. Mesmo compromisso com pessoas acima de lucros.</string>
    <!-- Home onboarding dialog sign into sync screen title text. -->
    <string name="onboarding_home_sync_title_3">Mudar de tela está mais fácil do que nunca</string>
    <!-- Home onboarding dialog sign into sync screen description text. -->
    <string name="onboarding_home_sync_description">Continue agora de onde parou, com abas de outros dispositivos na sua tela inicial.</string>
    <!-- Text for the button to continue the onboarding on the home onboarding dialog. -->
    <string name="onboarding_home_get_started_button">Introdução</string>
    <!-- Text for the button to navigate to the sync sign in screen on the home onboarding dialog. -->
    <string name="onboarding_home_sign_in_button">Entrar</string>
    <!-- Text for the button to skip the onboarding on the home onboarding dialog. -->
    <string name="onboarding_home_skip_button">Pular</string>

    <!-- Onboarding home screen sync popup dialog message, shown on top of Recent Synced Tabs in the Jump back in section. -->
    <string name="sync_cfr_message">Suas abas estão sendo sincronizadas! Continue de onde parou em outro dispositivo.</string>

    <!-- Content description (not visible, for screen readers etc.): Close button for the home onboarding dialog -->
    <string name="onboarding_home_content_description_close_button">Fechar</string>

    <!-- Notification pre-permission dialog -->
    <!-- Enable notification pre permission dialog title
        The first parameter is the name of the app defined in app_name (for example: Fenix) -->
    <string name="onboarding_home_enable_notifications_title">Notificações ajudam você a aproveitar mais o %s</string>
    <!-- Enable notification pre permission dialog description with rationale
        The first parameter is the name of the app defined in app_name (for example: Fenix) -->
    <string name="onboarding_home_enable_notifications_description">Sincronize suas abas entre dispositivos, gerencie arquivos baixados, receba dicas de como aproveitar ao máximo a proteção de privacidade do %s e muito mais.</string>
    <!-- Text for the button to request notification permission on the device -->
    <string name="onboarding_home_enable_notifications_positive_button">Avançar</string>
    <!-- Text for the button to not request notification permission on the device and dismiss the dialog -->
    <string name="onboarding_home_enable_notifications_negative_button">Agora não</string>

    <!-- Juno first user onboarding flow experiment, strings are marked unused as they are only referenced by Nimbus experiments. -->
    <!-- Title for set firefox as default browser screen used by Nimbus experiments. Nimbus experiments do not support string placeholders.
        Note: The word "Firefox" should NOT be translated -->
    <string name="juno_onboarding_default_browser_title_nimbus" moz:removedIn="120" tools:ignore="UnusedResources">Torne o Firefox seu navegador padrão</string>
    <!-- Title for set firefox as default browser screen used by Nimbus experiments. -->
    <string name="juno_onboarding_default_browser_title_nimbus_2">Adoramos manter você seguro</string>
    <!-- Description for set firefox as default browser screen used by Nimbus experiments. Nimbus experiments do not support string placeholders.
        Note: The word "Firefox" should NOT be translated -->
    <string name="juno_onboarding_default_browser_description_nimbus" moz:removedIn="120" tools:ignore="UnusedResources">O Firefox coloca as pessoas acima dos lucros e defende sua privacidade bloqueando rastreadores entre sites.\n\nSaiba mais em nosso aviso de privacidade.</string>
    <!-- Description for set firefox as default browser screen used by Nimbus experiments. -->
    <string name="juno_onboarding_default_browser_description_nimbus_2">Nosso navegador respaldado por uma entidade sem fins lucrativos ajuda a impedir que empresas sigam você secretamente pela web.\n\nSaiba mais em nosso aviso de privacidade.</string>
    <!-- Text for the link to the privacy notice webpage for set as firefox default browser screen.
    This is part of the string with the key "juno_onboarding_default_browser_description". -->
    <string name="juno_onboarding_default_browser_description_link_text" tools:ignore="UnusedResources">aviso de privacidade</string>
    <!-- Text for the button to set firefox as default browser on the device -->
    <string name="juno_onboarding_default_browser_positive_button" tools:ignore="UnusedResources">Definir como navegador padrão</string>
    <!-- Text for the button dismiss the screen and move on with the flow -->
    <string name="juno_onboarding_default_browser_negative_button" tools:ignore="UnusedResources">Agora não</string>
    <!-- Title for sign in to sync screen. -->
    <string name="juno_onboarding_sign_in_title" moz:removedIn="120" tools:ignore="UnusedResources">Passe do celular para o computador e vice-versa</string>
    <!-- Title for sign in to sync screen. -->
    <string name="juno_onboarding_sign_in_title_2">Proteja-se com criptografia ao alternar entre dispositivos</string>
    <!-- Description for sign in to sync screen. -->
    <string name="juno_onboarding_sign_in_description" moz:removedIn="120" tools:ignore="UnusedResources">Pegue abas e senhas de seus outros dispositivos para continuar de onde parou.</string>
    <!-- Description for sign in to sync screen. Nimbus experiments do not support string placeholders.
     Note: The word "Firefox" should NOT be translated -->
    <string name="juno_onboarding_sign_in_description_2">Uma vez conectado e sincronizado, você fica mais seguro. O Firefox criptografa senhas, favoritos e muito mais.</string>
    <!-- Text for the button to sign in to sync on the device -->
    <string name="juno_onboarding_sign_in_positive_button" tools:ignore="UnusedResources">Entrar</string>
    <!-- Text for the button dismiss the screen and move on with the flow -->
    <string name="juno_onboarding_sign_in_negative_button" tools:ignore="UnusedResources">Agora não</string>
    <!-- Title for enable notification permission screen used by Nimbus experiments. Nimbus experiments do not support string placeholders.
        Note: The word "Firefox" should NOT be translated -->
    <string name="juno_onboarding_enable_notifications_title_nimbus" moz:removedIn="120" tools:ignore="UnusedResources">Notificações ajudam você a aproveitar mais o Firefox</string>
    <!-- Title for enable notification permission screen used by Nimbus experiments. Nimbus experiments do not support string placeholders.
        Note: The word "Firefox" should NOT be translated -->
    <string name="juno_onboarding_enable_notifications_title_nimbus_2">Notificações ajudam você a ficar mais seguro com o Firefox</string>
    <!-- Description for enable notification permission screen used by Nimbus experiments. Nimbus experiments do not support string placeholders.
       Note: The word "Firefox" should NOT be translated -->
    <string name="juno_onboarding_enable_notifications_description_nimbus" moz:removedIn="120" tools:ignore="UnusedResources">Envie abas entre dispositivos, gerencie downloads e receba dicas de como aproveitar ao máximo o Firefox.</string>
    <!-- Description for enable notification permission screen used by Nimbus experiments. Nimbus experiments do not support string placeholders.
       Note: The word "Firefox" should NOT be translated -->
    <string name="juno_onboarding_enable_notifications_description_nimbus_2">Envie abas entre seus dispositivos com segurança e descubra outros recursos de privacidade no Firefox.</string>
    <!-- Text for the button to request notification permission on the device -->
    <string name="juno_onboarding_enable_notifications_positive_button" tools:ignore="UnusedResources">Ativar notificações</string>
    <!-- Text for the button dismiss the screen and move on with the flow -->
    <string name="juno_onboarding_enable_notifications_negative_button" tools:ignore="UnusedResources">Agora não</string>

    <!-- Title for add search widget screen used by Nimbus experiments. Nimbus experiments do not support string placeholders.
        Note: The word "Firefox" should NOT be translated -->
    <string name="juno_onboarding_add_search_widget_title" tools:ignore="UnusedResources">Experimente o widget de pesquisa do Firefox</string>
    <!-- Description for add search widget screen used by Nimbus experiments. Nimbus experiments do not support string placeholders.
        Note: The word "Firefox" should NOT be translated -->
    <string name="juno_onboarding_add_search_widget_description" tools:ignore="UnusedResources">Com o Firefox na tela inicial do celular, você tem acesso fácil ao navegador que prioriza a privacidade e bloqueia rastreadores entre sites.</string>
    <!-- Text for the button to add search widget on the device used by Nimbus experiments. Nimbus experiments do not support string placeholders.
        Note: The word "Firefox" should NOT be translated -->
    <string name="juno_onboarding_add_search_widget_positive_button" tools:ignore="UnusedResources">Adicionar widget do Firefox</string>
    <!-- Text for the button to dismiss the screen and move on with the flow -->
    <string name="juno_onboarding_add_search_widget_negative_button" tools:ignore="UnusedResources">Agora não</string>

    <!-- Search Widget -->
    <!-- Content description for searching with a widget. The first parameter is the name of the application.-->
    <string name="search_widget_content_description_2">Abrir nova aba no %1$s</string>
    <!-- Text preview for smaller sized widgets -->
    <string name="search_widget_text_short">Pesquisar</string>
    <!-- Text preview for larger sized widgets -->
    <string name="search_widget_text_long">Pesquisar na web</string>

    <!-- Content description (not visible, for screen readers etc.): Voice search -->
    <string name="search_widget_voice">Pesquisa por voz</string>

    <!-- Preferences -->
    <!-- Title for the settings page-->
    <string name="settings">Configurações</string>
    <!-- Preference category for general settings -->
    <string name="preferences_category_general">Geral</string>
    <!-- Preference category for all links about Fenix -->
    <string name="preferences_category_about">Sobre</string>
    <!-- Preference category for settings related to changing the default search engine -->
    <string name="preferences_category_select_default_search_engine">Selecione um</string>
    <!-- Preference for settings related to managing search shortcuts for the quick search menu -->
    <string name="preferences_manage_search_shortcuts" moz:removedIn="120" tools:ignore="UnusedResources">Gerenciar atalhos de pesquisa</string>
    <!-- Preference for settings related to managing search shortcuts for the quick search menu -->
    <string name="preferences_manage_search_shortcuts_2">Gerencie mecanismos de pesquisa alternativos</string>
    <!-- Summary for preference for settings related to managing search shortcuts for the quick search menu -->
    <string name="preferences_manage_search_shortcuts_summary">Editar mecanismos visíveis no menu de pesquisa</string>
    <!-- Preference category for settings related to managing search shortcuts for the quick search menu -->
    <string name="preferences_category_engines_in_search_menu">Mecanismos visíveis no menu de pesquisa</string>
    <!-- Preference for settings related to changing the default search engine -->
    <string name="preferences_default_search_engine">Mecanismo de pesquisa padrão</string>
    <!-- Preference for settings related to Search -->
    <string name="preferences_search">Pesquisa</string>
    <!-- Preference for settings related to Search engines -->
    <string name="preferences_search_engines">Mecanismos de pesquisa</string>
    <!-- Preference for settings related to Search engines suggestions-->
    <string name="preferences_search_engines_suggestions">Sugestões de mecanismos de pesquisa</string>
    <!-- Preference for settings related to Search address bar -->
    <string name="preferences_search_address_bar" moz:removedIn="120" tools:ignore="UnusedResources">Barra de endereços</string>
    <!-- Preference Category for settings related to Search address bar -->
    <string name="preferences_settings_address_bar">Preferências da barra de endereços</string>
    <!-- Preference Category for settings to Firefox Suggest -->
    <string name="preference_search_address_bar_fx_suggest">Barra de endereços - Sugestões Firefox</string>
    <!-- Preference link to Learn more about Firefox Suggest -->
    <string name="preference_search_learn_about_fx_suggest">Saiba mais sobre o Sugestões Firefox</string>
    <!-- Preference link to rating Fenix on the Play Store -->
    <string name="preferences_rate">Avalie no Google Play</string>
    <!-- Preference linking to about page for Fenix
        The first parameter is the name of the app defined in app_name (for example: Fenix) -->
    <string name="preferences_about">Sobre o %1$s</string>
    <!-- Preference for settings related to changing the default browser -->
    <string name="preferences_set_as_default_browser">Definir como navegador padrão</string>
    <!-- Preference category for advanced settings -->
    <string name="preferences_category_advanced">Avançado</string>
    <!-- Preference category for privacy and security settings -->
    <string name="preferences_category_privacy_security">Privacidade e segurança</string>
    <!-- Preference for advanced site permissions -->
    <string name="preferences_site_permissions">Permissões de sites</string>
    <!-- Preference for private browsing options -->
    <string name="preferences_private_browsing_options">Navegação privativa</string>
    <!-- Preference for opening links in a private tab-->
    <string name="preferences_open_links_in_a_private_tab">Abrir links em abas privativas</string>
    <!-- Preference for allowing screenshots to be taken while in a private tab-->
    <string name="preferences_allow_screenshots_in_private_mode">Permitir captura de tela na navegação privativa</string>
    <!-- Will inform the user of the risk of activating Allow screenshots in private browsing option -->
    <string name="preferences_screenshots_in_private_mode_disclaimer">Se permitido, abas privativas também permanecem visíveis ao mudar para outros aplicativos</string>
    <!-- Preference for adding private browsing shortcut -->
    <string name="preferences_add_private_browsing_shortcut">Adicionar atalho para navegação privativa</string>
    <!-- Preference for enabling "HTTPS-Only" mode -->
    <string name="preferences_https_only_title">Modo somente HTTPS</string>

    <!-- Preference for removing cookie/consent banners from sites automatically. See reduce_cookie_banner_summary for additional context. -->
    <string name="preferences_cookie_banner_reduction" moz:RemovedIn="121" tools:ignore="UnusedResources">Redução de avisos de cookies</string>
    <!-- Label for cookie banner section in quick settings panel. -->
    <string name="cookie_banner_blocker">Bloqueador de avisos de cookies</string>
    <!-- Preference for removing cookie/consent banners from sites automatically in private mode. See reduce_cookie_banner_summary for additional context. -->
    <string name="preferences_cookie_banner_reduction_private_mode">Bloqueador de avisos de cookies na navegação privada</string>
    <!-- Preference for rejecting or removing as many cookie/consent banners as possible on sites. See reduce_cookie_banner_summary for additional context. -->
    <string name="reduce_cookie_banner_option" moz:RemovedIn="121" tools:ignore="UnusedResources">Reduzir avisos de cookies</string>
    <!-- Summary of cookie banner handling preference if the setting disabled is set to off -->
    <string name="reduce_cookie_banner_option_off" moz:RemovedIn="121" tools:ignore="UnusedResources">Desativado</string>
    <!-- Summary of cookie banner handling preference if the setting enabled is set to on -->
    <string name="reduce_cookie_banner_option_on" moz:RemovedIn="121" tools:ignore="UnusedResources">Ativado</string>

    <!-- Summary for the preference for rejecting all cookies whenever possible. The first parameter is the application name -->
    <string name="reduce_cookie_banner_summary_1" moz:RemovedIn="121" tools:ignore="UnusedResources">O %1$s tenta rejeitar automaticamente solicitações de cookies em avisos de cookies.</string>
    <!-- Text for indicating cookie banner handling is off this site, this is shown as part of the protections panel with the tracking protection toggle -->
    <string name="reduce_cookie_banner_off_for_site">Desativado neste site</string>
    <!-- Text for cancel button indicating that cookie banner reduction is not supported for the current site, this is shown as part of the cookie banner details view. -->
    <string name="cookie_banner_handling_details_site_is_not_supported_cancel_button">Cancelar</string>
    <!-- Text for request support button indicating that cookie banner reduction is not supported for the current site, this is shown as part of the cookie banner details view. -->
    <string name="cookie_banner_handling_details_site_is_not_supported_request_support_button_2">Enviar pedido</string>
    <!-- Text for title indicating that cookie banner reduction is not supported for the current site, this is shown as part of the cookie banner details view. -->
    <string name="cookie_banner_handling_details_site_is_not_supported_title_2">Solicitar funcionar neste site?</string>
    <!-- Label for the snackBar, after the user reports with success a website where cookie banner reducer did not work -->
    <string name="cookie_banner_handling_report_site_snack_bar_text_2">Pedido enviado</string>
    <!-- Text for indicating cookie banner handling is on this site, this is shown as part of the protections panel with the tracking protection toggle -->
    <string name="reduce_cookie_banner_on_for_site">Ativado neste site</string>
    <!-- Text for indicating that a request for unsupported site was sent to Nimbus (it's a Mozilla library for experiments), this is shown as part of the protections panel with the tracking protection toggle -->
    <string name="reduce_cookie_banner_unsupported_site_request_submitted_2">Solicitação de funcionar enviada</string>
    <!-- Text for indicating cookie banner handling is currently not supported for this site, this is shown as part of the protections panel with the tracking protection toggle -->
    <string name="reduce_cookie_banner_unsupported_site">Site atualmente não suportado</string>
    <!-- Title text for a detail explanation indicating cookie banner handling is on this site, this is shown as part of the cookie banner panel in the toolbar. The first parameter is a shortened URL of the current site-->
    <string name="reduce_cookie_banner_details_panel_title_on_for_site" moz:RemovedIn="121" tools:ignore="UnusedResources">Ativar redução de avisos de cookies em %1$s?</string>
    <!-- Title text for a detail explanation indicating cookie banner handling is on this site, this is shown as part of the cookie banner panel in the toolbar. The first parameter is a shortened URL of the current site-->
    <string name="reduce_cookie_banner_details_panel_title_on_for_site_1">Ativar bloqueador de avisos de cookies em %1$s?</string>
    <!-- Title text for a detail explanation indicating cookie banner handling is off this site, this is shown as part of the cookie banner panel in the toolbar. The first parameter is a shortened URL of the current site-->
    <string name="reduce_cookie_banner_details_panel_title_off_for_site" moz:RemovedIn="121" tools:ignore="UnusedResources">Desativar redução de avisos de cookies em %1$s?</string>

    <!-- Title text for a detail explanation indicating cookie banner handling is off this site, this is shown as part of the cookie banner panel in the toolbar. The first parameter is a shortened URL of the current site-->
    <string name="reduce_cookie_banner_details_panel_title_off_for_site_1">Desativar bloqueador de avisos de cookies em %1$s?</string>
    <!-- Title text for a detail explanation indicating cookie banner reducer didn't work for the current site, this is shown as part of the cookie banner panel in the toolbar. The first parameter is the application name-->
    <string name="reduce_cookie_banner_details_panel_title_unsupported_site_request_2">O %1$s não pode rejeitar solicitações de cookies automaticamente neste site. Você pode enviar uma solicitação para passar a funcionar neste site.</string>
    <!-- Long text for a detail explanation indicating what will happen if cookie banner handling is off for a site, this is shown as part of the cookie banner panel in the toolbar. The first parameter is the application name -->
    <string name="reduce_cookie_banner_details_panel_description_off_for_site" moz:RemovedIn="121" tools:ignore="UnusedResources">O %1$s irá limpar os cookies deste site e atualizar a página. Limpar todos os cookies pode encerrar a sessão de acesso no site ou esvaziar carrinhos de compras.</string>

    <!-- Long text for a detail explanation indicating what will happen if cookie banner handling is off for a site, this is shown as part of the cookie banner panel in the toolbar. The first parameter is the application name -->
    <string name="reduce_cookie_banner_details_panel_description_off_for_site_1">Desative e o %1$s limpa cookies e recarrega este site. Isso pode desconectar você de uma conta ou esvaziar um carrinho de compras.</string>
<<<<<<< HEAD
    <!-- Long text for a detail explanation indicating what will happen if cookie banner handling is on for a site, this is shown as part of the cookie banner panel in the toolbar. The first parameter is the application name -->
    <string name="reduce_cookie_banner_details_panel_description_on_for_site_2" moz:RemovedIn="121" tools:ignore="UnusedResources">O %1$s tenta rejeitar automaticamente todas as solicitações de cookies em sites suportados.</string>
    <!-- Long text for a detail explanation indicating what will happen if cookie banner handling is on for a site, this is shown as part of the cookie banner panel in the toolbar. The first parameter is the application name -->
=======
    <!-- Long text for a detail explanation indicating what will happen if cookie banner handling is on for a site, this is shown as part of the cookie banner panel in the toolbar. The first parameter is the application name -->
    <string name="reduce_cookie_banner_details_panel_description_on_for_site_2" moz:RemovedIn="121" tools:ignore="UnusedResources">O %1$s tenta rejeitar automaticamente todas as solicitações de cookies em sites suportados.</string>
    <!-- Long text for a detail explanation indicating what will happen if cookie banner handling is on for a site, this is shown as part of the cookie banner panel in the toolbar. The first parameter is the application name -->
>>>>>>> d602c86b
    <string name="reduce_cookie_banner_details_panel_description_on_for_site_3">Ative e o %1$s tenta recusar avisos de cookies automaticamente neste site.</string>
    <!-- Title text for the cookie banner re-engagement dialog. The first parameter is the application name. -->
    <string name="reduce_cookie_banner_dialog_title" moz:RemovedIn="121" tools:ignore="UnusedResources">Permitir que %1$s rejeite avisos de cookies?</string>
    <!-- Body text for the cookie banner re-engagement dialog use. The first parameter is the application name. -->
    <string name="reduce_cookie_banner_dialog_body" moz:RemovedIn="121" tools:ignore="UnusedResources">%1$s pode rejeitar automaticamente muitas solicitações de avisos de cookies.</string>
    <!-- Remind me later text button for the onboarding dialog -->
    <string name="reduce_cookie_banner_dialog_not_now_button" moz:RemovedIn="121" tools:ignore="UnusedResources">Agora não</string>

    <!-- Snack text for the cookie banner dialog, after user hit the dismiss banner button -->
    <string name="reduce_cookie_banner_dialog_snackbar_text" moz:RemovedIn="121" tools:ignore="UnusedResources">Aparecerão menos solicitações de cookies</string>

    <!-- Change setting text button, for the cookie banner re-engagement dialog -->
    <string name="reduce_cookie_banner_dialog_change_setting_button" moz:RemovedIn="121" tools:ignore="UnusedResources">Permitir</string>
<<<<<<< HEAD
=======

    <!--Title for the cookie banner re-engagement CFR, the placeholder is replaced with app name -->
    <string name="cookie_banner_cfr_title">O %1$s acabou de recusar cookies para você</string>
    <!--Message for the cookie banner re-engagement CFR -->
    <string name="cookie_banner_cfr_message">Menos distrações, menos cookies rastreando você neste site.</string>
>>>>>>> d602c86b

    <!-- Description of the preference to enable "HTTPS-Only" mode. -->
    <string name="preferences_https_only_summary">Tentar se conectar com sites usando automaticamente o protocolo de criptografia HTTPS para maior segurança.</string>
    <!-- Summary of https only preference if https only is set to off -->
    <string name="preferences_https_only_off">Desativado</string>
    <!-- Summary of https only preference if https only is set to on in all tabs -->
    <string name="preferences_https_only_on_all">Ativado em todas as abas</string>
    <!-- Summary of https only preference if https only is set to on in private tabs only -->
    <string name="preferences_https_only_on_private">Ativado em abas privativas</string>
    <!-- Text displayed that links to website containing documentation about "HTTPS-Only" mode -->
    <string name="preferences_http_only_learn_more">Saiba mais</string>
    <!-- Option for the https only setting -->
    <string name="preferences_https_only_in_all_tabs">Ativar em todas as abas</string>
    <!-- Option for the https only setting -->
    <string name="preferences_https_only_in_private_tabs">Ativar apenas em abas privativas</string>
    <!-- Title shown in the error page for when trying to access a http website while https only mode is enabled. -->
    <string name="errorpage_httpsonly_title">Site seguro não disponível</string>
    <!-- Message shown in the error page for when trying to access a http website while https only mode is enabled. The message has two paragraphs. This is the first. -->
    <string name="errorpage_httpsonly_message_title">Provavelmente, o site simplesmente não oferece suporte a HTTPS.</string>
    <!-- Message shown in the error page for when trying to access a http website while https only mode is enabled. The message has two paragraphs. This is the second. -->
    <string name="errorpage_httpsonly_message_summary">No entanto, também é possível que um invasor esteja envolvido. Se você continuar para o site, não deve inserir nenhuma informação sensível. Se continuar, o modo somente HTTPS é desativado temporariamente no site.</string>
    <!-- Preference for accessibility -->
    <string name="preferences_accessibility">Acessibilidade</string>
    <!-- Preference to override the Firefox Account server -->
    <string name="preferences_override_fxa_server" moz:RemovedIn="120" tools:ignore="UnusedResources">Servidor personalizado de conta Firefox</string>
    <!-- Preference to override the Mozilla account server -->
    <string name="preferences_override_account_server">Servidor personalizado de conta Mozilla</string>
    <!-- Preference to override the Sync token server -->
    <string name="preferences_override_sync_tokenserver">Servidor personalizado de sincronização</string>
    <!-- Toast shown after updating the FxA/Sync server override preferences -->
    <string name="toast_override_fxa_sync_server_done" moz:RemovedIn="120" tools:ignore="UnusedResources">Modificado o servidor de conta/sincronização Firefox. Saindo do aplicativo para aplicar as mudanças…</string>
    <!-- Toast shown after updating the Mozilla account/Sync server override preferences -->
    <string name="toast_override_account_sync_server_done">Modificado o servidor de conta Mozilla e sincronização. Saindo do aplicativo para aplicar as mudanças…</string>
    <!-- Preference category for account information -->
    <string name="preferences_category_account">Conta</string>
    <!-- Preference for changing where the toolbar is positioned -->
    <string name="preferences_toolbar">Barra de ferramentas</string>
    <!-- Preference for changing default theme to dark or light mode -->
    <string name="preferences_theme">Tema</string>
    <!-- Preference for customizing the home screen -->
    <string name="preferences_home_2">Tela inicial</string>
    <!-- Preference for gestures based actions -->
    <string name="preferences_gestures">Gestos</string>
    <!-- Preference for settings related to visual options -->
    <string name="preferences_customize">Personalizar</string>
    <!-- Preference description for banner about signing in -->
    <string name="preferences_sign_in_description_2">Entre para sincronizar abas, favoritos, senhas e muito mais.</string>
    <!-- Preference shown instead of account display name while account profile information isn't available yet. -->
    <string name="preferences_account_default_name" moz:RemovedIn="120" tools:ignore="UnusedResources">Conta Firefox</string>
    <!-- Preference shown instead of account display name while account profile information isn't available yet. -->
    <string name="preferences_account_default_name_2">Conta Mozilla</string>
    <!-- Preference text for account title when there was an error syncing FxA -->
    <string name="preferences_account_sync_error">Reconecte para retomar a sincronização</string>
    <!-- Preference for language -->
    <string name="preferences_language">Idioma</string>
    <!-- Preference for data choices -->
    <string name="preferences_data_choices">Escolha de dados</string>
    <!-- Preference for data collection -->
    <string name="preferences_data_collection">Coleta de dados</string>
    <!-- Preference for developers -->
    <string name="preferences_remote_debugging">Depuração remota via USB</string>
    <!-- Preference title for switch preference to show search engines -->
    <string name="preferences_show_search_engines" moz:RemovedIn="120" tools:ignore="UnusedResources">Mostrar mecanismos de pesquisa</string>
    <!-- Preference title for switch preference to show search suggestions -->
    <string name="preferences_show_search_suggestions">Mostrar sugestões de pesquisa</string>
    <!-- Preference title for switch preference to show voice search button -->
    <string name="preferences_show_voice_search">Mostrar pesquisa por voz</string>
    <!-- Preference title for switch preference to show search suggestions also in private mode -->
    <string name="preferences_show_search_suggestions_in_private">Mostrar em sessões privativas</string>
    <!-- Preference title for switch preference to show a clipboard suggestion when searching -->
    <string name="preferences_show_clipboard_suggestions">Mostrar sugestões a partir da área de transferência</string>
    <!-- Preference title for switch preference to suggest browsing history when searching -->
    <string name="preferences_search_browsing_history">Pesquisar no histórico de navegação</string>
    <!-- Preference title for switch preference to suggest bookmarks when searching -->
    <string name="preferences_search_bookmarks">Pesquisar nos favoritos</string>
    <!-- Preference title for switch preference to suggest synced tabs when searching -->
    <string name="preferences_search_synced_tabs">Pesquisar em abas sincronizadas</string>
    <!-- Preference for account settings -->
    <string name="preferences_account_settings">Configurações da conta</string>
    <!-- Preference for enabling url autocomplete-->
    <string name="preferences_enable_autocomplete_urls">Completar endereços automaticamente</string>
    <!-- Preference title for switch preference to show sponsored Firefox Suggest search suggestions -->
    <string name="preferences_show_sponsored_suggestions">Sugestões de patrocinadores</string>
    <!-- Summary for preference to show sponsored Firefox Suggest search suggestions.
         The first parameter is the name of the application. -->
    <string name="preferences_show_sponsored_suggestions_summary">Apoie o %1$s com sugestões patrocinadas ocasionais</string>
    <!-- Preference title for switch preference to show Firefox Suggest search suggestions for web content.
         The first parameter is the name of the application. -->
    <string name="preferences_show_nonsponsored_suggestions">Sugestões do %1$s</string>
    <!-- Summary for preference to show Firefox Suggest search suggestions for web content -->
    <string name="preferences_show_nonsponsored_suggestions_summary">Receber sugestões da web relacionadas à sua pesquisa</string>
    <!-- Preference for open links in third party apps -->
    <string name="preferences_open_links_in_apps">Abrir links em aplicativos</string>

    <!-- Preference for open links in third party apps always open in apps option -->
    <string name="preferences_open_links_in_apps_always">Sempre</string>
    <!-- Preference for open links in third party apps ask before opening option -->
    <string name="preferences_open_links_in_apps_ask">Perguntar antes de abrir</string>
    <!-- Preference for open links in third party apps never open in apps option -->
    <string name="preferences_open_links_in_apps_never">Nunca</string>
    <!-- Preference for open download with an external download manager app -->
    <string name="preferences_external_download_manager">Gerenciador de downloads externo</string>
    <!-- Preference for enabling gecko engine logs -->
    <string name="preferences_enable_gecko_logs">Ativar logs do Gecko</string>
    <!-- Message to indicate users that we are quitting the application to apply the changes -->
    <string name="quit_application">Fechando o aplicativo para aplicar as alterações…</string>

    <!-- Preference for add_ons -->
    <string name="preferences_addons">Extensões</string>

    <!-- Preference for installing a local add-on -->
    <string name="preferences_install_local_addon">Instalar extensão a partir de arquivo</string>
    <!-- Preference for notifications -->
    <string name="preferences_notifications">Notificações</string>

    <!-- Summary for notification preference indicating notifications are allowed -->
    <string name="notifications_allowed_summary">Permitido</string>
    <!-- Summary for notification preference indicating notifications are not allowed -->
    <string name="notifications_not_allowed_summary">Não permitido</string>

    <!-- Add-on Preferences -->
    <!-- Preference to customize the configured AMO (addons.mozilla.org) collection -->
    <string name="preferences_customize_amo_collection">Coleção personalizada de extensões</string>
    <!-- Button caption to confirm the add-on collection configuration -->
    <string name="customize_addon_collection_ok">OK</string>
    <!-- Button caption to abort the add-on collection configuration -->
    <string name="customize_addon_collection_cancel">Cancelar</string>
    <!-- Hint displayed on input field for custom collection name -->
    <string name="customize_addon_collection_hint">Nome da coleção</string>
    <!-- Hint displayed on input field for custom collection user ID-->
    <string name="customize_addon_collection_user_hint">Proprietário da coleção (ID de usuário)</string>
    <!-- Toast shown after confirming the custom add-on collection configuration -->
    <string name="toast_customize_addon_collection_done">Coleção de extensões modificada. Saindo do aplicativo para aplicar as alterações…</string>

    <!-- Customize Home -->
    <!-- Header text for jumping back into the recent tab in customize the home screen -->
    <string name="customize_toggle_jump_back_in">Voltar direto para</string>
    <!-- Title for the customize home screen section with recently saved bookmarks. -->
    <string name="customize_toggle_recent_bookmarks">Favoritos recentes</string>
    <!-- Title for the customize home screen section with recently visited. Recently visited is
    a section where users see a list of tabs that they have visited in the past few days -->
    <string name="customize_toggle_recently_visited">Visitado recentemente</string>

    <!-- Title for the customize home screen section with Pocket. -->
    <string name="customize_toggle_pocket_2">Histórias que instigam o pensamento</string>
    <!-- Summary for the customize home screen section with Pocket. The first parameter is product name Pocket -->
    <string name="customize_toggle_pocket_summary">Artigos sugeridos pelo %s</string>
    <!-- Title for the customize home screen section with sponsored Pocket stories. -->
    <string name="customize_toggle_pocket_sponsored">Histórias patrocinadas</string>
    <!-- Title for the opening wallpaper settings screen -->
    <string name="customize_wallpapers">Fundo de tela</string>

    <!-- Title for the customize home screen section with sponsored shortcuts. -->
    <string name="customize_toggle_contile">Atalhos patrocinados</string>

    <!-- Wallpapers -->
    <!-- Content description for various wallpapers. The first parameter is the name of the wallpaper -->
    <string name="wallpapers_item_name_content_description">Item de fundo de tela: %1$s</string>
    <!-- Snackbar message for when wallpaper is selected -->
    <string name="wallpaper_updated_snackbar_message">Fundo de tela alterado!</string>
    <!-- Snackbar label for action to view selected wallpaper -->
    <string name="wallpaper_updated_snackbar_action">Ver</string>

    <!-- Snackbar message for when wallpaper couldn't be downloaded -->
    <string name="wallpaper_download_error_snackbar_message">Não foi possível baixar o fundo de tela</string>
    <!-- Snackbar label for action to retry downloading the wallpaper -->
    <string name="wallpaper_download_error_snackbar_action">Tentar novamente</string>
    <!-- Snackbar message for when wallpaper couldn't be selected because of the disk error -->
    <string name="wallpaper_select_error_snackbar_message">Não foi possível mudar o fundo de tela</string>
    <!-- Text displayed that links to website containing documentation about the "Limited Edition" wallpapers. -->
    <string name="wallpaper_learn_more">Saiba mais</string>

    <!-- Text for classic wallpapers title. The first parameter is the Firefox name. -->
    <string name="wallpaper_classic_title">%s clássico</string>
    <!-- Text for artist series wallpapers title. "Artist series" represents a collection of artist collaborated wallpapers. -->
    <string name="wallpaper_artist_series_title">Série de artistas</string>
    <!-- Description text for the artist series wallpapers with learn more link. The first parameter is the learn more string defined in wallpaper_learn_more. "Independent voices" is the name of the wallpaper collection -->
    <string name="wallpaper_artist_series_description_with_learn_more">Coleção de vozes independentes. %s</string>
    <!-- Description text for the artist series wallpapers. "Independent voices" is the name of the wallpaper collection -->
    <string name="wallpaper_artist_series_description">Coleção de vozes independentes.</string>
    <!-- Wallpaper onboarding dialog header text. -->
    <string name="wallpapers_onboarding_dialog_title_text">Experimente um toque de cores</string>
    <!-- Wallpaper onboarding dialog body text. -->
    <string name="wallpapers_onboarding_dialog_body_text">Escolha um fundo de tela que combina com você.</string>
    <!-- Wallpaper onboarding dialog learn more button text. The button navigates to the wallpaper settings screen. -->
    <string name="wallpapers_onboarding_dialog_explore_more_button_text">Mais fundos de tela</string>

    <!-- Add-ons general availability nimbus message-->
    <!-- Title of the Nimbus message for add-ons general availability-->
    <string name="addon_ga_message_title" tools:ignore="UnusedResources">Novas extensões agora disponíveis</string>
    <!-- Body of the Nimbus message for add-ons general availability. 'Firefox' intentionally hardcoded here-->
    <string name="addon_ga_message_body" tools:ignore="UnusedResources">Confira mais de 100 novas extensões que permitem deixar o Firefox do seu jeito.</string>
    <!-- Button text of the Nimbus message for add-ons general availability. -->
    <string name="addon_ga_message_button" tools:ignore="UnusedResources">Descobrir extensões</string>

    <!-- Add-on Installation from AMO-->
    <!-- Error displayed when user attempts to install an add-on from AMO (addons.mozilla.org) that is not supported -->
    <string name="addon_not_supported_error" moz:removedIn="120" tools:ignore="UnusedResources">Extensão não suportada</string>
    <!-- Error displayed when user attempts to install an add-on from AMO (addons.mozilla.org) that is already installed -->
    <string name="addon_already_installed" moz:removedIn="120" tools:ignore="UnusedResources">Extensão já instalada</string>

    <!-- Add-on process crash dialog to user -->
    <!-- Title of a dialog shown to the user when enough errors have occurred with addons and they need to be temporarily disabled -->
    <string name="addon_process_crash_dialog_title" tools:ignore="UnusedResources">As extensões estão temporariamente desativadas</string>

    <!-- The first parameter is the application name. This is a message shown to the user when too many errors have occurred with the addons process and they have been disabled. The user can decide if they would like to continue trying to start add-ons or if they'd rather continue without them. -->
    <string name="addon_process_crash_dialog_message" tools:ignore="UnusedResources">Uma ou mais extensões pararam de funcionar, tornando o sistema instável. O %1$s tentou reiniciar as extensões sem sucesso.\n\nAs extensões não serão reiniciados durante a sessão atual.\n\nRemover ou desativar extensões pode resolver esse problema.</string>
    <!-- This will cause the add-ons to try restarting but the dialog will reappear if it is unsuccessful again -->
    <string name="addon_process_crash_dialog_retry_button_text" tools:ignore="UnusedResources">Tentar reiniciar as extensões</string>
    <!-- The user will continue with all add-ons disabled -->
    <string name="addon_process_crash_dialog_disable_addons_button_text" tools:ignore="UnusedResources">Continuar com extensões desativadas</string>

    <!-- Account Preferences -->
    <!-- Preference for managing your account via accounts.firefox.com -->
    <string name="preferences_manage_account">Gerenciar conta</string>
    <!-- Summary of the preference for managing your account via accounts.firefox.com. -->
    <string name="preferences_manage_account_summary">Mude sua senha, gerencie a coleta de dados ou exclua sua conta</string>
    <!-- Preference for triggering sync -->
    <string name="preferences_sync_now">Sincronizar agora</string>
    <!-- Preference category for sync -->
    <string name="preferences_sync_category">Escolha o que sincronizar</string>
    <!-- Preference for syncing history -->
    <string name="preferences_sync_history">Histórico</string>
    <!-- Preference for syncing bookmarks -->
    <string name="preferences_sync_bookmarks">Favoritos</string>
    <!-- Preference for syncing logins -->
    <string name="preferences_sync_logins">Contas de acesso</string>
    <!-- Preference for syncing tabs -->
    <string name="preferences_sync_tabs_2">Abas abertas</string>
    <!-- Preference for signing out -->
    <string name="preferences_sign_out">Desconectar</string>
    <!-- Preference displays and allows changing current FxA device name -->
    <string name="preferences_sync_device_name">Nome do dispositivo</string>
    <!-- Text shown when user enters empty device name -->
    <string name="empty_device_name_error">O nome do dispositivo não pode estar vazio.</string>
    <!-- Label indicating that sync is in progress -->
    <string name="sync_syncing_in_progress">Sincronizando…</string>
    <!-- Label summary indicating that sync failed. The first parameter is the date stamp showing last time it succeeded -->
    <string name="sync_failed_summary">Falha na sincronização. Último sucesso: %s</string>
    <!-- Label summary showing never synced -->
    <string name="sync_failed_never_synced_summary">Falha na sincronização. Última sincronização: nunca</string>
    <!-- Label summary the date we last synced. The first parameter is date stamp showing last time synced -->
    <string name="sync_last_synced_summary">Última sincronização: %s</string>
    <!-- Label summary showing never synced -->
    <string name="sync_never_synced_summary">Última sincronização: nunca</string>

    <!-- Text for displaying the default device name.
        The first parameter is the application name, the second is the device manufacturer name
        and the third is the device model. -->
    <string name="default_device_name_2">%1$s no %2$s %3$s</string>

    <!-- Preference for syncing credit cards -->
    <string name="preferences_sync_credit_cards">Cartões de crédito</string>
    <!-- Preference for syncing addresses -->
    <string name="preferences_sync_address">Endereços</string>

    <!-- Send Tab -->
    <!-- Name of the "receive tabs" notification channel. Displayed in the "App notifications" system settings for the app -->
    <string name="fxa_received_tab_channel_name">Abas recebidas</string>
    <!-- Description of the "receive tabs" notification channel. Displayed in the "App notifications" system settings for the app -->
    <string name="fxa_received_tab_channel_description">Notificações de abas recebidas de outros dispositivos Firefox.</string>
    <!--  The body for these is the URL of the tab received  -->
    <string name="fxa_tab_received_notification_name">Aba recebida</string>
    <!-- %s is the device name -->
    <string name="fxa_tab_received_from_notification_name">Aba de %s</string>

    <!-- Advanced Preferences -->
    <!-- Preference for tracking protection exceptions -->
    <string name="preferences_tracking_protection_exceptions">Exceções</string>
    <!-- Button in Exceptions Preference to turn on tracking protection for all sites (remove all exceptions) -->
    <string name="preferences_tracking_protection_exceptions_turn_on_for_all">Ativar em todos os sites</string>
    <!-- Text displayed when there are no exceptions -->
    <string name="exceptions_empty_message_description">Exceções permitem desativar a proteção contra rastreamento em sites selecionados.</string>
    <!-- Text displayed when there are no exceptions, with learn more link that brings users to a tracking protection SUMO page -->
    <string name="exceptions_empty_message_learn_more_link">Saiba mais</string>

    <!-- Preference switch for usage and technical data collection -->
    <string name="preference_usage_data">Uso e dados técnicos</string>
    <!-- Preference description for usage and technical data collection -->
    <string name="preferences_usage_data_description">Compartilhar dados de desempenho, uso, hardware e personalização do seu navegador com a Mozilla para nos ajudar a melhorar o %1$s</string>
    <!-- Preference switch for marketing data collection -->
    <string name="preferences_marketing_data">Dados de marketing</string>
    <!-- Preference description for marketing data collection -->
    <string name="preferences_marketing_data_description2">Compartilhar dados básicos de uso com a Adjust, nossa fornecedora de marketing em dispositivos móveis</string>
    <!-- Title for studies preferences -->
    <string name="preference_experiments_2">Estudos</string>
    <!-- Summary for studies preferences -->
    <string name="preference_experiments_summary_2">Permitir que a Mozilla instale e execute estudos</string>

    <!-- Turn On Sync Preferences -->
    <!-- Header of the Sync and save your data preference view -->
    <string name="preferences_sync_2">Sincronize e salve seus dados</string>
    <!-- Preference for reconnecting to FxA sync -->
    <string name="preferences_sync_sign_in_to_reconnect">Entre para reconectar</string>
    <!-- Preference for removing FxA account -->
    <string name="preferences_sync_remove_account">Remover conta</string>

    <!-- Pairing Feature strings -->
    <!-- Instructions on how to access pairing -->
    <string name="pair_instructions_2"><![CDATA[Digitalize o código QR exibido em <b>firefox.com/pair</b>]]></string>

    <!-- Toolbar Preferences -->
    <!-- Preference for using top toolbar -->
    <string name="preference_top_toolbar">No alto</string>
    <!-- Preference for using bottom toolbar -->
    <string name="preference_bottom_toolbar">Embaixo</string>

    <!-- Theme Preferences -->
    <!-- Preference for using light theme -->
    <string name="preference_light_theme">Claro</string>
    <!-- Preference for using dark theme -->
    <string name="preference_dark_theme">Escuro</string>
    <!-- Preference for using using dark or light theme automatically set by battery -->
    <string name="preference_auto_battery_theme">Definido pela economia de bateria</string>
    <!-- Preference for using following device theme -->
    <string name="preference_follow_device_theme">Acompanhar tema do dispositivo</string>

    <!-- Gestures Preferences-->
    <!-- Preferences for using pull to refresh in a webpage -->
    <string name="preference_gestures_website_pull_to_refresh">Atualizar página ao deslizar para baixo desde o topo</string>
    <!-- Preference for using the dynamic toolbar -->
    <string name="preference_gestures_dynamic_toolbar">Ocultar barra de ferramentas ao deslizar para cima</string>
    <!-- Preference for switching tabs by swiping horizontally on the toolbar -->
    <string name="preference_gestures_swipe_toolbar_switch_tabs">Mudar de aba ao deslizar a barra de ferramentas para o lado</string>
    <!-- Preference for showing the opened tabs by swiping up on the toolbar-->
    <string name="preference_gestures_swipe_toolbar_show_tabs">Abrir abas ao deslizar a barra de ferramentas para cima</string>

    <!-- Library -->
    <!-- Option in Library to open Downloads page -->
    <string name="library_downloads">Downloads</string>
    <!-- Option in library to open Bookmarks page -->
    <string name="library_bookmarks">Favoritos</string>
    <!-- Option in library to open Desktop Bookmarks root page -->
    <string name="library_desktop_bookmarks_root">Favoritos no computador</string>
    <!-- Option in library to open Desktop Bookmarks "menu" page -->
    <string name="library_desktop_bookmarks_menu">Menu de favoritos</string>
    <!-- Option in library to open Desktop Bookmarks "toolbar" page -->
    <string name="library_desktop_bookmarks_toolbar">Barra de favoritos</string>
    <!-- Option in library to open Desktop Bookmarks "unfiled" page -->
    <string name="library_desktop_bookmarks_unfiled">Outros favoritos</string>
    <!-- Option in Library to open History page -->
    <string name="library_history">Histórico</string>
    <!-- Option in Library to open a new tab -->
    <string name="library_new_tab">Nova aba</string>
    <!-- Settings Page Title -->
    <string name="settings_title">Configurações</string>
    <!-- Content description (not visible, for screen readers etc.): "Close button for library settings" -->
    <string name="content_description_close_button">Fechar</string>

    <!-- Title to show in alert when a lot of tabs are to be opened
    %d is a placeholder for the number of tabs that will be opened -->
    <string name="open_all_warning_title">Abrir %d abas?</string>
    <!-- Message to warn users that a large number of tabs will be opened
    %s will be replaced by app name. -->
    <string name="open_all_warning_message">Abrir tantas abas pode deixar o %s lento enquanto as páginas são carregadas. Tem certeza que quer continuar?</string>
    <!-- Dialog button text for confirming open all tabs -->
    <string name="open_all_warning_confirm">Abrir abas</string>
    <!-- Dialog button text for canceling open all tabs -->
    <string name="open_all_warning_cancel">Cancelar</string>

    <!-- Text to show users they have one page in the history group section of the History fragment.
    %d is a placeholder for the number of pages in the group. -->
    <string name="history_search_group_site_1">%d página</string>

    <!-- Text to show users they have multiple pages in the history group section of the History fragment.
    %d is a placeholder for the number of pages in the group. -->
    <string name="history_search_group_sites_1">%d páginas</string>

    <!-- Option in library for Recently Closed Tabs -->
    <string name="library_recently_closed_tabs">Abas fechadas recentemente</string>
    <!-- Option in library to open Recently Closed Tabs page -->
    <string name="recently_closed_show_full_history">Mostrar todo o histórico</string>
    <!-- Text to show users they have multiple tabs saved in the Recently Closed Tabs section of history.
    %d is a placeholder for the number of tabs selected. -->
    <string name="recently_closed_tabs">%d abas</string>
    <!-- Text to show users they have one tab saved in the Recently Closed Tabs section of history.
    %d is a placeholder for the number of tabs selected. -->
    <string name="recently_closed_tab">%d aba</string>
    <!-- Recently closed tabs screen message when there are no recently closed tabs -->
    <string name="recently_closed_empty_message">Nenhuma aba fechada recentemente aqui</string>

    <!-- Tab Management -->
    <!-- Title of preference for tabs management -->
    <string name="preferences_tabs">Abas</string>
    <!-- Title of preference that allows a user to specify the tab view -->
    <string name="preferences_tab_view">Visão de abas</string>
    <!-- Option for a list tab view -->
    <string name="tab_view_list">Lista</string>
    <!-- Option for a grid tab view -->
    <string name="tab_view_grid">Grade</string>
    <!-- Title of preference that allows a user to auto close tabs after a specified amount of time -->
    <string name="preferences_close_tabs">Fechar abas</string>
    <!-- Option for auto closing tabs that will never auto close tabs, always allows user to manually close tabs -->
    <string name="close_tabs_manually">Manualmente</string>
    <!-- Option for auto closing tabs that will auto close tabs after one day -->
    <string name="close_tabs_after_one_day">Após um dia sem uso</string>
    <!-- Option for auto closing tabs that will auto close tabs after one week -->
    <string name="close_tabs_after_one_week">Após uma semana sem uso</string>
    <!-- Option for auto closing tabs that will auto close tabs after one month -->
    <string name="close_tabs_after_one_month">Após um mês sem uso</string>

    <!-- Title of preference that allows a user to specify the auto-close settings for open tabs -->
    <string name="preference_auto_close_tabs" tools:ignore="UnusedResources">Fechar abas abertas automaticamente</string>

    <!-- Opening screen -->
    <!-- Title of a preference that allows a user to choose what screen to show after opening the app -->
    <string name="preferences_opening_screen">Tela de abertura</string>
    <!-- Option for always opening the homepage when re-opening the app -->
    <string name="opening_screen_homepage">Tela inicial</string>
    <!-- Option for always opening the user's last-open tab when re-opening the app -->
    <string name="opening_screen_last_tab">Aba mais recente</string>
    <!-- Option for always opening the homepage when re-opening the app after four hours of inactivity -->
    <string name="opening_screen_after_four_hours_of_inactivity">Aba mais recente, ou tela inicial após quatro horas sem atividade</string>
    <!-- Summary for tabs preference when auto closing tabs setting is set to manual close-->
    <string name="close_tabs_manually_summary">Fechar manualmente</string>
    <!-- Summary for tabs preference when auto closing tabs setting is set to auto close tabs after one day-->
    <string name="close_tabs_after_one_day_summary">Fechar após um dia sem uso</string>
    <!-- Summary for tabs preference when auto closing tabs setting is set to auto close tabs after one week-->
    <string name="close_tabs_after_one_week_summary">Fechar após uma semana sem uso</string>
    <!-- Summary for tabs preference when auto closing tabs setting is set to auto close tabs after one month-->
    <string name="close_tabs_after_one_month_summary">Fechar após um mês sem uso</string>

    <!-- Summary for homepage preference indicating always opening the homepage when re-opening the app -->
    <string name="opening_screen_homepage_summary">Abrir na página inicial</string>
    <!-- Summary for homepage preference indicating always opening the last-open tab when re-opening the app -->
    <string name="opening_screen_last_tab_summary">Abrir na aba mais recente</string>
    <!-- Summary for homepage preference indicating opening the homepage when re-opening the app after four hours of inactivity -->
    <string name="opening_screen_after_four_hours_of_inactivity_summary">Abrir na página inicial após quatro horas sem atividade</string>

    <!-- Inactive tabs -->
    <!-- Category header of a preference that allows a user to enable or disable the inactive tabs feature -->
    <string name="preferences_inactive_tabs">Mover abas antigas para inativas</string>

    <!-- Title of inactive tabs preference -->
    <string name="preferences_inactive_tabs_title">Mover abas que você não usa há duas semanas para a seção de inativas</string>

    <!-- Studies -->
    <!-- Title of the remove studies button -->
    <string name="studies_remove">Remover</string>
    <!-- Title of the active section on the studies list -->
    <string name="studies_active">Ativado</string>
    <!-- Description for studies, it indicates why Firefox use studies. The first parameter is the name of the application. -->
    <string name="studies_description_2">O %1$s pode instalar e executar estudos de vez em quando.</string>
    <!-- Learn more link for studies, links to an article for more information about studies. -->
    <string name="studies_learn_more">Saiba mais</string>

    <!-- Dialog message shown after removing a study -->
    <string name="studies_restart_app">O aplicativo irá fechar para aplicar as alterações</string>
    <!-- Dialog button to confirm the removing a study. -->
    <string name="studies_restart_dialog_ok">OK</string>
    <!-- Dialog button text for canceling removing a study. -->
    <string name="studies_restart_dialog_cancel">Cancelar</string>

    <!-- Toast shown after turning on/off studies preferences -->
    <string name="studies_toast_quit_application" tools:ignore="UnusedResources">Fechando o aplicativo para aplicar as alterações…</string>

    <!-- Sessions -->
    <!-- Title for the list of tabs -->
    <string name="tab_header_label">Abas abertas</string>
    <!-- Title for the list of tabs in the current private session -->
    <string name="tabs_header_private_tabs_title">Abas privativas</string>
    <!-- Title for the list of tabs in the synced tabs -->
    <string name="tabs_header_synced_tabs_title">Abas sincronizadas</string>
    <!-- Content description (not visible, for screen readers etc.): Add tab button. Adds a news tab when pressed -->
    <string name="add_tab">Adicionar aba</string>
    <!-- Content description (not visible, for screen readers etc.): Add tab button. Adds a news tab when pressed -->
    <string name="add_private_tab">Adicionar aba privativa</string>
    <!-- Text for the new tab button to indicate adding a new private tab in the tab -->
    <string name="tab_drawer_fab_content">Privativa</string>
    <!-- Text for the new tab button to indicate syncing command on the synced tabs page -->
    <string name="tab_drawer_fab_sync">Sincronizar</string>
    <!-- Text shown in the menu for sharing all tabs -->
    <string name="tab_tray_menu_item_share">Compartilhar todas as abas</string>
    <!-- Text shown in the menu to view recently closed tabs -->
    <string name="tab_tray_menu_recently_closed">Abas fechadas recentemente</string>
    <!-- Text shown in the tabs tray inactive tabs section -->
    <string name="tab_tray_inactive_recently_closed" tools:ignore="UnusedResources">Fechado recentemente</string>
    <!-- Text shown in the menu to view account settings -->
    <string name="tab_tray_menu_account_settings">Configurações de contas</string>
    <!-- Text shown in the menu to view tab settings -->
    <string name="tab_tray_menu_tab_settings">Configurações de abas</string>
    <!-- Text shown in the menu for closing all tabs -->
    <string name="tab_tray_menu_item_close">Fechar todas as abas</string>
    <!-- Text shown in the multiselect menu for bookmarking selected tabs. -->
    <string name="tab_tray_multiselect_menu_item_bookmark">Favorito</string>
    <!-- Text shown in the multiselect menu for closing selected tabs. -->
    <string name="tab_tray_multiselect_menu_item_close">Fechar</string>
    <!-- Content description for tabs tray multiselect share button -->
    <string name="tab_tray_multiselect_share_content_description">Compartilhar abas selecionadas</string>
    <!-- Content description for tabs tray multiselect menu -->
    <string name="tab_tray_multiselect_menu_content_description">Menu de abas selecionadas</string>
    <!-- Content description (not visible, for screen readers etc.): Removes tab from collection button. Removes the selected tab from collection when pressed -->
    <string name="remove_tab_from_collection">Remover aba da coleção</string>
    <!-- Text for button to enter multiselect mode in tabs tray -->
    <string name="tabs_tray_select_tabs">Selecionar abas</string>
    <!-- Content description (not visible, for screen readers etc.): Close tab button. Closes the current session when pressed -->
    <string name="close_tab">Fechar aba</string>
    <!-- Content description (not visible, for screen readers etc.): Close tab <title> button. First parameter is tab title  -->
    <string name="close_tab_title">Fechar aba %s</string>
    <!-- Content description (not visible, for screen readers etc.): Opens the open tabs menu when pressed -->
    <string name="open_tabs_menu">Menu de abas abertas</string>
    <!-- Open tabs menu item to save tabs to collection -->
    <string name="tabs_menu_save_to_collection1">Salvar abas em coleção</string>
    <!-- Text for the menu button to delete a collection -->
    <string name="collection_delete">Excluir coleção</string>
    <!-- Text for the menu button to rename a collection -->
    <string name="collection_rename">Renomear coleção</string>
    <!-- Text for the button to open tabs of the selected collection -->
    <string name="collection_open_tabs">Abrir abas</string>

    <!-- Hint for adding name of a collection -->
    <string name="collection_name_hint">Nome da coleção</string>
    <!-- Text for the menu button to rename a top site -->
    <string name="rename_top_site">Renomear</string>
    <!-- Text for the menu button to remove a top site -->
    <string name="remove_top_site">Remover</string>

    <!-- Text for the menu button to delete a top site from history -->
    <string name="delete_from_history">Excluir do histórico</string>
    <!-- Postfix for private WebApp titles, placeholder is replaced with app name -->
    <string name="pwa_site_controls_title_private">%1$s (modo privativo)</string>

    <!-- History -->
    <!-- Text for the button to search all history -->
    <string name="history_search_1">Digite termos de pesquisa</string>
    <!-- Text for the button to clear all history -->
    <string name="history_delete_all">Limpar histórico</string>
    <!-- Text for the snackbar to confirm that multiple browsing history items has been deleted -->
    <string name="history_delete_multiple_items_snackbar">Histórico excluído</string>
    <!-- Text for the snackbar to confirm that a single browsing history item has been deleted. The first parameter is the shortened URL of the deleted history item. -->
    <string name="history_delete_single_item_snackbar">%1$s excluído</string>
    <!-- Context description text for the button to delete a single history item -->
    <string name="history_delete_item">Excluir</string>
    <!-- History multi select title in app bar
    The first parameter is the number of bookmarks selected -->
    <string name="history_multi_select_title">%1$d selecionados</string>
    <!-- Text for the header that groups the history for today -->
    <string name="history_today">Hoje</string>
    <!-- Text for the header that groups the history for yesterday -->
    <string name="history_yesterday">Ontem</string>
    <!-- Text for the header that groups the history the past 7 days -->
    <string name="history_7_days">Últimos 7 dias</string>
    <!-- Text for the header that groups the history the past 30 days -->
    <string name="history_30_days">Últimos 30 dias</string>
    <!-- Text for the header that groups the history older than the last month -->
    <string name="history_older">Mais antigos</string>
    <!-- Text shown when no history exists -->
    <string name="history_empty_message">Nenhum histórico aqui</string>

    <!-- Downloads -->
    <!-- Text for the snackbar to confirm that multiple downloads items have been removed -->
    <string name="download_delete_multiple_items_snackbar_1">Downloads removidos</string>
    <!-- Text for the snackbar to confirm that a single download item has been removed. The first parameter is the name of the download item. -->
    <string name="download_delete_single_item_snackbar">%1$s removido</string>
    <!-- Text shown when no download exists -->
    <string name="download_empty_message_1">Nenhum arquivo baixado</string>
    <!-- History multi select title in app bar
    The first parameter is the number of downloads selected -->
    <string name="download_multi_select_title">%1$d selecionados</string>


    <!-- Text for the button to remove a single download item -->
    <string name="download_delete_item_1">Remover</string>


    <!-- Crashes -->
    <!-- Title text displayed on the tab crash page. This first parameter is the name of the application (For example: Fenix) -->
    <string name="tab_crash_title_2">Desculpe. O %1$s não pode carregar essa página.</string>
    <!-- Send crash report checkbox text on the tab crash page -->
    <string name="tab_crash_send_report">Enviar relatório de travamento para a Mozilla</string>
    <!-- Close tab button text on the tab crash page -->
    <string name="tab_crash_close">Fechar aba</string>
    <!-- Restore tab button text on the tab crash page -->
    <string name="tab_crash_restore">Restaurar aba</string>

    <!-- Bookmarks -->
    <!-- Confirmation message for a dialog confirming if the user wants to delete the selected folder -->
    <string name="bookmark_delete_folder_confirmation_dialog">Tem certeza que quer excluir esta pasta?</string>
    <!-- Confirmation message for a dialog confirming if the user wants to delete multiple items including folders. Parameter will be replaced by app name. -->
    <string name="bookmark_delete_multiple_folders_confirmation_dialog">O %s excluirá os itens selecionados.</string>
    <!-- Text for the cancel button on delete bookmark dialog -->
    <string name="bookmark_delete_negative">Cancelar</string>
    <!-- Screen title for adding a bookmarks folder -->
    <string name="bookmark_add_folder">Adicionar pasta</string>
    <!-- Snackbar title shown after a bookmark has been created. -->
    <string name="bookmark_saved_snackbar">Favorito salvo!</string>
    <!-- Snackbar edit button shown after a bookmark has been created. -->
    <string name="edit_bookmark_snackbar_action">EDITAR</string>
    <!-- Bookmark overflow menu edit button -->
    <string name="bookmark_menu_edit_button">Editar</string>
    <!-- Bookmark overflow menu copy button -->
    <string name="bookmark_menu_copy_button">Copiar</string>
    <!-- Bookmark overflow menu share button -->
    <string name="bookmark_menu_share_button">Compartilhar</string>
    <!-- Bookmark overflow menu open in new tab button -->
    <string name="bookmark_menu_open_in_new_tab_button">Abrir em nova aba</string>
    <!-- Bookmark overflow menu open in private tab button -->
    <string name="bookmark_menu_open_in_private_tab_button">Abrir em aba privativa</string>
    <!-- Bookmark overflow menu open all in tabs button -->
    <string name="bookmark_menu_open_all_in_tabs_button">Abrir tudo em novas abas</string>
    <!-- Bookmark overflow menu open all in private tabs button -->
    <string name="bookmark_menu_open_all_in_private_tabs_button">Abrir tudo em abas privativas</string>
    <!-- Bookmark overflow menu delete button -->
    <string name="bookmark_menu_delete_button">Excluir</string>
    <!--Bookmark overflow menu save button -->
    <string name="bookmark_menu_save_button">Salvar</string>
    <!-- Bookmark multi select title in app bar
     The first parameter is the number of bookmarks selected -->
    <string name="bookmarks_multi_select_title">%1$d selecionados</string>
    <!-- Bookmark editing screen title -->
    <string name="edit_bookmark_fragment_title">Editar favorito</string>
    <!-- Bookmark folder editing screen title -->
    <string name="edit_bookmark_folder_fragment_title">Editar pasta</string>
    <!-- Bookmark sign in button message -->
    <string name="bookmark_sign_in_button">Entre para ver favoritos sincronizados</string>
    <!-- Bookmark URL editing field label -->
    <string name="bookmark_url_label">URL</string>
    <!-- Bookmark FOLDER editing field label -->
    <string name="bookmark_folder_label">PASTA</string>
    <!-- Bookmark NAME editing field label -->
    <string name="bookmark_name_label">NOME</string>
    <!-- Bookmark add folder screen title -->
    <string name="bookmark_add_folder_fragment_label">Adicionar pasta</string>
    <!-- Bookmark select folder screen title -->
    <string name="bookmark_select_folder_fragment_label">Selecionar pasta</string>
    <!-- Bookmark editing error missing title -->
    <string name="bookmark_empty_title_error">Deve ter um título</string>
    <!-- Bookmark editing error missing or improper URL -->
    <string name="bookmark_invalid_url_error">URL inválida</string>
    <!-- Bookmark screen message for empty bookmarks folder -->
    <string name="bookmarks_empty_message">Nenhum favorito aqui</string>
    <!-- Bookmark snackbar message on deletion
     The first parameter is the host part of the URL of the bookmark deleted, if any -->
    <string name="bookmark_deletion_snackbar_message">Excluiu %1$s</string>
    <!-- Bookmark snackbar message on deleting multiple bookmarks not including folders-->
    <string name="bookmark_deletion_multiple_snackbar_message_2">Favoritos excluídos</string>
    <!-- Bookmark snackbar message on deleting multiple bookmarks including folders-->
    <string name="bookmark_deletion_multiple_snackbar_message_3">Excluindo pastas selecionadas</string>
    <!-- Bookmark undo button for deletion snackbar action -->
    <string name="bookmark_undo_deletion">DESFAZER</string>

    <!-- Text for the button to search all bookmarks -->
    <string name="bookmark_search">Digite termos de pesquisa</string>

    <!-- Site Permissions -->
    <!-- Button label that take the user to the Android App setting -->
    <string name="phone_feature_go_to_settings">Ir para configurações</string>
    <!-- Content description (not visible, for screen readers etc.): Quick settings sheet
        to give users access to site specific information / settings. For example:
        Secure settings status and a button to modify site permissions -->
    <string name="quick_settings_sheet">Folha de configurações rápidas</string>
    <!-- Label that indicates that this option it the recommended one -->
    <string name="phone_feature_recommended">Recomendado</string>
    <!-- Button label for clearing all the information of site permissions-->
    <string name="clear_permissions">Limpar permissões</string>
    <!-- Text for the OK button on Clear permissions dialog -->
    <string name="clear_permissions_positive">OK</string>
    <!-- Text for the cancel button on Clear permissions dialog -->
    <string name="clear_permissions_negative">Cancelar</string>
    <!-- Button label for clearing a site permission-->
    <string name="clear_permission">Limpar permissão</string>
    <!-- Text for the OK button on Clear permission dialog -->
    <string name="clear_permission_positive">OK</string>
    <!-- Text for the cancel button on Clear permission dialog -->
    <string name="clear_permission_negative">Cancelar</string>
    <!-- Button label for clearing all the information on all sites-->
    <string name="clear_permissions_on_all_sites">Limpar permissões em todos os sites</string>
    <!-- Preference for altering video and audio autoplay for all websites -->
    <string name="preference_browser_feature_autoplay">Reprodução automática</string>
    <!-- Preference for altering the camera access for all websites -->
    <string name="preference_phone_feature_camera">Câmera</string>
    <!-- Preference for altering the microphone access for all websites -->
    <string name="preference_phone_feature_microphone">Microfone</string>
    <!-- Preference for altering the location access for all websites -->
    <string name="preference_phone_feature_location">Localização</string>

    <!-- Preference for altering the notification access for all websites -->
    <string name="preference_phone_feature_notification">Notificações</string>
    <!-- Preference for altering the persistent storage access for all websites -->
    <string name="preference_phone_feature_persistent_storage">Armazenamento persistente</string>
    <!-- Preference for altering the storage access setting for all websites -->
    <string name="preference_phone_feature_cross_origin_storage_access">Cookies entre sites</string>
    <!-- Preference for altering the EME access for all websites -->
    <string name="preference_phone_feature_media_key_system_access">Conteúdo controlado por direitos autorais</string>
    <!-- Label that indicates that a permission must be asked always -->
    <string name="preference_option_phone_feature_ask_to_allow">Perguntar se deve permitir</string>
    <!-- Label that indicates that a permission must be blocked -->
    <string name="preference_option_phone_feature_blocked">Bloqueado</string>
    <!-- Label that indicates that a permission must be allowed -->
    <string name="preference_option_phone_feature_allowed">Permitido</string>
    <!--Label that indicates a permission is by the Android OS-->
    <string name="phone_feature_blocked_by_android">Bloqueado pelo Android</string>
    <!-- Preference for showing a list of websites that the default configurations won't apply to them -->
    <string name="preference_exceptions">Exceções</string>
    <!-- Summary of tracking protection preference if tracking protection is set to off -->
    <string name="tracking_protection_off">Desativada</string>
    <!-- Summary of tracking protection preference if tracking protection is set to standard -->
    <string name="tracking_protection_standard">Normal</string>
    <!-- Summary of tracking protection preference if tracking protection is set to strict -->
    <string name="tracking_protection_strict">Rigoroso</string>
    <!-- Summary of tracking protection preference if tracking protection is set to custom -->
    <string name="tracking_protection_custom">Personalizado</string>
    <!-- Label for global setting that indicates that all video and audio autoplay is allowed -->
    <string name="preference_option_autoplay_allowed2">Permitir áudio e vídeo</string>
    <!-- Label for site specific setting that indicates that all video and audio autoplay is allowed -->
    <string name="quick_setting_option_autoplay_allowed">Permitir áudio e vídeo</string>
    <!-- Label that indicates that video and audio autoplay is only allowed over Wi-Fi -->
    <string name="preference_option_autoplay_allowed_wifi_only2">Bloquear áudio e vídeo apenas em rede móvel</string>
    <!-- Subtext that explains 'autoplay on Wi-Fi only' option -->
    <string name="preference_option_autoplay_allowed_wifi_subtext">Áudio e vídeo só são reproduzidos automaticamente se o dispositivo estiver conectado a uma rede WiFi</string>
    <!-- Label for global setting that indicates that video autoplay is allowed, but audio autoplay is blocked -->
    <string name="preference_option_autoplay_block_audio2">Bloquear apenas áudio</string>
    <!-- Label for site specific setting that indicates that video autoplay is allowed, but audio autoplay is blocked -->
    <string name="quick_setting_option_autoplay_block_audio">Bloquear apenas áudio</string>
    <!-- Label for global setting that indicates that all video and audio autoplay is blocked -->
    <string name="preference_option_autoplay_blocked3">Bloquear áudio e vídeo</string>
    <!-- Label for site specific setting that indicates that all video and audio autoplay is blocked -->
    <string name="quick_setting_option_autoplay_blocked">Bloquear áudio e vídeo</string>
    <!-- Summary of delete browsing data on quit preference if it is set to on -->
    <string name="delete_browsing_data_quit_on">Ativado</string>
    <!-- Summary of delete browsing data on quit preference if it is set to off -->
    <string name="delete_browsing_data_quit_off">Desativado</string>

    <!-- Summary of studies preference if it is set to on -->
    <string name="studies_on">Ativado</string>
    <!-- Summary of studies data on quit preference if it is set to off -->
    <string name="studies_off">Desativado</string>

    <!-- Collections -->
    <!-- Collections header on home fragment -->
    <string name="collections_header">Coleções</string>
    <!-- Content description (not visible, for screen readers etc.): Opens the collection menu when pressed -->
    <string name="collection_menu_button_content_description">Menu de coleções</string>
    <!-- Label to describe what collections are to a new user without any collections -->
    <string name="no_collections_description2">Reúna o que é importante para você.\nAgrupe pesquisas, sites e abas semelhantes para acesso rápido mais tarde.</string>
    <!-- Title for the "select tabs" step of the collection creator -->
    <string name="create_collection_select_tabs">Selecionar abas</string>
    <!-- Title for the "select collection" step of the collection creator -->
    <string name="create_collection_select_collection">Selecionar coleção</string>
    <!-- Title for the "name collection" step of the collection creator -->
    <string name="create_collection_name_collection">Dê um nome à coleção</string>

    <!-- Button to add new collection for the "select collection" step of the collection creator -->
    <string name="create_collection_add_new_collection">Nova coleção</string>
    <!-- Button to select all tabs in the "select tabs" step of the collection creator -->
    <string name="create_collection_select_all">Selecionar tudo</string>
    <!-- Button to deselect all tabs in the "select tabs" step of the collection creator -->
    <string name="create_collection_deselect_all">Desmarcar tudo</string>
    <!-- Text to prompt users to select the tabs to save in the "select tabs" step of the collection creator -->
    <string name="create_collection_save_to_collection_empty">Selecione abas a salvar</string>
    <!-- Text to show users how many tabs they have selected in the "select tabs" step of the collection creator.
     %d is a placeholder for the number of tabs selected. -->
    <string name="create_collection_save_to_collection_tabs_selected">%d abas selecionadas</string>
    <!-- Text to show users they have one tab selected in the "select tabs" step of the collection creator.
    %d is a placeholder for the number of tabs selected. -->
    <string name="create_collection_save_to_collection_tab_selected">%d aba selecionada</string>
    <!-- Text shown in snackbar when multiple tabs have been saved in a collection -->
    <string name="create_collection_tabs_saved">Abas salvas!</string>
    <!-- Text shown in snackbar when one or multiple tabs have been saved in a new collection -->
    <string name="create_collection_tabs_saved_new_collection">Coleção salva!</string>
    <!-- Text shown in snackbar when one tab has been saved in a collection -->
    <string name="create_collection_tab_saved">Aba salva!</string>
    <!-- Content description (not visible, for screen readers etc.): button to close the collection creator -->
    <string name="create_collection_close">Fechar</string>
    <!-- Button to save currently selected tabs in the "select tabs" step of the collection creator-->
    <string name="create_collection_save">Salvar</string>

    <!-- Snackbar action to view the collection the user just created or updated -->
    <string name="create_collection_view">Ver</string>

    <!-- Text for the OK button from collection dialogs -->
    <string name="create_collection_positive">OK</string>
    <!-- Text for the cancel button from collection dialogs -->
    <string name="create_collection_negative">Cancelar</string>

    <!-- Default name for a new collection in "name new collection" step of the collection creator. %d is a placeholder for the number of collections-->
    <string name="create_collection_default_name">Coleção %d</string>

    <!-- Share -->
    <!-- Share screen header -->
    <string name="share_header_2">Compartilhar</string>
    <!-- Content description (not visible, for screen readers etc.):
        "Share" button. Opens the share menu when pressed. -->
    <string name="share_button_content_description">Compartilhar</string>
    <!-- Text for the Save to PDF feature in the share menu -->
    <string name="share_save_to_pdf">Salvar como PDF</string>
    <!-- Text for error message when generating a PDF file Text. -->
    <string name="unable_to_save_to_pdf_error">Não foi possível gerar PDF</string>
    <!-- Text for standard error snackbar dismiss button. -->
    <string name="standard_snackbar_error_dismiss">Descartar</string>
    <!-- Text for error message when printing a page and it fails. -->
    <string name="unable_to_print_error" moz:removedIn="121" tools:ignore="UnusedResources">Não foi possível imprimir</string>
    <!-- Text for error message when printing a page and it fails. -->
    <string name="unable_to_print_page_error">Não foi possível imprimir esta página</string>
    <!-- Text for the print feature in the share and browser menu -->
    <string name="menu_print">Imprimir</string>
    <!-- Sub-header in the dialog to share a link to another sync device -->
    <string name="share_device_subheader">Enviar para dispositivo</string>
    <!-- Sub-header in the dialog to share a link to an app from the full list -->
    <string name="share_link_all_apps_subheader">Todas as ações</string>
    <!-- Sub-header in the dialog to share a link to an app from the most-recent sorted list -->
    <string name="share_link_recent_apps_subheader">Usado recentemente</string>
    <!-- Text for the copy link action in the share screen. -->
    <string name="share_copy_link_to_clipboard">Copiar para área de transferência</string>
    <!-- Toast shown after copying link to clipboard -->
    <string name="toast_copy_link_to_clipboard">Copiado para área de transferência</string>
    <!-- An option from the share dialog to sign into sync -->
    <string name="sync_sign_in">Entrar na conta para sincronizar</string>
     <!-- An option from the three dot menu to sync and save data -->
    <string name="sync_menu_sync_and_save_data">Sincronizar e salvar dados</string>
    <!-- An option from the share dialog to send link to all other sync devices -->
    <string name="sync_send_to_all">Enviar para todos os dispositivos</string>
    <!-- An option from the share dialog to reconnect to sync -->
    <string name="sync_reconnect">Reconectar para sincronizar</string>
    <!-- Text displayed when sync is offline and cannot be accessed -->
    <string name="sync_offline">Offline</string>
    <!-- An option to connect additional devices -->
    <string name="sync_connect_device">Conectar outro dispositivo</string>
    <!-- The dialog text shown when additional devices are not available -->
    <string name="sync_connect_device_dialog">Para enviar uma aba, entre no Firefox em pelo menos um outro dispositivo.</string>
    <!-- Confirmation dialog button -->
    <string name="sync_confirmation_button">Entendi</string>
    <!-- Share error message -->
    <string name="share_error_snackbar">Não é possível compartilhar com este aplicativo</string>
    <!-- Add new device screen title -->
    <string name="sync_add_new_device_title">Enviar para dispositivo</string>
    <!-- Text for the warning message on the Add new device screen -->
    <string name="sync_add_new_device_message">Nenhum dispositivo conectado</string>
    <!-- Text for the button to learn about sending tabs -->
    <string name="sync_add_new_device_learn_button">Saiba mais sobre envio de abas…</string>
    <!-- Text for the button to connect another device -->
    <string name="sync_add_new_device_connect_button">Conectar outro dispositivo…</string>

    <!-- Notifications -->
    <!-- Text shown in the notification that pops up to remind the user that a private browsing session is active. -->
    <string name="notification_pbm_delete_text_2">Fechar abas privativas</string>
    <!-- Name of the marketing notification channel. Displayed in the "App notifications" system settings for the app -->
    <string name="notification_marketing_channel_name">Marketing</string>

    <!-- Title shown in the notification that pops up to remind the user to set fenix as default browser.
    The app name is in the text, due to limitations with localizing Nimbus experiments -->
    <string name="nimbus_notification_default_browser_title" tools:ignore="UnusedResources">Firefox é rápido e privativo</string>
    <!-- Text shown in the notification that pops up to remind the user to set fenix as default browser.
    The app name is in the text, due to limitations with localizing Nimbus experiments -->
    <string name="nimbus_notification_default_browser_text" tools:ignore="UnusedResources">Torne o Firefox seu navegador padrão</string>
    <!-- Title shown in the notification that pops up to re-engage the user -->
    <string name="notification_re_engagement_title">Experimente a navegação privativa</string>
    <!-- Text shown in the notification that pops up to re-engage the user.
    %1$s is a placeholder that will be replaced by the app name. -->
    <string name="notification_re_engagement_text">Navegue sem salvar cookies nem histórico no %1$s</string>

    <!-- Title A shown in the notification that pops up to re-engage the user -->
    <string name="notification_re_engagement_A_title">Navegue sem deixar rastros</string>
    <!-- Text A shown in the notification that pops up to re-engage the user.
    %1$s is a placeholder that will be replaced by the app name. -->
    <string name="notification_re_engagement_A_text">A navegação privativa no %1$s não salva suas informações.</string>
    <!-- Title B shown in the notification that pops up to re-engage the user -->
    <string name="notification_re_engagement_B_title">Inicie sua primeira pesquisa</string>
    <!-- Text B shown in the notification that pops up to re-engage the user -->
    <string name="notification_re_engagement_B_text">Encontre algo por perto. Ou descubra algo divertido.</string>

    <!-- Survey -->
    <!-- Text shown in the fullscreen message that pops up to ask user to take a short survey.
    The app name is in the text, due to limitations with localizing Nimbus experiments -->
    <string name="nimbus_survey_message_text">Ajude a melhorar o Firefox respondendo a uma breve pesquisa de opinião.</string>
    <!-- Preference for taking the short survey. -->
    <string name="preferences_take_survey">Participar da pesquisa</string>
    <!-- Preference for not taking the short survey. -->
    <string name="preferences_not_take_survey">Não, obrigado</string>

    <!-- Snackbar -->
    <!-- Text shown in snackbar when user deletes a collection -->
    <string name="snackbar_collection_deleted">Coleção excluída</string>
    <!-- Text shown in snackbar when user renames a collection -->
    <string name="snackbar_collection_renamed">Coleção renomeada</string>
    <!-- Text shown in snackbar when user closes a tab -->
    <string name="snackbar_tab_closed">Aba fechada</string>
    <!-- Text shown in snackbar when user closes all tabs -->
    <string name="snackbar_tabs_closed">Abas fechadas</string>
    <!-- Text shown in snackbar when user bookmarks a list of tabs -->
    <string name="snackbar_message_bookmarks_saved">Favoritos salvos!</string>
    <!-- Text shown in snackbar when user adds a site to shortcuts -->
    <string name="snackbar_added_to_shortcuts">Adicionado aos atalhos!</string>
    <!-- Text shown in snackbar when user closes a private tab -->
    <string name="snackbar_private_tab_closed">Aba privativa fechada</string>
    <!-- Text shown in snackbar when user closes all private tabs -->
    <string name="snackbar_private_tabs_closed">Abas privativas fechadas</string>
    <!-- Text shown in snackbar when user erases their private browsing data -->
    <string name="snackbar_private_data_deleted">Dados de navegação privativa excluídos</string>
    <!-- Text shown in snackbar to undo deleting a tab, top site or collection -->
    <string name="snackbar_deleted_undo">DESFAZER</string>
    <!-- Text shown in snackbar when user removes a top site -->
    <string name="snackbar_top_site_removed">Site removido</string>
    <!-- QR code scanner prompt which appears after scanning a code, but before navigating to it
        First parameter is the name of the app, second parameter is the URL or text scanned-->
    <string name="qr_scanner_confirmation_dialog_message">Permitir que o %1$s abra %2$s</string>
    <!-- QR code scanner prompt dialog positive option to allow navigation to scanned link -->
    <string name="qr_scanner_dialog_positive">PERMITIR</string>
    <!-- QR code scanner prompt dialog positive option to deny navigation to scanned link -->
    <string name="qr_scanner_dialog_negative">NEGAR</string>
    <!-- QR code scanner prompt dialog error message shown when a hostname does not contain http or https. -->
    <string name="qr_scanner_dialog_invalid">Endereço web não válido.</string>
    <!-- QR code scanner prompt dialog positive option when there is an error -->
    <string name="qr_scanner_dialog_invalid_ok">OK</string>
    <!-- Tab collection deletion prompt dialog message. Placeholder will be replaced with the collection name -->
    <string name="tab_collection_dialog_message">Tem certeza que quer excluir %1$s?</string>
    <!-- Collection and tab deletion prompt dialog message. This will show when the last tab from a collection is deleted -->
    <string name="delete_tab_and_collection_dialog_message">Excluir esta aba também exclui toda a coleção. Você pode criar novas coleções quando quiser.</string>
    <!-- Collection and tab deletion prompt dialog title. Placeholder will be replaced with the collection name. This will show when the last tab from a collection is deleted -->
    <string name="delete_tab_and_collection_dialog_title">Excluir %1$s?</string>
    <!-- Tab collection deletion prompt dialog option to delete the collection -->
    <string name="tab_collection_dialog_positive">Excluir</string>

    <!-- Text displayed in a notification when the user enters full screen mode -->
    <string name="full_screen_notification">Modo tela inteira</string>
    <!-- Message for copying the URL via long press on the toolbar -->
    <string name="url_copied">URL copiada</string>

    <!-- Sample text for accessibility font size -->
    <string name="accessibility_text_size_sample_text_1">Este é um texto de exemplo. Está aqui para mostrar como o texto será exibido quando você usar esta configuração para aumentar ou diminuir o tamanho.</string>
    <!-- Summary for Accessibility Text Size Scaling Preference -->
    <string name="preference_accessibility_text_size_summary">Aumentar ou diminuir o texto em sites</string>
    <!-- Title for Accessibility Text Size Scaling Preference -->
    <string name="preference_accessibility_font_size_title">Tamanho das fontes</string>

    <!-- Title for Accessibility Text Automatic Size Scaling Preference -->
    <string name="preference_accessibility_auto_size_2">Dimensionamento automático de fontes</string>
    <!-- Summary for Accessibility Text Automatic Size Scaling Preference -->
    <string name="preference_accessibility_auto_size_summary">Usar a configuração do Android de tamanho de fontes de caracteres. Desative para definir aqui o tamanho.</string>

    <!-- Title for the Delete browsing data preference -->
    <string name="preferences_delete_browsing_data">Limpar dados de navegação</string>
    <!-- Title for the tabs item in Delete browsing data -->
    <string name="preferences_delete_browsing_data_tabs_title_2">Abas abertas</string>
    <!-- Subtitle for the tabs item in Delete browsing data, parameter will be replaced with the number of open tabs -->
    <string name="preferences_delete_browsing_data_tabs_subtitle">%d abas</string>
    <!-- Title for the data and history items in Delete browsing data -->
    <!-- Title for the history item in Delete browsing data -->
    <string name="preferences_delete_browsing_data_browsing_history_title">Histórico de navegação</string>
    <!-- Subtitle for the data and history items in delete browsing data, parameter will be replaced with the
        number of history items the user has -->
    <string name="preferences_delete_browsing_data_browsing_data_subtitle">%d endereços</string>

    <!-- Title for the cookies and site data items in Delete browsing data -->
    <string name="preferences_delete_browsing_data_cookies_and_site_data">Cookies e dados de sites</string>
    <!-- Subtitle for the cookies item in Delete browsing data -->
    <string name="preferences_delete_browsing_data_cookies_subtitle">Encerra sessões de acesso da maioria dos sites</string>
    <!-- Title for the cached images and files item in Delete browsing data -->
    <string name="preferences_delete_browsing_data_cached_files">Imagens e arquivos em cache</string>
    <!-- Subtitle for the cached images and files item in Delete browsing data -->
    <string name="preferences_delete_browsing_data_cached_files_subtitle">Libera espaço de armazenamento</string>
    <!-- Title for the site permissions item in Delete browsing data -->
    <string name="preferences_delete_browsing_data_site_permissions">Permissões de sites</string>
    <!-- Title for the downloads item in Delete browsing data -->
    <string name="preferences_delete_browsing_data_downloads">Histórico de downloads</string>
    <!-- Text for the button to delete browsing data -->
    <string name="preferences_delete_browsing_data_button">Limpar dados de navegação</string>
    <!-- Title for the Delete browsing data on quit preference -->
    <string name="preferences_delete_browsing_data_on_quit">Limpar dados de navegação ao sair</string>
    <!-- Summary for the Delete browsing data on quit preference. "Quit" translation should match delete_browsing_data_on_quit_action translation. -->
    <string name="preference_summary_delete_browsing_data_on_quit_2">Excluir automaticamente os dados de navegação selecionados abaixo ao tocar em \&quot;Sair\&quot; no menu principal</string>
    <!-- Action item in menu for the Delete browsing data on quit feature -->
    <string name="delete_browsing_data_on_quit_action">Sair</string>

    <!-- Title text of a delete browsing data dialog. -->
    <string name="delete_history_prompt_title">Intervalo de tempo a excluir</string>
    <!-- Body text of a delete browsing data dialog. -->
    <string name="delete_history_prompt_body" moz:RemovedIn="130" tools:ignore="UnusedResources">Remove o histórico (inclusive o histórico sincronizado de outros dispositivos), cookies e outros dados de navegação.</string>
    <!-- Body text of a delete browsing data dialog. -->
    <string name="delete_history_prompt_body_2">Remove o histórico (inclusive o histórico sincronizado de outros dispositivos)</string>
    <!-- Radio button in the delete browsing data dialog to delete history items for the last hour. -->
    <string name="delete_history_prompt_button_last_hour">Última hora</string>
    <!-- Radio button in the delete browsing data dialog to delete history items for today and yesterday. -->
    <string name="delete_history_prompt_button_today_and_yesterday">Hoje e ontem</string>
    <!-- Radio button in the delete browsing data dialog to delete all history. -->
    <string name="delete_history_prompt_button_everything">Tudo</string>

    <!-- Dialog message to the user asking to delete browsing data. Parameter will be replaced by app name. -->
    <string name="delete_browsing_data_prompt_message_3">O %s excluirá os dados de navegação selecionados.</string>
    <!-- Text for the cancel button for the data deletion dialog -->
    <string name="delete_browsing_data_prompt_cancel">Cancel</string>
    <!-- Text for the allow button for the data deletion dialog -->
    <string name="delete_browsing_data_prompt_allow">Excluir</string>
    <!-- Text for the snackbar confirmation that the data was deleted -->
    <string name="preferences_delete_browsing_data_snackbar">Dados de navegação excluídos</string>
    <!-- Text for the snackbar to show the user that the deletion of browsing data is in progress -->
    <string name="deleting_browsing_data_in_progress">Excluindo dados de navegação…</string>

    <!-- Dialog message to the user asking to delete all history items inside the opened group. Parameter will be replaced by a history group name. -->
    <string name="delete_all_history_group_prompt_message">Excluir todos os sites em “%s”</string>
    <!-- Text for the cancel button for the history group deletion dialog -->
    <string name="delete_history_group_prompt_cancel">Cancelar</string>
    <!-- Text for the allow button for the history group dialog -->
    <string name="delete_history_group_prompt_allow">Excluir</string>
    <!-- Text for the snackbar confirmation that the history group was deleted -->
    <string name="delete_history_group_snackbar">Grupo excluído</string>

    <!-- Onboarding -->
    <!-- text to display in the snackbar once account is signed-in -->
    <string name="onboarding_firefox_account_sync_is_on">A sincronização está ativada</string>

    <!-- Onboarding theme -->
    <!-- Text shown in snackbar when multiple tabs have been sent to device -->
    <string name="sync_sent_tabs_snackbar">Abas enviadas!</string>
    <!-- Text shown in snackbar when one tab has been sent to device  -->
    <string name="sync_sent_tab_snackbar">Aba enviada!</string>
    <!-- Text shown in snackbar when sharing tabs failed  -->
    <string name="sync_sent_tab_error_snackbar">Não foi possível enviar</string>
    <!-- Text shown in snackbar for the "retry" action that the user has after sharing tabs failed -->
    <string name="sync_sent_tab_error_snackbar_action">TENTAR NOVAMENTE</string>
    <!-- Title of QR Pairing Fragment -->
    <string name="sync_scan_code">Digitalize o código</string>
    <!-- Instructions on how to access pairing -->
    <string name="sign_in_instructions"><![CDATA[Em seu computador, abra o Firefox e acesse <b>https://firefox.com/pair</b>]]></string>
    <!-- Text shown for sign in pairing when ready -->
    <string name="sign_in_ready_for_scan">Pronto para digitalizar</string>
    <!-- Text shown for settings option for sign with pairing -->
    <string name="sign_in_with_camera">Conecte usando sua câmera</string>
    <!-- Text shown for settings option for sign with email -->
    <string name="sign_in_with_email">Usar email</string>
    <!-- Text shown for settings option for create new account text.'Firefox' intentionally hardcoded here.-->
    <string name="sign_in_create_account_text"><![CDATA[Ainda não tem conta? <u>Crie</u> para sincronizar o Firefox entre dispositivos.]]></string>
    <!-- Text shown in confirmation dialog to sign out of account. The first parameter is the name of the app (e.g. Firefox Preview) -->
    <string name="sign_out_confirmation_message_2">O %s deixará de sincronizar com sua conta, mas não excluirá seus dados de navegação neste dispositivo.</string>
    <!-- Option to continue signing out of account shown in confirmation dialog to sign out of account -->
    <string name="sign_out_disconnect">Desconectar</string>
    <!-- Option to cancel signing out shown in confirmation dialog to sign out of account -->
    <string name="sign_out_cancel">Cancelar</string>

    <!-- Error message snackbar shown after the user tried to select a default folder which cannot be altered -->
    <string name="bookmark_cannot_edit_root">Não é possível editar pastas padrão</string>

    <!-- Enhanced Tracking Protection -->
    <!-- Link displayed in enhanced tracking protection panel to access tracking protection settings -->
    <string name="etp_settings">Configurações de proteção</string>
    <!-- Preference title for enhanced tracking protection settings -->
    <string name="preference_enhanced_tracking_protection">Proteção aprimorada contra rastreamento</string>

    <!-- Preference summary for enhanced tracking protection settings on/off switch -->
    <string name="preference_enhanced_tracking_protection_summary">Agora com a proteção total contra cookies, nossa mais poderosa barreira contra rastreadores entre sites.</string>
    <!-- Description of enhanced tracking protection. The parameter is the name of the application (For example: Firefox Fenix) -->
    <string name="preference_enhanced_tracking_protection_explanation_2">O %s te protege de muitos dos rastreadores mais comuns que tentam seguir o que você faz online.</string>
    <!-- Text displayed that links to website about enhanced tracking protection -->
    <string name="preference_enhanced_tracking_protection_explanation_learn_more">Saiba mais</string>

    <!-- Preference for enhanced tracking protection for the standard protection settings -->
    <string name="preference_enhanced_tracking_protection_standard_default_1">Normal (padrão)</string>
    <!-- Preference description for enhanced tracking protection for the standard protection settings -->
    <string name="preference_enhanced_tracking_protection_standard_description_5">As páginas são carregadas normalmente, mas bloqueia menos rastreadores.</string>
    <!--  Accessibility text for the Standard protection information icon  -->
    <string name="preference_enhanced_tracking_protection_standard_info_button">O que é bloqueado pela proteção normal contra rastreamento</string>
    <!-- Preference for enhanced tracking protection for the strict protection settings -->
    <string name="preference_enhanced_tracking_protection_strict">Rigoroso</string>
    <!-- Preference description for enhanced tracking protection for the strict protection settings -->
    <string name="preference_enhanced_tracking_protection_strict_description_4">Proteção mais forte contra rastreamento e desempenho mais rápido, mas alguns sites podem não funcionar corretamente.</string>
    <!--  Accessibility text for the Strict protection information icon  -->
    <string name="preference_enhanced_tracking_protection_strict_info_button">O que é bloqueado pela proteção rigorosa contra rastreamento</string>
    <!-- Preference for enhanced tracking protection for the custom protection settings -->
    <string name="preference_enhanced_tracking_protection_custom">Personalizado</string>
    <!-- Preference description for enhanced tracking protection for the strict protection settings -->
    <string name="preference_enhanced_tracking_protection_custom_description_2">Escolha que rastreadores e scripts bloquear.</string>
    <!--  Accessibility text for the Strict protection information icon  -->
    <string name="preference_enhanced_tracking_protection_custom_info_button">O que é bloqueado pela proteção personalizada contra rastreamento</string>
    <!-- Header for categories that are being blocked by current Enhanced Tracking Protection settings -->
    <!-- Preference for enhanced tracking protection for the custom protection settings for cookies-->
    <string name="preference_enhanced_tracking_protection_custom_cookies">Cookies</string>
    <!-- Option for enhanced tracking protection for the custom protection settings for cookies-->
    <string name="preference_enhanced_tracking_protection_custom_cookies_1">Rastreadores entre sites e de mídias sociais</string>
    <!-- Option for enhanced tracking protection for the custom protection settings for cookies-->
    <string name="preference_enhanced_tracking_protection_custom_cookies_2">Cookies de sites não visitados</string>
    <!-- Option for enhanced tracking protection for the custom protection settings for cookies-->
    <string name="preference_enhanced_tracking_protection_custom_cookies_3">Todos os cookies de terceiros (pode atrapalhar alguns sites)</string>
    <!-- Option for enhanced tracking protection for the custom protection settings for cookies-->
    <string name="preference_enhanced_tracking_protection_custom_cookies_4">Todos os cookies (atrapalha vários sites)</string>
    <!-- Option for enhanced tracking protection for the custom protection settings for cookies-->
    <string name="preference_enhanced_tracking_protection_custom_cookies_5">Isolar cookies entre sites</string>
    <!-- Preference for enhanced tracking protection for the custom protection settings for tracking content -->
    <string name="preference_enhanced_tracking_protection_custom_tracking_content">Conteúdo com rastreamento</string>
    <!-- Option for enhanced tracking protection for the custom protection settings for tracking content-->
    <string name="preference_enhanced_tracking_protection_custom_tracking_content_1">Em todas as abas</string>
    <!-- Option for enhanced tracking protection for the custom protection settings for tracking content-->
    <string name="preference_enhanced_tracking_protection_custom_tracking_content_2">Só em abas privativas</string>
    <!-- Preference for enhanced tracking protection for the custom protection settings -->
    <string name="preference_enhanced_tracking_protection_custom_cryptominers">Criptomineradores</string>
    <!-- Preference for enhanced tracking protection for the custom protection settings -->
    <string name="preference_enhanced_tracking_protection_custom_fingerprinters">Fingerprinters</string>
    <!-- Button label for navigating to the Enhanced Tracking Protection details -->
    <string name="enhanced_tracking_protection_details">Detalhes</string>
    <!-- Header for categories that are being being blocked by current Enhanced Tracking Protection settings -->
    <string name="enhanced_tracking_protection_blocked">Bloqueado:</string>
    <!-- Header for categories that are being not being blocked by current Enhanced Tracking Protection settings -->
    <string name="enhanced_tracking_protection_allowed">Permitido:</string>
    <!-- Category of trackers (social media trackers) that can be blocked by Enhanced Tracking Protection -->
    <string name="etp_social_media_trackers_title">Rastreadores de mídias sociais</string>
    <!-- Description of social media trackers that can be blocked by Enhanced Tracking Protection -->
    <string name="etp_social_media_trackers_description">Limita a capacidade das redes sociais de rastrear sua atividade de navegação pela web.</string>
    <!-- Category of trackers (cross-site tracking cookies) that can be blocked by Enhanced Tracking Protection -->
    <string name="etp_cookies_title">Cookies de rastreamento entre sites</string>
    <!-- Category of trackers (cross-site tracking cookies) that can be blocked by Enhanced Tracking Protection -->
    <string name="etp_cookies_title_2">Cookies entre sites</string>
    <!-- Description of cross-site tracking cookies that can be blocked by Enhanced Tracking Protection -->
    <string name="etp_cookies_description">Bloqueia cookies usados por redes de anúncios e empresas de análises para coletar seus dados de navegação em vários sites.</string>
    <!-- Description of cross-site tracking cookies that can be blocked by Enhanced Tracking Protection -->
    <string name="etp_cookies_description_2">A proteção total contra cookies isola os cookies do site em que você está, assim os rastreadores, como de redes de anúncios, não conseguem usá-los para te seguir de um site para outro.</string>
    <!-- Category of trackers (cryptominers) that can be blocked by Enhanced Tracking Protection -->
    <string name="etp_cryptominers_title">Criptomineradores</string>
    <!-- Description of cryptominers that can be blocked by Enhanced Tracking Protection -->
    <string name="etp_cryptominers_description">Impede que scripts maliciosos obtenham acesso ao seu dispositivo para minerar moeda digital.</string>
    <!-- Category of trackers (fingerprinters) that can be blocked by Enhanced Tracking Protection -->
    <string name="etp_fingerprinters_title">Fingerprinters (rastreadores de identidade digital)</string>
    <!-- Description of fingerprinters that can be blocked by Enhanced Tracking Protection -->
    <string name="etp_fingerprinters_description">Impede a coleta de dados exclusivamente identificáveis sobre o seu dispositivo que podem ser usados para fins de rastreamento.</string>
    <!-- Category of trackers (tracking content) that can be blocked by Enhanced Tracking Protection -->
    <string name="etp_tracking_content_title">Conteúdo com rastreamento</string>

    <!-- Description of tracking content that can be blocked by Enhanced Tracking Protection -->
    <string name="etp_tracking_content_description">Impede o carregamento de anúncios, vídeos e outros conteúdos externos que contêm código de rastreamento. Pode afetar funcionalidades de alguns sites.</string>
    <!-- Enhanced Tracking Protection message that protection is currently on for this site -->
    <string name="etp_panel_on">As proteções estão ATIVADAS neste site</string>
    <!-- Enhanced Tracking Protection message that protection is currently off for this site -->
    <string name="etp_panel_off">As proteções estão DESATIVADAS neste site</string>
    <!-- Header for exceptions list for which sites enhanced tracking protection is always off -->
    <string name="enhanced_tracking_protection_exceptions">A proteção aprimorada contra rastreamento está desativada nesses sites</string>
    <!-- Content description (not visible, for screen readers etc.): Navigate
    back from ETP details (Ex: Tracking content) -->
    <string name="etp_back_button_content_description">Voltar à página anterior</string>
    <!-- About page link text to open what's new link -->
    <string name="about_whats_new">Novidades no %s</string>
    <!-- Open source licenses page title
    The first parameter is the app name -->
    <string name="open_source_licenses_title">%s | Bibliotecas de código aberto</string>

    <!-- Category of trackers (redirect trackers) that can be blocked by Enhanced Tracking Protection -->
    <string name="etp_redirect_trackers_title">Rastreadores de redirecionamento</string>
    <!-- Description of redirect tracker cookies that can be blocked by Enhanced Tracking Protection -->
    <string name="etp_redirect_trackers_description">Limpa cookies definidos por redirecionamento de sites de rastreamento conhecidos.</string>

    <!-- Description of the SmartBlock Enhanced Tracking Protection feature. The * symbol is intentionally hardcoded here,
         as we use it on the UI to indicate which trackers have been partially unblocked.  -->
    <string name="preference_etp_smartblock_description">Alguns rastreadores marcados abaixo foram parcialmente desbloqueados nesta página porque você interagiu com eles *.</string>
    <!-- Text displayed that links to website about enhanced tracking protection SmartBlock -->
    <string name="preference_etp_smartblock_learn_more">Saiba mais</string>

    <!-- Content description (not visible, for screen readers etc.):
    Enhanced tracking protection exception preference icon for ETP settings. -->
    <string name="preference_etp_exceptions_icon_description">Ícone de preferência de exceção de proteção aprimorada contra rastreamento</string>

    <!-- About page link text to open support link -->
    <string name="about_support">Suporte</string>
    <!-- About page link text to list of past crashes (like about:crashes on desktop) -->
    <string name="about_crashes">Travamentos</string>
    <!-- About page link text to open privacy notice link -->
    <string name="about_privacy_notice">Aviso de privacidade</string>
    <!-- About page link text to open know your rights link -->
    <string name="about_know_your_rights">Conheça seus direitos</string>
    <!-- About page link text to open licensing information link -->
    <string name="about_licensing_information">Informações de licenciamento</string>
    <!-- About page link text to open a screen with libraries that are used -->
    <string name="about_other_open_source_libraries">Bibliotecas que usamos</string>

    <!-- Toast shown to the user when they are activating the secret dev menu
        The first parameter is number of long clicks left to enable the menu -->
    <string name="about_debug_menu_toast_progress">Menu de depuração: %1$d clique(s) restante(s) para ativar</string>
    <string name="about_debug_menu_toast_done">Menu de depuração ativado</string>

    <!-- Browser long press popup menu -->
    <!-- Copy the current url -->
    <string name="browser_toolbar_long_press_popup_copy">Copiar</string>
    <!-- Paste & go the text in the clipboard. '&amp;' is replaced with the ampersand symbol: & -->
    <string name="browser_toolbar_long_press_popup_paste_and_go">Colar e ir</string>
    <!-- Paste the text in the clipboard -->
    <string name="browser_toolbar_long_press_popup_paste">Colar</string>
    <!-- Snackbar message shown after an URL has been copied to clipboard. -->
    <string name="browser_toolbar_url_copied_to_clipboard_snackbar">URL copiada para área de transferência</string>

    <!-- Title text for the Add To Homescreen dialog -->
    <string name="add_to_homescreen_title">Adicionar à tela do dispositivo</string>
    <!-- Cancel button text for the Add to Homescreen dialog -->
    <string name="add_to_homescreen_cancel">Cancelar</string>
    <!-- Add button text for the Add to Homescreen dialog -->
    <string name="add_to_homescreen_add">Adicionar</string>
    <!-- Continue to website button text for the first-time Add to Homescreen dialog -->
    <string name="add_to_homescreen_continue">Seguir para o site</string>
    <!-- Placeholder text for the TextView in the Add to Homescreen dialog -->
    <string name="add_to_homescreen_text_placeholder">Nome do atalho</string>

    <!-- Describes the add to homescreen functionality -->
    <string name="add_to_homescreen_description_2">Você pode facilmente adicionar este site à tela inicial do dispositivo para ter acesso imediato e navegar mais rápido com uma experiência semelhante a um aplicativo.</string>

    <!-- Preference for managing the settings for logins and passwords in Fenix -->
    <string name="preferences_passwords_logins_and_passwords">Contas e senhas</string>
    <!-- Preference for managing the saving of logins and passwords in Fenix -->
    <string name="preferences_passwords_save_logins">Salvar contas e senhas</string>
    <!-- Preference option for asking to save passwords in Fenix -->
    <string name="preferences_passwords_save_logins_ask_to_save">Perguntar se deve salvar</string>
    <!-- Preference option for never saving passwords in Fenix -->
    <string name="preferences_passwords_save_logins_never_save">Nunca salvar</string>
    <!-- Preference for autofilling saved logins in Firefox (in web content), %1$s will be replaced with the app name -->
    <string name="preferences_passwords_autofill2">Preenchimento automático no %1$s</string>
    <!-- Description for the preference for autofilling saved logins in Firefox (in web content), %1$s will be replaced with the app name -->
    <string name="preferences_passwords_autofill_description">Preencher e salvar nomes de usuário e senhas em sites ao usar o %1$s.</string>
    <!-- Preference for autofilling logins from Fenix in other apps (e.g. autofilling the Twitter app) -->
    <string name="preferences_android_autofill">Preenchimento automático em outros aplicativos</string>
    <!-- Description for the preference for autofilling logins from Fenix in other apps (e.g. autofilling the Twitter app) -->
    <string name="preferences_android_autofill_description">Preencher nomes de usuário e senhas em outros aplicativos no dispositivo.</string>

    <!-- Preference option for adding a login -->
    <string name="preferences_logins_add_login">Adicionar conta</string>

    <!-- Preference for syncing saved logins in Fenix -->
    <string name="preferences_passwords_sync_logins">Sincronizar contas</string>
    <!-- Preference for syncing saved logins in Fenix, when not signed in-->
    <string name="preferences_passwords_sync_logins_across_devices">Sincronizar contas entre dispositivos</string>
    <!-- Preference to access list of saved logins -->
    <string name="preferences_passwords_saved_logins">Contas salvas</string>
    <!-- Description of empty list of saved passwords. Placeholder is replaced with app name.  -->
    <string name="preferences_passwords_saved_logins_description_empty_text">As contas que você salvar ou sincronizar no %s aparecem aqui.</string>
    <!-- Preference to access list of saved logins -->
    <string name="preferences_passwords_saved_logins_description_empty_learn_more_link">Saiba mais sobre sincronização.</string>
    <!-- Preference to access list of login exceptions that we never save logins for -->
    <string name="preferences_passwords_exceptions">Exceções</string>
    <!-- Empty description of list of login exceptions that we never save logins for -->
    <string name="preferences_passwords_exceptions_description_empty">Contas e senhas que não são salvas são mostradas aqui.</string>
    <!-- Description of list of login exceptions that we never save logins for -->
    <string name="preferences_passwords_exceptions_description">Contas e senhas desses sites não serão salvas.</string>
    <!-- Text on button to remove all saved login exceptions -->
    <string name="preferences_passwords_exceptions_remove_all">Excluir todas as exceções</string>
    <!-- Hint for search box in logins list -->
    <string name="preferences_passwords_saved_logins_search">Pesquisar contas</string>
    <!-- The header for the site that a login is for -->
    <string name="preferences_passwords_saved_logins_site">Site</string>
    <!-- The header for the username for a login -->
    <string name="preferences_passwords_saved_logins_username">Nome de usuário</string>
    <!-- The header for the password for a login -->
    <string name="preferences_passwords_saved_logins_password">Senha</string>
    <!-- Shown in snackbar to tell user that the password has been copied -->
    <string name="logins_password_copied">Senha copiada para área de transferência</string>
    <!-- Shown in snackbar to tell user that the username has been copied -->
    <string name="logins_username_copied">Nome de usuário copiado para área de transferência</string>
    <!-- Content Description (for screenreaders etc) read for the button to copy a password in logins-->
    <string name="saved_logins_copy_password">Copiar senha</string>
    <!-- Content Description (for screenreaders etc) read for the button to clear a password while editing a login-->
    <string name="saved_logins_clear_password">Limpar senha</string>
    <!-- Content Description (for screenreaders etc) read for the button to copy a username in logins -->
    <string name="saved_login_copy_username">Copiar nome de usuário</string>
    <!-- Content Description (for screenreaders etc) read for the button to clear a username while editing a login -->
    <string name="saved_login_clear_username">Limpar nome de usuário</string>
    <!-- Content Description (for screenreaders etc) read for the button to clear the hostname field while creating a login -->
    <string name="saved_login_clear_hostname">Limpar nome de servidor</string>
    <!-- Content Description (for screenreaders etc) read for the button to open a site in logins -->
    <string name="saved_login_open_site">Abrir site no navegador</string>
    <!-- Content Description (for screenreaders etc) read for the button to reveal a password in logins -->
    <string name="saved_login_reveal_password">Exibir senha</string>
    <!-- Content Description (for screenreaders etc) read for the button to hide a password in logins -->
    <string name="saved_login_hide_password">Ocultar senha</string>
    <!-- Message displayed in biometric prompt displayed for authentication before allowing users to view their logins -->
    <string name="logins_biometric_prompt_message">Desbloqueie para ver suas contas salvas</string>
    <!-- Title of warning dialog if users have no device authentication set up -->
    <string name="logins_warning_dialog_title">Proteja suas contas e senhas</string>

    <!-- Message of warning dialog if users have no device authentication set up -->
    <string name="logins_warning_dialog_message">Configure um método de bloqueio do dispositivo (desenho, código PIN ou senha) para proteger o acesso a suas contas e senhas salvas, caso outras pessoas usem seu dispositivo.</string>
    <!-- Negative button to ignore warning dialog if users have no device authentication set up -->
    <string name="logins_warning_dialog_later">Mais tarde</string>
    <!-- Positive button to send users to set up a pin of warning dialog if users have no device authentication set up -->
    <string name="logins_warning_dialog_set_up_now">Configurar agora</string>
    <!-- Title of PIN verification dialog to direct users to re-enter their device credentials to access their logins -->
    <string name="logins_biometric_prompt_message_pin">Desbloquear dispositivo</string>
    <!-- Title for Accessibility Force Enable Zoom Preference -->
    <string name="preference_accessibility_force_enable_zoom">Zoom em todos os sites</string>
    <!-- Summary for Accessibility Force Enable Zoom Preference -->
    <string name="preference_accessibility_force_enable_zoom_summary">Permitir zoom com movimento de pinça com dois dedos, mesmo em sites que tentam impedir este gesto.</string>

    <!-- Saved logins sorting strategy menu item -by name- (if selected, it will sort saved logins alphabetically) -->
    <string name="saved_logins_sort_strategy_alphabetically">Nome (A-Z)</string>
    <!-- Saved logins sorting strategy menu item -by last used- (if selected, it will sort saved logins by last used) -->
    <string name="saved_logins_sort_strategy_last_used">Data de uso</string>
    <!-- Content description (not visible, for screen readers etc.): Sort saved logins dropdown menu chevron icon -->
    <string name="saved_logins_menu_dropdown_chevron_icon_content_description">Menu de ordenação de contas</string>

    <!-- Autofill -->
    <!-- Preference and title for managing the autofill settings -->
    <string name="preferences_autofill">Preenchimento automático</string>
    <!-- Preference and title for managing the settings for addresses -->
    <string name="preferences_addresses">Endereços</string>
    <!-- Preference and title for managing the settings for credit cards -->
    <string name="preferences_credit_cards">Cartões de crédito</string>
    <!-- Preference for saving and autofilling credit cards -->
    <string name="preferences_credit_cards_save_and_autofill_cards">Salvar e preencher cartões automaticamente</string>
    <!-- Preference summary for saving and autofilling credit card data -->
    <string name="preferences_credit_cards_save_and_autofill_cards_summary">Os dados são criptografados</string>
    <!-- Preference option for syncing credit cards across devices. This is displayed when the user is not signed into sync -->
    <string name="preferences_credit_cards_sync_cards_across_devices">Sincronizar cartões entre dispositivos</string>
    <!-- Preference option for syncing credit cards across devices. This is displayed when the user is signed into sync -->
    <string name="preferences_credit_cards_sync_cards">Sincronizar cartões</string>
    <!-- Preference option for adding a credit card -->
    <string name="preferences_credit_cards_add_credit_card">Adicionar cartão de crédito</string>

    <!-- Preference option for managing saved credit cards -->
    <string name="preferences_credit_cards_manage_saved_cards">Gerenciar cartões salvos</string>
    <!-- Preference option for adding an address -->
    <string name="preferences_addresses_add_address">Adicionar endereço</string>
    <!-- Preference option for managing saved addresses -->
    <string name="preferences_addresses_manage_addresses">Gerenciar endereços</string>
    <!-- Preference for saving and autofilling addresses -->
    <string name="preferences_addresses_save_and_autofill_addresses">Salvar e preencher endereços automaticamente</string>
    <!-- Preference summary for saving and autofilling address data -->
    <string name="preferences_addresses_save_and_autofill_addresses_summary">Incluir informações como números, email e endereços de entrega</string>

    <!-- Title of the "Add card" screen -->
    <string name="credit_cards_add_card">Adicionar cartão</string>
    <!-- Title of the "Edit card" screen -->
    <string name="credit_cards_edit_card">Editar cartão</string>
    <!-- The header for the card number of a credit card -->
    <string name="credit_cards_card_number">Número do cartão</string>
    <!-- The header for the expiration date of a credit card -->
    <string name="credit_cards_expiration_date">Data de validade</string>
    <!-- The label for the expiration date month of a credit card to be used by a11y services-->
    <string name="credit_cards_expiration_date_month">Mês da data de validade</string>
    <!-- The label for the expiration date year of a credit card to be used by a11y services-->
    <string name="credit_cards_expiration_date_year">Ano da data de validade</string>
    <!-- The header for the name on the credit card -->
    <string name="credit_cards_name_on_card">Nome no cartão</string>
    <!-- The text for the "Delete card" menu item for deleting a credit card -->
    <string name="credit_cards_menu_delete_card">Excluir cartão</string>
    <!-- The text for the "Delete card" button for deleting a credit card -->
    <string name="credit_cards_delete_card_button">Excluir cartão</string>
    <!-- The text for the confirmation message of "Delete card" dialog -->
    <string name="credit_cards_delete_dialog_confirmation">Tem certeza que quer excluir este cartão de crédito?</string>
    <!-- The text for the positive button on "Delete card" dialog -->
    <string name="credit_cards_delete_dialog_button">Excluir</string>
    <!-- The title for the "Save" menu item for saving a credit card -->
    <string name="credit_cards_menu_save">Salvar</string>
    <!-- The text for the "Save" button for saving a credit card -->
    <string name="credit_cards_save_button">Salvar</string>
    <!-- The text for the "Cancel" button for cancelling adding, updating or deleting a credit card -->
    <string name="credit_cards_cancel_button">Cancelar</string>

    <!-- Title of the "Saved cards" screen -->
    <string name="credit_cards_saved_cards">Cartões salvos</string>

    <!-- Error message for credit card number validation -->
    <string name="credit_cards_number_validation_error_message">Digite um número de cartão de crédito válido</string>

    <!-- Error message for credit card name on card validation -->
    <string name="credit_cards_name_on_card_validation_error_message">Preencha este campo</string>
    <!-- Message displayed in biometric prompt displayed for authentication before allowing users to view their saved credit cards -->
    <string name="credit_cards_biometric_prompt_message">Desbloqueie para ver seus cartões salvos</string>
    <!-- Title of warning dialog if users have no device authentication set up -->
    <string name="credit_cards_warning_dialog_title">Proteja seus cartões de crédito</string>
    <!-- Message of warning dialog if users have no device authentication set up -->
    <string name="credit_cards_warning_dialog_message">Configure um método de bloqueio do dispositivo (desenho, código PIN ou senha) para proteger o acesso a seus cartões de crédito salvos, caso outras pessoas usem seu dispositivo.</string>
    <!-- Positive button to send users to set up a pin of warning dialog if users have no device authentication set up -->
    <string name="credit_cards_warning_dialog_set_up_now">Configurar agora</string>
    <!-- Negative button to ignore warning dialog if users have no device authentication set up -->
    <string name="credit_cards_warning_dialog_later">Mais tarde</string>
    <!-- Title of PIN verification dialog to direct users to re-enter their device credentials to access their credit cards -->
    <string name="credit_cards_biometric_prompt_message_pin">Desbloquear dispositivo</string>

    <!-- Message displayed in biometric prompt for authentication, before allowing users to use their stored credit card information -->
    <string name="credit_cards_biometric_prompt_unlock_message">Desbloqueie para usar informações armazenadas de cartões de crédito</string>

    <!-- Title of the "Add address" screen -->
    <string name="addresses_add_address">Adicionar endereço</string>
    <!-- Title of the "Edit address" screen -->
    <string name="addresses_edit_address">Editar endereço</string>
    <!-- Title of the "Manage addresses" screen -->
    <string name="addresses_manage_addresses">Gerenciar endereços</string>

    <!-- The header for the first name of an address -->
    <string name="addresses_first_name">Primeiro nome</string>
    <!-- The header for the middle name of an address -->
    <string name="addresses_middle_name">Nome do meio</string>
    <!-- The header for the last name of an address -->
    <string name="addresses_last_name">Sobrenome</string>
    <!-- The header for the street address of an address -->
    <string name="addresses_street_address">Endereço</string>
    <!-- The header for the city of an address -->
    <string name="addresses_city">Cidade</string>
    <!-- The header for the subregion of an address when "state" should be used -->
    <string name="addresses_state">Estado</string>
    <!-- The header for the subregion of an address when "province" should be used -->
    <string name="addresses_province">Província</string>
    <!-- The header for the zip code of an address -->
    <string name="addresses_zip">CEP</string>
    <!-- The header for the country or region of an address -->
    <string name="addresses_country">País ou região</string>
    <!-- The header for the phone number of an address -->
    <string name="addresses_phone">Telefone</string>
    <!-- The header for the email of an address -->
    <string name="addresses_email">Email</string>
    <!-- The text for the "Save" button for saving an address -->
    <string name="addresses_save_button">Salvar</string>
    <!-- The text for the "Cancel" button for cancelling adding, updating or deleting an address -->
    <string name="addresses_cancel_button">Cancelar</string>
    <!-- The text for the "Delete address" button for deleting an address -->
    <string name="addressess_delete_address_button">Excluir endereço</string>

    <!-- The title for the "Delete address" confirmation dialog -->
    <string name="addressess_confirm_dialog_message">Tem certeza que quer excluir este endereço?</string>
    <!-- The text for the positive button on "Delete address" dialog -->
    <string name="addressess_confirm_dialog_ok_button">Excluir</string>
    <!-- The text for the negative button on "Delete address" dialog -->
    <string name="addressess_confirm_dialog_cancel_button">Cancelar</string>
    <!-- The text for the "Save address" menu item for saving an address -->
    <string name="address_menu_save_address">Salvar endereço</string>
    <!-- The text for the "Delete address" menu item for deleting an address -->
    <string name="address_menu_delete_address">Excluir endereço</string>

    <!-- Title of the Add search engine screen -->
    <string name="search_engine_add_custom_search_engine_title">Adicionar mecanismo de pesquisa</string>
    <!-- Content description (not visible, for screen readers etc.): Title for the button that navigates to add new engine screen -->
    <string name="search_engine_add_custom_search_engine_button_content_description">Adicionar mecanismo de pesquisa</string>
    <!-- Title of the Edit search engine screen -->
    <string name="search_engine_edit_custom_search_engine_title">Editar mecanismo de pesquisa</string>
    <!-- Content description (not visible, for screen readers etc.): Title for the button to add a search engine in the action bar -->
    <string name="search_engine_add_button_content_description" moz:RemovedIn="120" tools:ignore="UnusedResources">Adicionar</string>
    <!-- Content description (not visible, for screen readers etc.): Title for the button to save a search engine in the action bar -->
    <string name="search_engine_add_custom_search_engine_edit_button_content_description" moz:RemovedIn="120" tools:ignore="UnusedResources">Salvar</string>
    <!-- Text for the menu button to edit a search engine -->
    <string name="search_engine_edit">Editar</string>
    <!-- Text for the menu button to delete a search engine -->
    <string name="search_engine_delete">Excluir</string>

    <!-- Text for the button to create a custom search engine on the Add search engine screen -->
    <string name="search_add_custom_engine_label_other" moz:RemovedIn="120" tools:ignore="UnusedResources">Outro</string>
    <!-- Label for the TextField in which user enters custom search engine name -->
    <string name="search_add_custom_engine_name_label">Nome</string>
    <!-- Placeholder text shown in the Search Engine Name TextField before a user enters text -->
    <string name="search_add_custom_engine_name_hint" moz:RemovedIn="120" tools:ignore="UnusedResources">Nome</string>
    <!-- Placeholder text shown in the Search Engine Name text field before a user enters text -->
    <string name="search_add_custom_engine_name_hint_2">Nome do mecanismo de pesquisa</string>
    <!-- Label for the TextField in which user enters custom search engine URL -->
    <string name="search_add_custom_engine_url_label">URL do código de pesquisa</string>
    <!-- Placeholder text shown in the Search String TextField before a user enters text -->
    <string name="search_add_custom_engine_search_string_hint" moz:RemovedIn="120" tools:ignore="UnusedResources">Código de pesquisa a ser usado</string>
    <!-- Placeholder text shown in the Search String TextField before a user enters text -->
    <string name="search_add_custom_engine_search_string_hint_2">URL a usar para pesquisar</string>
    <!-- Description text for the Search String TextField. The %s is part of the string -->
    <string name="search_add_custom_engine_search_string_example" formatted="false">Substitua a consulta por “%s”. Por exemplo:\nhttps://www.google.com/search?q=%s</string>

    <!-- Accessibility description for the form in which details about the custom search engine are entered -->
    <string name="search_add_custom_engine_form_description">Detalhes do mecanismo de pesquisa personalizado</string>

    <!-- Label for the TextField in which user enters custom search engine suggestion URL -->
    <string name="search_add_custom_engine_suggest_url_label">API de sugestões de pesquisa (opcional)</string>
    <!-- Placeholder text shown in the Search Suggestion String TextField before a user enters text -->
    <string name="search_add_custom_engine_suggest_string_hint">URL da API de sugestões de pesquisa</string>
    <!-- Description text for the Search Suggestion String TextField. The %s is part of the string -->
    <string name="search_add_custom_engine_suggest_string_example_2" formatted="false">Substitua a consulta por “%s”. Exemplo:\nhttps://suggestqueries.google.com/complete/search?client=firefox&amp;q=%s</string>
    <!-- The text for the "Save" button for saving a custom search engine -->
    <string name="search_custom_engine_save_button">Salvar</string>

    <!-- Text shown when a user leaves the name field empty -->
    <string name="search_add_custom_engine_error_empty_name">Digite o nome do mecanismo de pesquisa</string>
    <!-- Text shown when a user leaves the search string field empty -->
    <string name="search_add_custom_engine_error_empty_search_string">Digite um código de pesquisa</string>
    <!-- Text shown when a user leaves out the required template string -->
    <string name="search_add_custom_engine_error_missing_template">Verifique se o termo da pesquisa corresponde ao formato do exemplo</string>
    <!-- Text shown when we aren't able to validate the custom search query. The first parameter is the url of the custom search engine -->
    <string name="search_add_custom_engine_error_cannot_reach">Erro ao conectar com “%s”</string>
    <!-- Text shown when a user creates a new search engine -->
    <string name="search_add_custom_engine_success_message">%s criado</string>
    <!-- Text shown when a user successfully edits a custom search engine -->
    <string name="search_edit_custom_engine_success_message">%s salvo</string>
    <!-- Text shown when a user successfully deletes a custom search engine -->
    <string name="search_delete_search_engine_success_message">%s excluído</string>

    <!-- Heading for the instructions to allow a permission -->
    <string name="phone_feature_blocked_intro">Para permitir:</string>
    <!-- First step for the allowing a permission -->
    <string name="phone_feature_blocked_step_settings">1. Acesse as configurações do Android</string>
    <!-- Second step for the allowing a permission -->
    <string name="phone_feature_blocked_step_permissions"><![CDATA[2. Toque em <b>Permissões</b>]]></string>
    <!-- Third step for the allowing a permission (Fore example: Camera) -->
    <string name="phone_feature_blocked_step_feature"><![CDATA[3. Mude <b>%1$s</b> para PERMITIDO]]></string>

    <!-- Label that indicates a site is using a secure connection -->
    <string name="quick_settings_sheet_secure_connection_2">Conexão segura</string>
    <!-- Label that indicates a site is using a insecure connection -->
    <string name="quick_settings_sheet_insecure_connection_2">Conexão não segura</string>
    <!-- Label to clear site data -->
    <string name="clear_site_data">Limpar cookies e dados do site</string>
    <!-- Confirmation message for a dialog confirming if the user wants to delete all data for current site -->
    <string name="confirm_clear_site_data"><![CDATA[Tem certeza que quer limpar todos os cookies e dados do site <b>%s</b>?]]></string>
    <!-- Confirmation message for a dialog confirming if the user wants to delete all the permissions for all sites-->
    <string name="confirm_clear_permissions_on_all_sites">Tem certeza que quer limpar todas as permissões de todos os sites?</string>
    <!-- Confirmation message for a dialog confirming if the user wants to delete all the permissions for a site-->
    <string name="confirm_clear_permissions_site">Tem certeza que quer limpar todas as permissões deste site?</string>
    <!-- Confirmation message for a dialog confirming if the user wants to set default value a permission for a site-->
    <string name="confirm_clear_permission_site">Tem certeza que quer limpar esta permissão deste site?</string>
    <!-- label shown when there are not site exceptions to show in the site exception settings -->
    <string name="no_site_exceptions">Nenhuma exceção de sites</string>
    <!-- Bookmark deletion confirmation -->
    <string name="bookmark_deletion_confirmation">Tem certeza que quer excluir este favorito?</string>
    <!-- Browser menu button that adds a shortcut to the home fragment -->
    <string name="browser_menu_add_to_shortcuts">Adicionar aos atalhos</string>
    <!-- Browser menu button that removes a shortcut from the home fragment -->
    <string name="browser_menu_remove_from_shortcuts">Remover dos atalhos</string>
    <!-- text shown before the issuer name to indicate who its verified by, parameter is the name of
     the certificate authority that verified the ticket-->
    <string name="certificate_info_verified_by">Homologado por: %1$s </string>
    <!-- Login overflow menu delete button -->
    <string name="login_menu_delete_button">Excluir</string>
    <!-- Login overflow menu edit button -->
    <string name="login_menu_edit_button">Editar</string>
    <!-- Message in delete confirmation dialog for logins -->
    <string name="login_deletion_confirmation">Tem certeza que quer excluir esta conta?</string>
    <!-- Positive action of a dialog asking to delete  -->
    <string name="dialog_delete_positive">Excluir</string>
    <!-- Negative action of a dialog asking to delete login -->
    <string name="dialog_delete_negative">Cancelar</string>
    <!--  The saved login options menu description. -->
    <string name="login_options_menu">Opções da conta</string>
    <!--  The editable text field for a login's web address. -->
    <string name="saved_login_hostname_description">O campo de texto editável do endereço web da conta.</string>
    <!--  The editable text field for a login's username. -->
    <string name="saved_login_username_description">O campo de texto editável do nome de usuário da conta.</string>
    <!--  The editable text field for a login's password. -->
    <string name="saved_login_password_description">O campo de texto editável da senha da conta.</string>
    <!--  The button description to save changes to an edited login. -->
    <string name="save_changes_to_login">Salvar alterações na conta.</string>
    <!--  The page title for editing a saved login. -->
    <string name="edit">Editar</string>
    <!--  The page title for adding new login. -->
    <string name="add_login">Adicionar conta</string>
    <!--  The error message in add/edit login view when password field is blank. -->
    <string name="saved_login_password_required">Senha é obrigatória</string>
    <!--  The error message in add login view when username field is blank. -->
    <string name="saved_login_username_required">Nome de usuário é obrigatório</string>
    <!--  The error message in add login view when hostname field is blank. -->
    <string name="saved_login_hostname_required" tools:ignore="UnusedResources">Nome de servidor é obrigatório</string>
    <!-- Voice search button content description  -->
    <string name="voice_search_content_description">Pesquisa por voz</string>
    <!-- Voice search prompt description displayed after the user presses the voice search button -->
    <string name="voice_search_explainer">Fale agora</string>

    <!--  The error message in edit login view when a duplicate username exists. -->
    <string name="saved_login_duplicate">Já existe uma conta com este nome de usuário</string>

    <!-- This is the hint text that is shown inline on the hostname field of the create new login page. 'https://www.example.com' intentionally hardcoded here -->
    <string name="add_login_hostname_hint_text">https://www.example.com</string>

    <!-- This is an error message shown below the hostname field of the add login page when a hostname does not contain http or https. -->
    <string name="add_login_hostname_invalid_text_3">O endereço web deve conter &quot;https://&quot; ou &quot;http://&quot;</string>
    <!-- This is an error message shown below the hostname field of the add login page when a hostname is invalid. -->
    <string name="add_login_hostname_invalid_text_2">Nome de servidor válido é obrigatório</string>

    <!-- Synced Tabs -->
    <!-- Text displayed to ask user to connect another device as no devices found with account -->
    <string name="synced_tabs_connect_another_device">Conecte outro dispositivo.</string>
    <!-- Text displayed asking user to re-authenticate -->
    <string name="synced_tabs_reauth">Autentique novamente.</string>
    <!-- Text displayed when user has disabled tab syncing in Firefox Sync Account -->
    <string name="synced_tabs_enable_tab_syncing">Ative a sincronização de abas.</string>
    <!-- Text displayed when user has no tabs that have been synced -->
    <string name="synced_tabs_no_tabs">Você não tem nenhuma aba aberta no Firefox em outros dispositivos.</string>

    <!-- Text displayed in the synced tabs screen when a user is not signed in to Firefox Sync describing Synced Tabs -->
    <string name="synced_tabs_sign_in_message">Veja uma lista de abas de seus outros dispositivos.</string>
    <!-- Text displayed on a button in the synced tabs screen to link users to sign in when a user is not signed in to Firefox Sync -->
    <string name="synced_tabs_sign_in_button">Entrar para sincronizar</string>

    <!-- The text displayed when a synced device has no tabs to show in the list of Synced Tabs. -->
    <string name="synced_tabs_no_open_tabs">Nenhuma aba aberta</string>

    <!-- Content description for expanding a group of synced tabs. -->
    <string name="synced_tabs_expand_group">Expandir grupo de abas sincronizadas</string>
    <!-- Content description for collapsing a group of synced tabs. -->
    <string name="synced_tabs_collapse_group">Recolher grupo de abas sincronizadas</string>

    <!-- Top Sites -->
    <!-- Title text displayed in the dialog when shortcuts limit is reached. -->
    <string name="shortcut_max_limit_title">Limite de atalhos atingido</string>
    <!-- Content description text displayed in the dialog when shortcut limit is reached. -->
    <string name="shortcut_max_limit_content">Para adicionar um novo atalho, remova outro. Mantenha o dedo sobre o site e selecione remover.</string>
    <!-- Confirmation dialog button text when top sites limit is reached. -->
    <string name="top_sites_max_limit_confirmation_button">OK, entendi</string>

    <!-- Label for the preference to show the shortcuts for the most visited top sites on the homepage -->
    <string name="top_sites_toggle_top_recent_sites_4">Atalhos</string>
    <!-- Title text displayed in the rename top site dialog. -->
    <string name="top_sites_rename_dialog_title">Nome</string>
    <!-- Hint for renaming title of a shortcut -->
    <string name="shortcut_name_hint">Nome do atalho</string>
    <!-- Button caption to confirm the renaming of the top site. -->
    <string name="top_sites_rename_dialog_ok">OK</string>
    <!-- Dialog button text for canceling the rename top site prompt. -->
    <string name="top_sites_rename_dialog_cancel">Cancelar</string>

    <!-- Text for the menu button to open the homepage settings. -->
    <string name="top_sites_menu_settings">Configurações</string>
    <!-- Text for the menu button to navigate to sponsors and privacy support articles. '&amp;' is replaced with the ampersand symbol: & -->
    <string name="top_sites_menu_sponsor_privacy">Nossos patrocinadores e sua privacidade</string>
    <!-- Label text displayed for a sponsored top site. -->
    <string name="top_sites_sponsored_label">Patrocinado</string>

    <!-- Inactive tabs in the tabs tray -->
    <!-- Title text displayed in the tabs tray when a tab has been unused for 14 days. -->
    <string name="inactive_tabs_title">Abas inativas</string>
    <!-- Content description for closing all inactive tabs -->
    <string name="inactive_tabs_delete_all">Fechar todas as abas inativas</string>

    <!-- Content description for expanding the inactive tabs section. -->
    <string name="inactive_tabs_expand_content_description">Expandir abas inativas</string>
    <!-- Content description for collapsing the inactive tabs section. -->
    <string name="inactive_tabs_collapse_content_description">Recolher abas inativas</string>

    <!-- Inactive tabs auto-close message in the tabs tray -->
    <!-- The header text of the auto-close message when the user is asked if they want to turn on the auto-closing of inactive tabs. -->
    <string name="inactive_tabs_auto_close_message_header" tools:ignore="UnusedResources">Fechar automaticamente após um mês sem uso?</string>
    <!-- A description below the header to notify the user what the inactive tabs auto-close feature is. -->
    <string name="inactive_tabs_auto_close_message_description" tools:ignore="UnusedResources">O Firefox pode fechar abas que você não viu no mês anterior.</string>
    <!-- A call to action below the description to allow the user to turn on the auto closing of inactive tabs. -->
    <string name="inactive_tabs_auto_close_message_action" tools:ignore="UnusedResources">ATIVAR FECHAMENTO AUTOMÁTICO</string>

    <!-- Text for the snackbar to confirm auto-close is enabled for inactive tabs -->
    <string name="inactive_tabs_auto_close_message_snackbar">Fechamento automático ativado</string>

    <!-- Awesome bar suggestion's headers -->
    <!-- Search suggestions title for Firefox Suggest. -->
    <string name="firefox_suggest_header">Sugestões Firefox</string>

    <!-- Title for search suggestions when Google is the default search suggestion engine. -->
    <string name="google_search_engine_suggestion_header">Pesquisa do Google</string>
    <!-- Title for search suggestions when the default search suggestion engine is anything other than Google. The first parameter is default search engine name. -->
    <string name="other_default_search_engine_suggestion_header">Pesquisa do %s</string>

    <!-- Default browser experiment -->
    <string name="default_browser_experiment_card_text">Abra links, emails e mensagens automaticamente no Firefox.</string>

    <!-- Content description for close button in collection placeholder. -->
    <string name="remove_home_collection_placeholder_content_description">Remover</string>

    <!-- Content description radio buttons with a link to more information -->
    <string name="radio_preference_info_content_description">Clique para ver mais detalhes</string>

    <!-- Content description for the action bar "up" button -->
    <string name="action_bar_up_description">Ir para o topo</string>

    <!-- Content description for privacy content close button -->
    <string name="privacy_content_close_button_content_description">Fechar</string>

    <!-- Pocket recommended stories -->
    <!-- Header text for a section on the home screen. -->
    <string name="pocket_stories_header_1">Histórias que instigam o pensamento</string>
    <!-- Header text for a section on the home screen. -->
    <string name="pocket_stories_categories_header">Histórias por tópico</string>
    <!-- Text of a button allowing users to access an external url for more Pocket recommendations. -->
    <string name="pocket_stories_placeholder_text">Descubra mais</string>
    <!-- Title of an app feature. Smaller than a heading. The first parameter is product name Pocket -->
    <string name="pocket_stories_feature_title_2">Com tecnologia %s.</string>
    <!-- Caption for describing a certain feature. The placeholder is for a clickable text (eg: Learn more) which will load an url in a new tab when clicked.  -->
    <string name="pocket_stories_feature_caption">Parte da família Firefox. %s</string>
    <!-- Clickable text for opening an external link for more information about Pocket. -->
    <string name="pocket_stories_feature_learn_more">Saiba mais</string>

    <!-- Text indicating that the Pocket story that also displays this text is a sponsored story by other 3rd party entity. -->
    <string name="pocket_stories_sponsor_indication">Patrocinado</string>

    <!-- Snackbar message for enrolling in a Nimbus experiment from the secret settings when Studies preference is Off.-->
    <string name="experiments_snackbar">Ative a telemetria para enviar dados.</string>
    <!-- Snackbar button text to navigate to telemetry settings.-->
    <string name="experiments_snackbar_button">Ir para configurações</string>

    <!-- Review quality check feature-->
    <!-- Name for the review quality check feature used as title for the panel. -->
    <string name="review_quality_check_feature_name" moz:RemovedIn="120" tools:ignore="UnusedResources">Verificador de avaliações</string>
    <!-- Name for the review quality check feature used as title for the panel. -->
    <string name="review_quality_check_feature_name_2">Verificador de avaliações</string>
    <!-- Summary for grades A and B for review quality check adjusted grading. -->
    <string name="review_quality_check_grade_a_b_description">Avaliações confiáveis</string>
    <!-- Summary for grade C for review quality check adjusted grading. -->
    <string name="review_quality_check_grade_c_description">Mistura de avaliações confiáveis e não confiáveis</string>
    <!-- Summary for grades D and F for review quality check adjusted grading. -->
    <string name="review_quality_check_grade_d_f_description">Avaliações não confiáveis</string>
    <!-- Text for title presenting the reliability of a product's reviews. -->
    <string name="review_quality_check_grade_title">Quão confiáveis são essas avaliações?</string>
    <!-- Title for when the rating has been updated by the review checker -->
    <string name="review_quality_check_adjusted_rating_title">Classificação ajustada</string>
    <!-- Description for a product's adjusted star rating. The text presents that the product's reviews which were evaluated as unreliable were removed from the adjusted rating. -->
    <string name="review_quality_check_adjusted_rating_description">Avaliações não confiáveis removidas</string>
    <!-- Title for list of highlights from a product's review emphasizing a product's important traits. -->
    <string name="review_quality_check_highlights_title">Destaques de avaliações recentes</string>
    <!-- Title for section explaining how we analyze the reliability of a product's reviews. -->
    <string name="review_quality_check_explanation_title">Como determinamos a qualidade das avaliações</string>
    <!-- Paragraph explaining how we analyze the reliability of a product's reviews. First parameter is the Fakespot product name. In the phrase "Fakespot by Mozilla", "by" can be localized. Does not need to stay by. -->
    <string name="review_quality_check_explanation_body_reliability">Usamos tecnologia de inteligência artificial do %s da Mozilla para analisar a confiabilidade das avaliações de produtos. Isso só ajuda a estimar a qualidade das avaliações, não a qualidade do produto.</string>
    <!-- Paragraph explaining the grading system we use to classify the reliability of a product's reviews. -->
    <string name="review_quality_check_info_review_grade_header"><![CDATA[Atribuímos às avaliações de cada produto uma <b>nota com letra</b> de A a F.]]></string>
    <!-- Description explaining grades A and B for review quality check adjusted grading. -->
    <string name="review_quality_check_info_grade_info_AB">Avaliações confiáveis. Acreditamos que as avaliações provavelmente são de consumidores reais que deixaram avaliações honestas e imparciais.</string>
    <!-- Description explaining grades A and B for review quality check adjusted grading. -->
    <string name="review_quality_check_info_grade_info_AB_2" moz:RemovedIn="120" tools:ignore="UnusedResources">Acreditamos que as avaliações são confiáveis.</string>
    <!-- Description explaining grade C for review quality check adjusted grading. -->
    <string name="review_quality_check_info_grade_info_C">Acreditamos que há uma mistura de avaliações confiáveis e não confiáveis.</string>
    <!-- Description explaining grades D and F for review quality check adjusted grading. -->
    <string name="review_quality_check_info_grade_info_DF">Avaliações não confiáveis. Acreditamos que as avaliações provavelmente são falsas ou de avaliadores tendenciosos.</string>
    <!-- Description explaining grades D and F for review quality check adjusted grading. -->
    <string name="review_quality_check_info_grade_info_DF_2" moz:RemovedIn="120" tools:ignore="UnusedResources">Acreditamos que as avaliações não são confiáveis.</string>
    <!-- Paragraph explaining how a product's adjusted grading is calculated. -->
    <string name="review_quality_check_explanation_body_adjusted_grading"><![CDATA[A <b>classificação ajustada</b> é baseada apenas em avaliações que acreditamos ser confiáveis.]]></string>
    <!-- Paragraph explaining product review highlights. First parameter is the name of the retailer (e.g. Amazon). -->
    <string name="review_quality_check_explanation_body_highlights"><![CDATA[Os <b>destaques</b> são provenientes de avaliações de %s feitas nos últimos 80 dias e que acreditamos ser confiáveis.]]></string>

    <!-- Text for learn more caption presenting a link with information about review quality. First parameter is for clickable text defined in review_quality_check_info_learn_more_link. -->
    <string name="review_quality_check_info_learn_more">Saiba mais sobre o %s.</string>
    <!-- Clickable text that links to review quality check SuMo page. First parameter is the Fakespot product name. In the phrase "Fakespot by Mozilla", "by" can be localized. Does not need to stay by. -->
    <string name="review_quality_check_info_learn_more_link" moz:RemovedIn="121" tools:ignore="UnusedResources">como o %s da Mozilla determina a qualidade das avaliações</string>
    <!-- Clickable text that links to review quality check SuMo page. First parameter is the Fakespot product name. -->
    <string name="review_quality_check_info_learn_more_link_2">como o %s determina a qualidade das avaliações</string>
    <!-- Text for title of settings section. -->
    <string name="review_quality_check_settings_title">Configurações</string>
    <!-- Text for label for switch preference to show recommended products from review quality check settings section. -->
    <string name="review_quality_check_settings_recommended_products">Mostrar anúncios no verificador de avaliações</string>
    <!-- Description for switch preference to show recommended products from review quality check settings section. First parameter is for clickable text defined in review_quality_check_settings_recommended_products_learn_more.-->
    <string name="review_quality_check_settings_recommended_products_description" moz:RemovedIn="120" tools:ignore="UnusedResources">Aparecem anúncios ocasionais de produtos relevantes. Todos os anúncios devem atender aos nossos padrões de qualidade de avaliações. %s</string>
    <!-- Description for switch preference to show recommended products from review quality check settings section. First parameter is for clickable text defined in review_quality_check_settings_recommended_products_learn_more.-->
    <string name="review_quality_check_settings_recommended_products_description_2" tools:ignore="UnusedResources">Aparecem anúncios ocasionais de produtos relevantes. Só anunciamos produtos com avaliações confiáveis. %s</string>
    <!-- Clickable text that links to review quality check recommended products support article. -->
    <string name="review_quality_check_settings_recommended_products_learn_more" tools:ignore="UnusedResources">Saiba mais</string>
    <!-- Text for turning sidebar off button from review quality check settings section. -->
    <string name="review_quality_check_settings_turn_off">Desativar o verificador de avaliações</string>
    <!-- Text for title of recommended product section. This is displayed above a product image, suggested as an alternative to the product reviewed. -->
    <string name="review_quality_check_ad_title" tools:ignore="UnusedResources">Mais a considerar</string>
    <!-- Caption for recommended product section indicating this is an ad by Fakespot. First parameter is the Fakespot product name. -->
    <string name="review_quality_check_ad_caption" tools:ignore="UnusedResources">Anúncio de %s</string>
    <!-- Caption for review quality check panel. First parameter is for clickable text defined in review_quality_check_powered_by_link. -->
    <string name="review_quality_check_powered_by_2">O verificador de avaliações tem tecnologia %s</string>
    <!-- Clickable text that links to Fakespot.com. First parameter is the Fakespot product name. In the phrase "Fakespot by Mozilla", "by" can be localized. Does not need to stay by. -->
    <string name="review_quality_check_powered_by_link" tools:ignore="UnusedResources">%s da Mozilla</string>
    <!-- Text for title of warning card informing the user that the current analysis is outdated. -->
    <string name="review_quality_check_outdated_analysis_warning_title" tools:ignore="UnusedResources">Novas informações a verificar</string>
    <!-- Text for button from warning card informing the user that the current analysis is outdated. Clicking this should trigger the product's re-analysis. -->
    <string name="review_quality_check_outdated_analysis_warning_action" tools:ignore="UnusedResources">Verificar agora</string>
    <!-- Title for warning card informing the user that the current product does not have enough reviews for a review analysis. -->
    <string name="review_quality_check_no_reviews_warning_title">Ainda não há avaliações suficientes</string>
    <!-- Text for body of warning card informing the user that the current product does not have enough reviews for a review analysis. -->
    <string name="review_quality_check_no_reviews_warning_body">Quando este produto tiver mais avaliações, poderemos verificar sua qualidade.</string>
    <!-- Title for warning card informing the user that the current product is currently not available. -->
    <string name="review_quality_check_product_availability_warning_title" tools:ignore="UnusedResources">O produto não está disponível</string>

    <!-- Text for the body of warning card informing the user that the current product is currently not available. -->
    <string name="review_quality_check_product_availability_warning_body" tools:ignore="UnusedResources">Se você perceber que tem este produto novamente em estoque, informe para nós e trabalharemos na verificação de avaliações.</string>
    <!-- Clickable text for warning card informing the user that the current product is currently not available. Clicking this should inform the server that the product is available. -->
    <string name="review_quality_check_product_availability_warning_action" moz:RemovedIn="120" tools:ignore="UnusedResources">Informar que tem este produto em estoque novamente</string>
    <!-- Clickable text for warning card informing the user that the current product is currently not available. Clicking this should inform the server that the product is available. -->
    <string name="review_quality_check_product_availability_warning_action_2" tools:ignore="UnusedResources">Informar que tem o produto em estoque</string>
    <!-- Title for warning card informing the user that the current product's re-analysis is still processing. -->
    <string name="review_quality_check_reanalysis_in_progress_warning_title">Verificando a qualidade das avaliações</string>
    <!-- Title for warning card informing the user that the current product's analysis is still processing. -->
    <string name="review_quality_check_analysis_in_progress_warning_title">Verificando a qualidade das avaliações</string>
    <!-- Text for body of warning card informing the user that the current product's analysis is still processing. -->
    <string name="review_quality_check_analysis_in_progress_warning_body">Isso pode demorar cerca de 60 segundos.</string>
    <!-- Title for info card displayed after the user reports a product is back in stock. -->
    <string name="review_quality_check_analysis_requested_info_title" tools:ignore="UnusedResources">Obrigado por informar!</string>
    <!-- Text for body of info card displayed after the user reports a product is back in stock. -->
    <string name="review_quality_check_analysis_requested_info_body" tools:ignore="UnusedResources">Devemos ter informações sobre as avaliações deste produto em até 24 horas. Verifique novamente mais tarde.</string>
    <!-- Title for info card displayed when the user review checker while on a product that Fakespot does not analyze (e.g. gift cards, music). -->
    <string name="review_quality_check_not_analyzable_info_title">Não podemos verificar essas avaliações</string>
    <!-- Text for body of info card displayed when the user review checker while on a product that Fakespot does not analyze (e.g. gift cards, music). -->
    <string name="review_quality_check_not_analyzable_info_body">Infelizmente, não podemos verificar a qualidade das avaliações de determinados tipos de produtos. Por exemplo, cartões-presente e transmissão de vídeo, música e jogos.</string>
    <!-- Title for info card displayed when another user reported the displayed product is back in stock. -->
    <string name="review_quality_check_analysis_requested_other_user_info_title" tools:ignore="UnusedResources">Informações em breve</string>
    <!-- Text for body of info card displayed when another user reported the displayed product is back in stock. -->
    <string name="review_quality_check_analysis_requested_other_user_info_body" tools:ignore="UnusedResources">Devemos ter informações sobre as avaliações deste produto em até 24 horas. Verifique novamente mais tarde.</string>
    <!-- Title for info card displayed to the user when analysis finished updating. -->
    <string name="review_quality_check_analysis_updated_confirmation_title" tools:ignore="UnusedResources">A análise está atualizada</string>
    <!-- Text for the action button from info card displayed to the user when analysis finished updating. -->
    <string name="review_quality_check_analysis_updated_confirmation_action" tools:ignore="UnusedResources">Entendi</string>
    <!-- Title for error card displayed to the user when an error occurred. -->
    <string name="review_quality_check_generic_error_title">Nenhuma informação disponível no momento</string>
    <!-- Text for body of error card displayed to the user when an error occurred. -->
    <string name="review_quality_check_generic_error_body">Estamos trabalhando para resolver o problema. Verifique novamente mais tarde.</string>
    <!-- Title for error card displayed to the user when the device is disconnected from the network. -->
    <string name="review_quality_check_no_connection_title">Sem conexão de rede</string>
    <!-- Text for body of error card displayed to the user when the device is disconnected from the network. -->
    <string name="review_quality_check_no_connection_body">Verifique sua conexão de rede e experimente recarregar a página.</string>
    <!-- Title for card displayed to the user for products whose reviews were not analyzed yet. -->
    <string name="review_quality_check_no_analysis_title">Ainda não há informações sobre estas avaliações</string>
    <!-- Text for the body of card displayed to the user for products whose reviews were not analyzed yet. -->
    <string name="review_quality_check_no_analysis_body">Para saber se as avaliações deste produto são confiáveis, verifique a qualidade das avaliações. Demora apenas cerca de 60 segundos.</string>
    <!-- Text for button from body of card displayed to the user for products whose reviews were not analyzed yet. Clicking this should trigger a product analysis. -->
    <string name="review_quality_check_no_analysis_link">Verificar qualidade das avaliações</string>
    <!-- Headline for review quality check contextual onboarding card. -->
    <string name="review_quality_check_contextual_onboarding_title">Experimente nosso guia confiável de avaliações de produtos</string>

    <!-- Description for review quality check contextual onboarding card. The first and last two parameters are for retailer names (e.g. Amazon, Walmart). The second parameter is for the name of the application (e.g. Firefox). -->
    <string name="review_quality_check_contextual_onboarding_description">Veja a confiabilidade das avaliações de um produto em %1$s antes de comprar. O verificador de avaliações, um recurso experimental do %2$s, é integrado no navegador. Também funciona em %3$s e %4$s.</string>
    <!-- Description for review quality check contextual onboarding card. The first parameters is for retailer name (e.g. Amazon). The second parameter is for the name of the application (e.g. Firefox). -->
    <string name="review_quality_check_contextual_onboarding_description_one_vendor">Veja a confiabilidade das avaliações de um produto em %1$s antes de comprar. O verificador de avaliações, um recurso experimental do %2$s, é integrado no navegador.</string>
    <!-- Paragraph presenting review quality check feature. First parameter is the Fakespot product name. Second parameter is for clickable text defined in review_quality_check_contextual_onboarding_learn_more_link. In the phrase "Fakespot by Mozilla", "by" can be localized. Does not need to stay by. -->
    <string name="review_quality_check_contextual_onboarding_learn_more">Usando o poder do %1$s da Mozilla, ajudamos você a evitar avaliações tendenciosas e não autênticas. Nosso modelo de inteligência artificial está sempre melhorando para te proteger enquanto faz compras. %2$s</string>
    <!-- Clickable text from the contextual onboarding card that links to review quality check support article. -->
    <string name="review_quality_check_contextual_onboarding_learn_more_link">Saiba mais</string>
    <!-- Caption text to be displayed in review quality check contextual onboarding card above the opt-in button. First parameter is the Fakespot product name. Following parameters are for clickable texts defined in review_quality_check_contextual_onboarding_privacy_policy and review_quality_check_contextual_onboarding_terms_use. In the phrase "Fakespot by Mozilla", "by" can be localized. Does not need to stay by. -->
    <string name="review_quality_check_contextual_onboarding_caption" moz:RemovedIn="121" tools:ignore="UnusedResources">Ao selecionar “Sim, experimentar”, você concorda com a %2$s e os %3$s do %1$s da Mozilla.</string>
    <!-- Caption text to be displayed in review quality check contextual onboarding card above the opt-in button. Parameter is the Fakespot product name. After the colon, what appears are two links, each on their own line. The first link is to a Privacy policy (review_quality_check_contextual_onboarding_privacy_policy_2). The second link is to Terms of use (review_quality_check_contextual_onboarding_terms_use_2). -->
    <string name="review_quality_check_contextual_onboarding_caption_2">Ao selecionar “Sim, experimentar” você declara que concorda com o seguinte da %1$s:</string>
<<<<<<< HEAD
    <!-- Clickable text from the review quality check contextual onboarding card that links to Fakespot privacy policy. -->
    <string name="review_quality_check_contextual_onboarding_privacy_policy" moz:RemovedIn="121" tools:ignore="UnusedResources">política de privacidade</string>
    <!-- Clickable text from the review quality check contextual onboarding card that links to Fakespot privacy policy. -->
=======
    <!-- Clickable text from the review quality check contextual onboarding card that links to Fakespot privacy policy. -->
    <string name="review_quality_check_contextual_onboarding_privacy_policy" moz:RemovedIn="121" tools:ignore="UnusedResources">política de privacidade</string>
    <!-- Clickable text from the review quality check contextual onboarding card that links to Fakespot privacy policy. -->
>>>>>>> d602c86b
    <string name="review_quality_check_contextual_onboarding_privacy_policy_2">Política de privacidade</string>
    <!-- Clickable text from the review quality check contextual onboarding card that links to Fakespot terms of use. -->
    <string name="review_quality_check_contextual_onboarding_terms_use" moz:RemovedIn="121" tools:ignore="UnusedResources">termos de uso</string>
    <!-- Clickable text from the review quality check contextual onboarding card that links to Fakespot terms of use. -->
    <string name="review_quality_check_contextual_onboarding_terms_use_2">Termos de uso</string>
    <!-- Text for opt-in button from the review quality check contextual onboarding card. -->
    <string name="review_quality_check_contextual_onboarding_primary_button_text">Sim, experimentar</string>
    <!-- Text for opt-out button from the review quality check contextual onboarding card. -->
    <string name="review_quality_check_contextual_onboarding_secondary_button_text">Agora não</string>
    <!-- Text for the first CFR presenting the review quality check feature. -->
    <string name="review_quality_check_first_cfr_message">Descubra se você pode confiar nas avaliações deste produto, antes de comprar.</string>
    <!-- Text displayed in the first CFR presenting the review quality check feature that opens the review checker when clicked. -->
    <string name="review_quality_check_first_cfr_action" tools:ignore="UnusedResources">Experimentar o verificador de avaliações</string>
    <!-- Text for the second CFR presenting the review quality check feature. -->
    <string name="review_quality_check_second_cfr_message">Essas avaliações são confiáveis? Verifique agora para ver uma classificação ajustada.</string>
    <!-- Text displayed in the second CFR presenting the review quality check feature that opens the review checker when clicked. -->
    <string name="review_quality_check_second_cfr_action" tools:ignore="UnusedResources">Abrir o verificador de avaliações</string>

    <!-- Flag showing that the review quality check feature is work in progress. -->
    <string name="review_quality_check_beta_flag">Beta</string>
    <!-- Content description (not visible, for screen readers etc.) for opening browser menu button to open review quality check bottom sheet. -->
    <string name="review_quality_check_open_handle_content_description">Abrir o verificador de avaliações</string>
    <!-- Content description (not visible, for screen readers etc.) for closing browser menu button to open review quality check bottom sheet. -->
    <string name="review_quality_check_close_handle_content_description">Fechar o verificador de avaliações</string>
    <!-- Content description (not visible, for screen readers etc.) for review quality check star rating. First parameter is the number of stars (1-5) representing the rating. -->
    <string name="review_quality_check_star_rating_content_description">%1$s de 5 estrelas</string>
    <!-- Text for minimize button from highlights card. When clicked the highlights card should reduce its size. -->
    <string name="review_quality_check_highlights_show_less">Mostrar menos</string>
    <!-- Text for maximize button from highlights card. When clicked the highlights card should expand to its full size. -->
    <string name="review_quality_check_highlights_show_more">Mostrar mais</string>
    <!-- Text for highlights card quality category header. Reviews shown under this header should refer the product's quality. -->
    <string name="review_quality_check_highlights_type_quality">Qualidade</string>
    <!-- Text for highlights card price category header. Reviews shown under this header should refer the product's price. -->
    <string name="review_quality_check_highlights_type_price">Preço</string>
    <!-- Text for highlights card shipping category header. Reviews shown under this header should refer the product's shipping. -->
    <string name="review_quality_check_highlights_type_shipping">Envio</string>
    <!-- Text for highlights card packaging and appearance category header. Reviews shown under this header should refer the product's packaging and appearance. -->
    <string name="review_quality_check_highlights_type_packaging_appearance">Embalagem e aparência</string>
    <!-- Text for highlights card competitiveness category header. Reviews shown under this header should refer the product's competitiveness. -->
    <string name="review_quality_check_highlights_type_competitiveness">Competitividade</string>

    <!-- Accessibility services actions labels. These will be appended to accessibility actions like "Double tap to.." but not by or applications but by services like Talkback. -->
    <!-- Action label for elements that can be collapsed if interacting with them. Talkback will append this to say "Double tap to collapse". -->
    <string name="a11y_action_label_collapse">recolher</string>
    <!-- Current state for elements that can be collapsed if interacting with them. Talkback will dictate this after a state change. -->
    <string name="a11y_state_label_collapsed">recolhido</string>
    <!-- Action label for elements that can be expanded if interacting with them. Talkback will append this to say "Double tap to expand". -->
    <string name="a11y_action_label_expand">expandir</string>
    <!-- Current state for elements that can be expanded if interacting with them. Talkback will dictate this after a state change. -->
    <string name="a11y_state_label_expanded">expandido</string>
    <!-- Action label for links to a website containing documentation about a wallpaper collection. Talkback will append this to say "Double tap to open link to learn more about this collection". -->
    <string name="a11y_action_label_wallpaper_collection_learn_more">abrir link para saber mais sobre esta coleção</string>
    <!-- Action label for links that point to an article. Talkback will append this to say "Double tap to read the article". -->
    <string name="a11y_action_label_read_article">ler o artigo</string>
    <!-- Action label for links to the Firefox Pocket website. Talkback will append this to say "Double tap to open link to learn more". -->
    <string name="a11y_action_label_pocket_learn_more">abrir o link para saber mais</string>
    <!-- Content description for headings announced by accessibility service. The first parameter is the text of the heading. Talkback will announce the first parameter and then speak the word "Heading" indicating to the user that this text is a heading for a section. -->
    <string name="a11y_heading">%s, título de seção</string>
</resources><|MERGE_RESOLUTION|>--- conflicted
+++ resolved
@@ -509,15 +509,9 @@
 
     <!-- Long text for a detail explanation indicating what will happen if cookie banner handling is off for a site, this is shown as part of the cookie banner panel in the toolbar. The first parameter is the application name -->
     <string name="reduce_cookie_banner_details_panel_description_off_for_site_1">Desative e o %1$s limpa cookies e recarrega este site. Isso pode desconectar você de uma conta ou esvaziar um carrinho de compras.</string>
-<<<<<<< HEAD
     <!-- Long text for a detail explanation indicating what will happen if cookie banner handling is on for a site, this is shown as part of the cookie banner panel in the toolbar. The first parameter is the application name -->
     <string name="reduce_cookie_banner_details_panel_description_on_for_site_2" moz:RemovedIn="121" tools:ignore="UnusedResources">O %1$s tenta rejeitar automaticamente todas as solicitações de cookies em sites suportados.</string>
     <!-- Long text for a detail explanation indicating what will happen if cookie banner handling is on for a site, this is shown as part of the cookie banner panel in the toolbar. The first parameter is the application name -->
-=======
-    <!-- Long text for a detail explanation indicating what will happen if cookie banner handling is on for a site, this is shown as part of the cookie banner panel in the toolbar. The first parameter is the application name -->
-    <string name="reduce_cookie_banner_details_panel_description_on_for_site_2" moz:RemovedIn="121" tools:ignore="UnusedResources">O %1$s tenta rejeitar automaticamente todas as solicitações de cookies em sites suportados.</string>
-    <!-- Long text for a detail explanation indicating what will happen if cookie banner handling is on for a site, this is shown as part of the cookie banner panel in the toolbar. The first parameter is the application name -->
->>>>>>> d602c86b
     <string name="reduce_cookie_banner_details_panel_description_on_for_site_3">Ative e o %1$s tenta recusar avisos de cookies automaticamente neste site.</string>
     <!-- Title text for the cookie banner re-engagement dialog. The first parameter is the application name. -->
     <string name="reduce_cookie_banner_dialog_title" moz:RemovedIn="121" tools:ignore="UnusedResources">Permitir que %1$s rejeite avisos de cookies?</string>
@@ -531,14 +525,11 @@
 
     <!-- Change setting text button, for the cookie banner re-engagement dialog -->
     <string name="reduce_cookie_banner_dialog_change_setting_button" moz:RemovedIn="121" tools:ignore="UnusedResources">Permitir</string>
-<<<<<<< HEAD
-=======
 
     <!--Title for the cookie banner re-engagement CFR, the placeholder is replaced with app name -->
     <string name="cookie_banner_cfr_title">O %1$s acabou de recusar cookies para você</string>
     <!--Message for the cookie banner re-engagement CFR -->
     <string name="cookie_banner_cfr_message">Menos distrações, menos cookies rastreando você neste site.</string>
->>>>>>> d602c86b
 
     <!-- Description of the preference to enable "HTTPS-Only" mode. -->
     <string name="preferences_https_only_summary">Tentar se conectar com sites usando automaticamente o protocolo de criptografia HTTPS para maior segurança.</string>
@@ -2338,15 +2329,9 @@
     <string name="review_quality_check_contextual_onboarding_caption" moz:RemovedIn="121" tools:ignore="UnusedResources">Ao selecionar “Sim, experimentar”, você concorda com a %2$s e os %3$s do %1$s da Mozilla.</string>
     <!-- Caption text to be displayed in review quality check contextual onboarding card above the opt-in button. Parameter is the Fakespot product name. After the colon, what appears are two links, each on their own line. The first link is to a Privacy policy (review_quality_check_contextual_onboarding_privacy_policy_2). The second link is to Terms of use (review_quality_check_contextual_onboarding_terms_use_2). -->
     <string name="review_quality_check_contextual_onboarding_caption_2">Ao selecionar “Sim, experimentar” você declara que concorda com o seguinte da %1$s:</string>
-<<<<<<< HEAD
     <!-- Clickable text from the review quality check contextual onboarding card that links to Fakespot privacy policy. -->
     <string name="review_quality_check_contextual_onboarding_privacy_policy" moz:RemovedIn="121" tools:ignore="UnusedResources">política de privacidade</string>
     <!-- Clickable text from the review quality check contextual onboarding card that links to Fakespot privacy policy. -->
-=======
-    <!-- Clickable text from the review quality check contextual onboarding card that links to Fakespot privacy policy. -->
-    <string name="review_quality_check_contextual_onboarding_privacy_policy" moz:RemovedIn="121" tools:ignore="UnusedResources">política de privacidade</string>
-    <!-- Clickable text from the review quality check contextual onboarding card that links to Fakespot privacy policy. -->
->>>>>>> d602c86b
     <string name="review_quality_check_contextual_onboarding_privacy_policy_2">Política de privacidade</string>
     <!-- Clickable text from the review quality check contextual onboarding card that links to Fakespot terms of use. -->
     <string name="review_quality_check_contextual_onboarding_terms_use" moz:RemovedIn="121" tools:ignore="UnusedResources">termos de uso</string>
