--- conflicted
+++ resolved
@@ -299,38 +299,6 @@
     <!-- Juno first user onboarding flow experiment -->
     <!-- Title for set firefox as default browser screen.
         The first parameter is the name of the app defined in app_name (for example: Fenix) -->
-<<<<<<< HEAD
-    <string name="juno_onboarding_default_browser_title" tools:ignore="UnusedResources">Torne o %s seu navegador preferido</string>
-    <!-- Description for set firefox as default browser screen.
-        The first parameter is the Firefox brand name.
-        The second parameter is the string with key "juno_onboarding_default_browser_description_link_text". -->
-    <string name="juno_onboarding_default_browser_description" tools:ignore="UnusedResources">O %1$s coloca as pessoas acima dos lucros e defende sua privacidade bloqueando rastreadores entre sites.\n\nSaiba mais em nosso %2$s.</string>
-    <!-- Text for the link to the privacy notice webpage for set as firefox default browser screen.
-    This is part of the string with the key "juno_onboarding_default_browser_description". -->
-    <string name="juno_onboarding_default_browser_description_link_text" tools:ignore="UnusedResources">aviso de privacidade</string>
-    <!-- Text for the button to set firefox as default browser on the device -->
-    <string name="juno_onboarding_default_browser_positive_button" tools:ignore="UnusedResources">Definir como navegador padrão</string>
-    <!-- Text for the button dismiss the screen and move on with the flow -->
-    <string name="juno_onboarding_default_browser_negative_button" tools:ignore="UnusedResources">Agora não</string>
-    <!-- Title for sign in to sync screen. -->
-    <string name="juno_onboarding_sign_in_title" tools:ignore="UnusedResources">Passe do celular para o computador e vice-versa</string>
-    <!-- Description for sign in to sync screen. -->
-    <string name="juno_onboarding_sign_in_description" tools:ignore="UnusedResources">Pegue abas e senhas de seus outros dispositivos para continuar de onde parou.</string>
-    <!-- Text for the button to sign in to sync on the device -->
-    <string name="juno_onboarding_sign_in_positive_button" tools:ignore="UnusedResources">Entrar</string>
-    <!-- Text for the button dismiss the screen and move on with the flow -->
-    <string name="juno_onboarding_sign_in_negative_button" tools:ignore="UnusedResources">Agora não</string>
-    <!-- Title for enable notification permission screen.
-        The first parameter is the name of the app defined in app_name (for example: Fenix) -->
-    <string name="juno_onboarding_enable_notifications_title" tools:ignore="UnusedResources">Notificações ajudam você a aproveitar mais o %s</string>
-    <!-- Description for enable notification permission screen.
-        The first parameter is the name of the app defined in app_name (for example: Fenix) -->
-    <string name="juno_onboarding_enable_notifications_description" tools:ignore="UnusedResources">Envie abas entre dispositivos, gerencie downloads e receba dicas de como aproveitar ao máximo o %s.</string>
-    <!-- Text for the button to request notification permission on the device -->
-    <string name="juno_onboarding_enable_notifications_positive_button" tools:ignore="UnusedResources">Ativar notificações</string>
-    <!-- Text for the button dismiss the screen and move on with the flow -->
-    <string name="juno_onboarding_enable_notifications_negative_button" tools:ignore="UnusedResources">Agora não</string>
-=======
     <string name="juno_onboarding_default_browser_title">Torne o %s seu navegador preferido</string>
     <!-- Title for set firefox as default browser screen used by Nimbus experiments. Nimbus experiments do not support string placeholders.
         Note: The word "Firefox" should NOT be translated -->
@@ -373,7 +341,6 @@
     <string name="juno_onboarding_enable_notifications_positive_button">Ativar notificações</string>
     <!-- Text for the button dismiss the screen and move on with the flow -->
     <string name="juno_onboarding_enable_notifications_negative_button">Agora não</string>
->>>>>>> daf88cc5
 
     <!-- Search Widget -->
     <!-- Content description for searching with a widget. The first parameter is the name of the application.-->
@@ -468,11 +435,6 @@
     <string name="reduce_cookie_banner_control_experiment_dialog_title" moz:RemovedIn="112" tools:ignore="UnusedResources">Chega de avisos de cookies!</string>
     <!-- Title text for the cookie banner re-engagement dialog. The first parameter is the application name. -->
     <string name="reduce_cookie_banner_dialog_title">Permitir que %1$s rejeite avisos de cookies?</string>
-<<<<<<< HEAD
-    <!-- Body text for the dialog use on the control branch of the experiment to determine which context users engaged the most -->
-    <string name="reduce_cookie_banner_control_experiment_dialog_body_1" moz:RemovedIn="111" tools:ignore="UnusedResources">Rejeite automaticamente solicitações de cookies, quando possível.</string>
-=======
->>>>>>> daf88cc5
     <!-- Body text for the dialog use on the control branch of the experiment to determine which context users engaged the most.The first parameter is the application name -->
     <string name="reduce_cookie_banner_control_experiment_dialog_body_2" moz:RemovedIn="112" tools:ignore="UnusedResources">Permitir que o %1$s rejeite automaticamente solicitações de cookies quando possível?</string>
     <!-- Body text for the cookie banner re-engagement dialog use. The first parameter is the application name. -->
@@ -1310,19 +1272,11 @@
     <!-- Survey -->
     <!-- Text shown in the fullscreen message that pops up to ask user to take a short survey.
     The app name is in the text, due to limitations with localizing Nimbus experiments -->
-<<<<<<< HEAD
-    <string name="nimbus_survey_message_text" tools:ignore="UnusedResources">Ajude a melhorar o Firefox respondendo a uma breve pesquisa de opinião.</string>
-    <!-- Preference for taking the short survey. -->
-    <string name="preferences_take_survey" tools:ignore="UnusedResources">Participar da pesquisa</string>
-    <!-- Preference for not taking the short survey. -->
-    <string name="preferences_not_take_survey" tools:ignore="UnusedResources">Não, obrigado</string>
-=======
     <string name="nimbus_survey_message_text">Ajude a melhorar o Firefox respondendo a uma breve pesquisa de opinião.</string>
     <!-- Preference for taking the short survey. -->
     <string name="preferences_take_survey">Participar da pesquisa</string>
     <!-- Preference for not taking the short survey. -->
     <string name="preferences_not_take_survey">Não, obrigado</string>
->>>>>>> daf88cc5
 
     <!-- Snackbar -->
     <!-- Text shown in snackbar when user deletes a collection -->
@@ -1544,48 +1498,28 @@
     <string name="preference_enhanced_tracking_protection_explanation_title" moz:removedIn="114" tools:ignore="UnusedResources">Navegue sem ser seguido</string>
 
     <!-- Preference summary for enhanced tracking protection settings on/off switch -->
-<<<<<<< HEAD
-    <string name="preference_enhanced_tracking_protection_summary" tools:ignore="UnusedResources">Agora com a proteção total contra cookies, nossa mais poderosa barreira contra rastreadores entre sites.</string>
-    <!-- Description of enhanced tracking protection. The first parameter is the name of the application (For example: Fenix) -->
-    <string name="preference_enhanced_tracking_protection_explanation">Defenda seus dados. O %s te protege de muitos dos rastreadores mais comuns que tentam seguir o que você faz online.</string>
-    <!-- Description of enhanced tracking protection. The parameter is the name of the application (For example: Firefox Fenix) -->
-    <string name="preference_enhanced_tracking_protection_explanation_2" tools:ignore="UnusedResources">O %s te protege de muitos dos rastreadores mais comuns que tentam seguir o que você faz online.</string>
-=======
     <string name="preference_enhanced_tracking_protection_summary">Agora com a proteção total contra cookies, nossa mais poderosa barreira contra rastreadores entre sites.</string>
     <!-- Description of enhanced tracking protection. The first parameter is the name of the application (For example: Fenix) -->
     <string name="preference_enhanced_tracking_protection_explanation" moz:removedIn="114" tools:ignore="UnusedResources">Defenda seus dados. O %s te protege de muitos dos rastreadores mais comuns que tentam seguir o que você faz online.</string>
     <!-- Description of enhanced tracking protection. The parameter is the name of the application (For example: Firefox Fenix) -->
     <string name="preference_enhanced_tracking_protection_explanation_2">O %s te protege de muitos dos rastreadores mais comuns que tentam seguir o que você faz online.</string>
->>>>>>> daf88cc5
     <!-- Text displayed that links to website about enhanced tracking protection -->
     <string name="preference_enhanced_tracking_protection_explanation_learn_more">Saiba mais</string>
 
     <!-- Preference for enhanced tracking protection for the standard protection settings -->
     <string name="preference_enhanced_tracking_protection_standard_default_1">Normal (padrão)</string>
     <!-- Preference description for enhanced tracking protection for the standard protection settings -->
-<<<<<<< HEAD
-    <string name="preference_enhanced_tracking_protection_standard_description_4">Balanceado entre privacidade e desempenho. Páginas são carregadas normalmente.</string>
-    <!-- Preference description for enhanced tracking protection for the standard protection settings -->
-    <string name="preference_enhanced_tracking_protection_standard_description_5" tools:ignore="UnusedResources">As páginas são carregadas normalmente, mas bloqueia menos rastreadores.</string>
-=======
     <string name="preference_enhanced_tracking_protection_standard_description_4" moz:removedIn="114" tools:ignore="UnusedResources">Balanceado entre privacidade e desempenho. Páginas são carregadas normalmente.</string>
     <!-- Preference description for enhanced tracking protection for the standard protection settings -->
     <string name="preference_enhanced_tracking_protection_standard_description_5">As páginas são carregadas normalmente, mas bloqueia menos rastreadores.</string>
->>>>>>> daf88cc5
     <!--  Accessibility text for the Standard protection information icon  -->
     <string name="preference_enhanced_tracking_protection_standard_info_button">O que é bloqueado pela proteção normal contra rastreamento</string>
     <!-- Preference for enhanced tracking protection for the strict protection settings -->
     <string name="preference_enhanced_tracking_protection_strict">Rigoroso</string>
     <!-- Preference description for enhanced tracking protection for the strict protection settings -->
-<<<<<<< HEAD
-    <string name="preference_enhanced_tracking_protection_strict_description_3">Bloqueia mais rastreadores, assim as páginas carregam mais rápido, mas pode atrapalhar algumas funcionalidades de páginas.</string>
-    <!-- Preference description for enhanced tracking protection for the strict protection settings -->
-    <string name="preference_enhanced_tracking_protection_strict_description_4" tools:ignore="UnusedResources">Proteção mais forte contra rastreamento e desempenho mais rápido, mas alguns sites podem não funcionar corretamente.</string>
-=======
     <string name="preference_enhanced_tracking_protection_strict_description_3" moz:removedIn="114" tools:ignore="UnusedResources">Bloqueia mais rastreadores, assim as páginas carregam mais rápido, mas pode atrapalhar algumas funcionalidades de páginas.</string>
     <!-- Preference description for enhanced tracking protection for the strict protection settings -->
     <string name="preference_enhanced_tracking_protection_strict_description_4">Proteção mais forte contra rastreamento e desempenho mais rápido, mas alguns sites podem não funcionar corretamente.</string>
->>>>>>> daf88cc5
     <!--  Accessibility text for the Strict protection information icon  -->
     <string name="preference_enhanced_tracking_protection_strict_info_button">O que é bloqueado pela proteção rigorosa contra rastreamento</string>
     <!-- Preference for enhanced tracking protection for the custom protection settings -->
