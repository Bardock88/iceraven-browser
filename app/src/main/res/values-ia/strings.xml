--- conflicted
+++ resolved
@@ -369,15 +369,6 @@
     <!-- Preference category for all links about Fenix -->
     <string name="preferences_category_about">A proposito</string>
     <!-- Preference category for settings related to changing the default search engine -->
-<<<<<<< HEAD
-    <string name="preferences_category_select_default_search_engine" tools:ignore="UnusedResources">Selige uno</string>
-    <!-- Preference for settings related to managing search shortcuts for the quick search menu -->
-    <string name="preferences_manage_search_shortcuts" tools:ignore="UnusedResources">Gerer vias breve de recerca</string>
-    <!-- Summary for preference for settings related to managing search shortcuts for the quick search menu -->
-    <string name="preferences_manage_search_shortcuts_summary" tools:ignore="UnusedResources">Modificar motores visibile in le menu de recerca</string>
-    <!-- Preference category for settings related to managing search shortcuts for the quick search menu -->
-    <string name="preferences_category_engines_in_search_menu" tools:ignore="UnusedResources">Motores visibile in le menu de recerca</string>
-=======
     <string name="preferences_category_select_default_search_engine">Selige uno</string>
     <!-- Preference for settings related to managing search shortcuts for the quick search menu -->
     <string name="preferences_manage_search_shortcuts">Gerer vias breve de recerca</string>
@@ -385,7 +376,6 @@
     <string name="preferences_manage_search_shortcuts_summary">Modificar motores visibile in le menu de recerca</string>
     <!-- Preference category for settings related to managing search shortcuts for the quick search menu -->
     <string name="preferences_category_engines_in_search_menu">Motores visibile in le menu de recerca</string>
->>>>>>> ae224354
     <!-- Preference for settings related to changing the default search engine -->
     <string name="preferences_default_search_engine">Motor de recerca predefinite</string>
     <!-- Preference for settings related to Search -->
@@ -1936,11 +1926,7 @@
     <!-- Title of the Add search engine screen -->
     <string name="search_engine_add_custom_search_engine_title">Adder motor de recerca</string>
     <!-- Content description (not visible, for screen readers etc.): Title for the button that navigates to add new engine screen -->
-<<<<<<< HEAD
-    <string name="search_engine_add_custom_search_engine_button_content_description" tools:ignore="UnusedResources">Adder un altere motor de recerca</string>
-=======
     <string name="search_engine_add_custom_search_engine_button_content_description">Adder un altere motor de recerca</string>
->>>>>>> ae224354
     <!-- Title of the Edit search engine screen -->
     <string name="search_engine_edit_custom_search_engine_title">Rediger motor de recerca</string>
     <!-- Content description (not visible, for screen readers etc.): Title for the button to add a search engine in the action bar -->
@@ -1956,19 +1942,6 @@
     <!-- Text for the button to create a custom search engine on the Add search engine screen -->
     <string name="search_add_custom_engine_label_other">Altere</string>
     <!-- Label for the TextField in which user enters custom search engine name -->
-<<<<<<< HEAD
-    <string name="search_add_custom_engine_name_label" tools:ignore="UnusedResources">Nomine</string>
-    <!-- Placeholder text shown in the Search Engine Name TextField before a user enters text -->
-    <string name="search_add_custom_engine_name_hint">Nomine</string>
-    <!-- Placeholder text shown in the Search Engine Name text field before a user enters text -->
-    <string name="search_add_custom_engine_name_hint_2" tools:ignore="UnusedResources">Nomine del motor de recerca</string>
-    <!-- Label for the TextField in which user enters custom search engine URL -->
-    <string name="search_add_custom_engine_url_label" tools:ignore="UnusedResources">URL del stringa de recerca</string>
-    <!-- Placeholder text shown in the Search String TextField before a user enters text -->
-    <string name="search_add_custom_engine_search_string_hint">Catena de recerca a usar</string>
-    <!-- Placeholder text shown in the Search String TextField before a user enters text -->
-    <string name="search_add_custom_engine_search_string_hint_2" tools:ignore="UnusedResources">URL a usar pro le recerca</string>
-=======
     <string name="search_add_custom_engine_name_label">Nomine</string>
     <!-- Placeholder text shown in the Search Engine Name TextField before a user enters text -->
     <string name="search_add_custom_engine_name_hint">Nomine</string>
@@ -1980,7 +1953,6 @@
     <string name="search_add_custom_engine_search_string_hint">Catena de recerca a usar</string>
     <!-- Placeholder text shown in the Search String TextField before a user enters text -->
     <string name="search_add_custom_engine_search_string_hint_2">URL a usar pro le recerca</string>
->>>>>>> ae224354
     <!-- Description text for the Search String TextField. The %s is part of the string -->
     <string name="search_add_custom_engine_search_string_example" formatted="false">Replaciar le recerca con “%s”. Exemplo:\nhttps://www.google.com/search?q=%s</string>
 
@@ -1988,11 +1960,7 @@
     <string name="search_add_custom_engine_form_description">Detalios del motor de recerca personalisate</string>
 
     <!-- The text for the "Save" button for saving a custom search engine -->
-<<<<<<< HEAD
-    <string name="search_custom_engine_save_button" tools:ignore="UnusedResources">Salvar</string>
-=======
     <string name="search_custom_engine_save_button">Salvar</string>
->>>>>>> ae224354
 
     <!-- Text shown when a user leaves the name field empty -->
     <string name="search_add_custom_engine_error_empty_name">Insere nomine del motor de recerca</string>
