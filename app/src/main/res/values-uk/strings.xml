<?xml version="1.0" encoding="utf-8"?>
<resources xmlns:tools="http://schemas.android.com/tools" xmlns:moz="http://mozac.org/tools">
    <!-- App name for private browsing mode. The first parameter is the name of the app defined in app_name (for example: Fenix)-->
    <string name="app_name_private_5">Приватний перегляд %s</string>
    <!-- App name for private browsing mode. The first parameter is the name of the app defined in app_name (for example: Fenix)-->
    <string name="app_name_private_4">%s (Приватний перегляд)</string>

    <!-- Home Fragment -->
    <!-- Content description (not visible, for screen readers etc.): "Three dot" menu button. -->
    <string name="content_description_menu">Додатково</string>
    <!-- Content description (not visible, for screen readers etc.): "Private Browsing" menu button. -->
    <string name="content_description_private_browsing_button">Увімкнути приватний перегляд</string>
    <!-- Content description (not visible, for screen readers etc.): "Private Browsing" menu button. -->
    <string name="content_description_disable_private_browsing_button">Вимкнути приватний перегляд</string>
    <!-- Placeholder text shown in the search bar before a user enters text for the default engine -->
    <string name="search_hint">Введіть запит чи адресу</string>
    <!-- Placeholder text shown in the search bar before a user enters text for a general engine -->
    <string name="search_hint_general_engine">Пошук в інтернеті</string>
    <!-- Placeholder text shown in search bar when using history search -->
    <string name="history_search_hint">Шукати в історії</string>
    <!-- Placeholder text shown in search bar when using bookmarks search -->
    <string name="bookmark_search_hint">Шукати в закладках</string>
    <!-- Placeholder text shown in search bar when using tabs search -->
    <string name="tab_search_hint">Шукати у вкладках</string>
    <!-- Placeholder text shown in the search bar when using application search engines -->
    <string name="application_search_hint">Введіть пошукові терміни</string>
    <!-- No Open Tabs Message Description -->
    <string name="no_open_tabs_description">Тут з’являтимуться ваші відкриті вкладки.</string>

    <!-- No Private Tabs Message Description -->
    <string name="no_private_tabs_description">Тут зʼявлятимуться ваші приватні вкладки.</string>

    <!-- Tab tray multi select title in app bar. The first parameter is the number of tabs selected -->
    <string name="tab_tray_multi_select_title">Вибрано %1$d</string>
    <!-- Label of button in create collection dialog for creating a new collection  -->
    <string name="tab_tray_add_new_collection">Додати нову збірку</string>
    <!-- Label of editable text in create collection dialog for naming a new collection  -->
    <string name="tab_tray_add_new_collection_name">Назва</string>
    <!-- Label of button in save to collection dialog for selecting a current collection  -->
    <string name="tab_tray_select_collection">Вибрати збірку</string>
    <!-- Content description for close button while in multiselect mode in tab tray -->
    <string name="tab_tray_close_multiselect_content_description">Вихід з режиму вибору</string>
    <!-- Content description for save to collection button while in multiselect mode in tab tray -->
    <string name="tab_tray_collection_button_multiselect_content_description">Зберегти вибрані вкладки до збірки</string>
    <!-- Content description on checkmark while tab is selected in multiselect mode in tab tray -->
    <string name="tab_tray_multiselect_selected_content_description">Вибрано</string>

    <!-- Home - Recently saved bookmarks -->
    <!-- Title for the home screen section with recently saved bookmarks. -->
    <string name="recently_saved_title">Недавно збережені</string>
    <!-- Content description for the button which navigates the user to show all of their saved bookmarks. -->
    <string name="recently_saved_show_all_content_description_2">Показати всі збережені закладки</string>

    <!-- Text for the menu button to remove a recently saved bookmark from the user's home screen -->
    <string name="recently_saved_menu_item_remove">Вилучити</string>

    <!-- About content. The first parameter is the name of the application. (For example: Fenix) -->
    <string name="about_content">%1$s розроблено Mozilla.</string>

    <!-- Private Browsing -->
    <!-- Explanation for private browsing displayed to users on home view when they first enable private mode
        The first parameter is the name of the app defined in app_name (for example: Fenix) -->
    <string name="private_browsing_placeholder_description_2">%1$s стирає вашу історію пошуку та перегляду для приватних вкладок, коли ви закриваєте їх чи виходите з програми. Це не робить вас анонімними для вебсайтів чи вашого провайдера, але дозволяє приховати вашу діяльність в інтернеті від будь-кого іншого, хто використовує цей пристрій.</string>
    <string name="private_browsing_common_myths">
       Поширені міфи про приватний перегляд
    </string>

    <!-- True Private Browsing Mode -->
    <!-- Title for info card on private homescreen in True Private Browsing Mode. -->
    <string name="felt_privacy_desc_card_title">Не залишайте слідів на цьому пристрої</string>
    <!-- Explanation for private browsing displayed to users on home view when they first enable
        private mode in our new Total Private Browsing mode.
        The first parameter is the name of the app defined in app_name (for example: Firefox Nightly)
        The second parameter is the clickable link text in felt_privacy_info_card_subtitle_link_text -->
    <string name="felt_privacy_info_card_subtitle" moz:removedIn="120" tools:ignore="UnusedResources">%1$s видаляє ваші куки, історію та дані сайтів, коли ви закриваєте всі приватні вікна. %2$s</string>
    <!-- Explanation for private browsing displayed to users on home view when they first enable
        private mode in our new Total Private Browsing mode.
        The first parameter is the name of the app defined in app_name (for example: Firefox Nightly)
        The second parameter is the clickable link text in felt_privacy_info_card_subtitle_link_text -->
    <string name="felt_privacy_info_card_subtitle_2">%1$s видаляє ваші куки, історію та дані сайтів, коли ви закриваєте всі приватні вкладки. %2$s</string>
    <!-- Clickable portion of the explanation for private browsing that links the user to our
        about privacy page.
        This string is used in felt_privacy_info_card_subtitle as the second parameter.-->
    <string name="felt_privacy_info_card_subtitle_link_text">Хто може бачити мою діяльність?</string>

    <!-- Private mode shortcut "contextual feature recommendation" (CFR) -->
    <!-- Text for the Private mode shortcut CFR message for adding a private mode shortcut to open private tabs from the Home screen -->
    <string name="private_mode_cfr_message_2">Запускайте наступну приватну вкладку одним торканням.</string>
    <!-- Text for the positive button to accept adding a Private Browsing shortcut to the Home screen -->
    <string name="private_mode_cfr_pos_button_text">Додати на головний екран</string>
    <!-- Text for the negative button to decline adding a Private Browsing shortcut to the Home screen -->
    <string name="cfr_neg_button_text">Ні, дякую</string>

    <!-- Open in App "contextual feature recommendation" (CFR) -->
    <!-- Text for the info message. The first parameter is the name of the application.-->
    <string name="open_in_app_cfr_info_message_2">Ви можете налаштувати %1$s на автоматичне відкривання посилань у програмах.</string>
    <!-- Text for the positive action button -->
    <string name="open_in_app_cfr_positive_button_text">Перейти до налаштувань</string>
    <!-- Text for the negative action button -->
    <string name="open_in_app_cfr_negative_button_text">Відхилити</string>

    <!-- Total cookie protection "contextual feature recommendation" (CFR) -->
    <!-- Text for the message displayed in the contextual feature recommendation popup promoting the total cookie protection feature. -->
    <string name="tcp_cfr_message">Наша найпотужніша функція приватності ізолює елементи стеження між сайтами.</string>
    <!-- Text displayed that links to website containing documentation about the "Total cookie protection" feature. -->
    <string name="tcp_cfr_learn_more">Докладніше про повний захист кук</string>

    <!-- Private browsing erase action "contextual feature recommendation" (CFR) -->
    <!-- Text for the message displayed in the contextual feature recommendation popup promoting the erase private browsing feature. -->
    <string name="erase_action_cfr_message">Торкніться тут, щоб розпочати новий приватний сеанс. Видалить історію, куки — усе.</string>


    <!-- Text for the info dialog when camera permissions have been denied but user tries to access a camera feature. -->
    <string name="camera_permissions_needed_message">Необхідний доступ до камери. Перейдіть до налаштувань Android, торкніться дозволів та торкніться дозволити.</string>
    <!-- Text for the positive action button to go to Android Settings to grant permissions. -->
    <string name="camera_permissions_needed_positive_button_text">Перейти до налаштувань</string>
    <!-- Text for the negative action button to dismiss the dialog. -->
    <string name="camera_permissions_needed_negative_button_text">Відхилити</string>

    <!-- Text for the banner message to tell users about our auto close feature. -->
    <string name="tab_tray_close_tabs_banner_message">Налаштуйте автоматичне закривання відкритих вкладок, які не переглядалися попереднього дня, тижня чи місяця.</string>
    <!-- Text for the positive action button to go to Settings for auto close tabs. -->
    <string name="tab_tray_close_tabs_banner_positive_button_text">Перейти до параметрів</string>
    <!-- Text for the negative action button to dismiss the Close Tabs Banner. -->
    <string name="tab_tray_close_tabs_banner_negative_button_text">Відхилити</string>

    <!-- Text for the banner message to tell users about our inactive tabs feature. -->
    <string name="tab_tray_inactive_onboarding_message">Сюди переміщуються вкладки, які ви не переглядали впродовж двох тижнів.</string>
    <!-- Text for the action link to go to Settings for inactive tabs. -->
    <string name="tab_tray_inactive_onboarding_button_text">Вимкнути у налаштуваннях</string>

    <!-- Text for title for the auto-close dialog of the inactive tabs. -->
    <string name="tab_tray_inactive_auto_close_title">Закрити через місяць автоматично?</string>
    <!-- Text for the body for the auto-close dialog of the inactive tabs.
        The first parameter is the name of the application.-->
    <string name="tab_tray_inactive_auto_close_body_2">%1$s може закривати вкладки, які ви не переглядали впродовж останнього місяця.</string>
    <!-- Content description for close button in the auto-close dialog of the inactive tabs. -->
    <string name="tab_tray_inactive_auto_close_button_content_description">Закрити</string>

    <!-- Text for turn on auto close tabs button in the auto-close dialog of the inactive tabs. -->
    <string name="tab_tray_inactive_turn_on_auto_close_button_2">Увімкнути автозакриття</string>


    <!-- Home screen icons - Long press shortcuts -->
    <!-- Shortcut action to open new tab -->
    <string name="home_screen_shortcut_open_new_tab_2">Нова вкладка</string>
    <!-- Shortcut action to open new private tab -->
    <string name="home_screen_shortcut_open_new_private_tab_2">Приватна вкладка</string>

    <!-- Shortcut action to open Passwords screens -->
    <string name="home_screen_shortcut_open_password_screen">Ярлик паролів</string>

    <!-- Recent Tabs -->
    <!-- Header text for jumping back into the recent tab in the home screen -->
    <string name="recent_tabs_header">Повернутися до</string>
    <!-- Button text for showing all the tabs in the tabs tray -->
    <string name="recent_tabs_show_all">Показати всі</string>

    <!-- Content description for the button which navigates the user to show all recent tabs in the tabs tray. -->
    <string name="recent_tabs_show_all_content_description_2">Кнопка показу всіх останніх вкладок</string>

    <!-- Text for button in synced tab card that opens synced tabs tray -->
    <string name="recent_tabs_see_all_synced_tabs_button_text">Переглянути всі синхронізовані вкладки</string>
    <!-- Accessibility description for device icon used for recent synced tab -->
    <string name="recent_tabs_synced_device_icon_content_description">Синхронізований пристрій</string>
    <!-- Text for the dropdown menu to remove a recent synced tab from the homescreen -->
    <string name="recent_synced_tab_menu_item_remove">Вилучити</string>
    <!-- Text for the menu button to remove a grouped highlight from the user's browsing history
         in the Recently visited section -->
    <string name="recent_tab_menu_item_remove">Вилучити</string>

    <!-- History Metadata -->
    <!-- Header text for a section on the home screen that displays grouped highlights from the
         user's browsing history, such as topics they have researched or explored on the web -->
    <string name="history_metadata_header_2">Недавно відвідані</string>
    <!-- Text for the menu button to remove a grouped highlight from the user's browsing history
         in the Recently visited section -->
    <string name="recently_visited_menu_item_remove">Вилучити</string>

    <!-- Content description for the button which navigates the user to show all of their history. -->
    <string name="past_explorations_show_all_content_description_2">Показати всі минулі пошуки</string>

    <!-- Browser Fragment -->
    <!-- Content description (not visible, for screen readers etc.): Navigate backward (browsing history) -->
    <string name="browser_menu_back">Назад</string>
    <!-- Content description (not visible, for screen readers etc.): Navigate forward (browsing history) -->
    <string name="browser_menu_forward">Вперед</string>
    <!-- Content description (not visible, for screen readers etc.): Refresh current website -->
    <string name="browser_menu_refresh">Оновити</string>
    <!-- Content description (not visible, for screen readers etc.): Stop loading current website -->
    <string name="browser_menu_stop">Зупинити</string>
    <!-- Browser menu button that opens the addon manager -->
    <string name="browser_menu_add_ons">Додатки</string>
    <!-- Browser menu button that opens account settings -->
    <string name="browser_menu_account_settings">Ваш обліковий запис</string>
    <!-- Text displayed when there are no add-ons to be shown -->
    <string name="no_add_ons">Немає додатків</string>
    <!-- Browser menu button that sends a user to help articles -->
    <string name="browser_menu_help">Довідка</string>
    <!-- Browser menu button that sends a to a the what's new article -->
    <string name="browser_menu_whats_new">Що нового</string>
    <!-- Browser menu button that opens the settings menu -->
    <string name="browser_menu_settings">Налаштування</string>

    <!-- Browser menu button that opens a user's library -->
    <string name="browser_menu_library">Бібліотека</string>
    <!-- Browser menu toggle that requests a desktop site -->
    <string name="browser_menu_desktop_site">Версія для комп’ютера</string>
    <!-- Browser menu button that reopens a private tab as a regular tab -->
    <string name="browser_menu_open_in_regular_tab">Відкрити у звичайній вкладці</string>
    <!-- Browser menu toggle that adds a shortcut to the site on the device home screen. -->
    <string name="browser_menu_add_to_homescreen">Додати на головний екран</string>
    <!-- Browser menu toggle that installs a Progressive Web App shortcut to the site on the device home screen. -->
    <string name="browser_menu_install_on_homescreen">Встановити</string>
    <!-- Content description (not visible, for screen readers etc.) for the Resync tabs button -->
    <string name="resync_button_content_description">Синхронізувати повторно</string>
    <!-- Browser menu button that opens the find in page menu -->
    <string name="browser_menu_find_in_page">Знайти на сторінці</string>
    <!-- Browser menu button that saves the current tab to a collection -->
    <string name="browser_menu_save_to_collection_2">Зберегти до збірки</string>
    <!-- Browser menu button that open a share menu to share the current site -->
    <string name="browser_menu_share">Поділитися</string>
    <!-- Browser menu button shown in custom tabs that opens the current tab in Fenix
        The first parameter is the name of the app defined in app_name (for example: Fenix) -->
    <string name="browser_menu_open_in_fenix">Відкрити в %1$s</string>
    <!-- Browser menu text shown in custom tabs to indicate this is a Fenix tab
        The first parameter is the name of the app defined in app_name (for example: Fenix) -->
    <string name="browser_menu_powered_by">ТЕХНОЛОГІЇ %1$s</string>
    <!-- Browser menu text shown in custom tabs to indicate this is a Fenix tab
        The first parameter is the name of the app defined in app_name (for example: Fenix) -->
    <string name="browser_menu_powered_by2">Технологія %1$s</string>
    <!-- Browser menu button to put the current page in reader mode -->
    <string name="browser_menu_read">Режим читання</string>

    <!-- Browser menu button content description to close reader mode and return the user to the regular browser -->
    <string name="browser_menu_read_close">Закрити режим читача</string>
    <!-- Browser menu button to open the current page in an external app -->
    <string name="browser_menu_open_app_link">Відкрити в програмі</string>

    <!-- Browser menu button to show reader view appearance controls e.g. the used font type and size -->
    <string name="browser_menu_customize_reader_view">Налаштувати режим читача</string>

    <!-- Browser menu label for adding a bookmark -->
    <string name="browser_menu_add">Додати</string>
    <!-- Browser menu label for editing a bookmark -->
    <string name="browser_menu_edit">Редагувати</string>

    <!-- Button shown on the home page that opens the Customize home settings -->
    <string name="browser_menu_customize_home_1">Налаштувати домівку</string>
    <!-- Browser Toolbar -->
    <!-- Content description for the Home screen button on the browser toolbar -->
    <string name="browser_toolbar_home">Домашній екран</string>

    <!-- Content description (not visible, for screen readers etc.): Erase button: Erase the browsing
         history and go back to the home screen. -->
    <string name="browser_toolbar_erase">Стерти історію перегляду</string>
    <!-- Locale Settings Fragment -->
    <!-- Content description for tick mark on selected language -->
    <string name="a11y_selected_locale_content_description">Обрана мова</string>
    <!-- Text for default locale item -->
    <string name="default_locale_text">Мова пристрою</string>
    <!-- Placeholder text shown in the search bar before a user enters text -->
    <string name="locale_search_hint">Пошук мови</string>

    <!-- Search Fragment -->
    <!-- Button in the search view that lets a user search by scanning a QR code -->
    <string name="search_scan_button">Сканувати</string>
    <!-- Button in the search view that lets a user change their search engine -->
    <string name="search_engine_button" moz:RemovedIn="121" tools:ignore="UnusedResources">Засіб пошуку</string>
    <!-- Button in the search view when shortcuts are displayed that takes a user to the search engine settings -->
    <string name="search_shortcuts_engine_settings">Налаштування пошукових засобів</string>
    <!-- Button in the search view that lets a user navigate to the site in their clipboard -->
    <string name="awesomebar_clipboard_title">Заповнити посилання з буфера обміну</string>
    <!-- Button in the search suggestions onboarding that allows search suggestions in private sessions -->
    <string name="search_suggestions_onboarding_allow_button">Дозволити</string>
    <!-- Button in the search suggestions onboarding that does not allow search suggestions in private sessions -->
    <string name="search_suggestions_onboarding_do_not_allow_button">Не дозволяти</string>
    <!-- Search suggestion onboarding hint title text -->
    <string name="search_suggestions_onboarding_title">Дозволяти пошукові пропозиції у приватних сеансах?</string>

    <!-- Search suggestion onboarding hint description text, first parameter is the name of the app defined in app_name (for example: Fenix)-->
    <string name="search_suggestions_onboarding_text">%s відправлятиме все, що ви вводите в адресному рядку, вашому типовому провайдеру пошуку.</string>

    <!-- Search engine suggestion title text. The first parameter is the name of the suggested engine-->
    <string name="search_engine_suggestions_title">Пошук в %s</string>
    <!-- Search engine suggestion description text -->
    <string name="search_engine_suggestions_description">Пошук безпосередньо з панелі адреси</string>

    <!-- Menu option in the search selector menu to open the search settings -->
    <string name="search_settings_menu_item">Налаштування пошуку</string>

    <!-- Header text for the search selector menu -->
    <string name="search_header_menu_item_2">Шукати в:</string>

    <!-- Content description (not visible, for screen readers etc.): Search engine icon. The first parameter is the search engine name (for example: DuckDuckGo). -->
    <string name="search_engine_icon_content_description" tools:ignore="UnusedResources">Засіб пошуку %s</string>

    <!-- Home onboarding -->
    <!-- Onboarding home screen popup dialog, shown on top of the Jump back in section. -->
    <string name="onboarding_home_screen_jump_back_contextual_hint_2">Зустрічайте свою персоналізовану домівку. Тут з’являтимуться останні вкладки, закладки та результати пошуку.</string>
    <!-- Home onboarding dialog welcome screen title text. -->
    <string name="onboarding_home_welcome_title_2">Вітаємо у персоналізованому інтернеті</string>
    <!-- Home onboarding dialog welcome screen description text. -->
    <string name="onboarding_home_welcome_description">Більше кольорів. Краща приватність. Та ж сама відданість людям, а не прибутку.</string>
    <!-- Home onboarding dialog sign into sync screen title text. -->
    <string name="onboarding_home_sync_title_3">Перемикати екрани стало простіше, ніж будь-коли</string>
    <!-- Home onboarding dialog sign into sync screen description text. -->
    <string name="onboarding_home_sync_description">Продовжуйте з того ж місця, де зупинилися, завдяки вкладкам з інших пристроїв, які відтепер доступні на вашій домашній сторінці.</string>
    <!-- Text for the button to continue the onboarding on the home onboarding dialog. -->
    <string name="onboarding_home_get_started_button">Розпочати</string>
    <!-- Text for the button to navigate to the sync sign in screen on the home onboarding dialog. -->
    <string name="onboarding_home_sign_in_button">Увійти</string>
    <!-- Text for the button to skip the onboarding on the home onboarding dialog. -->
    <string name="onboarding_home_skip_button">Пропустити</string>

    <!-- Onboarding home screen sync popup dialog message, shown on top of Recent Synced Tabs in the Jump back in section. -->
    <string name="sync_cfr_message">Ваші вкладки синхронізуються! Продовжте з того ж місця, де зупинилися на іншому пристрої.</string>

    <!-- Content description (not visible, for screen readers etc.): Close button for the home onboarding dialog -->
    <string name="onboarding_home_content_description_close_button">Закрити</string>

    <!-- Notification pre-permission dialog -->
    <!-- Enable notification pre permission dialog title
        The first parameter is the name of the app defined in app_name (for example: Fenix) -->
    <string name="onboarding_home_enable_notifications_title">Сповіщення допомагають вам ефективніше взаємодіяти з %s</string>
    <!-- Enable notification pre permission dialog description with rationale
        The first parameter is the name of the app defined in app_name (for example: Fenix) -->
    <string name="onboarding_home_enable_notifications_description">Синхронізуйте свої вкладки між пристроями, керуйте завантаженнями, отримуйте поради про захист приватності в %s, а також інші можливості.</string>
    <!-- Text for the button to request notification permission on the device -->
    <string name="onboarding_home_enable_notifications_positive_button">Продовжити</string>
    <!-- Text for the button to not request notification permission on the device and dismiss the dialog -->
    <string name="onboarding_home_enable_notifications_negative_button">Не зараз</string>

    <!-- Juno first user onboarding flow experiment, strings are marked unused as they are only referenced by Nimbus experiments. -->
    <!-- Title for set firefox as default browser screen used by Nimbus experiments. Nimbus experiments do not support string placeholders.
        Note: The word "Firefox" should NOT be translated -->
    <string name="juno_onboarding_default_browser_title_nimbus" moz:removedIn="120" tools:ignore="UnusedResources">Зробіть Firefox своїм щоденним браузером</string>
    <!-- Title for set firefox as default browser screen used by Nimbus experiments. -->
    <string name="juno_onboarding_default_browser_title_nimbus_2">Ми дбаємо про вашу безпеку</string>
    <!-- Description for set firefox as default browser screen used by Nimbus experiments. Nimbus experiments do not support string placeholders.
        Note: The word "Firefox" should NOT be translated -->
    <string name="juno_onboarding_default_browser_description_nimbus" moz:removedIn="120" tools:ignore="UnusedResources">Firefox цінує людей понад прибуток і захищає вашу приватність, блокуючи стеження між сайтами.\n\nДізнайтеся більше у нашому положенні про приватність.</string>
    <!-- Description for set firefox as default browser screen used by Nimbus experiments. -->
    <string name="juno_onboarding_default_browser_description_nimbus_2">Наш некомерційний браузер не дозволяє компаніям таємно стежити за вами в інтернеті.\n\nДокладніше в нашому Положенні про приватність.</string>
    <!-- Text for the link to the privacy notice webpage for set as firefox default browser screen.
    This is part of the string with the key "juno_onboarding_default_browser_description". -->
    <string name="juno_onboarding_default_browser_description_link_text" tools:ignore="UnusedResources">політиці приватності</string>
    <!-- Text for the button to set firefox as default browser on the device -->
    <string name="juno_onboarding_default_browser_positive_button" tools:ignore="UnusedResources">Встановити типовим браузером</string>
    <!-- Text for the button dismiss the screen and move on with the flow -->
    <string name="juno_onboarding_default_browser_negative_button" tools:ignore="UnusedResources">Не зараз</string>
    <!-- Title for sign in to sync screen. -->
    <string name="juno_onboarding_sign_in_title" moz:removedIn="120" tools:ignore="UnusedResources">Перемикайтеся між телефоном і комп’ютером</string>
    <!-- Title for sign in to sync screen. -->
    <string name="juno_onboarding_sign_in_title_2">Ваші дані надійно шифруються на різних пристроях</string>
    <!-- Description for sign in to sync screen. -->
    <string name="juno_onboarding_sign_in_description" moz:removedIn="120" tools:ignore="UnusedResources">Продовжуйте роботу зі своїми вкладками та паролями з інших пристроїв.</string>
    <!-- Description for sign in to sync screen. Nimbus experiments do not support string placeholders.
     Note: The word "Firefox" should NOT be translated -->
    <string name="juno_onboarding_sign_in_description_2">Ви можете безпечно входити в систему та синхронізувати дані. Firefox шифрує ваші паролі, закладки та іншу інформацію.</string>
    <!-- Text for the button to sign in to sync on the device -->
    <string name="juno_onboarding_sign_in_positive_button" tools:ignore="UnusedResources">Увійти</string>
    <!-- Text for the button dismiss the screen and move on with the flow -->
    <string name="juno_onboarding_sign_in_negative_button" tools:ignore="UnusedResources">Не зараз</string>
    <!-- Title for enable notification permission screen used by Nimbus experiments. Nimbus experiments do not support string placeholders.
        Note: The word "Firefox" should NOT be translated -->
    <string name="juno_onboarding_enable_notifications_title_nimbus" moz:removedIn="120" tools:ignore="UnusedResources">Сповіщення допомагають вам ефективніше взаємодіяти з Firefox</string>
    <!-- Title for enable notification permission screen used by Nimbus experiments. Nimbus experiments do not support string placeholders.
        Note: The word "Firefox" should NOT be translated -->
    <string name="juno_onboarding_enable_notifications_title_nimbus_2">Сповіщення допомагають вам бути в безпеці з Firefox</string>
    <!-- Description for enable notification permission screen used by Nimbus experiments. Nimbus experiments do not support string placeholders.
       Note: The word "Firefox" should NOT be translated -->
    <string name="juno_onboarding_enable_notifications_description_nimbus" moz:removedIn="120" tools:ignore="UnusedResources">Надсилайте вкладки на інші пристрої, керуйте завантаженнями, а також отримуйте поради про можливості Firefox.</string>
    <!-- Description for enable notification permission screen used by Nimbus experiments. Nimbus experiments do not support string placeholders.
       Note: The word "Firefox" should NOT be translated -->
    <string name="juno_onboarding_enable_notifications_description_nimbus_2">Безпечно надсилайте вкладки між своїми пристроями та дізнайтеся про інші функції приватності у Firefox.</string>
    <!-- Text for the button to request notification permission on the device -->
    <string name="juno_onboarding_enable_notifications_positive_button" tools:ignore="UnusedResources">Увімкнути сповіщення</string>

    <!-- Text for the button dismiss the screen and move on with the flow -->
    <string name="juno_onboarding_enable_notifications_negative_button" tools:ignore="UnusedResources">Не зараз</string>

    <!-- Title for add search widget screen used by Nimbus experiments. Nimbus experiments do not support string placeholders.
        Note: The word "Firefox" should NOT be translated -->
    <string name="juno_onboarding_add_search_widget_title" tools:ignore="UnusedResources">Спробуйте пошуковий віджет Firefox</string>
    <!-- Description for add search widget screen used by Nimbus experiments. Nimbus experiments do not support string placeholders.
        Note: The word "Firefox" should NOT be translated -->
    <string name="juno_onboarding_add_search_widget_description" tools:ignore="UnusedResources">З Firefox на головному екрані ви матимете легкий доступ до браузера, який насамперед забезпечує приватність і блокує стеження між сайтами.</string>
    <!-- Text for the button to add search widget on the device used by Nimbus experiments. Nimbus experiments do not support string placeholders.
        Note: The word "Firefox" should NOT be translated -->
    <string name="juno_onboarding_add_search_widget_positive_button" tools:ignore="UnusedResources">Додати віджет Firefox</string>
    <!-- Text for the button to dismiss the screen and move on with the flow -->
    <string name="juno_onboarding_add_search_widget_negative_button" tools:ignore="UnusedResources">Не зараз</string>

    <!-- Search Widget -->
    <!-- Content description for searching with a widget. The first parameter is the name of the application.-->
    <string name="search_widget_content_description_2">Відкрити нову вкладку %1$s</string>
    <!-- Text preview for smaller sized widgets -->
    <string name="search_widget_text_short">Пошук</string>
    <!-- Text preview for larger sized widgets -->
    <string name="search_widget_text_long">Пошук в Інтернеті</string>

    <!-- Content description (not visible, for screen readers etc.): Voice search -->
    <string name="search_widget_voice">Голосовий пошук</string>

    <!-- Preferences -->
    <!-- Title for the settings page-->
    <string name="settings">Налаштування</string>
    <!-- Preference category for general settings -->
    <string name="preferences_category_general">Загальні</string>
    <!-- Preference category for all links about Fenix -->
    <string name="preferences_category_about">Про програму</string>
    <!-- Preference category for settings related to changing the default search engine -->
    <string name="preferences_category_select_default_search_engine">Оберіть</string>
    <!-- Preference for settings related to managing search shortcuts for the quick search menu -->
    <string name="preferences_manage_search_shortcuts" moz:removedIn="120" tools:ignore="UnusedResources">Керувати ярликами пошуку</string>
    <!-- Preference for settings related to managing search shortcuts for the quick search menu -->
    <string name="preferences_manage_search_shortcuts_2">Керуйте альтернативними засобами пошуку</string>
    <!-- Summary for preference for settings related to managing search shortcuts for the quick search menu -->
    <string name="preferences_manage_search_shortcuts_summary">Редагувати засоби пошуку, доступні в меню</string>
    <!-- Preference category for settings related to managing search shortcuts for the quick search menu -->
    <string name="preferences_category_engines_in_search_menu">Засоби пошуку, доступні в меню</string>
    <!-- Preference for settings related to changing the default search engine -->
    <string name="preferences_default_search_engine">Типовий засіб пошуку</string>
    <!-- Preference for settings related to Search -->
    <string name="preferences_search">Пошук</string>
    <!-- Preference for settings related to Search engines -->
    <string name="preferences_search_engines">Засоби пошуку</string>
    <!-- Preference for settings related to Search engines suggestions-->
    <string name="preferences_search_engines_suggestions">Пропозиції засобів пошуку</string>
    <!-- Preference for settings related to Search address bar -->
    <string name="preferences_search_address_bar" moz:removedIn="120" tools:ignore="UnusedResources">Панель адреси</string>
    <!-- Preference Category for settings related to Search address bar -->
    <string name="preferences_settings_address_bar">Налаштування панелі адреси</string>
    <!-- Preference Category for settings to Firefox Suggest -->
    <string name="preference_search_address_bar_fx_suggest">Панель адреси - Пропозиції Firefox</string>
    <!-- Preference link to Learn more about Firefox Suggest -->
    <string name="preference_search_learn_about_fx_suggest">Докладніше про Пропозиції Firefox</string>
    <!-- Preference link to rating Fenix on the Play Store -->
    <string name="preferences_rate">Оцінити в Google Play</string>
    <!-- Preference linking to about page for Fenix
        The first parameter is the name of the app defined in app_name (for example: Fenix) -->
    <string name="preferences_about">Про %1$s</string>

    <!-- Preference for settings related to changing the default browser -->
    <string name="preferences_set_as_default_browser">Встановити типовим браузером</string>
    <!-- Preference category for advanced settings -->
    <string name="preferences_category_advanced">Додатково</string>
    <!-- Preference category for privacy and security settings -->
    <string name="preferences_category_privacy_security">Приватність і безпека</string>
    <!-- Preference for advanced site permissions -->
    <string name="preferences_site_permissions">Дозволи сайтів</string>
    <!-- Preference for private browsing options -->
    <string name="preferences_private_browsing_options">Приватний перегляд</string>
    <!-- Preference for opening links in a private tab-->
    <string name="preferences_open_links_in_a_private_tab">Відкривати посилання у приватній вкладці</string>
    <!-- Preference for allowing screenshots to be taken while in a private tab-->
    <string name="preferences_allow_screenshots_in_private_mode">Дозволити знімки екрана у приватному перегляді</string>
    <!-- Will inform the user of the risk of activating Allow screenshots in private browsing option -->
    <string name="preferences_screenshots_in_private_mode_disclaimer">Якщо дозволено, приватні вкладки також будуть видимі, коли відкрито декілька програм</string>
    <!-- Preference for adding private browsing shortcut -->
    <string name="preferences_add_private_browsing_shortcut">Додати ярлик приватного перегляду</string>
    <!-- Preference for enabling "HTTPS-Only" mode -->
    <string name="preferences_https_only_title">HTTPS-режим</string>

    <!-- Preference for removing cookie/consent banners from sites automatically. See reduce_cookie_banner_summary for additional context. -->
    <string name="preferences_cookie_banner_reduction" moz:RemovedIn="121" tools:ignore="UnusedResources">Зменшення кількості банерів кук</string>
    <!-- Label for cookie banner section in quick settings panel. -->
    <string name="cookie_banner_blocker">Блокувальник банерів кук</string>
    <!-- Preference for removing cookie/consent banners from sites automatically in private mode. See reduce_cookie_banner_summary for additional context. -->
    <string name="preferences_cookie_banner_reduction_private_mode">Блокувальник банерів кук у приватному перегляді</string>
    <!-- Preference for rejecting or removing as many cookie/consent banners as possible on sites. See reduce_cookie_banner_summary for additional context. -->
    <string name="reduce_cookie_banner_option" moz:RemovedIn="121" tools:ignore="UnusedResources">Зменшити кількість банерів кук</string>
    <!-- Summary of cookie banner handling preference if the setting disabled is set to off -->
    <string name="reduce_cookie_banner_option_off" moz:RemovedIn="121" tools:ignore="UnusedResources">Вимкнено</string>
    <!-- Summary of cookie banner handling preference if the setting enabled is set to on -->
    <string name="reduce_cookie_banner_option_on" moz:RemovedIn="121" tools:ignore="UnusedResources">Увімкнено</string>

    <!-- Summary for the preference for rejecting all cookies whenever possible. The first parameter is the application name -->
    <string name="reduce_cookie_banner_summary_1" moz:RemovedIn="121" tools:ignore="UnusedResources">%1$s намагається автоматично відхиляти запити банерів кук.</string>
    <!-- Text for indicating cookie banner handling is off this site, this is shown as part of the protections panel with the tracking protection toggle -->
    <string name="reduce_cookie_banner_off_for_site">Вимкнено для цього сайту</string>
    <!-- Text for cancel button indicating that cookie banner reduction is not supported for the current site, this is shown as part of the cookie banner details view. -->
    <string name="cookie_banner_handling_details_site_is_not_supported_cancel_button">Скасувати</string>
    <!-- Text for request support button indicating that cookie banner reduction is not supported for the current site, this is shown as part of the cookie banner details view. -->
    <string name="cookie_banner_handling_details_site_is_not_supported_request_support_button_2">Надіслати запит</string>
    <!-- Text for title indicating that cookie banner reduction is not supported for the current site, this is shown as part of the cookie banner details view. -->
    <string name="cookie_banner_handling_details_site_is_not_supported_title_2">Подати запит на підтримку цього сайту?</string>
    <!-- Label for the snackBar, after the user reports with success a website where cookie banner reducer did not work -->
    <string name="cookie_banner_handling_report_site_snack_bar_text_2">Запит надіслано</string>
    <!-- Text for indicating cookie banner handling is on this site, this is shown as part of the protections panel with the tracking protection toggle -->
    <string name="reduce_cookie_banner_on_for_site">Увімкнено для цього сайту</string>
    <!-- Text for indicating that a request for unsupported site was sent to Nimbus (it's a Mozilla library for experiments), this is shown as part of the protections panel with the tracking protection toggle -->
    <string name="reduce_cookie_banner_unsupported_site_request_submitted_2">Запит на підтримку сайту надіслано</string>
    <!-- Text for indicating cookie banner handling is currently not supported for this site, this is shown as part of the protections panel with the tracking protection toggle -->
    <string name="reduce_cookie_banner_unsupported_site">Сайт наразі не підтримується</string>
    <!-- Title text for a detail explanation indicating cookie banner handling is on this site, this is shown as part of the cookie banner panel in the toolbar. The first parameter is a shortened URL of the current site-->
    <string name="reduce_cookie_banner_details_panel_title_on_for_site" moz:RemovedIn="121" tools:ignore="UnusedResources">Увімкнути зменшення кількості банерів кук для %1$s?</string>
    <!-- Title text for a detail explanation indicating cookie banner handling is on this site, this is shown as part of the cookie banner panel in the toolbar. The first parameter is a shortened URL of the current site-->
    <string name="reduce_cookie_banner_details_panel_title_on_for_site_1">Увімкнути блокувальник банерів кук для %1$s?</string>
    <!-- Title text for a detail explanation indicating cookie banner handling is off this site, this is shown as part of the cookie banner panel in the toolbar. The first parameter is a shortened URL of the current site-->
    <string name="reduce_cookie_banner_details_panel_title_off_for_site" moz:RemovedIn="121" tools:ignore="UnusedResources">Вимкнути зменшення кількості банерів кук для %1$s?</string>
    <!-- Title text for a detail explanation indicating cookie banner handling is off this site, this is shown as part of the cookie banner panel in the toolbar. The first parameter is a shortened URL of the current site-->
    <string name="reduce_cookie_banner_details_panel_title_off_for_site_1">Вимкнути блокувальник банерів кук для %1$s?</string>
    <!-- Title text for a detail explanation indicating cookie banner reducer didn't work for the current site, this is shown as part of the cookie banner panel in the toolbar. The first parameter is the application name-->
    <string name="reduce_cookie_banner_details_panel_title_unsupported_site_request_2">%1$s не може автоматично відхиляти запити на розміщення кук на цьому сайті. Ви можете надіслати запит для підтримки цього сайту в майбутньому.</string>
    <!-- Long text for a detail explanation indicating what will happen if cookie banner handling is off for a site, this is shown as part of the cookie banner panel in the toolbar. The first parameter is the application name -->
    <string name="reduce_cookie_banner_details_panel_description_off_for_site" moz:RemovedIn="121" tools:ignore="UnusedResources">%1$s очистить куки цього сайту та оновить сторінку. Очищення всіх кук може призвести до виходу з облікових записів або спорожнення кошика для покупок.</string>

    <!-- Long text for a detail explanation indicating what will happen if cookie banner handling is off for a site, this is shown as part of the cookie banner panel in the toolbar. The first parameter is the application name -->
    <string name="reduce_cookie_banner_details_panel_description_off_for_site_1">Вимкніть %1$s, щоб очистити куки і перезавантажити цей сайт. Це може призвести до виходу з вебсайту та очищення збережених покупок у кошику.</string>
<<<<<<< HEAD
    <!-- Long text for a detail explanation indicating what will happen if cookie banner handling is on for a site, this is shown as part of the cookie banner panel in the toolbar. The first parameter is the application name -->
    <string name="reduce_cookie_banner_details_panel_description_on_for_site_2" moz:RemovedIn="121" tools:ignore="UnusedResources">%1$s намагається автоматично відхиляти всі запити кук на підтримуваних сайтах.</string>
    <!-- Long text for a detail explanation indicating what will happen if cookie banner handling is on for a site, this is shown as part of the cookie banner panel in the toolbar. The first parameter is the application name -->
=======
    <!-- Long text for a detail explanation indicating what will happen if cookie banner handling is on for a site, this is shown as part of the cookie banner panel in the toolbar. The first parameter is the application name -->
    <string name="reduce_cookie_banner_details_panel_description_on_for_site_2" moz:RemovedIn="121" tools:ignore="UnusedResources">%1$s намагається автоматично відхиляти всі запити кук на підтримуваних сайтах.</string>
    <!-- Long text for a detail explanation indicating what will happen if cookie banner handling is on for a site, this is shown as part of the cookie banner panel in the toolbar. The first parameter is the application name -->
>>>>>>> d602c86b
    <string name="reduce_cookie_banner_details_panel_description_on_for_site_3">Увімкніть, і %1$s спробує намагатиметься автоматично відхиляти всі банери кук на цьому сайті.</string>
    <!-- Title text for the cookie banner re-engagement dialog. The first parameter is the application name. -->
    <string name="reduce_cookie_banner_dialog_title" moz:RemovedIn="121" tools:ignore="UnusedResources">Дозволити %1$s відхиляти банери кук?</string>
    <!-- Body text for the cookie banner re-engagement dialog use. The first parameter is the application name. -->
    <string name="reduce_cookie_banner_dialog_body" moz:RemovedIn="121" tools:ignore="UnusedResources">%1$s може автоматично відхиляти багато запитів банерів кук.</string>
    <!-- Remind me later text button for the onboarding dialog -->
    <string name="reduce_cookie_banner_dialog_not_now_button" moz:RemovedIn="121" tools:ignore="UnusedResources">Не зараз</string>
    <!-- Snack text for the cookie banner dialog, after user hit the dismiss banner button -->
    <string name="reduce_cookie_banner_dialog_snackbar_text" moz:RemovedIn="121" tools:ignore="UnusedResources">Ви бачитимете менше запитів на збереження кук</string>

    <!-- Change setting text button, for the cookie banner re-engagement dialog -->
    <string name="reduce_cookie_banner_dialog_change_setting_button" moz:RemovedIn="121" tools:ignore="UnusedResources">Дозволити</string>
<<<<<<< HEAD
=======

    <!--Title for the cookie banner re-engagement CFR, the placeholder is replaced with app name -->
    <string name="cookie_banner_cfr_title">%1$s щойно відхилив куки для вас</string>
    <!--Message for the cookie banner re-engagement CFR -->
    <string name="cookie_banner_cfr_message">Менше відволікань і менше кук, які відстежують вас на цьому сайті.</string>
>>>>>>> d602c86b

    <!-- Description of the preference to enable "HTTPS-Only" mode. -->
    <string name="preferences_https_only_summary">Намагатися автоматично доступатися до сайтів за допомогою протоколу шифрування HTTPS для поліпшення безпеки.</string>
    <!-- Summary of https only preference if https only is set to off -->
    <string name="preferences_https_only_off">Вимкнено</string>
    <!-- Summary of https only preference if https only is set to on in all tabs -->
    <string name="preferences_https_only_on_all">Увімкнути в усіх вкладках</string>
    <!-- Summary of https only preference if https only is set to on in private tabs only -->
    <string name="preferences_https_only_on_private">Увімкнути у приватних вкладках</string>
    <!-- Text displayed that links to website containing documentation about "HTTPS-Only" mode -->
    <string name="preferences_http_only_learn_more">Докладніше</string>
    <!-- Option for the https only setting -->
    <string name="preferences_https_only_in_all_tabs">Увімкнути на всіх вкладках</string>
    <!-- Option for the https only setting -->
    <string name="preferences_https_only_in_private_tabs">Увімкнути лише у приватних вкладках</string>
    <!-- Title shown in the error page for when trying to access a http website while https only mode is enabled. -->
    <string name="errorpage_httpsonly_title">Захищений сайт недоступний</string>
    <!-- Message shown in the error page for when trying to access a http website while https only mode is enabled. The message has two paragraphs. This is the first. -->
    <string name="errorpage_httpsonly_message_title">Швидше за все, вебсайт просто не підтримує HTTPS.</string>
    <!-- Message shown in the error page for when trying to access a http website while https only mode is enabled. The message has two paragraphs. This is the second. -->
    <string name="errorpage_httpsonly_message_summary">Однак також можливе втручання зловмисників. Якщо ви продовжите перехід на вебсайт, вам не слід вводити будь-які конфіденційні дані. Якщо ви продовжите, HTTPS-режим буде тимчасово вимкнено для сайту.</string>
    <!-- Preference for accessibility -->
    <string name="preferences_accessibility">Доступність</string>

    <!-- Preference to override the Firefox Account server -->
    <string name="preferences_override_fxa_server" moz:RemovedIn="120" tools:ignore="UnusedResources">Власний сервер облікового запису Firefox</string>
    <!-- Preference to override the Mozilla account server -->
    <string name="preferences_override_account_server">Власний сервер облікового запису Mozilla</string>
    <!-- Preference to override the Sync token server -->
    <string name="preferences_override_sync_tokenserver">Спеціальний сервер синхронізації</string>
    <!-- Toast shown after updating the FxA/Sync server override preferences -->
    <string name="toast_override_fxa_sync_server_done" moz:RemovedIn="120" tools:ignore="UnusedResources">Сервер Облікового запису/Синхронізації Firefox змінено. Вихід з програми для застосування змін…</string>
    <!-- Toast shown after updating the Mozilla account/Sync server override preferences -->
    <string name="toast_override_account_sync_server_done">Сервер облікового запису/синхронізації Mozilla змінено. Вихід з програми для застосування змін…</string>
    <!-- Preference category for account information -->
    <string name="preferences_category_account">Обліковий запис</string>
    <!-- Preference for changing where the toolbar is positioned -->
    <string name="preferences_toolbar">Панель інструментів</string>
    <!-- Preference for changing default theme to dark or light mode -->
    <string name="preferences_theme">Тема</string>
    <!-- Preference for customizing the home screen -->
    <string name="preferences_home_2">Домівка</string>
    <!-- Preference for gestures based actions -->
    <string name="preferences_gestures">Жести</string>
    <!-- Preference for settings related to visual options -->
    <string name="preferences_customize">Пристосування</string>
    <!-- Preference description for banner about signing in -->
    <string name="preferences_sign_in_description_2">Увійдіть для синхронізації вкладок, закладок, паролів та інших даних.</string>
    <!-- Preference shown instead of account display name while account profile information isn't available yet. -->
    <string name="preferences_account_default_name" moz:RemovedIn="120" tools:ignore="UnusedResources">Обліковий запис Firefox</string>
    <!-- Preference shown instead of account display name while account profile information isn't available yet. -->
    <string name="preferences_account_default_name_2">Обліковий запис Mozilla</string>
    <!-- Preference text for account title when there was an error syncing FxA -->
    <string name="preferences_account_sync_error">Повторно підключіться, щоб відновити синхронізацію</string>
    <!-- Preference for language -->
    <string name="preferences_language">Мова</string>
    <!-- Preference for data choices -->
    <string name="preferences_data_choices">Вибір даних</string>
    <!-- Preference for data collection -->
    <string name="preferences_data_collection">Збір даних</string>
    <!-- Preference for developers -->
    <string name="preferences_remote_debugging">Віддалене налагодження через USB</string>

    <!-- Preference title for switch preference to show search engines -->
    <string name="preferences_show_search_engines" moz:RemovedIn="120" tools:ignore="UnusedResources">Показати засоби пошуку</string>
    <!-- Preference title for switch preference to show search suggestions -->
    <string name="preferences_show_search_suggestions">Показувати пошукові пропозиції</string>

    <!-- Preference title for switch preference to show voice search button -->
    <string name="preferences_show_voice_search">Показати голосовий пошук</string>
    <!-- Preference title for switch preference to show search suggestions also in private mode -->
    <string name="preferences_show_search_suggestions_in_private">Показувати в приватних сеансах</string>
    <!-- Preference title for switch preference to show a clipboard suggestion when searching -->
    <string name="preferences_show_clipboard_suggestions">Пропозиції з буфера обміну</string>
    <!-- Preference title for switch preference to suggest browsing history when searching -->
    <string name="preferences_search_browsing_history">Шукати в історії перегляду</string>
    <!-- Preference title for switch preference to suggest bookmarks when searching -->
    <string name="preferences_search_bookmarks">Шукати закладки</string>
    <!-- Preference title for switch preference to suggest synced tabs when searching -->
    <string name="preferences_search_synced_tabs">Шукати синхронізовані вкладки</string>
    <!-- Preference for account settings -->
    <string name="preferences_account_settings">Обліковий запис</string>
    <!-- Preference for enabling url autocomplete-->
    <string name="preferences_enable_autocomplete_urls">Автозавершення URL-адрес</string>
    <!-- Preference title for switch preference to show sponsored Firefox Suggest search suggestions -->
    <string name="preferences_show_sponsored_suggestions">Пропозиції від спонсорів</string>
    <!-- Summary for preference to show sponsored Firefox Suggest search suggestions.
         The first parameter is the name of the application. -->
    <string name="preferences_show_sponsored_suggestions_summary">Підтримайте %1$s за допомогою періодичних спонсорованих пропозицій</string>
    <!-- Preference title for switch preference to show Firefox Suggest search suggestions for web content.
         The first parameter is the name of the application. -->
    <string name="preferences_show_nonsponsored_suggestions">Пропозиції від %1$s</string>
    <!-- Summary for preference to show Firefox Suggest search suggestions for web content -->
    <string name="preferences_show_nonsponsored_suggestions_summary">Отримувати пропозиції з інтернету, пов’язані з вашим пошуком</string>
    <!-- Preference for open links in third party apps -->
    <string name="preferences_open_links_in_apps">Відкривати посилання у програмах</string>

    <!-- Preference for open links in third party apps always open in apps option -->
    <string name="preferences_open_links_in_apps_always">Завжди</string>
    <!-- Preference for open links in third party apps ask before opening option -->
    <string name="preferences_open_links_in_apps_ask">Запитувати перед відкриттям</string>
    <!-- Preference for open links in third party apps never open in apps option -->
    <string name="preferences_open_links_in_apps_never">Ніколи</string>
    <!-- Preference for open download with an external download manager app -->
    <string name="preferences_external_download_manager">Зовнішній менеджер завантажень</string>
    <!-- Preference for enabling gecko engine logs -->
    <string name="preferences_enable_gecko_logs">Увімкнути журнали Gecko</string>
    <!-- Message to indicate users that we are quitting the application to apply the changes -->
    <string name="quit_application">Закриття програми для застосування змін…</string>

    <!-- Preference for add_ons -->
    <string name="preferences_addons">Додатки</string>

    <!-- Preference for installing a local add-on -->
    <string name="preferences_install_local_addon">Встановити додаток з файлу</string>
    <!-- Preference for notifications -->
    <string name="preferences_notifications">Сповіщення</string>

    <!-- Summary for notification preference indicating notifications are allowed -->
    <string name="notifications_allowed_summary">Дозволено</string>
    <!-- Summary for notification preference indicating notifications are not allowed -->
    <string name="notifications_not_allowed_summary">Не дозволено</string>

    <!-- Add-on Preferences -->
    <!-- Preference to customize the configured AMO (addons.mozilla.org) collection -->
    <string name="preferences_customize_amo_collection">Власна збірка додатків</string>
    <!-- Button caption to confirm the add-on collection configuration -->
    <string name="customize_addon_collection_ok">Гаразд</string>
    <!-- Button caption to abort the add-on collection configuration -->
    <string name="customize_addon_collection_cancel">Скасувати</string>
    <!-- Hint displayed on input field for custom collection name -->
    <string name="customize_addon_collection_hint">Назва збірки</string>
    <!-- Hint displayed on input field for custom collection user ID-->
    <string name="customize_addon_collection_user_hint">Власник збірки (ID користувача)</string>
    <!-- Toast shown after confirming the custom add-on collection configuration -->
    <string name="toast_customize_addon_collection_done">Збірку додатків змінено. Вихід з програми для застосування змін…</string>

    <!-- Customize Home -->
    <!-- Header text for jumping back into the recent tab in customize the home screen -->
    <string name="customize_toggle_jump_back_in">Повернутися до</string>
    <!-- Title for the customize home screen section with recently saved bookmarks. -->
    <string name="customize_toggle_recent_bookmarks">Останні закладки</string>
    <!-- Title for the customize home screen section with recently visited. Recently visited is
    a section where users see a list of tabs that they have visited in the past few days -->
    <string name="customize_toggle_recently_visited">Недавно відвідані</string>

    <!-- Title for the customize home screen section with Pocket. -->
    <string name="customize_toggle_pocket_2">Розповіді, що спонукають замислитися</string>
    <!-- Summary for the customize home screen section with Pocket. The first parameter is product name Pocket -->
    <string name="customize_toggle_pocket_summary">Пропоновані статті від %s</string>
    <!-- Title for the customize home screen section with sponsored Pocket stories. -->
    <string name="customize_toggle_pocket_sponsored">Матеріали від спонсорів</string>
    <!-- Title for the opening wallpaper settings screen -->
    <string name="customize_wallpapers">Шпалери</string>
    <!-- Title for the customize home screen section with sponsored shortcuts. -->
    <string name="customize_toggle_contile">Спонсоровані ярлики</string>

    <!-- Wallpapers -->
    <!-- Content description for various wallpapers. The first parameter is the name of the wallpaper -->
    <string name="wallpapers_item_name_content_description">Елемент шпалер: %1$s</string>
    <!-- Snackbar message for when wallpaper is selected -->
    <string name="wallpaper_updated_snackbar_message">Шпалери оновлено!</string>
    <!-- Snackbar label for action to view selected wallpaper -->
    <string name="wallpaper_updated_snackbar_action">Переглянути</string>

    <!-- Snackbar message for when wallpaper couldn't be downloaded -->
    <string name="wallpaper_download_error_snackbar_message">Не вдалося завантажити шпалери</string>
    <!-- Snackbar label for action to retry downloading the wallpaper -->
    <string name="wallpaper_download_error_snackbar_action">Повторити спробу</string>
    <!-- Snackbar message for when wallpaper couldn't be selected because of the disk error -->
    <string name="wallpaper_select_error_snackbar_message">Не вдалося змінити шпалери</string>
    <!-- Text displayed that links to website containing documentation about the "Limited Edition" wallpapers. -->
    <string name="wallpaper_learn_more">Докладніше</string>

    <!-- Text for classic wallpapers title. The first parameter is the Firefox name. -->
    <string name="wallpaper_classic_title">Класичні %s</string>
    <!-- Text for artist series wallpapers title. "Artist series" represents a collection of artist collaborated wallpapers. -->
    <string name="wallpaper_artist_series_title">Серія Від художників</string>
    <!-- Description text for the artist series wallpapers with learn more link. The first parameter is the learn more string defined in wallpaper_learn_more. "Independent voices" is the name of the wallpaper collection -->
    <string name="wallpaper_artist_series_description_with_learn_more">Збірка Незалежні Голоси. %s</string>
    <!-- Description text for the artist series wallpapers. "Independent voices" is the name of the wallpaper collection -->
    <string name="wallpaper_artist_series_description">Збірка Незалежні Голоси.</string>
    <!-- Wallpaper onboarding dialog header text. -->
    <string name="wallpapers_onboarding_dialog_title_text">Спробуйте сплеск кольорів</string>
    <!-- Wallpaper onboarding dialog body text. -->
    <string name="wallpapers_onboarding_dialog_body_text">Оберіть свій тип шпалер.</string>
    <!-- Wallpaper onboarding dialog learn more button text. The button navigates to the wallpaper settings screen. -->
    <string name="wallpapers_onboarding_dialog_explore_more_button_text">Перегляньте інші шпалери</string>

    <!-- Add-ons general availability nimbus message-->
    <!-- Title of the Nimbus message for add-ons general availability-->
    <string name="addon_ga_message_title" tools:ignore="UnusedResources">Тепер доступні нові додатки</string>
    <!-- Body of the Nimbus message for add-ons general availability. 'Firefox' intentionally hardcoded here-->
    <string name="addon_ga_message_body" tools:ignore="UnusedResources">Ознайомтеся з понад 100 новими розширеннями, за допомогою яких ви можете вдосконалити Firefox.</string>
    <!-- Button text of the Nimbus message for add-ons general availability. -->
    <string name="addon_ga_message_button" tools:ignore="UnusedResources">Ознайомитися з додатками</string>

    <!-- Add-on Installation from AMO-->
    <!-- Error displayed when user attempts to install an add-on from AMO (addons.mozilla.org) that is not supported -->
    <string name="addon_not_supported_error" moz:removedIn="120" tools:ignore="UnusedResources">Додаток не підтримується</string>
    <!-- Error displayed when user attempts to install an add-on from AMO (addons.mozilla.org) that is already installed -->
    <string name="addon_already_installed" moz:removedIn="120" tools:ignore="UnusedResources">Додаток вже встановлено</string>

    <!-- Add-on process crash dialog to user -->
    <!-- Title of a dialog shown to the user when enough errors have occurred with addons and they need to be temporarily disabled -->
    <string name="addon_process_crash_dialog_title" tools:ignore="UnusedResources">Додаток тимчасово вимкнено</string>
    <!-- The first parameter is the application name. This is a message shown to the user when too many errors have occurred with the addons process and they have been disabled. The user can decide if they would like to continue trying to start add-ons or if they'd rather continue without them. -->
    <string name="addon_process_crash_dialog_message" tools:ignore="UnusedResources">Один або кілька додатків припинили роботу, внаслідок цього ваша система працює нестабільно. %1$s безуспішно намагався перезапустити додатки.\n\nДодатки не буде перезапущено під час вашого поточного сеансу.\n\nЦю проблему може усунути вилучення або вимкнення додатків.</string>
    <!-- This will cause the add-ons to try restarting but the dialog will reappear if it is unsuccessful again -->
    <string name="addon_process_crash_dialog_retry_button_text" tools:ignore="UnusedResources">Спробувати перезапустити додатки</string>
    <!-- The user will continue with all add-ons disabled -->
    <string name="addon_process_crash_dialog_disable_addons_button_text" tools:ignore="UnusedResources">Продовжити з вимкненими додатками</string>

    <!-- Account Preferences -->
    <!-- Preference for managing your account via accounts.firefox.com -->
    <string name="preferences_manage_account">Керувати обліковим записом</string>
    <!-- Summary of the preference for managing your account via accounts.firefox.com. -->
    <string name="preferences_manage_account_summary">Зміна пароля, керування збором даних або видалення облікового запису</string>
    <!-- Preference for triggering sync -->
    <string name="preferences_sync_now">Синхронізувати</string>
    <!-- Preference category for sync -->
    <string name="preferences_sync_category">Оберіть що синхронізувати</string>
    <!-- Preference for syncing history -->
    <string name="preferences_sync_history">Історію</string>
    <!-- Preference for syncing bookmarks -->
    <string name="preferences_sync_bookmarks">Закладки</string>
    <!-- Preference for syncing logins -->
    <string name="preferences_sync_logins">Паролі</string>
    <!-- Preference for syncing tabs -->
    <string name="preferences_sync_tabs_2">Вкладки</string>
    <!-- Preference for signing out -->
    <string name="preferences_sign_out">Вийти</string>
    <!-- Preference displays and allows changing current FxA device name -->
    <string name="preferences_sync_device_name">Назва пристрою</string>
    <!-- Text shown when user enters empty device name -->
    <string name="empty_device_name_error">Назва пристрою обов’язкова.</string>
    <!-- Label indicating that sync is in progress -->
    <string name="sync_syncing_in_progress">Синхронізація…</string>
    <!-- Label summary indicating that sync failed. The first parameter is the date stamp showing last time it succeeded -->
    <string name="sync_failed_summary">Помилка синхронізації. Востаннє синхронізовано: %s</string>
    <!-- Label summary showing never synced -->
    <string name="sync_failed_never_synced_summary">Помилка синхронізації. Востаннє синхронізовано: ніколи</string>
    <!-- Label summary the date we last synced. The first parameter is date stamp showing last time synced -->
    <string name="sync_last_synced_summary">Востаннє синхронізовано: %s</string>
    <!-- Label summary showing never synced -->
    <string name="sync_never_synced_summary">Востаннє синхронізовано: ніколи</string>

    <!-- Text for displaying the default device name.
        The first parameter is the application name, the second is the device manufacturer name
        and the third is the device model. -->
    <string name="default_device_name_2">%1$s на %2$s %3$s</string>

    <!-- Preference for syncing credit cards -->
    <string name="preferences_sync_credit_cards">Кредитні картки</string>
    <!-- Preference for syncing addresses -->
    <string name="preferences_sync_address">Адреси</string>

    <!-- Send Tab -->
    <!-- Name of the "receive tabs" notification channel. Displayed in the "App notifications" system settings for the app -->
    <string name="fxa_received_tab_channel_name">Отримані вкладки</string>

    <!-- Description of the "receive tabs" notification channel. Displayed in the "App notifications" system settings for the app -->
    <string name="fxa_received_tab_channel_description">Сповіщення для вкладок, отриманих від інших пристроїв Firefox.</string>
    <!--  The body for these is the URL of the tab received  -->
    <string name="fxa_tab_received_notification_name">Отримано вкладку</string>
    <!-- %s is the device name -->
    <string name="fxa_tab_received_from_notification_name">Вкладка з %s</string>

    <!-- Advanced Preferences -->
    <!-- Preference for tracking protection exceptions -->
    <string name="preferences_tracking_protection_exceptions">Винятки</string>
    <!-- Button in Exceptions Preference to turn on tracking protection for all sites (remove all exceptions) -->
    <string name="preferences_tracking_protection_exceptions_turn_on_for_all">Увімкнути для всіх сайтів</string>

    <!-- Text displayed when there are no exceptions -->
    <string name="exceptions_empty_message_description">Винятки дозволяють вимкнути захист від стеження для окремих сайтів.</string>
    <!-- Text displayed when there are no exceptions, with learn more link that brings users to a tracking protection SUMO page -->
    <string name="exceptions_empty_message_learn_more_link">Докладніше</string>

    <!-- Preference switch for usage and technical data collection -->
    <string name="preference_usage_data">Використання й технічні дані</string>
    <!-- Preference description for usage and technical data collection -->
    <string name="preferences_usage_data_description">Надсилання в Mozilla даних про використання, швидкодію, апаратне забезпечення та налаштування браузера, щоб допомогти вдосконалити %1$s</string>
    <!-- Preference switch for marketing data collection -->
    <string name="preferences_marketing_data">Маркетингові дані</string>
    <!-- Preference description for marketing data collection -->
    <string name="preferences_marketing_data_description2">Надсилати основні дані про використання до нашого постачальника мобільного маркетингу Adjust</string>
    <!-- Title for studies preferences -->
    <string name="preference_experiments_2">Дослідження</string>
    <!-- Summary for studies preferences -->
    <string name="preference_experiments_summary_2">Дозволяє Mozilla встановлювати та запускати дослідження</string>

    <!-- Turn On Sync Preferences -->
    <!-- Header of the Sync and save your data preference view -->
    <string name="preferences_sync_2">Синхронізувати та зберегти дані</string>
    <!-- Preference for reconnecting to FxA sync -->
    <string name="preferences_sync_sign_in_to_reconnect">Увійдіть, щоб відновити з’єднання</string>

    <!-- Preference for removing FxA account -->
    <string name="preferences_sync_remove_account">Видалити обліковий запис</string>

    <!-- Pairing Feature strings -->
    <!-- Instructions on how to access pairing -->
    <string name="pair_instructions_2"><![CDATA[Скануйте QR-код, показаний на <b>firefox.com/pair</b>]]></string>

    <!-- Toolbar Preferences -->
    <!-- Preference for using top toolbar -->
    <string name="preference_top_toolbar">Вгорі</string>
    <!-- Preference for using bottom toolbar -->
    <string name="preference_bottom_toolbar">Внизу</string>

    <!-- Theme Preferences -->
    <!-- Preference for using light theme -->
    <string name="preference_light_theme">Світла</string>
    <!-- Preference for using dark theme -->
    <string name="preference_dark_theme">Темна</string>
    <!-- Preference for using using dark or light theme automatically set by battery -->
    <string name="preference_auto_battery_theme">Враховувати режим економії заряду</string>
    <!-- Preference for using following device theme -->
    <string name="preference_follow_device_theme">Тема пристрою</string>

    <!-- Gestures Preferences-->
    <!-- Preferences for using pull to refresh in a webpage -->
    <string name="preference_gestures_website_pull_to_refresh">Потягнути для оновлення</string>
    <!-- Preference for using the dynamic toolbar -->
    <string name="preference_gestures_dynamic_toolbar">Прокрутити, щоб сховати панель інструментів</string>
    <!-- Preference for switching tabs by swiping horizontally on the toolbar -->
    <string name="preference_gestures_swipe_toolbar_switch_tabs">Посунути вбік панель інструментів, щоб перемкнути вкладки</string>
    <!-- Preference for showing the opened tabs by swiping up on the toolbar-->
    <string name="preference_gestures_swipe_toolbar_show_tabs">Провести вгору на панелі інструментів вгору для відкриття вкладок</string>

    <!-- Library -->
    <!-- Option in Library to open Downloads page -->
    <string name="library_downloads">Завантаження</string>
    <!-- Option in library to open Bookmarks page -->
    <string name="library_bookmarks">Закладки</string>
    <!-- Option in library to open Desktop Bookmarks root page -->
    <string name="library_desktop_bookmarks_root">Закладки комп’ютера</string>
    <!-- Option in library to open Desktop Bookmarks "menu" page -->
    <string name="library_desktop_bookmarks_menu">Меню закладок</string>
    <!-- Option in library to open Desktop Bookmarks "toolbar" page -->
    <string name="library_desktop_bookmarks_toolbar">Панель закладок</string>
    <!-- Option in library to open Desktop Bookmarks "unfiled" page -->
    <string name="library_desktop_bookmarks_unfiled">Інші закладки</string>
    <!-- Option in Library to open History page -->
    <string name="library_history">Історія</string>
    <!-- Option in Library to open a new tab -->
    <string name="library_new_tab">Нова вкладка</string>
    <!-- Settings Page Title -->
    <string name="settings_title">Налаштування</string>
    <!-- Content description (not visible, for screen readers etc.): "Close button for library settings" -->
    <string name="content_description_close_button">Закрити</string>

    <!-- Title to show in alert when a lot of tabs are to be opened
    %d is a placeholder for the number of tabs that will be opened -->
    <string name="open_all_warning_title">Відкрити %d вкладок?</string>
    <!-- Message to warn users that a large number of tabs will be opened
    %s will be replaced by app name. -->
    <string name="open_all_warning_message">Відкриття такої кількості вкладок може сповільнити %s поки вони завантажуватимуться. Ви дійсно хочете продовжити?</string>
    <!-- Dialog button text for confirming open all tabs -->
    <string name="open_all_warning_confirm">Відкрити вкладки</string>
    <!-- Dialog button text for canceling open all tabs -->
    <string name="open_all_warning_cancel">Скасувати</string>

    <!-- Text to show users they have one page in the history group section of the History fragment.
    %d is a placeholder for the number of pages in the group. -->
    <string name="history_search_group_site_1">%d сторінка</string>

    <!-- Text to show users they have multiple pages in the history group section of the History fragment.
    %d is a placeholder for the number of pages in the group. -->
    <string name="history_search_group_sites_1">Сторінок: %d</string>

    <!-- Option in library for Recently Closed Tabs -->
    <string name="library_recently_closed_tabs">Недавно закриті вкладки</string>
    <!-- Option in library to open Recently Closed Tabs page -->
    <string name="recently_closed_show_full_history">Показати всю історію</string>
    <!-- Text to show users they have multiple tabs saved in the Recently Closed Tabs section of history.
    %d is a placeholder for the number of tabs selected. -->
    <string name="recently_closed_tabs">Вкладок: %d</string>
    <!-- Text to show users they have one tab saved in the Recently Closed Tabs section of history.
    %d is a placeholder for the number of tabs selected. -->
    <string name="recently_closed_tab">%d вкладка</string>
    <!-- Recently closed tabs screen message when there are no recently closed tabs -->
    <string name="recently_closed_empty_message">Немає нещодавно закритих вкладок</string>

    <!-- Tab Management -->
    <!-- Title of preference for tabs management -->
    <string name="preferences_tabs">Вкладки</string>
    <!-- Title of preference that allows a user to specify the tab view -->
    <string name="preferences_tab_view">Подання вкладок</string>
    <!-- Option for a list tab view -->
    <string name="tab_view_list">Списком</string>
    <!-- Option for a grid tab view -->
    <string name="tab_view_grid">Сіткою</string>
    <!-- Title of preference that allows a user to auto close tabs after a specified amount of time -->
    <string name="preferences_close_tabs">Закривати вкладки</string>
    <!-- Option for auto closing tabs that will never auto close tabs, always allows user to manually close tabs -->
    <string name="close_tabs_manually">Власноруч</string>
    <!-- Option for auto closing tabs that will auto close tabs after one day -->
    <string name="close_tabs_after_one_day">Через день</string>
    <!-- Option for auto closing tabs that will auto close tabs after one week -->
    <string name="close_tabs_after_one_week">Через тиждень</string>
    <!-- Option for auto closing tabs that will auto close tabs after one month -->
    <string name="close_tabs_after_one_month">Через місяць</string>

    <!-- Title of preference that allows a user to specify the auto-close settings for open tabs -->
    <string name="preference_auto_close_tabs" tools:ignore="UnusedResources">Автозакриття відкритих вкладок</string>

    <!-- Opening screen -->
    <!-- Title of a preference that allows a user to choose what screen to show after opening the app -->
    <string name="preferences_opening_screen">Початковий екран</string>
    <!-- Option for always opening the homepage when re-opening the app -->
    <string name="opening_screen_homepage">Домівка</string>
    <!-- Option for always opening the user's last-open tab when re-opening the app -->
    <string name="opening_screen_last_tab">Остання вкладка</string>
    <!-- Option for always opening the homepage when re-opening the app after four hours of inactivity -->
    <string name="opening_screen_after_four_hours_of_inactivity">Домівка через чотири години бездіяльності</string>
    <!-- Summary for tabs preference when auto closing tabs setting is set to manual close-->
    <string name="close_tabs_manually_summary">Закривати власноруч</string>
    <!-- Summary for tabs preference when auto closing tabs setting is set to auto close tabs after one day-->
    <string name="close_tabs_after_one_day_summary">Закрити через день</string>
    <!-- Summary for tabs preference when auto closing tabs setting is set to auto close tabs after one week-->
    <string name="close_tabs_after_one_week_summary">Закрити через тиждень</string>
    <!-- Summary for tabs preference when auto closing tabs setting is set to auto close tabs after one month-->
    <string name="close_tabs_after_one_month_summary">Закрити через місяць</string>

    <!-- Summary for homepage preference indicating always opening the homepage when re-opening the app -->
    <string name="opening_screen_homepage_summary">Відкрити домівку</string>
    <!-- Summary for homepage preference indicating always opening the last-open tab when re-opening the app -->
    <string name="opening_screen_last_tab_summary">Відкрити останню вкладку</string>
    <!-- Summary for homepage preference indicating opening the homepage when re-opening the app after four hours of inactivity -->
    <string name="opening_screen_after_four_hours_of_inactivity_summary">Відкрити домівку через 4 години</string>

    <!-- Inactive tabs -->
    <!-- Category header of a preference that allows a user to enable or disable the inactive tabs feature -->
    <string name="preferences_inactive_tabs">Переміщувати старі вкладки в неактивні</string>
    <!-- Title of inactive tabs preference -->
    <string name="preferences_inactive_tabs_title">Вкладки, які ви не переглядали впродовж двох тижнів, переміщуватимуться у розділ неактивних.</string>

    <!-- Studies -->
    <!-- Title of the remove studies button -->
    <string name="studies_remove">Вилучити</string>
    <!-- Title of the active section on the studies list -->
    <string name="studies_active">Активні</string>
    <!-- Description for studies, it indicates why Firefox use studies. The first parameter is the name of the application. -->
    <string name="studies_description_2">%1$s може час від часу встановлювати й виконувати дослідження.</string>
    <!-- Learn more link for studies, links to an article for more information about studies. -->
    <string name="studies_learn_more">Докладніше</string>

    <!-- Dialog message shown after removing a study -->
    <string name="studies_restart_app">Програма припинить застосовувати зміни</string>
    <!-- Dialog button to confirm the removing a study. -->
    <string name="studies_restart_dialog_ok">Гаразд</string>
    <!-- Dialog button text for canceling removing a study. -->
    <string name="studies_restart_dialog_cancel">Скасувати</string>

    <!-- Toast shown after turning on/off studies preferences -->
    <string name="studies_toast_quit_application" tools:ignore="UnusedResources">Закриття програми для застосування змін…</string>

    <!-- Sessions -->
    <!-- Title for the list of tabs -->
    <string name="tab_header_label">Відкриті вкладки</string>
    <!-- Title for the list of tabs in the current private session -->
    <string name="tabs_header_private_tabs_title">Приватні вкладки</string>
    <!-- Title for the list of tabs in the synced tabs -->
    <string name="tabs_header_synced_tabs_title">Синхронізовані вкладки</string>
    <!-- Content description (not visible, for screen readers etc.): Add tab button. Adds a news tab when pressed -->
    <string name="add_tab">Додати вкладку</string>
    <!-- Content description (not visible, for screen readers etc.): Add tab button. Adds a news tab when pressed -->
    <string name="add_private_tab">Додати приватну вкладку</string>
    <!-- Text for the new tab button to indicate adding a new private tab in the tab -->
    <string name="tab_drawer_fab_content">Приватно</string>
    <!-- Text for the new tab button to indicate syncing command on the synced tabs page -->
    <string name="tab_drawer_fab_sync">Синхронізація</string>
    <!-- Text shown in the menu for sharing all tabs -->
    <string name="tab_tray_menu_item_share">Поділитися всіма вкладками</string>
    <!-- Text shown in the menu to view recently closed tabs -->
    <string name="tab_tray_menu_recently_closed">Недавно закриті вкладки</string>
    <!-- Text shown in the tabs tray inactive tabs section -->
    <string name="tab_tray_inactive_recently_closed" tools:ignore="UnusedResources">Недавно закриті</string>
    <!-- Text shown in the menu to view account settings -->
    <string name="tab_tray_menu_account_settings">Обліковий запис</string>
    <!-- Text shown in the menu to view tab settings -->
    <string name="tab_tray_menu_tab_settings">Налаштування вкладок</string>
    <!-- Text shown in the menu for closing all tabs -->
    <string name="tab_tray_menu_item_close">Закрити всі вкладки</string>
    <!-- Text shown in the multiselect menu for bookmarking selected tabs. -->
    <string name="tab_tray_multiselect_menu_item_bookmark">Додати до закладок</string>
    <!-- Text shown in the multiselect menu for closing selected tabs. -->
    <string name="tab_tray_multiselect_menu_item_close">Закрити</string>
    <!-- Content description for tabs tray multiselect share button -->
    <string name="tab_tray_multiselect_share_content_description">Поділитися вибраними вкладками</string>
    <!-- Content description for tabs tray multiselect menu -->
    <string name="tab_tray_multiselect_menu_content_description">Меню вибраних вкладок</string>
    <!-- Content description (not visible, for screen readers etc.): Removes tab from collection button. Removes the selected tab from collection when pressed -->
    <string name="remove_tab_from_collection">Видалити вкладку зі збірки</string>
    <!-- Text for button to enter multiselect mode in tabs tray -->
    <string name="tabs_tray_select_tabs">Виберіть вкладки</string>
    <!-- Content description (not visible, for screen readers etc.): Close tab button. Closes the current session when pressed -->
    <string name="close_tab">Закрити вкладку</string>
    <!-- Content description (not visible, for screen readers etc.): Close tab <title> button. First parameter is tab title  -->
    <string name="close_tab_title">Закрити вкладку %s</string>
    <!-- Content description (not visible, for screen readers etc.): Opens the open tabs menu when pressed -->
    <string name="open_tabs_menu">Відкрити меню вкладок</string>
    <!-- Open tabs menu item to save tabs to collection -->
    <string name="tabs_menu_save_to_collection1">Зберегти до збірки</string>

    <!-- Text for the menu button to delete a collection -->
    <string name="collection_delete">Видалити збірку</string>
    <!-- Text for the menu button to rename a collection -->
    <string name="collection_rename">Перейменувати збірку</string>
    <!-- Text for the button to open tabs of the selected collection -->
    <string name="collection_open_tabs">Відкрити вкладки</string>
    <!-- Hint for adding name of a collection -->
    <string name="collection_name_hint">Назва збірки</string>
    <!-- Text for the menu button to rename a top site -->
    <string name="rename_top_site">Перейменувати</string>
    <!-- Text for the menu button to remove a top site -->
    <string name="remove_top_site">Вилучити</string>

    <!-- Text for the menu button to delete a top site from history -->
    <string name="delete_from_history">Видалити з історії</string>
    <!-- Postfix for private WebApp titles, placeholder is replaced with app name -->
    <string name="pwa_site_controls_title_private">%1$s (Приватний режим)</string>

    <!-- History -->
    <!-- Text for the button to search all history -->
    <string name="history_search_1">Введіть пошукові терміни</string>
    <!-- Text for the button to clear all history -->
    <string name="history_delete_all">Видалити історію</string>

    <!-- Text for the snackbar to confirm that multiple browsing history items has been deleted -->
    <string name="history_delete_multiple_items_snackbar">Історію видалено</string>
    <!-- Text for the snackbar to confirm that a single browsing history item has been deleted. The first parameter is the shortened URL of the deleted history item. -->
    <string name="history_delete_single_item_snackbar">%1$s видалено</string>
    <!-- Context description text for the button to delete a single history item -->
    <string name="history_delete_item">Видалити</string>
    <!-- History multi select title in app bar
    The first parameter is the number of bookmarks selected -->
    <string name="history_multi_select_title">Вибрано %1$d</string>
    <!-- Text for the header that groups the history for today -->
    <string name="history_today">Сьогодні</string>
    <!-- Text for the header that groups the history for yesterday -->
    <string name="history_yesterday">Вчора</string>
    <!-- Text for the header that groups the history the past 7 days -->
    <string name="history_7_days">Останні 7 днів</string>
    <!-- Text for the header that groups the history the past 30 days -->
    <string name="history_30_days">Останні 30 днів</string>
    <!-- Text for the header that groups the history older than the last month -->
    <string name="history_older">Старіші</string>
    <!-- Text shown when no history exists -->
    <string name="history_empty_message">Історія відсутня</string>

    <!-- Downloads -->
    <!-- Text for the snackbar to confirm that multiple downloads items have been removed -->
    <string name="download_delete_multiple_items_snackbar_1">Завантаження вилучено</string>
    <!-- Text for the snackbar to confirm that a single download item has been removed. The first parameter is the name of the download item. -->
    <string name="download_delete_single_item_snackbar">Вилучено %1$s</string>
    <!-- Text shown when no download exists -->
    <string name="download_empty_message_1">Завантажених файлів немає</string>
    <!-- History multi select title in app bar
    The first parameter is the number of downloads selected -->
    <string name="download_multi_select_title">Вибрано %1$d</string>


    <!-- Text for the button to remove a single download item -->
    <string name="download_delete_item_1">Вилучити</string>


    <!-- Crashes -->
    <!-- Title text displayed on the tab crash page. This first parameter is the name of the application (For example: Fenix) -->
    <string name="tab_crash_title_2">Шкода, але %1$s не може завантажити цю сторінку.</string>
    <!-- Send crash report checkbox text on the tab crash page -->
    <string name="tab_crash_send_report">Надіслати звіт про збій в Mozilla</string>
    <!-- Close tab button text on the tab crash page -->
    <string name="tab_crash_close">Закрити вкладку</string>
    <!-- Restore tab button text on the tab crash page -->
    <string name="tab_crash_restore">Відновити вкладку</string>

    <!-- Bookmarks -->
    <!-- Confirmation message for a dialog confirming if the user wants to delete the selected folder -->
    <string name="bookmark_delete_folder_confirmation_dialog">Ви впевнені, що хочете видалити цю теку?</string>
    <!-- Confirmation message for a dialog confirming if the user wants to delete multiple items including folders. Parameter will be replaced by app name. -->
    <string name="bookmark_delete_multiple_folders_confirmation_dialog">%s видалить вибрані елементи.</string>
    <!-- Text for the cancel button on delete bookmark dialog -->
    <string name="bookmark_delete_negative">Скасувати</string>
    <!-- Screen title for adding a bookmarks folder -->
    <string name="bookmark_add_folder">Додати теку</string>
    <!-- Snackbar title shown after a bookmark has been created. -->
    <string name="bookmark_saved_snackbar">Закладку збережено!</string>
    <!-- Snackbar edit button shown after a bookmark has been created. -->
    <string name="edit_bookmark_snackbar_action">ЗМІНИТИ</string>
    <!-- Bookmark overflow menu edit button -->
    <string name="bookmark_menu_edit_button">Змінити</string>
    <!-- Bookmark overflow menu copy button -->
    <string name="bookmark_menu_copy_button">Копіювати</string>
    <!-- Bookmark overflow menu share button -->
    <string name="bookmark_menu_share_button">Поділитися</string>
    <!-- Bookmark overflow menu open in new tab button -->
    <string name="bookmark_menu_open_in_new_tab_button">Відкрити у новій вкладці</string>
    <!-- Bookmark overflow menu open in private tab button -->
    <string name="bookmark_menu_open_in_private_tab_button">Відкрити у приватній вкладці</string>
    <!-- Bookmark overflow menu open all in tabs button -->
    <string name="bookmark_menu_open_all_in_tabs_button">Відкрити всі у нових вкладках</string>
    <!-- Bookmark overflow menu open all in private tabs button -->
    <string name="bookmark_menu_open_all_in_private_tabs_button">Відкрити всі у приватних вкладках</string>
    <!-- Bookmark overflow menu delete button -->
    <string name="bookmark_menu_delete_button">Видалити</string>
    <!--Bookmark overflow menu save button -->
    <string name="bookmark_menu_save_button">Зберегти</string>

    <!-- Bookmark multi select title in app bar
     The first parameter is the number of bookmarks selected -->
    <string name="bookmarks_multi_select_title">Вибрано %1$d</string>
    <!-- Bookmark editing screen title -->
    <string name="edit_bookmark_fragment_title">Змінити закладку</string>
    <!-- Bookmark folder editing screen title -->
    <string name="edit_bookmark_folder_fragment_title">Змінити теку</string>
    <!-- Bookmark sign in button message -->
    <string name="bookmark_sign_in_button">Увійдіть, щоб переглянути синхронізовані закладки</string>
    <!-- Bookmark URL editing field label -->
    <string name="bookmark_url_label">URL</string>
    <!-- Bookmark FOLDER editing field label -->
    <string name="bookmark_folder_label">ТЕКА</string>
    <!-- Bookmark NAME editing field label -->
    <string name="bookmark_name_label">НАЗВА</string>
    <!-- Bookmark add folder screen title -->
    <string name="bookmark_add_folder_fragment_label">Додати теку</string>
    <!-- Bookmark select folder screen title -->
    <string name="bookmark_select_folder_fragment_label">Обрати теку</string>
    <!-- Bookmark editing error missing title -->
    <string name="bookmark_empty_title_error">Повинен бути заголовок</string>
    <!-- Bookmark editing error missing or improper URL -->
    <string name="bookmark_invalid_url_error">Неправильний URL</string>
    <!-- Bookmark screen message for empty bookmarks folder -->
    <string name="bookmarks_empty_message">Немає закладок</string>
    <!-- Bookmark snackbar message on deletion
     The first parameter is the host part of the URL of the bookmark deleted, if any -->
    <string name="bookmark_deletion_snackbar_message">%1$s видалено</string>
    <!-- Bookmark snackbar message on deleting multiple bookmarks not including folders-->
    <string name="bookmark_deletion_multiple_snackbar_message_2">Закладки видалено</string>
    <!-- Bookmark snackbar message on deleting multiple bookmarks including folders-->
    <string name="bookmark_deletion_multiple_snackbar_message_3">Видалення вибраних тек</string>
    <!-- Bookmark undo button for deletion snackbar action -->
    <string name="bookmark_undo_deletion">ВІДНОВИТИ</string>

    <!-- Text for the button to search all bookmarks -->
    <string name="bookmark_search">Введіть пошукові терміни</string>

    <!-- Site Permissions -->
    <!-- Button label that take the user to the Android App setting -->
    <string name="phone_feature_go_to_settings">Перейти до налаштувань</string>
    <!-- Content description (not visible, for screen readers etc.): Quick settings sheet
        to give users access to site specific information / settings. For example:
        Secure settings status and a button to modify site permissions -->
    <string name="quick_settings_sheet">Панель швидких налаштувань</string>
    <!-- Label that indicates that this option it the recommended one -->
    <string name="phone_feature_recommended">Рекомендовано</string>
    <!-- Button label for clearing all the information of site permissions-->
    <string name="clear_permissions">Очистити дозволи</string>
    <!-- Text for the OK button on Clear permissions dialog -->
    <string name="clear_permissions_positive">Гаразд</string>
    <!-- Text for the cancel button on Clear permissions dialog -->
    <string name="clear_permissions_negative">Скасувати</string>
    <!-- Button label for clearing a site permission-->
    <string name="clear_permission">Очистити дозвіл</string>
    <!-- Text for the OK button on Clear permission dialog -->
    <string name="clear_permission_positive">Гаразд</string>
    <!-- Text for the cancel button on Clear permission dialog -->
    <string name="clear_permission_negative">Скасувати</string>
    <!-- Button label for clearing all the information on all sites-->
    <string name="clear_permissions_on_all_sites">Очистити дозволи на всіх сайтах</string>
    <!-- Preference for altering video and audio autoplay for all websites -->
    <string name="preference_browser_feature_autoplay">Автовідтворення</string>
    <!-- Preference for altering the camera access for all websites -->
    <string name="preference_phone_feature_camera">Камера</string>
    <!-- Preference for altering the microphone access for all websites -->
    <string name="preference_phone_feature_microphone">Мікрофон</string>
    <!-- Preference for altering the location access for all websites -->
    <string name="preference_phone_feature_location">Розташування</string>
    <!-- Preference for altering the notification access for all websites -->
    <string name="preference_phone_feature_notification">Сповіщення</string>
    <!-- Preference for altering the persistent storage access for all websites -->
    <string name="preference_phone_feature_persistent_storage">Постійне сховище</string>
    <!-- Preference for altering the storage access setting for all websites -->
    <string name="preference_phone_feature_cross_origin_storage_access">Куки сторонніх сайтів</string>
    <!-- Preference for altering the EME access for all websites -->
    <string name="preference_phone_feature_media_key_system_access">Вміст, контрольований DRM</string>
    <!-- Label that indicates that a permission must be asked always -->
    <string name="preference_option_phone_feature_ask_to_allow">Запитувати дозвіл</string>
    <!-- Label that indicates that a permission must be blocked -->
    <string name="preference_option_phone_feature_blocked">Заблоковано</string>
    <!-- Label that indicates that a permission must be allowed -->
    <string name="preference_option_phone_feature_allowed">Дозволено</string>
    <!--Label that indicates a permission is by the Android OS-->
    <string name="phone_feature_blocked_by_android">Заблоковано Android</string>
    <!-- Preference for showing a list of websites that the default configurations won't apply to them -->
    <string name="preference_exceptions">Винятки</string>
    <!-- Summary of tracking protection preference if tracking protection is set to off -->
    <string name="tracking_protection_off">Вимкнено</string>
    <!-- Summary of tracking protection preference if tracking protection is set to standard -->
    <string name="tracking_protection_standard">Звичайний</string>
    <!-- Summary of tracking protection preference if tracking protection is set to strict -->
    <string name="tracking_protection_strict">Надійний</string>
    <!-- Summary of tracking protection preference if tracking protection is set to custom -->
    <string name="tracking_protection_custom">Власний</string>
    <!-- Label for global setting that indicates that all video and audio autoplay is allowed -->
    <string name="preference_option_autoplay_allowed2">Дозволити аудіо та відео</string>
    <!-- Label for site specific setting that indicates that all video and audio autoplay is allowed -->
    <string name="quick_setting_option_autoplay_allowed">Дозволити аудіо та відео</string>
    <!-- Label that indicates that video and audio autoplay is only allowed over Wi-Fi -->
    <string name="preference_option_autoplay_allowed_wifi_only2">Блокувати аудіо та відео лише для стільникових даних</string>
    <!-- Subtext that explains 'autoplay on Wi-Fi only' option -->
    <string name="preference_option_autoplay_allowed_wifi_subtext">Аудіо та відео відтворюватимуться через Wi-Fi</string>
    <!-- Label for global setting that indicates that video autoplay is allowed, but audio autoplay is blocked -->
    <string name="preference_option_autoplay_block_audio2">Блокувати лише аудіо</string>
    <!-- Label for site specific setting that indicates that video autoplay is allowed, but audio autoplay is blocked -->
    <string name="quick_setting_option_autoplay_block_audio">Блокувати лише аудіо</string>
    <!-- Label for global setting that indicates that all video and audio autoplay is blocked -->
    <string name="preference_option_autoplay_blocked3">Блокувати аудіо та відео</string>
    <!-- Label for site specific setting that indicates that all video and audio autoplay is blocked -->
    <string name="quick_setting_option_autoplay_blocked">Блокувати аудіо та відео</string>
    <!-- Summary of delete browsing data on quit preference if it is set to on -->
    <string name="delete_browsing_data_quit_on">Увімкнено</string>
    <!-- Summary of delete browsing data on quit preference if it is set to off -->
    <string name="delete_browsing_data_quit_off">Вимкнено</string>

    <!-- Summary of studies preference if it is set to on -->
    <string name="studies_on">Увімкнено</string>
    <!-- Summary of studies data on quit preference if it is set to off -->
    <string name="studies_off">Вимкнено</string>

    <!-- Collections -->
    <!-- Collections header on home fragment -->
    <string name="collections_header">Збірки</string>
    <!-- Content description (not visible, for screen readers etc.): Opens the collection menu when pressed -->
    <string name="collection_menu_button_content_description">Меню збірок</string>
    <!-- Label to describe what collections are to a new user without any collections -->
    <string name="no_collections_description2">Збирайте все важливе для вас. \nГрупуйте подібні пошуки, вебсайти та вкладки для швидкого доступу надалі.</string>
    <!-- Title for the "select tabs" step of the collection creator -->
    <string name="create_collection_select_tabs">Виберіть вкладки</string>
    <!-- Title for the "select collection" step of the collection creator -->
    <string name="create_collection_select_collection">Виберіть збірку</string>
    <!-- Title for the "name collection" step of the collection creator -->
    <string name="create_collection_name_collection">Назва збірки</string>
    <!-- Button to add new collection for the "select collection" step of the collection creator -->
    <string name="create_collection_add_new_collection">Додати нову збірку</string>
    <!-- Button to select all tabs in the "select tabs" step of the collection creator -->
    <string name="create_collection_select_all">Вибрати все</string>

    <!-- Button to deselect all tabs in the "select tabs" step of the collection creator -->
    <string name="create_collection_deselect_all">Скасувати вибір</string>
    <!-- Text to prompt users to select the tabs to save in the "select tabs" step of the collection creator -->
    <string name="create_collection_save_to_collection_empty">Виберіть вкладки для збереження</string>
    <!-- Text to show users how many tabs they have selected in the "select tabs" step of the collection creator.
     %d is a placeholder for the number of tabs selected. -->
    <string name="create_collection_save_to_collection_tabs_selected">Вибрано вкладок: %d</string>
    <!-- Text to show users they have one tab selected in the "select tabs" step of the collection creator.
    %d is a placeholder for the number of tabs selected. -->
    <string name="create_collection_save_to_collection_tab_selected">Вибрано %d вкладку</string>
    <!-- Text shown in snackbar when multiple tabs have been saved in a collection -->
    <string name="create_collection_tabs_saved">Вкладки збережено!</string>
    <!-- Text shown in snackbar when one or multiple tabs have been saved in a new collection -->
    <string name="create_collection_tabs_saved_new_collection">Збірку збережено!</string>
    <!-- Text shown in snackbar when one tab has been saved in a collection -->
    <string name="create_collection_tab_saved">Вкладка збережена!</string>
    <!-- Content description (not visible, for screen readers etc.): button to close the collection creator -->
    <string name="create_collection_close">Закрити</string>
    <!-- Button to save currently selected tabs in the "select tabs" step of the collection creator-->
    <string name="create_collection_save">Зберегти</string>

    <!-- Snackbar action to view the collection the user just created or updated -->
    <string name="create_collection_view">Переглянути</string>

    <!-- Text for the OK button from collection dialogs -->
    <string name="create_collection_positive">Гаразд</string>
    <!-- Text for the cancel button from collection dialogs -->
    <string name="create_collection_negative">Скасувати</string>

    <!-- Default name for a new collection in "name new collection" step of the collection creator. %d is a placeholder for the number of collections-->
    <string name="create_collection_default_name">Збірка %d</string>

    <!-- Share -->
    <!-- Share screen header -->
    <string name="share_header_2">Поділитися</string>
    <!-- Content description (not visible, for screen readers etc.):
        "Share" button. Opens the share menu when pressed. -->
    <string name="share_button_content_description">Поділитися</string>
    <!-- Text for the Save to PDF feature in the share menu -->
    <string name="share_save_to_pdf">Зберегти як PDF</string>
    <!-- Text for error message when generating a PDF file Text. -->
    <string name="unable_to_save_to_pdf_error">Неможливо створити PDF</string>
    <!-- Text for standard error snackbar dismiss button. -->
    <string name="standard_snackbar_error_dismiss">Відхилити</string>
    <!-- Text for error message when printing a page and it fails. -->
    <string name="unable_to_print_error" moz:removedIn="121" tools:ignore="UnusedResources">Не вдалося надрукувати</string>
    <!-- Text for error message when printing a page and it fails. -->
    <string name="unable_to_print_page_error">Неможливо надрукувати цю сторінку</string>
    <!-- Text for the print feature in the share and browser menu -->
    <string name="menu_print">Друк</string>
    <!-- Sub-header in the dialog to share a link to another sync device -->
    <string name="share_device_subheader">Надіслати на пристрій</string>
    <!-- Sub-header in the dialog to share a link to an app from the full list -->
    <string name="share_link_all_apps_subheader">Усі дії</string>

    <!-- Sub-header in the dialog to share a link to an app from the most-recent sorted list -->
    <string name="share_link_recent_apps_subheader">Недавно використані</string>
    <!-- Text for the copy link action in the share screen. -->
    <string name="share_copy_link_to_clipboard">Копіювати у буфер обміну</string>
    <!-- Toast shown after copying link to clipboard -->
    <string name="toast_copy_link_to_clipboard">Скопійовано у буфер обміну</string>
    <!-- An option from the share dialog to sign into sync -->
    <string name="sync_sign_in">Увійти до Синхронізації</string>
     <!-- An option from the three dot menu to sync and save data -->
    <string name="sync_menu_sync_and_save_data">Синхронізувати й зберегти дані</string>
    <!-- An option from the share dialog to send link to all other sync devices -->
    <string name="sync_send_to_all">Надіслати на всі пристрої</string>
    <!-- An option from the share dialog to reconnect to sync -->
    <string name="sync_reconnect">Перепід’єднатися до Синхронізації</string>
    <!-- Text displayed when sync is offline and cannot be accessed -->
    <string name="sync_offline">Поза мережею</string>
    <!-- An option to connect additional devices -->
    <string name="sync_connect_device">Під’єднати інший пристрій</string>
    <!-- The dialog text shown when additional devices are not available -->
    <string name="sync_connect_device_dialog">Щоб надіслати вкладку, увійдіть у Firefox принаймні на одному іншому пристрої.</string>
    <!-- Confirmation dialog button -->
    <string name="sync_confirmation_button">Зрозуміло</string>
    <!-- Share error message -->
    <string name="share_error_snackbar">Неможливо поділитися через цю програму</string>
    <!-- Add new device screen title -->
    <string name="sync_add_new_device_title">Надіслати на пристрій</string>
    <!-- Text for the warning message on the Add new device screen -->
    <string name="sync_add_new_device_message">Немає під’єднаних пристроїв</string>
    <!-- Text for the button to learn about sending tabs -->
    <string name="sync_add_new_device_learn_button">Докладніше про надсилання вкладок…</string>
    <!-- Text for the button to connect another device -->
    <string name="sync_add_new_device_connect_button">Під’єднати інший пристрій…</string>

    <!-- Notifications -->
    <!-- Text shown in the notification that pops up to remind the user that a private browsing session is active. -->
    <string name="notification_pbm_delete_text_2">Закрити приватні вкладки</string>
    <!-- Name of the marketing notification channel. Displayed in the "App notifications" system settings for the app -->
    <string name="notification_marketing_channel_name">Маркетинг</string>

    <!-- Title shown in the notification that pops up to remind the user to set fenix as default browser.
    The app name is in the text, due to limitations with localizing Nimbus experiments -->
    <string name="nimbus_notification_default_browser_title" tools:ignore="UnusedResources">Firefox швидкий і приватний</string>
    <!-- Text shown in the notification that pops up to remind the user to set fenix as default browser.
    The app name is in the text, due to limitations with localizing Nimbus experiments -->
    <string name="nimbus_notification_default_browser_text" tools:ignore="UnusedResources">Зробити Firefox типовим браузером</string>
    <!-- Title shown in the notification that pops up to re-engage the user -->
    <string name="notification_re_engagement_title">Спробуйте приватний перегляд</string>
    <!-- Text shown in the notification that pops up to re-engage the user.
    %1$s is a placeholder that will be replaced by the app name. -->
    <string name="notification_re_engagement_text">Переглядайте без збереження кук чи історії у %1$s</string>

    <!-- Title A shown in the notification that pops up to re-engage the user -->
    <string name="notification_re_engagement_A_title">Користуйтеся інтернетом, не залишаючи слідів</string>
    <!-- Text A shown in the notification that pops up to re-engage the user.
    %1$s is a placeholder that will be replaced by the app name. -->
    <string name="notification_re_engagement_A_text">Приватний перегляд у %1$s не зберігає вашу інформацію.</string>
    <!-- Title B shown in the notification that pops up to re-engage the user -->
    <string name="notification_re_engagement_B_title">Розпочніть свій перший пошук</string>
    <!-- Text B shown in the notification that pops up to re-engage the user -->
    <string name="notification_re_engagement_B_text">Знайдіть щось поблизу. Або дізнайтеся щось цікаве.</string>

    <!-- Survey -->
    <!-- Text shown in the fullscreen message that pops up to ask user to take a short survey.
    The app name is in the text, due to limitations with localizing Nimbus experiments -->
    <string name="nimbus_survey_message_text">Допоможіть удосконалити Firefox, взявши участь у короткому опитуванні.</string>
    <!-- Preference for taking the short survey. -->
    <string name="preferences_take_survey">Пройти опитування</string>
    <!-- Preference for not taking the short survey. -->
    <string name="preferences_not_take_survey">Ні, дякую</string>

    <!-- Snackbar -->
    <!-- Text shown in snackbar when user deletes a collection -->
    <string name="snackbar_collection_deleted">Збірку видалено</string>
    <!-- Text shown in snackbar when user renames a collection -->
    <string name="snackbar_collection_renamed">Збірку перейменовано</string>
    <!-- Text shown in snackbar when user closes a tab -->
    <string name="snackbar_tab_closed">Вкладку закрито</string>
    <!-- Text shown in snackbar when user closes all tabs -->
    <string name="snackbar_tabs_closed">Вкладки закрито</string>
    <!-- Text shown in snackbar when user bookmarks a list of tabs -->
    <string name="snackbar_message_bookmarks_saved">Закладки збережено!</string>
    <!-- Text shown in snackbar when user adds a site to shortcuts -->
    <string name="snackbar_added_to_shortcuts">Додано до ярликів!</string>
    <!-- Text shown in snackbar when user closes a private tab -->
    <string name="snackbar_private_tab_closed">Приватну вкладку закрито</string>
    <!-- Text shown in snackbar when user closes all private tabs -->
    <string name="snackbar_private_tabs_closed">Приватні вкладки закрито</string>
    <!-- Text shown in snackbar when user erases their private browsing data -->
    <string name="snackbar_private_data_deleted">Дані приватного перегляду видалено</string>
    <!-- Text shown in snackbar to undo deleting a tab, top site or collection -->
    <string name="snackbar_deleted_undo">ВІДНОВИТИ</string>
    <!-- Text shown in snackbar when user removes a top site -->
    <string name="snackbar_top_site_removed">Сайт вилучено</string>
    <!-- QR code scanner prompt which appears after scanning a code, but before navigating to it
        First parameter is the name of the app, second parameter is the URL or text scanned-->
    <string name="qr_scanner_confirmation_dialog_message">Дозволити %1$s відкрити %2$s</string>
    <!-- QR code scanner prompt dialog positive option to allow navigation to scanned link -->
    <string name="qr_scanner_dialog_positive">ДОЗВОЛИТИ</string>
    <!-- QR code scanner prompt dialog positive option to deny navigation to scanned link -->
    <string name="qr_scanner_dialog_negative">ЗАБОРОНИТИ</string>
    <!-- QR code scanner prompt dialog error message shown when a hostname does not contain http or https. -->
    <string name="qr_scanner_dialog_invalid">Вебадреса недійсна.</string>
    <!-- QR code scanner prompt dialog positive option when there is an error -->
    <string name="qr_scanner_dialog_invalid_ok">Гаразд</string>
    <!-- Tab collection deletion prompt dialog message. Placeholder will be replaced with the collection name -->
    <string name="tab_collection_dialog_message">Ви дійсно хочете видалити %1$s?</string>
    <!-- Collection and tab deletion prompt dialog message. This will show when the last tab from a collection is deleted -->
    <string name="delete_tab_and_collection_dialog_message">Видалення цієї вкладки видалить всю збірку. Ви можете створити нові збірки будь-коли.</string>
    <!-- Collection and tab deletion prompt dialog title. Placeholder will be replaced with the collection name. This will show when the last tab from a collection is deleted -->
    <string name="delete_tab_and_collection_dialog_title">Видалити %1$s?</string>
    <!-- Tab collection deletion prompt dialog option to delete the collection -->
    <string name="tab_collection_dialog_positive">Видалити</string>
    <!-- Text displayed in a notification when the user enters full screen mode -->
    <string name="full_screen_notification">Вхід у повноекранний режим</string>
    <!-- Message for copying the URL via long press on the toolbar -->
    <string name="url_copied">URL скопійовано</string>
    <!-- Sample text for accessibility font size -->
    <string name="accessibility_text_size_sample_text_1">Це зразок тексту, призначений для перегляду результату при збільшенні чи зменшенні розміру тексту цим параметром.</string>
    <!-- Summary for Accessibility Text Size Scaling Preference -->
    <string name="preference_accessibility_text_size_summary">Зміна розміру тексту на вебсайтах</string>
    <!-- Title for Accessibility Text Size Scaling Preference -->
    <string name="preference_accessibility_font_size_title">Розмір шрифту</string>

    <!-- Title for Accessibility Text Automatic Size Scaling Preference -->
    <string name="preference_accessibility_auto_size_2">Автоматичний розмір шрифту</string>
    <!-- Summary for Accessibility Text Automatic Size Scaling Preference -->
    <string name="preference_accessibility_auto_size_summary">Розмір шрифту відповідатиме системним налаштуванням Android. Вимкніть, щоб керувати шрифтом тут.</string>

    <!-- Title for the Delete browsing data preference -->
    <string name="preferences_delete_browsing_data">Видалити дані перегляду</string>
    <!-- Title for the tabs item in Delete browsing data -->
    <string name="preferences_delete_browsing_data_tabs_title_2">Відкриті вкладки</string>
    <!-- Subtitle for the tabs item in Delete browsing data, parameter will be replaced with the number of open tabs -->
    <string name="preferences_delete_browsing_data_tabs_subtitle">Вкладок: %d</string>

    <!-- Title for the data and history items in Delete browsing data -->
    <!-- Title for the history item in Delete browsing data -->
    <string name="preferences_delete_browsing_data_browsing_history_title">Історія перегляду</string>
    <!-- Subtitle for the data and history items in delete browsing data, parameter will be replaced with the
        number of history items the user has -->
    <string name="preferences_delete_browsing_data_browsing_data_subtitle">Адрес: %d</string>
    <!-- Title for the cookies and site data items in Delete browsing data -->
    <string name="preferences_delete_browsing_data_cookies_and_site_data">Куки і дані сайтів</string>
    <!-- Subtitle for the cookies item in Delete browsing data -->
    <string name="preferences_delete_browsing_data_cookies_subtitle">Ви вийдете з більшості сайтів</string>
    <!-- Title for the cached images and files item in Delete browsing data -->
    <string name="preferences_delete_browsing_data_cached_files">Кешовані зображення та файли</string>
    <!-- Subtitle for the cached images and files item in Delete browsing data -->
    <string name="preferences_delete_browsing_data_cached_files_subtitle">Звільняє місце для зберігання</string>
    <!-- Title for the site permissions item in Delete browsing data -->
    <string name="preferences_delete_browsing_data_site_permissions">Дозволи сайтів</string>
    <!-- Title for the downloads item in Delete browsing data -->
    <string name="preferences_delete_browsing_data_downloads">Завантаження</string>
    <!-- Text for the button to delete browsing data -->
    <string name="preferences_delete_browsing_data_button">Видалити дані перегляду</string>
    <!-- Title for the Delete browsing data on quit preference -->
    <string name="preferences_delete_browsing_data_on_quit">Видаляти дані перегляду при виході</string>
    <!-- Summary for the Delete browsing data on quit preference. "Quit" translation should match delete_browsing_data_on_quit_action translation. -->
    <string name="preference_summary_delete_browsing_data_on_quit_2">Автоматично видаляє дані перегляду при виборі \&quot;Вихід\&quot; в головному меню</string>
    <!-- Action item in menu for the Delete browsing data on quit feature -->
    <string name="delete_browsing_data_on_quit_action">Вихід</string>

    <!-- Title text of a delete browsing data dialog. -->
    <string name="delete_history_prompt_title">Проміжок часу для видалення</string>
    <!-- Body text of a delete browsing data dialog. -->
    <string name="delete_history_prompt_body" moz:RemovedIn="130" tools:ignore="UnusedResources">Вилучає історію (включно з історією, синхронізованою з інших пристроїв), куки та інші дані вебперегляду.</string>
    <!-- Body text of a delete browsing data dialog. -->
    <string name="delete_history_prompt_body_2">Вилучає історію (зокрема синхронізовану з інших пристроїв)</string>
    <!-- Radio button in the delete browsing data dialog to delete history items for the last hour. -->
    <string name="delete_history_prompt_button_last_hour">Остання година</string>
    <!-- Radio button in the delete browsing data dialog to delete history items for today and yesterday. -->
    <string name="delete_history_prompt_button_today_and_yesterday">Сьогодні та вчора</string>
    <!-- Radio button in the delete browsing data dialog to delete all history. -->
    <string name="delete_history_prompt_button_everything">Усе</string>

    <!-- Dialog message to the user asking to delete browsing data. Parameter will be replaced by app name. -->
    <string name="delete_browsing_data_prompt_message_3">%s видалить вибрані дані перегляду.</string>
    <!-- Text for the cancel button for the data deletion dialog -->
    <string name="delete_browsing_data_prompt_cancel">Скасувати</string>
    <!-- Text for the allow button for the data deletion dialog -->
    <string name="delete_browsing_data_prompt_allow">Видалити</string>
    <!-- Text for the snackbar confirmation that the data was deleted -->
    <string name="preferences_delete_browsing_data_snackbar">Дані перегляду видалено</string>
    <!-- Text for the snackbar to show the user that the deletion of browsing data is in progress -->
    <string name="deleting_browsing_data_in_progress">Видалення даних перегляду…</string>

    <!-- Dialog message to the user asking to delete all history items inside the opened group. Parameter will be replaced by a history group name. -->
    <string name="delete_all_history_group_prompt_message">Видалити всі сайти в “%s”</string>
    <!-- Text for the cancel button for the history group deletion dialog -->
    <string name="delete_history_group_prompt_cancel">Скасувати</string>
    <!-- Text for the allow button for the history group dialog -->
    <string name="delete_history_group_prompt_allow">Видалити</string>
    <!-- Text for the snackbar confirmation that the history group was deleted -->
    <string name="delete_history_group_snackbar">Групу видалено</string>

    <!-- Onboarding -->
    <!-- text to display in the snackbar once account is signed-in -->
    <string name="onboarding_firefox_account_sync_is_on">Синхронізація увімкнена</string>

    <!-- Onboarding theme -->
    <!-- Text shown in snackbar when multiple tabs have been sent to device -->
    <string name="sync_sent_tabs_snackbar">Вкладки надіслано!</string>
    <!-- Text shown in snackbar when one tab has been sent to device  -->
    <string name="sync_sent_tab_snackbar">Вкладку надіслано!</string>
    <!-- Text shown in snackbar when sharing tabs failed  -->
    <string name="sync_sent_tab_error_snackbar">Не вдається надіслати</string>
    <!-- Text shown in snackbar for the "retry" action that the user has after sharing tabs failed -->
    <string name="sync_sent_tab_error_snackbar_action">ПОВТОРИТИ</string>
    <!-- Title of QR Pairing Fragment -->
    <string name="sync_scan_code">Скануйте код</string>
    <!-- Instructions on how to access pairing -->
    <string name="sign_in_instructions"><![CDATA[На комп’ютері відкрийте Firefox та перейдіть на <b>https://firefox.com/pair</b>]]></string>
    <!-- Text shown for sign in pairing when ready -->
    <string name="sign_in_ready_for_scan">Готовий до сканування</string>
    <!-- Text shown for settings option for sign with pairing -->
    <string name="sign_in_with_camera">Увійти за допомогою камери</string>
    <!-- Text shown for settings option for sign with email -->
    <string name="sign_in_with_email">Використати е-пошту</string>

    <!-- Text shown for settings option for create new account text.'Firefox' intentionally hardcoded here.-->
    <string name="sign_in_create_account_text"><![CDATA[Не маєте облікового запису? <u>Створіть його</u> для синхронізації Firefox між пристроями.]]></string>
    <!-- Text shown in confirmation dialog to sign out of account. The first parameter is the name of the app (e.g. Firefox Preview) -->
    <string name="sign_out_confirmation_message_2">%s припинить синхронізацію з вашим обліковим записом, але не видалить жодних даних перегляду на цьому пристрої.</string>
    <!-- Option to continue signing out of account shown in confirmation dialog to sign out of account -->
    <string name="sign_out_disconnect">Від’єднатись</string>
    <!-- Option to cancel signing out shown in confirmation dialog to sign out of account -->
    <string name="sign_out_cancel">Скасувати</string>
    <!-- Error message snackbar shown after the user tried to select a default folder which cannot be altered -->
    <string name="bookmark_cannot_edit_root">Не можна редагувати типові теки</string>

    <!-- Enhanced Tracking Protection -->
    <!-- Link displayed in enhanced tracking protection panel to access tracking protection settings -->
    <string name="etp_settings">Налаштування захисту</string>
    <!-- Preference title for enhanced tracking protection settings -->
    <string name="preference_enhanced_tracking_protection">Розширений захист від стеження</string>
    <!-- Preference summary for enhanced tracking protection settings on/off switch -->
    <string name="preference_enhanced_tracking_protection_summary">Тепер із функцією Total Cookie Protection, наша найпотужніша перепона від стеження між сайтами.</string>
    <!-- Description of enhanced tracking protection. The parameter is the name of the application (For example: Firefox Fenix) -->
    <string name="preference_enhanced_tracking_protection_explanation_2">%s захищає вас від численних найпоширеніших елементів стеження, що переслідують вас в мережі.</string>
    <!-- Text displayed that links to website about enhanced tracking protection -->
    <string name="preference_enhanced_tracking_protection_explanation_learn_more">Докладніше</string>
    <!-- Preference for enhanced tracking protection for the standard protection settings -->
    <string name="preference_enhanced_tracking_protection_standard_default_1">Стандартний (типово)</string>
    <!-- Preference description for enhanced tracking protection for the standard protection settings -->
    <string name="preference_enhanced_tracking_protection_standard_description_5">Нормальне завантаження сторінок за меншого блокування елементів стеження.</string>
    <!--  Accessibility text for the Standard protection information icon  -->
    <string name="preference_enhanced_tracking_protection_standard_info_button">Що блокується стандартним рівнем захисту від стеження</string>
    <!-- Preference for enhanced tracking protection for the strict protection settings -->
    <string name="preference_enhanced_tracking_protection_strict">Надійний</string>
    <!-- Preference description for enhanced tracking protection for the strict protection settings -->
    <string name="preference_enhanced_tracking_protection_strict_description_4">Кращий захист від стеження і швидкодія, але деякі сайти можуть працювати неправильно.</string>
    <!--  Accessibility text for the Strict protection information icon  -->
    <string name="preference_enhanced_tracking_protection_strict_info_button">Що блокується надійним рівнем захисту від стеження</string>
    <!-- Preference for enhanced tracking protection for the custom protection settings -->
    <string name="preference_enhanced_tracking_protection_custom">Власний</string>
    <!-- Preference description for enhanced tracking protection for the strict protection settings -->
    <string name="preference_enhanced_tracking_protection_custom_description_2">Виберіть тип стеження і скриптів для блокування.</string>
    <!--  Accessibility text for the Strict protection information icon  -->
    <string name="preference_enhanced_tracking_protection_custom_info_button">Що блокується власними налаштуваннями захисту від стеження</string>
    <!-- Header for categories that are being blocked by current Enhanced Tracking Protection settings -->
    <!-- Preference for enhanced tracking protection for the custom protection settings for cookies-->
    <string name="preference_enhanced_tracking_protection_custom_cookies">Куки</string>
    <!-- Option for enhanced tracking protection for the custom protection settings for cookies-->
    <string name="preference_enhanced_tracking_protection_custom_cookies_1">Стеження сторонніх сайтів та соціальних мереж</string>
    <!-- Option for enhanced tracking protection for the custom protection settings for cookies-->
    <string name="preference_enhanced_tracking_protection_custom_cookies_2">Куки з невідвіданих сайтів</string>
    <!-- Option for enhanced tracking protection for the custom protection settings for cookies-->
    <string name="preference_enhanced_tracking_protection_custom_cookies_3">Усі сторонні куки (може пошкодити роботу вебсайтів)</string>
    <!-- Option for enhanced tracking protection for the custom protection settings for cookies-->
    <string name="preference_enhanced_tracking_protection_custom_cookies_4">Усі куки (буде пошкоджувати роботу вебсайтів)</string>
    <!-- Option for enhanced tracking protection for the custom protection settings for cookies-->
    <string name="preference_enhanced_tracking_protection_custom_cookies_5">Ізолювати куки сторонніх сайтів</string>
    <!-- Preference for enhanced tracking protection for the custom protection settings for tracking content -->
    <string name="preference_enhanced_tracking_protection_custom_tracking_content">Вміст стеження</string>
    <!-- Option for enhanced tracking protection for the custom protection settings for tracking content-->
    <string name="preference_enhanced_tracking_protection_custom_tracking_content_1">У всіх вкладках</string>
    <!-- Option for enhanced tracking protection for the custom protection settings for tracking content-->
    <string name="preference_enhanced_tracking_protection_custom_tracking_content_2">Лише в приватних вкладках</string>
    <!-- Preference for enhanced tracking protection for the custom protection settings -->
    <string name="preference_enhanced_tracking_protection_custom_cryptominers">Криптомайнери</string>
    <!-- Preference for enhanced tracking protection for the custom protection settings -->
    <string name="preference_enhanced_tracking_protection_custom_fingerprinters">Зчитування цифрового відбитка</string>
    <!-- Button label for navigating to the Enhanced Tracking Protection details -->
    <string name="enhanced_tracking_protection_details">Подробиці</string>
    <!-- Header for categories that are being being blocked by current Enhanced Tracking Protection settings -->
    <string name="enhanced_tracking_protection_blocked">Заблоковано</string>
    <!-- Header for categories that are being not being blocked by current Enhanced Tracking Protection settings -->
    <string name="enhanced_tracking_protection_allowed">Дозволено</string>
    <!-- Category of trackers (social media trackers) that can be blocked by Enhanced Tracking Protection -->
    <string name="etp_social_media_trackers_title">Стеження соціальних мереж</string>
    <!-- Description of social media trackers that can be blocked by Enhanced Tracking Protection -->
    <string name="etp_social_media_trackers_description">Обмежує можливість соціальних мереж стежити за вашою діяльністю в Інтернеті.</string>
    <!-- Category of trackers (cross-site tracking cookies) that can be blocked by Enhanced Tracking Protection -->
    <string name="etp_cookies_title">Куки стеження між сайтами</string>
    <!-- Category of trackers (cross-site tracking cookies) that can be blocked by Enhanced Tracking Protection -->
    <string name="etp_cookies_title_2">Куки сторонніх сайтів</string>
    <!-- Description of cross-site tracking cookies that can be blocked by Enhanced Tracking Protection -->
    <string name="etp_cookies_description">Блокує куки, які рекламні мережі та аналітичні компанії використовують для збору ваших даних перегляду на багатьох сайтах.</string>
    <!-- Description of cross-site tracking cookies that can be blocked by Enhanced Tracking Protection -->
    <string name="etp_cookies_description_2">Повний захист кук ізолює куки для відвідуваного сайту, тому елементи стеження, такі як рекламні мережі, не можуть використовувати їх для переслідування вас на різних сайтах.</string>
    <!-- Category of trackers (cryptominers) that can be blocked by Enhanced Tracking Protection -->
    <string name="etp_cryptominers_title">Криптомайнери</string>
    <!-- Description of cryptominers that can be blocked by Enhanced Tracking Protection -->
    <string name="etp_cryptominers_description">Перешкоджає доступу зловмисних скриптів до вашого пристрою для добування криптовалют.</string>
    <!-- Category of trackers (fingerprinters) that can be blocked by Enhanced Tracking Protection -->
    <string name="etp_fingerprinters_title">Зчитування цифрового відбитка</string>

    <!-- Description of fingerprinters that can be blocked by Enhanced Tracking Protection -->
    <string name="etp_fingerprinters_description">Зупиняє збір унікальних даних про ваш пристрій, які можна використовувати для відстеження.</string>
    <!-- Category of trackers (tracking content) that can be blocked by Enhanced Tracking Protection -->
    <string name="etp_tracking_content_title">Вміст стеження</string>
    <!-- Description of tracking content that can be blocked by Enhanced Tracking Protection -->
    <string name="etp_tracking_content_description">Блокує завантаження зовнішньої реклами, відео та іншого вмісту з вбудованим кодом стеження. Може вплинути на функціональність вебсайтів.</string>
    <!-- Enhanced Tracking Protection message that protection is currently on for this site -->
    <string name="etp_panel_on">Захист на цьому сайті увімкнено</string>
    <!-- Enhanced Tracking Protection message that protection is currently off for this site -->
    <string name="etp_panel_off">Захист на цьому сайті вимкнено</string>
    <!-- Header for exceptions list for which sites enhanced tracking protection is always off -->
    <string name="enhanced_tracking_protection_exceptions">Розширений захист від стеження вимкнено для цих вебсайтів</string>
    <!-- Content description (not visible, for screen readers etc.): Navigate
    back from ETP details (Ex: Tracking content) -->
    <string name="etp_back_button_content_description">Перейти назад</string>
    <!-- About page link text to open what's new link -->
    <string name="about_whats_new">Що нового в %s</string>
    <!-- Open source licenses page title
    The first parameter is the app name -->
    <string name="open_source_licenses_title">%s | Вільні бібліотеки</string>

    <!-- Category of trackers (redirect trackers) that can be blocked by Enhanced Tracking Protection -->
    <string name="etp_redirect_trackers_title">Елементи стеження переспрямуванням</string>
    <!-- Description of redirect tracker cookies that can be blocked by Enhanced Tracking Protection -->
    <string name="etp_redirect_trackers_description">Очищує куки, встановлені переспрямовувачами на відомі вебсайти для стеження.</string>

    <!-- Description of the SmartBlock Enhanced Tracking Protection feature. The * symbol is intentionally hardcoded here,
         as we use it on the UI to indicate which trackers have been partially unblocked.  -->
    <string name="preference_etp_smartblock_description">Деякі елементи стеження, зазначені нижче, були частково розблоковані на цій сторінці, тому що ви взаємодіяли з ними *.</string>
    <!-- Text displayed that links to website about enhanced tracking protection SmartBlock -->
    <string name="preference_etp_smartblock_learn_more">Докладніше</string>

    <!-- Content description (not visible, for screen readers etc.):
    Enhanced tracking protection exception preference icon for ETP settings. -->
    <string name="preference_etp_exceptions_icon_description">Піктограма налаштувань винятків розширеного захисту від стеження</string>

    <!-- About page link text to open support link -->
    <string name="about_support">Підтримка</string>
    <!-- About page link text to list of past crashes (like about:crashes on desktop) -->
    <string name="about_crashes">Збої</string>
    <!-- About page link text to open privacy notice link -->
    <string name="about_privacy_notice">Повідомлення про приватність</string>
    <!-- About page link text to open know your rights link -->
    <string name="about_know_your_rights">Знайте свої права</string>
    <!-- About page link text to open licensing information link -->
    <string name="about_licensing_information">Інформація про ліцензію</string>
    <!-- About page link text to open a screen with libraries that are used -->
    <string name="about_other_open_source_libraries">Бібліотеки, які ми використовуємо</string>

    <!-- Toast shown to the user when they are activating the secret dev menu
        The first parameter is number of long clicks left to enable the menu -->
    <string name="about_debug_menu_toast_progress">Натискань до увімкнення меню налагодження: %1$d</string>
    <string name="about_debug_menu_toast_done">Меню налагодження увімкнено</string>

    <!-- Browser long press popup menu -->
    <!-- Copy the current url -->
    <string name="browser_toolbar_long_press_popup_copy">Копіювати</string>
    <!-- Paste & go the text in the clipboard. '&amp;' is replaced with the ampersand symbol: & -->
    <string name="browser_toolbar_long_press_popup_paste_and_go">Вставити і перейти</string>
    <!-- Paste the text in the clipboard -->
    <string name="browser_toolbar_long_press_popup_paste">Вставити</string>
    <!-- Snackbar message shown after an URL has been copied to clipboard. -->
    <string name="browser_toolbar_url_copied_to_clipboard_snackbar">URL скопійовано в буфер обміну</string>

    <!-- Title text for the Add To Homescreen dialog -->
    <string name="add_to_homescreen_title">Додати на головний екран</string>
    <!-- Cancel button text for the Add to Homescreen dialog -->
    <string name="add_to_homescreen_cancel">Скасувати</string>
    <!-- Add button text for the Add to Homescreen dialog -->
    <string name="add_to_homescreen_add">Додати</string>
    <!-- Continue to website button text for the first-time Add to Homescreen dialog -->
    <string name="add_to_homescreen_continue">Продовжити на вебсайті</string>
    <!-- Placeholder text for the TextView in the Add to Homescreen dialog -->
    <string name="add_to_homescreen_text_placeholder">Назва ярлика</string>

    <!-- Describes the add to homescreen functionality -->
    <string name="add_to_homescreen_description_2">Ви можете легко додати цей вебсайт на головний екран вашого пристрою, щоб мати миттєвий доступ до нього і працювати швидше.</string>

    <!-- Preference for managing the settings for logins and passwords in Fenix -->
    <string name="preferences_passwords_logins_and_passwords">Паролі</string>
    <!-- Preference for managing the saving of logins and passwords in Fenix -->
    <string name="preferences_passwords_save_logins">Зберігати паролі</string>
    <!-- Preference option for asking to save passwords in Fenix -->
    <string name="preferences_passwords_save_logins_ask_to_save">Питати про збереження</string>
    <!-- Preference option for never saving passwords in Fenix -->
    <string name="preferences_passwords_save_logins_never_save">Ніколи не зберігати</string>
    <!-- Preference for autofilling saved logins in Firefox (in web content), %1$s will be replaced with the app name -->
    <string name="preferences_passwords_autofill2">Автозаповнення у %1$s</string>
    <!-- Description for the preference for autofilling saved logins in Firefox (in web content), %1$s will be replaced with the app name -->
    <string name="preferences_passwords_autofill_description">Заповнювати та зберігати імена користувачів і паролі вебсайтів під час користування %1$s.</string>
    <!-- Preference for autofilling logins from Fenix in other apps (e.g. autofilling the Twitter app) -->
    <string name="preferences_android_autofill">Автозаповнення в інших програмах</string>
    <!-- Description for the preference for autofilling logins from Fenix in other apps (e.g. autofilling the Twitter app) -->
    <string name="preferences_android_autofill_description">Заповнювати імена користувачів і паролі в інших програмах на цьому пристрої.</string>

    <!-- Preference option for adding a login -->
    <string name="preferences_logins_add_login">Додати пароль</string>

    <!-- Preference for syncing saved logins in Fenix -->
    <string name="preferences_passwords_sync_logins">Синхронізація паролів</string>
    <!-- Preference for syncing saved logins in Fenix, when not signed in-->
    <string name="preferences_passwords_sync_logins_across_devices">Синхронізувати паролі між пристроями</string>

    <!-- Preference to access list of saved logins -->
    <string name="preferences_passwords_saved_logins">Збережені паролі</string>
    <!-- Description of empty list of saved passwords. Placeholder is replaced with app name.  -->
    <string name="preferences_passwords_saved_logins_description_empty_text">Тут з’являтимуться ваші збережені та синхронізовані з %s паролі.</string>
    <!-- Preference to access list of saved logins -->
    <string name="preferences_passwords_saved_logins_description_empty_learn_more_link">Докладніше про синхронізацію.</string>
    <!-- Preference to access list of login exceptions that we never save logins for -->
    <string name="preferences_passwords_exceptions">Винятки</string>
    <!-- Empty description of list of login exceptions that we never save logins for -->
    <string name="preferences_passwords_exceptions_description_empty">Не збережені паролі з’являтимуться тут.</string>
    <!-- Description of list of login exceptions that we never save logins for -->
    <string name="preferences_passwords_exceptions_description">Паролі для цих сайтів не зберігатимуться.</string>
    <!-- Text on button to remove all saved login exceptions -->
    <string name="preferences_passwords_exceptions_remove_all">Видалити всі винятки</string>
    <!-- Hint for search box in logins list -->
    <string name="preferences_passwords_saved_logins_search">Шукати паролі</string>
    <!-- The header for the site that a login is for -->
    <string name="preferences_passwords_saved_logins_site">Сайт</string>
    <!-- The header for the username for a login -->
    <string name="preferences_passwords_saved_logins_username">Ім’я користувача</string>
    <!-- The header for the password for a login -->
    <string name="preferences_passwords_saved_logins_password">Пароль</string>

    <!-- Shown in snackbar to tell user that the password has been copied -->
    <string name="logins_password_copied">Пароль скопійовано в буфер обміну</string>
    <!-- Shown in snackbar to tell user that the username has been copied -->
    <string name="logins_username_copied">Ім’я скопійовано в буфер обміну</string>
    <!-- Content Description (for screenreaders etc) read for the button to copy a password in logins-->
    <string name="saved_logins_copy_password">Копіювати пароль</string>
    <!-- Content Description (for screenreaders etc) read for the button to clear a password while editing a login-->
    <string name="saved_logins_clear_password">Стерти пароль</string>
    <!-- Content Description (for screenreaders etc) read for the button to copy a username in logins -->
    <string name="saved_login_copy_username">Копіювати ім’я користувача</string>
    <!-- Content Description (for screenreaders etc) read for the button to clear a username while editing a login -->
    <string name="saved_login_clear_username">Стерти ім’я користувача</string>
    <!-- Content Description (for screenreaders etc) read for the button to clear the hostname field while creating a login -->
    <string name="saved_login_clear_hostname">Стерти вузол</string>
    <!-- Content Description (for screenreaders etc) read for the button to open a site in logins -->
    <string name="saved_login_open_site">Відкрити сайт у браузері</string>
    <!-- Content Description (for screenreaders etc) read for the button to reveal a password in logins -->
    <string name="saved_login_reveal_password">Показати пароль</string>
    <!-- Content Description (for screenreaders etc) read for the button to hide a password in logins -->
    <string name="saved_login_hide_password">Приховати пароль</string>
    <!-- Message displayed in biometric prompt displayed for authentication before allowing users to view their logins -->
    <string name="logins_biometric_prompt_message">Розблокуйте для перегляду збережених паролів</string>
    <!-- Title of warning dialog if users have no device authentication set up -->
    <string name="logins_warning_dialog_title">Захистіть свої паролі</string>
    <!-- Message of warning dialog if users have no device authentication set up -->
    <string name="logins_warning_dialog_message">Встановіть графічний ключ, ПІН, чи пароль блокування пристрою, щоб захистити збережені паролі від інших, хто може отримати доступ до вашого пристрою.</string>
    <!-- Negative button to ignore warning dialog if users have no device authentication set up -->
    <string name="logins_warning_dialog_later">Пізніше</string>
    <!-- Positive button to send users to set up a pin of warning dialog if users have no device authentication set up -->
    <string name="logins_warning_dialog_set_up_now">Встановити</string>
    <!-- Title of PIN verification dialog to direct users to re-enter their device credentials to access their logins -->
    <string name="logins_biometric_prompt_message_pin">Розблокуйте свій пристрій</string>
    <!-- Title for Accessibility Force Enable Zoom Preference -->
    <string name="preference_accessibility_force_enable_zoom">Масштабування на всіх вебсайтах</string>
    <!-- Summary for Accessibility Force Enable Zoom Preference -->
    <string name="preference_accessibility_force_enable_zoom_summary">Увімкніть, щоб дозволити масштабування, навіть на вебсайтах, які це не дозволяють.</string>

    <!-- Saved logins sorting strategy menu item -by name- (if selected, it will sort saved logins alphabetically) -->
    <string name="saved_logins_sort_strategy_alphabetically">Назва (А-Я)</string>
    <!-- Saved logins sorting strategy menu item -by last used- (if selected, it will sort saved logins by last used) -->
    <string name="saved_logins_sort_strategy_last_used">Востаннє використано</string>

    <!-- Content description (not visible, for screen readers etc.): Sort saved logins dropdown menu chevron icon -->
    <string name="saved_logins_menu_dropdown_chevron_icon_content_description">Меню впорядкування паролів</string>

    <!-- Autofill -->
    <!-- Preference and title for managing the autofill settings -->
    <string name="preferences_autofill">Автозаповнення</string>
    <!-- Preference and title for managing the settings for addresses -->
    <string name="preferences_addresses">Адреси</string>
    <!-- Preference and title for managing the settings for credit cards -->
    <string name="preferences_credit_cards">Кредитні картки</string>
    <!-- Preference for saving and autofilling credit cards -->
    <string name="preferences_credit_cards_save_and_autofill_cards">Зберігати та автоматично заповнювати дані карток</string>
    <!-- Preference summary for saving and autofilling credit card data -->
    <string name="preferences_credit_cards_save_and_autofill_cards_summary">Дані зашифровано</string>
    <!-- Preference option for syncing credit cards across devices. This is displayed when the user is not signed into sync -->
    <string name="preferences_credit_cards_sync_cards_across_devices">Синхронізувати картки між пристроями</string>
    <!-- Preference option for syncing credit cards across devices. This is displayed when the user is signed into sync -->
    <string name="preferences_credit_cards_sync_cards">Синхронізувати картки</string>
    <!-- Preference option for adding a credit card -->
    <string name="preferences_credit_cards_add_credit_card">Додати кредитну картку</string>

    <!-- Preference option for managing saved credit cards -->
    <string name="preferences_credit_cards_manage_saved_cards">Керувати збереженими картками</string>
    <!-- Preference option for adding an address -->
    <string name="preferences_addresses_add_address">Додати адресу</string>
    <!-- Preference option for managing saved addresses -->
    <string name="preferences_addresses_manage_addresses">Керувати адресами</string>
    <!-- Preference for saving and autofilling addresses -->
    <string name="preferences_addresses_save_and_autofill_addresses">Зберігати та автоматично заповнювати адреси</string>
    <!-- Preference summary for saving and autofilling address data -->
    <string name="preferences_addresses_save_and_autofill_addresses_summary">Включити дані, як-от номери, електронні адреси та адреси доставлення</string>

    <!-- Title of the "Add card" screen -->
    <string name="credit_cards_add_card">Додати картку</string>
    <!-- Title of the "Edit card" screen -->
    <string name="credit_cards_edit_card">Змінити картку</string>
    <!-- The header for the card number of a credit card -->
    <string name="credit_cards_card_number">Номер картки</string>
    <!-- The header for the expiration date of a credit card -->
    <string name="credit_cards_expiration_date">Термін дії</string>
    <!-- The label for the expiration date month of a credit card to be used by a11y services-->
    <string name="credit_cards_expiration_date_month">Місяць закінчення терміну дії</string>
    <!-- The label for the expiration date year of a credit card to be used by a11y services-->
    <string name="credit_cards_expiration_date_year">Рік закінчення терміну дії</string>
    <!-- The header for the name on the credit card -->
    <string name="credit_cards_name_on_card">Ім’я на картці</string>
    <!-- The text for the "Delete card" menu item for deleting a credit card -->
    <string name="credit_cards_menu_delete_card">Видалити картку</string>
    <!-- The text for the "Delete card" button for deleting a credit card -->
    <string name="credit_cards_delete_card_button">Видалити картку</string>
    <!-- The text for the confirmation message of "Delete card" dialog -->
    <string name="credit_cards_delete_dialog_confirmation">Ви впевнені, що хочете видалити цю кредитну картку?</string>
    <!-- The text for the positive button on "Delete card" dialog -->
    <string name="credit_cards_delete_dialog_button">Видалити</string>
    <!-- The title for the "Save" menu item for saving a credit card -->
    <string name="credit_cards_menu_save">Зберегти</string>
    <!-- The text for the "Save" button for saving a credit card -->
    <string name="credit_cards_save_button">Зберегти</string>
    <!-- The text for the "Cancel" button for cancelling adding, updating or deleting a credit card -->
    <string name="credit_cards_cancel_button">Скасувати</string>

    <!-- Title of the "Saved cards" screen -->
    <string name="credit_cards_saved_cards">Збережені картки</string>

    <!-- Error message for credit card number validation -->
    <string name="credit_cards_number_validation_error_message">Введіть дійсний номер кредитної картки</string>

    <!-- Error message for credit card name on card validation -->
    <string name="credit_cards_name_on_card_validation_error_message">Будь ласка, заповніть це поле</string>
    <!-- Message displayed in biometric prompt displayed for authentication before allowing users to view their saved credit cards -->
    <string name="credit_cards_biometric_prompt_message">Розблокуйте для перегляду збережених карток</string>
    <!-- Title of warning dialog if users have no device authentication set up -->
    <string name="credit_cards_warning_dialog_title">Захистіть свої банківські картки</string>
    <!-- Message of warning dialog if users have no device authentication set up -->
    <string name="credit_cards_warning_dialog_message">Встановіть графічний ключ, ПІН, чи пароль, щоб захистити збережені банківські картки від інших, хто може отримати доступ до вашого пристрою.</string>
    <!-- Positive button to send users to set up a pin of warning dialog if users have no device authentication set up -->
    <string name="credit_cards_warning_dialog_set_up_now">Встановити</string>
    <!-- Negative button to ignore warning dialog if users have no device authentication set up -->
    <string name="credit_cards_warning_dialog_later">Пізніше</string>
    <!-- Title of PIN verification dialog to direct users to re-enter their device credentials to access their credit cards -->
    <string name="credit_cards_biometric_prompt_message_pin">Розблокуйте свій пристрій</string>

    <!-- Message displayed in biometric prompt for authentication, before allowing users to use their stored credit card information -->
    <string name="credit_cards_biometric_prompt_unlock_message">Розблокуйте, щоб використовувати збережену інформацію про кредитну картку</string>

    <!-- Title of the "Add address" screen -->
    <string name="addresses_add_address">Додати адресу</string>
    <!-- Title of the "Edit address" screen -->
    <string name="addresses_edit_address">Редагувати адресу</string>
    <!-- Title of the "Manage addresses" screen -->
    <string name="addresses_manage_addresses">Керувати адресами</string>
    <!-- The header for the first name of an address -->
    <string name="addresses_first_name">Ім’я</string>
    <!-- The header for the middle name of an address -->
    <string name="addresses_middle_name">По батькові</string>
    <!-- The header for the last name of an address -->
    <string name="addresses_last_name">Прізвище</string>
    <!-- The header for the street address of an address -->
    <string name="addresses_street_address">Вулиця</string>
    <!-- The header for the city of an address -->
    <string name="addresses_city">Місто</string>
    <!-- The header for the subregion of an address when "state" should be used -->
    <string name="addresses_state">Область</string>
    <!-- The header for the subregion of an address when "province" should be used -->
    <string name="addresses_province">Область</string>
    <!-- The header for the zip code of an address -->
    <string name="addresses_zip">Поштовий індекс</string>
    <!-- The header for the country or region of an address -->
    <string name="addresses_country">Країна або регіон</string>
    <!-- The header for the phone number of an address -->
    <string name="addresses_phone">Телефон</string>
    <!-- The header for the email of an address -->
    <string name="addresses_email">Електронна пошта</string>
    <!-- The text for the "Save" button for saving an address -->
    <string name="addresses_save_button">Зберегти</string>
    <!-- The text for the "Cancel" button for cancelling adding, updating or deleting an address -->
    <string name="addresses_cancel_button">Скасувати</string>
    <!-- The text for the "Delete address" button for deleting an address -->
    <string name="addressess_delete_address_button">Видалити адресу</string>

    <!-- The title for the "Delete address" confirmation dialog -->
    <string name="addressess_confirm_dialog_message">Ви дійсно хочете видалити цю адресу?</string>
    <!-- The text for the positive button on "Delete address" dialog -->
    <string name="addressess_confirm_dialog_ok_button">Видалити</string>
    <!-- The text for the negative button on "Delete address" dialog -->
    <string name="addressess_confirm_dialog_cancel_button">Скасувати</string>
    <!-- The text for the "Save address" menu item for saving an address -->
    <string name="address_menu_save_address">Зберегти адресу</string>
    <!-- The text for the "Delete address" menu item for deleting an address -->
    <string name="address_menu_delete_address">Видалити адресу</string>

    <!-- Title of the Add search engine screen -->
    <string name="search_engine_add_custom_search_engine_title">Додати засіб пошуку</string>
    <!-- Content description (not visible, for screen readers etc.): Title for the button that navigates to add new engine screen -->
    <string name="search_engine_add_custom_search_engine_button_content_description">Додати новий засіб пошуку</string>
    <!-- Title of the Edit search engine screen -->
    <string name="search_engine_edit_custom_search_engine_title">Змінити засіб пошуку</string>
    <!-- Content description (not visible, for screen readers etc.): Title for the button to add a search engine in the action bar -->
    <string name="search_engine_add_button_content_description" moz:RemovedIn="120" tools:ignore="UnusedResources">Додати</string>
    <!-- Content description (not visible, for screen readers etc.): Title for the button to save a search engine in the action bar -->
    <string name="search_engine_add_custom_search_engine_edit_button_content_description" moz:RemovedIn="120" tools:ignore="UnusedResources">Зберегти</string>
    <!-- Text for the menu button to edit a search engine -->
    <string name="search_engine_edit">Змінити</string>
    <!-- Text for the menu button to delete a search engine -->
    <string name="search_engine_delete">Видалити</string>

    <!-- Text for the button to create a custom search engine on the Add search engine screen -->
    <string name="search_add_custom_engine_label_other" moz:RemovedIn="120" tools:ignore="UnusedResources">Інший</string>
    <!-- Label for the TextField in which user enters custom search engine name -->
    <string name="search_add_custom_engine_name_label">Назва</string>
    <!-- Placeholder text shown in the Search Engine Name TextField before a user enters text -->
    <string name="search_add_custom_engine_name_hint" moz:RemovedIn="120" tools:ignore="UnusedResources">Назва</string>
    <!-- Placeholder text shown in the Search Engine Name text field before a user enters text -->
    <string name="search_add_custom_engine_name_hint_2">Назва засобу пошуку</string>
    <!-- Label for the TextField in which user enters custom search engine URL -->
    <string name="search_add_custom_engine_url_label">URL рядка пошуку</string>
    <!-- Placeholder text shown in the Search String TextField before a user enters text -->
    <string name="search_add_custom_engine_search_string_hint" moz:RemovedIn="120" tools:ignore="UnusedResources">Запит для пошуку</string>
    <!-- Placeholder text shown in the Search String TextField before a user enters text -->
    <string name="search_add_custom_engine_search_string_hint_2">URL для пошуку</string>
    <!-- Description text for the Search String TextField. The %s is part of the string -->
    <string name="search_add_custom_engine_search_string_example" formatted="false">Змініть запит на “%s”. Зразок:\nhttps://www.google.com/search?q=%s</string>

    <!-- Accessibility description for the form in which details about the custom search engine are entered -->
    <string name="search_add_custom_engine_form_description">Подробиці власного засобу пошуку</string>

    <!-- Label for the TextField in which user enters custom search engine suggestion URL -->
    <string name="search_add_custom_engine_suggest_url_label">API пошукових пропозицій (необов’язково)</string>
    <!-- Placeholder text shown in the Search Suggestion String TextField before a user enters text -->
    <string name="search_add_custom_engine_suggest_string_hint">URL-адреса API пошукових пропозицій</string>
    <!-- Description text for the Search Suggestion String TextField. The %s is part of the string -->
    <string name="search_add_custom_engine_suggest_string_example_2" formatted="false">Замініть запит на “%s”. Наприклад:\nhttps://suggestqueries.google.com/complete/search?client=firefox&amp;q=%s</string>
    <!-- The text for the "Save" button for saving a custom search engine -->
    <string name="search_custom_engine_save_button">Зберегти</string>

    <!-- Text shown when a user leaves the name field empty -->
    <string name="search_add_custom_engine_error_empty_name">Введіть назву засобу пошуку</string>

    <!-- Text shown when a user leaves the search string field empty -->
    <string name="search_add_custom_engine_error_empty_search_string">Введіть пошуковий запит</string>
    <!-- Text shown when a user leaves out the required template string -->
    <string name="search_add_custom_engine_error_missing_template">Перевірте пошуковий запит на відповідність формату зразка</string>
    <!-- Text shown when we aren't able to validate the custom search query. The first parameter is the url of the custom search engine -->
    <string name="search_add_custom_engine_error_cannot_reach">Помилка з’єднання з “%s”</string>
    <!-- Text shown when a user creates a new search engine -->
    <string name="search_add_custom_engine_success_message">%s створено</string>
    <!-- Text shown when a user successfully edits a custom search engine -->
    <string name="search_edit_custom_engine_success_message">%s збережено</string>
    <!-- Text shown when a user successfully deletes a custom search engine -->
    <string name="search_delete_search_engine_success_message">%s видалено</string>

    <!-- Heading for the instructions to allow a permission -->
    <string name="phone_feature_blocked_intro">Щоб дозволити це:</string>
    <!-- First step for the allowing a permission -->
    <string name="phone_feature_blocked_step_settings">1. Відкрийте налаштування Android</string>
    <!-- Second step for the allowing a permission -->
    <string name="phone_feature_blocked_step_permissions"><![CDATA[2. Торкніться <b>Дозволи</b>]]></string>
    <!-- Third step for the allowing a permission (Fore example: Camera) -->
    <string name="phone_feature_blocked_step_feature"><![CDATA[3. Увімкніть перемикач <b>%1$s</b>]]></string>

    <!-- Label that indicates a site is using a secure connection -->
    <string name="quick_settings_sheet_secure_connection_2">З’єднання захищене</string>
    <!-- Label that indicates a site is using a insecure connection -->
    <string name="quick_settings_sheet_insecure_connection_2">З’єднання не захищене</string>
    <!-- Label to clear site data -->
    <string name="clear_site_data">Стерти куки та дані сайтів</string>
    <!-- Confirmation message for a dialog confirming if the user wants to delete all data for current site -->
    <string name="confirm_clear_site_data"><![CDATA[Ви впевнені, що хочете очистити всі куки та дані сайту <b>%s</b>?]]></string>
    <!-- Confirmation message for a dialog confirming if the user wants to delete all the permissions for all sites-->
    <string name="confirm_clear_permissions_on_all_sites">Ви впевнені, що хочете очистити всі дозволи на всіх сайтах?</string>
    <!-- Confirmation message for a dialog confirming if the user wants to delete all the permissions for a site-->
    <string name="confirm_clear_permissions_site">Ви впевнені, що хочете очистити всі дозволи для цього сайту?</string>
    <!-- Confirmation message for a dialog confirming if the user wants to set default value a permission for a site-->
    <string name="confirm_clear_permission_site">Ви впевнені, що хочете видалити цей дозвіл для цього сайту?</string>
    <!-- label shown when there are not site exceptions to show in the site exception settings -->
    <string name="no_site_exceptions">Немає винятків для сайтів</string>
    <!-- Bookmark deletion confirmation -->
    <string name="bookmark_deletion_confirmation">Ви впевнені, що хочете видалити цю закладку?</string>
    <!-- Browser menu button that adds a shortcut to the home fragment -->
    <string name="browser_menu_add_to_shortcuts">Додати до ярликів</string>
    <!-- Browser menu button that removes a shortcut from the home fragment -->
    <string name="browser_menu_remove_from_shortcuts">Вилучити з ярликів</string>
    <!-- text shown before the issuer name to indicate who its verified by, parameter is the name of
     the certificate authority that verified the ticket-->
    <string name="certificate_info_verified_by">Засвідчено: %1$s</string>
    <!-- Login overflow menu delete button -->
    <string name="login_menu_delete_button">Видалити</string>
    <!-- Login overflow menu edit button -->
    <string name="login_menu_edit_button">Змінити</string>
    <!-- Message in delete confirmation dialog for logins -->
    <string name="login_deletion_confirmation">Ви дійсно хочете видалити цей запис?</string>
    <!-- Positive action of a dialog asking to delete  -->
    <string name="dialog_delete_positive">Видалити</string>
    <!-- Negative action of a dialog asking to delete login -->
    <string name="dialog_delete_negative">Скасувати</string>
    <!--  The saved login options menu description. -->
    <string name="login_options_menu">Опції запису</string>
    <!--  The editable text field for a login's web address. -->
    <string name="saved_login_hostname_description">Текстове поле для редагування вебадреси запису.</string>
    <!--  The editable text field for a login's username. -->
    <string name="saved_login_username_description">Текстове поле для редагування імені користувача запису.</string>
    <!--  The editable text field for a login's password. -->
    <string name="saved_login_password_description">Текстове поле для редагування пароля запису.</string>
    <!--  The button description to save changes to an edited login. -->
    <string name="save_changes_to_login">Зберегти зміни.</string>
    <!--  The page title for editing a saved login. -->
    <string name="edit">Змінити</string>
    <!--  The page title for adding new login. -->
    <string name="add_login">Додати новий пароль</string>
    <!--  The error message in add/edit login view when password field is blank. -->
    <string name="saved_login_password_required">Потрібен пароль</string>
    <!--  The error message in add login view when username field is blank. -->
    <string name="saved_login_username_required">Необхідно вказати ім’я користувача</string>
    <!--  The error message in add login view when hostname field is blank. -->
    <string name="saved_login_hostname_required" tools:ignore="UnusedResources">Необхідно вказати назву вузла</string>
    <!-- Voice search button content description  -->
    <string name="voice_search_content_description">Голосовий пошук</string>
    <!-- Voice search prompt description displayed after the user presses the voice search button -->
    <string name="voice_search_explainer">Говоріть</string>

    <!--  The error message in edit login view when a duplicate username exists. -->
    <string name="saved_login_duplicate">Запис з таким іменем користувача вже існує</string>

    <!-- This is the hint text that is shown inline on the hostname field of the create new login page. 'https://www.example.com' intentionally hardcoded here -->
    <string name="add_login_hostname_hint_text">https://www.example.com</string>
    <!-- This is an error message shown below the hostname field of the add login page when a hostname does not contain http or https. -->
    <string name="add_login_hostname_invalid_text_3">Вебадреса повинна містити &quot;https://&quot; або &quot;http://&quot;</string>
    <!-- This is an error message shown below the hostname field of the add login page when a hostname is invalid. -->
    <string name="add_login_hostname_invalid_text_2">Необхідно ввести дійсний вузол</string>

    <!-- Synced Tabs -->
    <!-- Text displayed to ask user to connect another device as no devices found with account -->
    <string name="synced_tabs_connect_another_device">Під’єднати інший пристрій.</string>
    <!-- Text displayed asking user to re-authenticate -->
    <string name="synced_tabs_reauth">Повторіть автентифікацію.</string>
    <!-- Text displayed when user has disabled tab syncing in Firefox Sync Account -->
    <string name="synced_tabs_enable_tab_syncing">Увімкніть синхронізацію вкладок.</string>
    <!-- Text displayed when user has no tabs that have been synced -->
    <string name="synced_tabs_no_tabs">У вас немає вкладок, відкритих у Firefox на інших пристроях.</string>
    <!-- Text displayed in the synced tabs screen when a user is not signed in to Firefox Sync describing Synced Tabs -->
    <string name="synced_tabs_sign_in_message">Переглядайте список вкладок з ваших інших пристроїв.</string>
    <!-- Text displayed on a button in the synced tabs screen to link users to sign in when a user is not signed in to Firefox Sync -->
    <string name="synced_tabs_sign_in_button">Увійти до синхронізації</string>

    <!-- The text displayed when a synced device has no tabs to show in the list of Synced Tabs. -->
    <string name="synced_tabs_no_open_tabs">Немає відкритих вкладок</string>

    <!-- Content description for expanding a group of synced tabs. -->
    <string name="synced_tabs_expand_group">Розгорнути групу синхронізованих вкладок</string>
    <!-- Content description for collapsing a group of synced tabs. -->
    <string name="synced_tabs_collapse_group">Згорнути групу синхронізованих вкладок</string>

    <!-- Top Sites -->
    <!-- Title text displayed in the dialog when shortcuts limit is reached. -->
    <string name="shortcut_max_limit_title">Досягнуто обмеження кількості ярликів</string>
    <!-- Content description text displayed in the dialog when shortcut limit is reached. -->
    <string name="shortcut_max_limit_content">Щоб додати новий ярлик, вилучіть один. Торкніться й утримуйте сайт, потім виберіть вилучити.</string>
    <!-- Confirmation dialog button text when top sites limit is reached. -->
    <string name="top_sites_max_limit_confirmation_button">Гаразд, зрозуміло</string>

    <!-- Label for the preference to show the shortcuts for the most visited top sites on the homepage -->
    <string name="top_sites_toggle_top_recent_sites_4">Ярлики</string>
    <!-- Title text displayed in the rename top site dialog. -->
    <string name="top_sites_rename_dialog_title">Назва</string>
    <!-- Hint for renaming title of a shortcut -->
    <string name="shortcut_name_hint">Назва ярлика</string>
    <!-- Button caption to confirm the renaming of the top site. -->
    <string name="top_sites_rename_dialog_ok">Гаразд</string>
    <!-- Dialog button text for canceling the rename top site prompt. -->
    <string name="top_sites_rename_dialog_cancel">Скасувати</string>

    <!-- Text for the menu button to open the homepage settings. -->
    <string name="top_sites_menu_settings">Налаштування</string>
    <!-- Text for the menu button to navigate to sponsors and privacy support articles. '&amp;' is replaced with the ampersand symbol: & -->
    <string name="top_sites_menu_sponsor_privacy">Наші спонсори і ваша приватність</string>
    <!-- Label text displayed for a sponsored top site. -->
    <string name="top_sites_sponsored_label">Спонсоровано</string>

    <!-- Inactive tabs in the tabs tray -->
    <!-- Title text displayed in the tabs tray when a tab has been unused for 14 days. -->
    <string name="inactive_tabs_title">Неактивні вкладки</string>
    <!-- Content description for closing all inactive tabs -->
    <string name="inactive_tabs_delete_all">Закрити всі неактивні вкладки</string>

    <!-- Content description for expanding the inactive tabs section. -->
    <string name="inactive_tabs_expand_content_description">Розгорнути неактивні вкладки</string>
    <!-- Content description for collapsing the inactive tabs section. -->
    <string name="inactive_tabs_collapse_content_description">Згорнути неактивні вкладки</string>

    <!-- Inactive tabs auto-close message in the tabs tray -->
    <!-- The header text of the auto-close message when the user is asked if they want to turn on the auto-closing of inactive tabs. -->
    <string name="inactive_tabs_auto_close_message_header" tools:ignore="UnusedResources">Закрити через місяць автоматично?</string>
    <!-- A description below the header to notify the user what the inactive tabs auto-close feature is. -->
    <string name="inactive_tabs_auto_close_message_description" tools:ignore="UnusedResources">Firefox може закривати вкладки, які ви не переглядали впродовж останнього місяця.</string>
    <!-- A call to action below the description to allow the user to turn on the auto closing of inactive tabs. -->
    <string name="inactive_tabs_auto_close_message_action" tools:ignore="UnusedResources">УВІМКНУТИ АВТОЗАКРИТТЯ</string>

    <!-- Text for the snackbar to confirm auto-close is enabled for inactive tabs -->
    <string name="inactive_tabs_auto_close_message_snackbar">Автозакриття ввімкнено</string>

    <!-- Awesome bar suggestion's headers -->
    <!-- Search suggestions title for Firefox Suggest. -->
    <string name="firefox_suggest_header">Пропозиції Firefox</string>

    <!-- Title for search suggestions when Google is the default search suggestion engine. -->
    <string name="google_search_engine_suggestion_header">Пошук Google</string>
    <!-- Title for search suggestions when the default search suggestion engine is anything other than Google. The first parameter is default search engine name. -->
    <string name="other_default_search_engine_suggestion_header">%s пошук</string>

    <!-- Default browser experiment -->
    <string name="default_browser_experiment_card_text">Автоматично відкривати посилання з вебсайтів, електронних листів та повідомлень у Firefox.</string>

    <!-- Content description for close button in collection placeholder. -->
    <string name="remove_home_collection_placeholder_content_description">Вилучити</string>

    <!-- Content description radio buttons with a link to more information -->
    <string name="radio_preference_info_content_description">Показати подробиці</string>

    <!-- Content description for the action bar "up" button -->
    <string name="action_bar_up_description">Вгору</string>

    <!-- Content description for privacy content close button -->
    <string name="privacy_content_close_button_content_description">Закрити</string>

    <!-- Pocket recommended stories -->
    <!-- Header text for a section on the home screen. -->
    <string name="pocket_stories_header_1">Розповіді, що спонукають замислитися</string>
    <!-- Header text for a section on the home screen. -->
    <string name="pocket_stories_categories_header">Розповіді за темами</string>
    <!-- Text of a button allowing users to access an external url for more Pocket recommendations. -->
    <string name="pocket_stories_placeholder_text">Знайти більше</string>
    <!-- Title of an app feature. Smaller than a heading. The first parameter is product name Pocket -->
    <string name="pocket_stories_feature_title_2">Від %s.</string>
    <!-- Caption for describing a certain feature. The placeholder is for a clickable text (eg: Learn more) which will load an url in a new tab when clicked.  -->
    <string name="pocket_stories_feature_caption">Частина родини Firefox. %s</string>
    <!-- Clickable text for opening an external link for more information about Pocket. -->
    <string name="pocket_stories_feature_learn_more">Докладніше</string>

    <!-- Text indicating that the Pocket story that also displays this text is a sponsored story by other 3rd party entity. -->
    <string name="pocket_stories_sponsor_indication">Спонсоровано</string>

    <!-- Snackbar message for enrolling in a Nimbus experiment from the secret settings when Studies preference is Off.-->
    <string name="experiments_snackbar">Увімкнути телеметрію для надсилання даних.</string>
    <!-- Snackbar button text to navigate to telemetry settings.-->
    <string name="experiments_snackbar_button">Перейти до налаштувань</string>

    <!-- Review quality check feature-->
    <!-- Name for the review quality check feature used as title for the panel. -->
    <string name="review_quality_check_feature_name" moz:RemovedIn="120" tools:ignore="UnusedResources">Засіб перевірки відгуків</string>
    <!-- Name for the review quality check feature used as title for the panel. -->
    <string name="review_quality_check_feature_name_2">Засіб перевірки відгуків</string>
    <!-- Summary for grades A and B for review quality check adjusted grading. -->
    <string name="review_quality_check_grade_a_b_description">Надійні відгуки</string>
    <!-- Summary for grade C for review quality check adjusted grading. -->
    <string name="review_quality_check_grade_c_description">Поєднання надійних і сумнівних відгуків</string>
    <!-- Summary for grades D and F for review quality check adjusted grading. -->
    <string name="review_quality_check_grade_d_f_description">Сумнівні відгуки</string>
    <!-- Text for title presenting the reliability of a product's reviews. -->
    <string name="review_quality_check_grade_title">Наскільки надійні ці відгуки?</string>
    <!-- Title for when the rating has been updated by the review checker -->
    <string name="review_quality_check_adjusted_rating_title">Скоригований рейтинг</string>
    <!-- Description for a product's adjusted star rating. The text presents that the product's reviews which were evaluated as unreliable were removed from the adjusted rating. -->
    <string name="review_quality_check_adjusted_rating_description">Сумнівні відгуки прибрано</string>
    <!-- Title for list of highlights from a product's review emphasizing a product's important traits. -->
    <string name="review_quality_check_highlights_title">Обране з недавніх відгуків</string>
    <!-- Title for section explaining how we analyze the reliability of a product's reviews. -->
    <string name="review_quality_check_explanation_title">Як ми визначаємо якість відгуку</string>
    <!-- Paragraph explaining how we analyze the reliability of a product's reviews. First parameter is the Fakespot product name. In the phrase "Fakespot by Mozilla", "by" can be localized. Does not need to stay by. -->
    <string name="review_quality_check_explanation_body_reliability">Mozilla використовує технологію ШІ від %s, щоб перевірити надійність відгуків про товар. Це допоможе вам оцінити лише якість відгуку, а не якість товару.</string>
    <!-- Paragraph explaining the grading system we use to classify the reliability of a product's reviews. -->
    <string name="review_quality_check_info_review_grade_header"><![CDATA[Кожному відгуку про товар ми присвоюємо <b>буквену оцінку</b> від A до F.]]></string>
    <!-- Description explaining grades A and B for review quality check adjusted grading. -->
    <string name="review_quality_check_info_grade_info_AB">Надійні – чесні, неупереджені відгуки, найімовірніше від справжніх замовників.</string>
    <!-- Description explaining grades A and B for review quality check adjusted grading. -->
    <string name="review_quality_check_info_grade_info_AB_2" moz:RemovedIn="120" tools:ignore="UnusedResources">Ми вважаємо ці відгуки надійними.</string>
    <!-- Description explaining grade C for review quality check adjusted grading. -->
    <string name="review_quality_check_info_grade_info_C">Ми вважаємо, що тут поєднано надійні та сумнівні відгуки.</string>
    <!-- Description explaining grades D and F for review quality check adjusted grading. -->
    <string name="review_quality_check_info_grade_info_DF">Сумнівні – нечесні відгуки, найімовірніше від упереджених оглядачів.</string>
    <!-- Description explaining grades D and F for review quality check adjusted grading. -->
    <string name="review_quality_check_info_grade_info_DF_2" moz:RemovedIn="120" tools:ignore="UnusedResources">Ми вважаємо ці відгуки ненадійними.</string>
    <!-- Paragraph explaining how a product's adjusted grading is calculated. -->
    <string name="review_quality_check_explanation_body_adjusted_grading"><![CDATA[<b>Скоригований рейтинг</b> на основі лише відгуків, які ми вважаємо надійними.]]></string>
    <!-- Paragraph explaining product review highlights. First parameter is the name of the retailer (e.g. Amazon). -->
    <string name="review_quality_check_explanation_body_highlights"><![CDATA[<b>Обрані</b> беруться з відгуків %s за останні 80 днів, які ми вважаємо надійними.]]></string>
    <!-- Text for learn more caption presenting a link with information about review quality. First parameter is for clickable text defined in review_quality_check_info_learn_more_link. -->
    <string name="review_quality_check_info_learn_more">Дізнатися більше про %s.</string>
    <!-- Clickable text that links to review quality check SuMo page. First parameter is the Fakespot product name. In the phrase "Fakespot by Mozilla", "by" can be localized. Does not need to stay by. -->
    <string name="review_quality_check_info_learn_more_link" moz:RemovedIn="121" tools:ignore="UnusedResources">як %s від Mozilla визначає якість відгуку</string>
    <!-- Clickable text that links to review quality check SuMo page. First parameter is the Fakespot product name. -->
    <string name="review_quality_check_info_learn_more_link_2">як %s визначає якість відгуку</string>
    <!-- Text for title of settings section. -->
    <string name="review_quality_check_settings_title">Налаштування</string>
    <!-- Text for label for switch preference to show recommended products from review quality check settings section. -->
    <string name="review_quality_check_settings_recommended_products">Показувати рекламу в засобі перевірки</string>
    <!-- Description for switch preference to show recommended products from review quality check settings section. First parameter is for clickable text defined in review_quality_check_settings_recommended_products_learn_more.-->
    <string name="review_quality_check_settings_recommended_products_description" moz:RemovedIn="120" tools:ignore="UnusedResources">Ви періодично бачитимете рекламу схожих товарів. Усі оголошення мають відповідати нашим стандартам якості відгуків. %s</string>
    <!-- Description for switch preference to show recommended products from review quality check settings section. First parameter is for clickable text defined in review_quality_check_settings_recommended_products_learn_more.-->
    <string name="review_quality_check_settings_recommended_products_description_2" tools:ignore="UnusedResources">Ви періодично бачитимете рекламу відповідних товарів. Ми рекламуємо лише товари з надійними відгуками. %s</string>
    <!-- Clickable text that links to review quality check recommended products support article. -->
    <string name="review_quality_check_settings_recommended_products_learn_more" tools:ignore="UnusedResources">Докладніше</string>
    <!-- Text for turning sidebar off button from review quality check settings section. -->
    <string name="review_quality_check_settings_turn_off">Вимкнути засіб перевірки відгуків</string>
    <!-- Text for title of recommended product section. This is displayed above a product image, suggested as an alternative to the product reviewed. -->
    <string name="review_quality_check_ad_title" tools:ignore="UnusedResources">Більше товарів</string>
    <!-- Caption for recommended product section indicating this is an ad by Fakespot. First parameter is the Fakespot product name. -->
    <string name="review_quality_check_ad_caption" tools:ignore="UnusedResources">Реклама від %s</string>
    <!-- Caption for review quality check panel. First parameter is for clickable text defined in review_quality_check_powered_by_link. -->
    <string name="review_quality_check_powered_by_2">Засіб перевірки відгуків від %s</string>
    <!-- Clickable text that links to Fakespot.com. First parameter is the Fakespot product name. In the phrase "Fakespot by Mozilla", "by" can be localized. Does not need to stay by. -->
    <string name="review_quality_check_powered_by_link" tools:ignore="UnusedResources">%s від Mozilla</string>
    <!-- Text for title of warning card informing the user that the current analysis is outdated. -->
    <string name="review_quality_check_outdated_analysis_warning_title" tools:ignore="UnusedResources">Нова інформація для перевірки</string>
    <!-- Text for button from warning card informing the user that the current analysis is outdated. Clicking this should trigger the product's re-analysis. -->
    <string name="review_quality_check_outdated_analysis_warning_action" tools:ignore="UnusedResources">Перевірити зараз</string>
    <!-- Title for warning card informing the user that the current product does not have enough reviews for a review analysis. -->
    <string name="review_quality_check_no_reviews_warning_title">Ще недостатньо відгуків</string>
    <!-- Text for body of warning card informing the user that the current product does not have enough reviews for a review analysis. -->
    <string name="review_quality_check_no_reviews_warning_body">Коли на цей продукт буде більше відгуків, ми зможемо їх проаналізувати.</string>
    <!-- Title for warning card informing the user that the current product is currently not available. -->
    <string name="review_quality_check_product_availability_warning_title" tools:ignore="UnusedResources">Товар відсутній</string>
    <!-- Text for the body of warning card informing the user that the current product is currently not available. -->
    <string name="review_quality_check_product_availability_warning_body" tools:ignore="UnusedResources">Якщо цей товар знову з’явиться, повідомте про це нам, і ми його проаналізуємо.</string>
    <!-- Clickable text for warning card informing the user that the current product is currently not available. Clicking this should inform the server that the product is available. -->
    <string name="review_quality_check_product_availability_warning_action" moz:RemovedIn="120" tools:ignore="UnusedResources">Повідомити, що цей товар знову в наявності</string>
    <!-- Clickable text for warning card informing the user that the current product is currently not available. Clicking this should inform the server that the product is available. -->
    <string name="review_quality_check_product_availability_warning_action_2" tools:ignore="UnusedResources">Повідомити про наявність товару</string>
    <!-- Title for warning card informing the user that the current product's re-analysis is still processing. -->
    <string name="review_quality_check_reanalysis_in_progress_warning_title">Перевірка якості відгуку</string>
    <!-- Title for warning card informing the user that the current product's analysis is still processing. -->
    <string name="review_quality_check_analysis_in_progress_warning_title">Перевірка якості відгуку</string>
    <!-- Text for body of warning card informing the user that the current product's analysis is still processing. -->
    <string name="review_quality_check_analysis_in_progress_warning_body">Це може тривати близько 60 секунд.</string>
    <!-- Title for info card displayed after the user reports a product is back in stock. -->
    <string name="review_quality_check_analysis_requested_info_title" tools:ignore="UnusedResources">Дякуємо за повідомлення!</string>
    <!-- Text for body of info card displayed after the user reports a product is back in stock. -->
    <string name="review_quality_check_analysis_requested_info_body" tools:ignore="UnusedResources">Оновлені результати мають з’явитися впродовж 24 годин. Перевірте знову пізніше.</string>
    <!-- Title for info card displayed when the user review checker while on a product that Fakespot does not analyze (e.g. gift cards, music). -->
    <string name="review_quality_check_not_analyzable_info_title">Ми не можемо перевірити ці відгуки</string>
    <!-- Text for body of info card displayed when the user review checker while on a product that Fakespot does not analyze (e.g. gift cards, music). -->
    <string name="review_quality_check_not_analyzable_info_body">На жаль, ми не можемо перевірити якість відгуків для певних типів товарів, як-от: подарункових карток, стримінгових відео, музики й ігор.</string>
    <!-- Title for info card displayed when another user reported the displayed product is back in stock. -->
    <string name="review_quality_check_analysis_requested_other_user_info_title" tools:ignore="UnusedResources">Інформація незабаром надійде</string>
    <!-- Text for body of info card displayed when another user reported the displayed product is back in stock. -->
    <string name="review_quality_check_analysis_requested_other_user_info_body" tools:ignore="UnusedResources">Оновлені результати мають з’явитися впродовж 24 годин. Перевірте знову пізніше.</string>
    <!-- Title for info card displayed to the user when analysis finished updating. -->
    <string name="review_quality_check_analysis_updated_confirmation_title" tools:ignore="UnusedResources">Аналіз актуальний</string>
    <!-- Text for the action button from info card displayed to the user when analysis finished updating. -->
    <string name="review_quality_check_analysis_updated_confirmation_action" tools:ignore="UnusedResources">Зрозуміло</string>
    <!-- Title for error card displayed to the user when an error occurred. -->
    <string name="review_quality_check_generic_error_title">Наразі інформація недоступна</string>
    <!-- Text for body of error card displayed to the user when an error occurred. -->
    <string name="review_quality_check_generic_error_body">Ми працюємо над усуненням проблеми. Поверніться згодом.</string>
    <!-- Title for error card displayed to the user when the device is disconnected from the network. -->
    <string name="review_quality_check_no_connection_title">Немає зʼєднання з мережею</string>
    <!-- Text for body of error card displayed to the user when the device is disconnected from the network. -->
    <string name="review_quality_check_no_connection_body">Перевірте зʼєднання з мережею, а потім спробуйте перезавантажити сторінку.</string>
    <!-- Title for card displayed to the user for products whose reviews were not analyzed yet. -->
    <string name="review_quality_check_no_analysis_title">Ще немає інформації про ці відгуки</string>
    <!-- Text for the body of card displayed to the user for products whose reviews were not analyzed yet. -->
    <string name="review_quality_check_no_analysis_body">Щоб дізнатися, чи надійні відгуки про цей товар, перевірте їхню якість. Це триватиме лише близько 60 секунд.</string>
    <!-- Text for button from body of card displayed to the user for products whose reviews were not analyzed yet. Clicking this should trigger a product analysis. -->
    <string name="review_quality_check_no_analysis_link">Перевірити якість відгуку</string>
    <!-- Headline for review quality check contextual onboarding card. -->
    <string name="review_quality_check_contextual_onboarding_title">Спробуйте наш надійний путівник відгуками про товари</string>
    <!-- Description for review quality check contextual onboarding card. The first and last two parameters are for retailer names (e.g. Amazon, Walmart). The second parameter is for the name of the application (e.g. Firefox). -->
    <string name="review_quality_check_contextual_onboarding_description">Дізнайтеся чи надійні відгуки про товар, перед купівлею в %1$s. Перевірка відгуків — вбудована у браузер експериментальна функція від %2$s. Вона також працює на %3$s і %4$s.</string>
    <!-- Description for review quality check contextual onboarding card. The first parameters is for retailer name (e.g. Amazon). The second parameter is for the name of the application (e.g. Firefox). -->
    <string name="review_quality_check_contextual_onboarding_description_one_vendor">Дізнайтеся чи надійні відгуки про товар, перед купівлею в %1$s. Перевірка відгуків – вбудована у браузер експериментальна функція від %2$s.</string>
    <!-- Paragraph presenting review quality check feature. First parameter is the Fakespot product name. Second parameter is for clickable text defined in review_quality_check_contextual_onboarding_learn_more_link. In the phrase "Fakespot by Mozilla", "by" can be localized. Does not need to stay by. -->
    <string name="review_quality_check_contextual_onboarding_learn_more">Використовуючи можливості %1$s від Mozilla, ми допомагаємо вам уникнути упереджених і несправжніх відгуків. Наша модель ШІ постійно вдосконалюється, щоб захистити вас під час покупок. %2$s</string>
    <!-- Clickable text from the contextual onboarding card that links to review quality check support article. -->
    <string name="review_quality_check_contextual_onboarding_learn_more_link">Докладніше</string>
    <!-- Caption text to be displayed in review quality check contextual onboarding card above the opt-in button. First parameter is the Fakespot product name. Following parameters are for clickable texts defined in review_quality_check_contextual_onboarding_privacy_policy and review_quality_check_contextual_onboarding_terms_use. In the phrase "Fakespot by Mozilla", "by" can be localized. Does not need to stay by. -->
    <string name="review_quality_check_contextual_onboarding_caption" moz:RemovedIn="121" tools:ignore="UnusedResources">Вибравши “Так, спробувати”, ви погоджуєтеся з %1$s %2$s і %3$s від Mozilla.</string>
    <!-- Caption text to be displayed in review quality check contextual onboarding card above the opt-in button. Parameter is the Fakespot product name. After the colon, what appears are two links, each on their own line. The first link is to a Privacy policy (review_quality_check_contextual_onboarding_privacy_policy_2). The second link is to Terms of use (review_quality_check_contextual_onboarding_terms_use_2). -->
    <string name="review_quality_check_contextual_onboarding_caption_2">Вибираючи “Спробувати”, ви погоджуєтеся з такими умовами від %1$s:</string>
    <!-- Clickable text from the review quality check contextual onboarding card that links to Fakespot privacy policy. -->
    <string name="review_quality_check_contextual_onboarding_privacy_policy" moz:RemovedIn="121" tools:ignore="UnusedResources">політикою приватності</string>
    <!-- Clickable text from the review quality check contextual onboarding card that links to Fakespot privacy policy. -->
    <string name="review_quality_check_contextual_onboarding_privacy_policy_2">Політика приватності</string>
    <!-- Clickable text from the review quality check contextual onboarding card that links to Fakespot terms of use. -->
    <string name="review_quality_check_contextual_onboarding_terms_use" moz:RemovedIn="121" tools:ignore="UnusedResources">умовами користування</string>
    <!-- Clickable text from the review quality check contextual onboarding card that links to Fakespot terms of use. -->
    <string name="review_quality_check_contextual_onboarding_terms_use_2">Умови користування</string>
    <!-- Text for opt-in button from the review quality check contextual onboarding card. -->
    <string name="review_quality_check_contextual_onboarding_primary_button_text">Так, спробувати</string>
    <!-- Text for opt-out button from the review quality check contextual onboarding card. -->
    <string name="review_quality_check_contextual_onboarding_secondary_button_text">Не зараз</string>
    <!-- Text for the first CFR presenting the review quality check feature. -->
    <string name="review_quality_check_first_cfr_message">Дізнайтеся, чи можна довіряти відгукам про цей товар перед його купівлею.</string>

    <!-- Text displayed in the first CFR presenting the review quality check feature that opens the review checker when clicked. -->
    <string name="review_quality_check_first_cfr_action" tools:ignore="UnusedResources">Спробуйте засіб перевірки відгуків</string>
    <!-- Text for the second CFR presenting the review quality check feature. -->
    <string name="review_quality_check_second_cfr_message">Чи надійні ці відгуки? Перевірте зараз, щоб переглянути скоригований рейтинг.</string>
    <!-- Text displayed in the second CFR presenting the review quality check feature that opens the review checker when clicked. -->
    <string name="review_quality_check_second_cfr_action" tools:ignore="UnusedResources">Відкрити засіб перевірки відгуків</string>
    <!-- Flag showing that the review quality check feature is work in progress. -->
    <string name="review_quality_check_beta_flag">Бета</string>
    <!-- Content description (not visible, for screen readers etc.) for opening browser menu button to open review quality check bottom sheet. -->
    <string name="review_quality_check_open_handle_content_description">Відкрити засіб перевірки відгуків</string>
    <!-- Content description (not visible, for screen readers etc.) for closing browser menu button to open review quality check bottom sheet. -->
    <string name="review_quality_check_close_handle_content_description">Закрити засіб перевірки відгуків</string>
    <!-- Content description (not visible, for screen readers etc.) for review quality check star rating. First parameter is the number of stars (1-5) representing the rating. -->
    <string name="review_quality_check_star_rating_content_description">%1$s із 5 зірок</string>
    <!-- Text for minimize button from highlights card. When clicked the highlights card should reduce its size. -->
    <string name="review_quality_check_highlights_show_less">Показати менше</string>
    <!-- Text for maximize button from highlights card. When clicked the highlights card should expand to its full size. -->
    <string name="review_quality_check_highlights_show_more">Показати більше</string>
    <!-- Text for highlights card quality category header. Reviews shown under this header should refer the product's quality. -->
    <string name="review_quality_check_highlights_type_quality">Якість</string>
    <!-- Text for highlights card price category header. Reviews shown under this header should refer the product's price. -->
    <string name="review_quality_check_highlights_type_price">Ціна</string>
    <!-- Text for highlights card shipping category header. Reviews shown under this header should refer the product's shipping. -->
    <string name="review_quality_check_highlights_type_shipping">Доставлення</string>
    <!-- Text for highlights card packaging and appearance category header. Reviews shown under this header should refer the product's packaging and appearance. -->
    <string name="review_quality_check_highlights_type_packaging_appearance">Пакування та вигляд</string>
    <!-- Text for highlights card competitiveness category header. Reviews shown under this header should refer the product's competitiveness. -->
    <string name="review_quality_check_highlights_type_competitiveness">Конкурентоспроможність</string>

    <!-- Accessibility services actions labels. These will be appended to accessibility actions like "Double tap to.." but not by or applications but by services like Talkback. -->
    <!-- Action label for elements that can be collapsed if interacting with them. Talkback will append this to say "Double tap to collapse". -->
    <string name="a11y_action_label_collapse">згорнути</string>
    <!-- Current state for elements that can be collapsed if interacting with them. Talkback will dictate this after a state change. -->
    <string name="a11y_state_label_collapsed">згорнуто</string>
    <!-- Action label for elements that can be expanded if interacting with them. Talkback will append this to say "Double tap to expand". -->
    <string name="a11y_action_label_expand">розгорнути</string>
    <!-- Current state for elements that can be expanded if interacting with them. Talkback will dictate this after a state change. -->
    <string name="a11y_state_label_expanded">розгорнуто</string>
    <!-- Action label for links to a website containing documentation about a wallpaper collection. Talkback will append this to say "Double tap to open link to learn more about this collection". -->
    <string name="a11y_action_label_wallpaper_collection_learn_more">відкрийте посилання, щоб дізнатися більше про цю збірку</string>
    <!-- Action label for links that point to an article. Talkback will append this to say "Double tap to read the article". -->
    <string name="a11y_action_label_read_article">читати статтю</string>
    <!-- Action label for links to the Firefox Pocket website. Talkback will append this to say "Double tap to open link to learn more". -->
    <string name="a11y_action_label_pocket_learn_more">відкрити посилання, щоб дізнатися більше</string>
    <!-- Content description for headings announced by accessibility service. The first parameter is the text of the heading. Talkback will announce the first parameter and then speak the word "Heading" indicating to the user that this text is a heading for a section. -->
    <string name="a11y_heading">%s, заголовок</string>
</resources><|MERGE_RESOLUTION|>--- conflicted
+++ resolved
@@ -509,15 +509,9 @@
 
     <!-- Long text for a detail explanation indicating what will happen if cookie banner handling is off for a site, this is shown as part of the cookie banner panel in the toolbar. The first parameter is the application name -->
     <string name="reduce_cookie_banner_details_panel_description_off_for_site_1">Вимкніть %1$s, щоб очистити куки і перезавантажити цей сайт. Це може призвести до виходу з вебсайту та очищення збережених покупок у кошику.</string>
-<<<<<<< HEAD
     <!-- Long text for a detail explanation indicating what will happen if cookie banner handling is on for a site, this is shown as part of the cookie banner panel in the toolbar. The first parameter is the application name -->
     <string name="reduce_cookie_banner_details_panel_description_on_for_site_2" moz:RemovedIn="121" tools:ignore="UnusedResources">%1$s намагається автоматично відхиляти всі запити кук на підтримуваних сайтах.</string>
     <!-- Long text for a detail explanation indicating what will happen if cookie banner handling is on for a site, this is shown as part of the cookie banner panel in the toolbar. The first parameter is the application name -->
-=======
-    <!-- Long text for a detail explanation indicating what will happen if cookie banner handling is on for a site, this is shown as part of the cookie banner panel in the toolbar. The first parameter is the application name -->
-    <string name="reduce_cookie_banner_details_panel_description_on_for_site_2" moz:RemovedIn="121" tools:ignore="UnusedResources">%1$s намагається автоматично відхиляти всі запити кук на підтримуваних сайтах.</string>
-    <!-- Long text for a detail explanation indicating what will happen if cookie banner handling is on for a site, this is shown as part of the cookie banner panel in the toolbar. The first parameter is the application name -->
->>>>>>> d602c86b
     <string name="reduce_cookie_banner_details_panel_description_on_for_site_3">Увімкніть, і %1$s спробує намагатиметься автоматично відхиляти всі банери кук на цьому сайті.</string>
     <!-- Title text for the cookie banner re-engagement dialog. The first parameter is the application name. -->
     <string name="reduce_cookie_banner_dialog_title" moz:RemovedIn="121" tools:ignore="UnusedResources">Дозволити %1$s відхиляти банери кук?</string>
@@ -530,14 +524,11 @@
 
     <!-- Change setting text button, for the cookie banner re-engagement dialog -->
     <string name="reduce_cookie_banner_dialog_change_setting_button" moz:RemovedIn="121" tools:ignore="UnusedResources">Дозволити</string>
-<<<<<<< HEAD
-=======
 
     <!--Title for the cookie banner re-engagement CFR, the placeholder is replaced with app name -->
     <string name="cookie_banner_cfr_title">%1$s щойно відхилив куки для вас</string>
     <!--Message for the cookie banner re-engagement CFR -->
     <string name="cookie_banner_cfr_message">Менше відволікань і менше кук, які відстежують вас на цьому сайті.</string>
->>>>>>> d602c86b
 
     <!-- Description of the preference to enable "HTTPS-Only" mode. -->
     <string name="preferences_https_only_summary">Намагатися автоматично доступатися до сайтів за допомогою протоколу шифрування HTTPS для поліпшення безпеки.</string>
