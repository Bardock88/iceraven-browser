<?xml version="1.0" encoding="utf-8"?>
<resources xmlns:tools="http://schemas.android.com/tools" xmlns:moz="http://mozac.org/tools">
    <!-- App name for private browsing mode. The first parameter is the name of the app defined in app_name (for example: Fenix)-->
    <string name="app_name_private_5">Priwatny %s</string>
    <!-- App name for private browsing mode. The first parameter is the name of the app defined in app_name (for example: Fenix)-->
    <string name="app_name_private_4">%s (priwatny)</string>

    <!-- Home Fragment -->
    <!-- Content description (not visible, for screen readers etc.): "Three dot" menu button. -->
    <string name="content_description_menu">Dalšne nastajenja</string>
    <!-- Content description (not visible, for screen readers etc.): "Private Browsing" menu button. -->
    <string name="content_description_private_browsing_button">Priwatny modus zmóžniś</string>
    <!-- Content description (not visible, for screen readers etc.): "Private Browsing" menu button. -->
    <string name="content_description_disable_private_browsing_button">Priwatny modus znjemóžniś</string>
    <!-- Placeholder text shown in the search bar before a user enters text for the default engine -->
    <string name="search_hint">Pytaś abo adresu zapódaś</string>
    <!-- Placeholder text shown in the search bar before a user enters text for a general engine -->
    <string name="search_hint_general_engine">Web pśepytaś</string>
    <!-- Placeholder text shown in search bar when using history search -->
    <string name="history_search_hint">Historiju pśepytaś</string>
    <!-- Placeholder text shown in search bar when using bookmarks search -->
    <string name="bookmark_search_hint">Cytańske znamjenja pśepytaś</string>
    <!-- Placeholder text shown in search bar when using tabs search -->
    <string name="tab_search_hint">Rejtariki pśepytaś</string>
    <!-- Placeholder text shown in the search bar when using application search engines -->
    <string name="application_search_hint">Pytańske wuraze zapódaś</string>
    <!-- No Open Tabs Message Description -->
    <string name="no_open_tabs_description">Waše wócynjone rejtariki se how wócyniju.</string>

    <!-- No Private Tabs Message Description -->
    <string name="no_private_tabs_description">Waše priwatne rejtariki se how wócyniju.</string>

    <!-- Tab tray multi select title in app bar. The first parameter is the number of tabs selected -->
    <string name="tab_tray_multi_select_title">Wubrane: %1$d</string>
    <!-- Label of button in create collection dialog for creating a new collection  -->
    <string name="tab_tray_add_new_collection">Nowu zběrku pśidaś</string>
    <!-- Label of editable text in create collection dialog for naming a new collection  -->
    <string name="tab_tray_add_new_collection_name">Mě</string>
    <!-- Label of button in save to collection dialog for selecting a current collection  -->
    <string name="tab_tray_select_collection">Zběrku wubraś</string>
    <!-- Content description for close button while in multiselect mode in tab tray -->
    <string name="tab_tray_close_multiselect_content_description">Wěcejwuběrański modus spušćiś</string>
    <!-- Content description for save to collection button while in multiselect mode in tab tray -->
    <string name="tab_tray_collection_button_multiselect_content_description">Wubrane rejtariki do zběrki składowaś</string>
    <!-- Content description on checkmark while tab is selected in multiselect mode in tab tray -->
    <string name="tab_tray_multiselect_selected_content_description">Wubrany</string>

    <!-- Home - Recently saved bookmarks -->
    <!-- Title for the home screen section with recently saved bookmarks. -->
    <string name="recently_saved_title">Njedawno skłaźone</string>
    <!-- Content description for the button which navigates the user to show all of their saved bookmarks. -->
    <string name="recently_saved_show_all_content_description_2">Wšykne skłaźone cytańske znamjenja pokazaś</string>

    <!-- Text for the menu button to remove a recently saved bookmark from the user's home screen -->
    <string name="recently_saved_menu_item_remove">Wótwónoźeś</string>

    <!-- About content. The first parameter is the name of the application. (For example: Fenix) -->
    <string name="about_content">%1$s se pśez Mozilla zgótujo.</string>

    <!-- Private Browsing -->
    <!-- Explanation for private browsing displayed to users on home view when they first enable private mode
        The first parameter is the name of the app defined in app_name (for example: Fenix) -->
    <string name="private_browsing_placeholder_description_2">%1$s wašu pytańsku a pśeglědowańsku historjiu z priwatnych rejtarikow wuproznijo, gaž je zacynjaśo abo nałoženje kóńcyśo. Pšez to se wólažcyjo, pśed drugimi, kótarež toś to licadło wužywaju, schowaś,
        což online gótujośo, lěcrownož to was za websedła abo wašogo póbitowarja internetneje słužby njeanonymizěrujo.</string>
    <string name="private_browsing_common_myths">
       Ceste myty wó priwatnem modusu
    </string>

    <!-- True Private Browsing Mode -->
    <!-- Title for info card on private homescreen in True Private Browsing Mode. -->
    <string name="felt_privacy_desc_card_title">Na toś tom rěźe žedne slědy njezawóstajiś</string>
    <!-- Explanation for private browsing displayed to users on home view when they first enable
        private mode in our new Total Private Browsing mode.
        The first parameter is the name of the app defined in app_name (for example: Firefox Nightly)
        The second parameter is the clickable link text in felt_privacy_info_card_subtitle_link_text -->
    <string name="felt_privacy_info_card_subtitle">%1$s waše cookieje, historiju a sedłowe daty wulašujo, gaž wšykne swóje priwatne wokna zacynjaśo. %2$s</string>
    <!-- Clickable portion of the explanation for private browsing that links the user to our
        about privacy page.
        This string is used in felt_privacy_info_card_subtitle as the second parameter.-->
    <string name="felt_privacy_info_card_subtitle_link_text">Chto mógał móju aktiwitu wiźeś?</string>

    <!-- Private mode shortcut "contextual feature recommendation" (CFR) -->
    <!-- Text for the Private mode shortcut CFR message for adding a private mode shortcut to open private tabs from the Home screen -->
    <string name="private_mode_cfr_message_2">Startujśo swój pśiducy priwatny rejtarik z jadnym pótłusnjenim.</string>
    <!-- Text for the positive button to accept adding a Private Browsing shortcut to the Home screen -->
    <string name="private_mode_cfr_pos_button_text">Startowej wobrazowce pśidaś</string>
    <!-- Text for the negative button to decline adding a Private Browsing shortcut to the Home screen -->
    <string name="cfr_neg_button_text">Ně, źěkujom se</string>

    <!-- Open in App "contextual feature recommendation" (CFR) -->
    <!-- Text for the info message. The first parameter is the name of the application.-->
    <string name="open_in_app_cfr_info_message_2">Móžośo %1$sx tak nastajiś, aby se wótkazy awtomatiski w nałoženjach wócynili.</string>
    <!-- Text for the positive action button -->
    <string name="open_in_app_cfr_positive_button_text">K nastajenjam</string>
    <!-- Text for the negative action button -->
    <string name="open_in_app_cfr_negative_button_text">Zachyśiś</string>

    <!-- Total cookie protection "contextual feature recommendation" (CFR) -->
    <!-- Text for the message displayed in the contextual feature recommendation popup promoting the total cookie protection feature. -->
    <string name="tcp_cfr_message">Naša nejmóčnjejša funkcija priwatnosći sedła pśesegujuce pśeslědowaki izolěrujo.</string>
    <!-- Text displayed that links to website containing documentation about the "Total cookie protection" feature. -->
    <string name="tcp_cfr_learn_more">Zgóńśo wěcej wó dopołnem šćiśe pśed cookiejami</string>


    <!-- Private browsing erase action "contextual feature recommendation" (CFR) -->
    <!-- Text for the message displayed in the contextual feature recommendation popup promoting the erase private browsing feature. -->
    <string name="erase_action_cfr_message">Pótusniśo how, aby nowe priwatne pósejźenje startował. Lašujśo swóju historiju, swóje cookieje – wšykno.</string>


    <!-- Text for the info dialog when camera permissions have been denied but user tries to access a camera feature. -->
    <string name="camera_permissions_needed_message">Pśistup ku kamerje trjebny. Wócyńśo nastajenja Android, pótusniśo zapisk Pšawa a pótusniśo zapisk Dowóliś.</string>
    <!-- Text for the positive action button to go to Android Settings to grant permissions. -->
    <string name="camera_permissions_needed_positive_button_text">K nastajenjam</string>
    <!-- Text for the negative action button to dismiss the dialog. -->
    <string name="camera_permissions_needed_negative_button_text">Zachyśiś</string>

    <!-- Text for the banner message to tell users about our auto close feature. -->
    <string name="tab_tray_close_tabs_banner_message">Nastajśo te wócynjone rejtariki tak, aby se awtomatiski zacynili, kótarež njejsu se slědny źeń, slědny tyźeń abo slědny mjasec woglědali.</string>
    <!-- Text for the positive action button to go to Settings for auto close tabs. -->
    <string name="tab_tray_close_tabs_banner_positive_button_text">Nastajenja pokazaś</string>
    <!-- Text for the negative action button to dismiss the Close Tabs Banner. -->
    <string name="tab_tray_close_tabs_banner_negative_button_text">Zachyśiś</string>

    <!-- Text for the banner message to tell users about our inactive tabs feature. -->
    <string name="tab_tray_inactive_onboarding_message">Rejtariki, kótarež njejsćo se woglědał dwa tyźenja, se sem pśesunu.</string>
    <!-- Text for the action link to go to Settings for inactive tabs. -->
    <string name="tab_tray_inactive_onboarding_button_text">W nastajenjach znjemóžniś</string>

    <!-- Text for title for the auto-close dialog of the inactive tabs. -->
    <string name="tab_tray_inactive_auto_close_title">Pó jadnem mjasecu awtomatiski zacyniś?</string>
    <!-- Text for the body for the auto-close dialog of the inactive tabs.
        The first parameter is the name of the application.-->
    <string name="tab_tray_inactive_auto_close_body_2">%1$s móžo rejtariki zacyniś, kótarež njejsćo se woglědał zajźony mjasec.</string>
    <!-- Content description for close button in the auto-close dialog of the inactive tabs. -->
    <string name="tab_tray_inactive_auto_close_button_content_description">Zacyniś</string>

    <!-- Text for turn on auto close tabs button in the auto-close dialog of the inactive tabs. -->
    <string name="tab_tray_inactive_turn_on_auto_close_button_2">Awtomatiske zacynjanje zmóžniś</string>


    <!-- Home screen icons - Long press shortcuts -->
    <!-- Shortcut action to open new tab -->
    <string name="home_screen_shortcut_open_new_tab_2">Nowy rejtarik</string>
    <!-- Shortcut action to open new private tab -->
    <string name="home_screen_shortcut_open_new_private_tab_2">Nowy priwatny rejtarik</string>

    <!-- Shortcut action to open Passwords screens -->
    <string name="home_screen_shortcut_open_password_screen">Skrotconka gronidłow</string>

    <!-- Recent Tabs -->
    <!-- Header text for jumping back into the recent tab in the home screen -->
    <string name="recent_tabs_header">Slědk skócyś</string>
    <!-- Button text for showing all the tabs in the tabs tray -->
    <string name="recent_tabs_show_all">Wšykne pokazaś</string>

    <!-- Content description for the button which navigates the user to show all recent tabs in the tabs tray. -->
    <string name="recent_tabs_show_all_content_description_2">Tłocašk „Njedawno wócynjone rejtariki“ pokazaś</string>

    <!-- Text for button in synced tab card that opens synced tabs tray -->
    <string name="recent_tabs_see_all_synced_tabs_button_text">Synchronizěrowane rejtariki pokazaś</string>
    <!-- Accessibility description for device icon used for recent synced tab -->
    <string name="recent_tabs_synced_device_icon_content_description">Synchronizěrowany rěd</string>
    <!-- Text for the dropdown menu to remove a recent synced tab from the homescreen -->
    <string name="recent_synced_tab_menu_item_remove">Wótwónoźeś</string>
    <!-- Text for the menu button to remove a grouped highlight from the user's browsing history
         in the Recently visited section -->
    <string name="recent_tab_menu_item_remove">Wótwónoźeś</string>

    <!-- History Metadata -->
    <!-- Header text for a section on the home screen that displays grouped highlights from the
         user's browsing history, such as topics they have researched or explored on the web -->
    <string name="history_metadata_header_2">Pśed krotkim woglědane</string>
    <!-- Text for the menu button to remove a grouped highlight from the user's browsing history
         in the Recently visited section -->
    <string name="recently_visited_menu_item_remove">Wótwónoźeś</string>

    <!-- Content description for the button which navigates the user to show all of their history. -->
    <string name="past_explorations_show_all_content_description_2">Wšykne zajźone wuslěźenja pokazaś</string>

    <!-- Browser Fragment -->
    <!-- Content description (not visible, for screen readers etc.): Navigate backward (browsing history) -->
    <string name="browser_menu_back">Slědk</string>
    <!-- Content description (not visible, for screen readers etc.): Navigate forward (browsing history) -->
    <string name="browser_menu_forward">Doprědka</string>
    <!-- Content description (not visible, for screen readers etc.): Refresh current website -->
    <string name="browser_menu_refresh">Aktualizěrowaś</string>
    <!-- Content description (not visible, for screen readers etc.): Stop loading current website -->
    <string name="browser_menu_stop">Zastajiś</string>
    <!-- Browser menu button that opens the addon manager -->
    <string name="browser_menu_add_ons">Dodanki</string>
    <!-- Browser menu button that opens account settings -->
    <string name="browser_menu_account_settings">Kontowe informacije</string>
    <!-- Text displayed when there are no add-ons to be shown -->
    <string name="no_add_ons">Žedne dodanki how</string>
    <!-- Browser menu button that sends a user to help articles -->
    <string name="browser_menu_help">Pomoc</string>
    <!-- Browser menu button that sends a to a the what's new article -->
    <string name="browser_menu_whats_new">Nowe funkcije a změny</string>
    <!-- Browser menu button that opens the settings menu -->
    <string name="browser_menu_settings">Nastajenja</string>
    <!-- Browser menu button that opens a user's library -->
    <string name="browser_menu_library">Biblioteka</string>
    <!-- Browser menu toggle that requests a desktop site -->
    <string name="browser_menu_desktop_site">Desktopowe sedło</string>
    <!-- Browser menu toggle that adds a shortcut to the site on the device home screen. -->
    <string name="browser_menu_add_to_homescreen">Startowej wobrazowce pśidaś</string>
    <!-- Browser menu toggle that installs a Progressive Web App shortcut to the site on the device home screen. -->
    <string name="browser_menu_install_on_homescreen">Instalěrowaś</string>
    <!-- Content description (not visible, for screen readers etc.) for the Resync tabs button -->
    <string name="resync_button_content_description">Znowego synchronizěrowaś</string>
    <!-- Browser menu button that opens the find in page menu -->
    <string name="browser_menu_find_in_page">Na boku pytaś</string>
    <!-- Browser menu button that saves the current tab to a collection -->
    <string name="browser_menu_save_to_collection_2">Do zběrki składowaś</string>
    <!-- Browser menu button that open a share menu to share the current site -->
    <string name="browser_menu_share">Źěliś</string>
    <!-- Browser menu button shown in custom tabs that opens the current tab in Fenix
        The first parameter is the name of the app defined in app_name (for example: Fenix) -->
    <string name="browser_menu_open_in_fenix">W %1$s wócyniś</string>
    <!-- Browser menu text shown in custom tabs to indicate this is a Fenix tab
        The first parameter is the name of the app defined in app_name (for example: Fenix) -->
    <string name="browser_menu_powered_by">SPĚCHOWANY WÓT %1$s</string>
    <!-- Browser menu text shown in custom tabs to indicate this is a Fenix tab
        The first parameter is the name of the app defined in app_name (for example: Fenix) -->
    <string name="browser_menu_powered_by2">Spěchowany wót %1$s</string>
    <!-- Browser menu button to put the current page in reader mode -->
    <string name="browser_menu_read">Cytański naglěd</string>
    <!-- Browser menu button content description to close reader mode and return the user to the regular browser -->
    <string name="browser_menu_read_close">Cytański naglěd zacyniś</string>
    <!-- Browser menu button to open the current page in an external app -->
    <string name="browser_menu_open_app_link">W nałoženju wócyniś</string>

    <!-- Browser menu button to show reader view appearance controls e.g. the used font type and size -->
    <string name="browser_menu_customize_reader_view">Cytański naglěd pśiměriś</string>
    <!-- Browser menu label for adding a bookmark -->
    <string name="browser_menu_add">Pśidaś</string>
    <!-- Browser menu label for editing a bookmark -->
    <string name="browser_menu_edit">Wobźěłaś</string>

    <!-- Button shown on the home page that opens the Customize home settings -->
    <string name="browser_menu_customize_home_1">Startowy bok pśiměriś</string>
    <!-- Browser Toolbar -->
    <!-- Content description for the Home screen button on the browser toolbar -->
    <string name="browser_toolbar_home">Startowa wobrazowka</string>

    <!-- Content description (not visible, for screen readers etc.): Erase button: Erase the browsing
         history and go back to the home screen. -->
    <string name="browser_toolbar_erase">Pśeglědowańsku historiju lašowaś</string>
    <!-- Locale Settings Fragment -->
    <!-- Content description for tick mark on selected language -->
    <string name="a11y_selected_locale_content_description">Wubrana rěc</string>
    <!-- Text for default locale item -->
    <string name="default_locale_text">Rědowu rěc wužywaś</string>
    <!-- Placeholder text shown in the search bar before a user enters text -->
    <string name="locale_search_hint">Rěc pytaś</string>

    <!-- Search Fragment -->
    <!-- Button in the search view that lets a user search by scanning a QR code -->
    <string name="search_scan_button">Scannowaś</string>
    <!-- Button in the search view that lets a user change their search engine -->
    <string name="search_engine_button">Pytnica</string>
    <!-- Button in the search view when shortcuts are displayed that takes a user to the search engine settings -->
    <string name="search_shortcuts_engine_settings">Nastajenja pytnicow</string>
    <!-- Button in the search view that lets a user navigate to the site in their clipboard -->
    <string name="awesomebar_clipboard_title">Wótkaz z mjazywótkłada zasajźiś</string>
    <!-- Button in the search suggestions onboarding that allows search suggestions in private sessions -->
    <string name="search_suggestions_onboarding_allow_button">Dowóliś</string>
    <!-- Button in the search suggestions onboarding that does not allow search suggestions in private sessions -->
    <string name="search_suggestions_onboarding_do_not_allow_button">Njedowóliś</string>
    <!-- Search suggestion onboarding hint title text -->
    <string name="search_suggestions_onboarding_title">Pytańske naraźenja w priwatnych pósejźenjach dowóliś?</string>
    <!-- Search suggestion onboarding hint description text, first parameter is the name of the app defined in app_name (for example: Fenix)-->
    <string name="search_suggestions_onboarding_text">%s wykno źěli, což w adresowem pólu ze swójeju pytnicu zapódajośo.</string>

    <!-- Search engine suggestion title text. The first parameter is the name of the suggested engine-->
    <string name="search_engine_suggestions_title">Z %s pytaś</string>
    <!-- Search engine suggestion description text -->
    <string name="search_engine_suggestions_description">Direktnje z adresowego póla pytaś</string>

    <!-- Menu option in the search selector menu to open the search settings -->
    <string name="search_settings_menu_item">Pytańske nastajenja</string>

    <!-- Header text for the search selector menu -->
    <string name="search_header_menu_item_2">Tenraz pytaś w:</string>

    <!-- Content description (not visible, for screen readers etc.): Search engine icon. The first parameter is the search engine name (for example: DuckDuckGo). -->
    <string name="search_engine_icon_content_description" tools:ignore="UnusedResources">Pytnica %s</string>

    <!-- Home onboarding -->
    <!-- Onboarding home screen popup dialog, shown on top of the Jump back in section. -->
    <string name="onboarding_home_screen_jump_back_contextual_hint_2">Póznajśo swój personalizěrowany bok. Nejnowše rejtariki, cytańske znamjenja a pytańske wuslědki se how zjawiju.</string>
    <!-- Home onboarding dialog welcome screen title text. -->
    <string name="onboarding_home_welcome_title_2">Witajśo k wěcej wósobinskemu internetoju</string>
    <!-- Home onboarding dialog welcome screen description text. -->
    <string name="onboarding_home_welcome_description">Wěcej barwow. Lěpša priwatnosć. Samska angažěrowanosć za luźi njeźiwajucy na wudobytki.</string>
    <!-- Home onboarding dialog sign into sync screen title text. -->
    <string name="onboarding_home_sync_title_3">Pśešaltowanje mjazy wobrazowkami jo lažke ako do togo</string>
    <!-- Home onboarding dialog sign into sync screen description text. -->
    <string name="onboarding_home_sync_description">Pókšacujśo, źož sćo pśestał – něnto z rejtarikami drugich rědow na swójom startowem boku.</string>
    <!-- Text for the button to continue the onboarding on the home onboarding dialog. -->
    <string name="onboarding_home_get_started_button">Prědne kšace</string>
    <!-- Text for the button to navigate to the sync sign in screen on the home onboarding dialog. -->
    <string name="onboarding_home_sign_in_button">Pśizjawiś</string>
    <!-- Text for the button to skip the onboarding on the home onboarding dialog. -->
    <string name="onboarding_home_skip_button">Pśeskócyś</string>
    <!-- Onboarding home screen sync popup dialog message, shown on top of Recent Synced Tabs in the Jump back in section. -->
    <string name="sync_cfr_message">Waše rejtariki se synchronizěruju! Pókšačujśo, źož sćo pśestał na drugem rěźe.</string>

    <!-- Content description (not visible, for screen readers etc.): Close button for the home onboarding dialog -->
    <string name="onboarding_home_content_description_close_button">Zacyniś</string>

    <!-- Notification pre-permission dialog -->
    <!-- Enable notification pre permission dialog title
        The first parameter is the name of the app defined in app_name (for example: Fenix) -->
    <string name="onboarding_home_enable_notifications_title">Powěźeńki wam pomagaju, wěcej z %s cyniś</string>
    <!-- Enable notification pre permission dialog description with rationale
        The first parameter is the name of the app defined in app_name (for example: Fenix) -->
    <string name="onboarding_home_enable_notifications_description">Synchronizěrujśo swóje rejtariki mjazy rědami, zastojśo ześěgnjenja, dostańśo pokaze, aby mógał ze šcita priwatnosći %s nejlěpše wuwónoźeś , a wjace.</string>
    <!-- Text for the button to request notification permission on the device -->
    <string name="onboarding_home_enable_notifications_positive_button">Dalej</string>
    <!-- Text for the button to not request notification permission on the device and dismiss the dialog -->
    <string name="onboarding_home_enable_notifications_negative_button">Nic něnto</string>

    <!-- Juno first user onboarding flow experiment, strings are marked unused as they are only referenced by Nimbus experiments. -->
    <!-- Title for set firefox as default browser screen used by Nimbus experiments. Nimbus experiments do not support string placeholders.
        Note: The word "Firefox" should NOT be translated -->
    <string name="juno_onboarding_default_browser_title_nimbus" tools:ignore="UnusedResources">Wužywajśo Firefox pó droze</string>
    <!-- Description for set firefox as default browser screen used by Nimbus experiments. Nimbus experiments do not support string placeholders.
        Note: The word "Firefox" should NOT be translated -->
    <string name="juno_onboarding_default_browser_description_nimbus" tools:ignore="UnusedResources">Firefox luźi nad wudobytki staja a blokěrujo sedła pśesegajuce slědowaki, aby wašu priwatnosć šćitał.\n\nDalšne informacije w našej powěźeńce priwatnosći.</string>
    <!-- Text for the link to the privacy notice webpage for set as firefox default browser screen.
    This is part of the string with the key "juno_onboarding_default_browser_description". -->
    <string name="juno_onboarding_default_browser_description_link_text" tools:ignore="UnusedResources">powěźeńka priwatnosći</string>
    <!-- Text for the button to set firefox as default browser on the device -->
    <string name="juno_onboarding_default_browser_positive_button" tools:ignore="UnusedResources">Ako standardny wobglědowak nastajiś</string>
    <!-- Text for the button dismiss the screen and move on with the flow -->
    <string name="juno_onboarding_default_browser_negative_button" tools:ignore="UnusedResources">Nic něnto</string>
    <!-- Title for sign in to sync screen. -->
    <string name="juno_onboarding_sign_in_title" tools:ignore="UnusedResources">Skócćo wó telefona do laptopa a slědk</string>
    <!-- Description for sign in to sync screen. -->
    <string name="juno_onboarding_sign_in_description" tools:ignore="UnusedResources">Wobstarajśo se rejtariki a gronidła z drugich rědow, aby tam pókšacował, źož sćo pśestał.</string>
    <!-- Text for the button to sign in to sync on the device -->
    <string name="juno_onboarding_sign_in_positive_button" tools:ignore="UnusedResources">Pśizjawiś</string>
    <!-- Text for the button dismiss the screen and move on with the flow -->
    <string name="juno_onboarding_sign_in_negative_button" tools:ignore="UnusedResources">Nic něnto</string>

    <!-- Title for enable notification permission screen used by Nimbus experiments. Nimbus experiments do not support string placeholders.
        Note: The word "Firefox" should NOT be translated -->
    <string name="juno_onboarding_enable_notifications_title_nimbus" tools:ignore="UnusedResources">Powěźeńki wam pomagaju, wěcej z Firefox cyniś</string>
    <!-- Description for enable notification permission screen used by Nimbus experiments. Nimbus experiments do not support string placeholders.
       Note: The word "Firefox" should NOT be translated   -->
    <string name="juno_onboarding_enable_notifications_description_nimbus" tools:ignore="UnusedResources">Sćelśo rejtariki mjazy rědami, zastojśo ześěgnjenja  a dostańśo pokaze, aby nejwěcej z Firefox wuwónoźeł.</string>
    <!-- Text for the button to request notification permission on the device -->
    <string name="juno_onboarding_enable_notifications_positive_button" tools:ignore="UnusedResources">Powěźeńki zmóžniś</string>
    <!-- Text for the button dismiss the screen and move on with the flow -->
    <string name="juno_onboarding_enable_notifications_negative_button" tools:ignore="UnusedResources">Nic něnto</string>

    <!-- Title for add search widget screen used by Nimbus experiments. Nimbus experiments do not support string placeholders.
        Note: The word "Firefox" should NOT be translated -->
    <string name="juno_onboarding_add_search_widget_title" tools:ignore="UnusedResources">Wopytajśo pytański asistent Firefox</string>
    <!-- Description for add search widget screen used by Nimbus experiments. Nimbus experiments do not support string placeholders.
        Note: The word "Firefox" should NOT be translated -->
    <string name="juno_onboarding_add_search_widget_description" tools:ignore="UnusedResources">Z Firefox na swójej startowej wobrazowce maśo lažki pśistup k wobglědowakoju, za kótaryž priwatnosć jo na prědnem městnje, kótaryž sedła pśesegajuce pśeslědowaki blokěrujo.</string>
    <!-- Text for the button to add search widget on the device used by Nimbus experiments. Nimbus experiments do not support string placeholders.
        Note: The word "Firefox" should NOT be translated -->
    <string name="juno_onboarding_add_search_widget_positive_button" tools:ignore="UnusedResources">Asistent Firefox pśidaś</string>
    <!-- Text for the button to dismiss the screen and move on with the flow -->
    <string name="juno_onboarding_add_search_widget_negative_button" tools:ignore="UnusedResources">Nic něnto</string>

    <!-- Search Widget -->
    <!-- Content description for searching with a widget. The first parameter is the name of the application.-->
    <string name="search_widget_content_description_2">Nowy rejtarik %1$s wócyniś</string>
    <!-- Text preview for smaller sized widgets -->
    <string name="search_widget_text_short">Pytaś</string>
    <!-- Text preview for larger sized widgets -->
    <string name="search_widget_text_long">Web pśepytaś</string>

    <!-- Content description (not visible, for screen readers etc.): Voice search -->
    <string name="search_widget_voice">Powědane pytanje</string>

    <!-- Preferences -->
    <!-- Title for the settings page-->
    <string name="settings">Nastajenja</string>
    <!-- Preference category for general settings -->
    <string name="preferences_category_general">Powšykne</string>
    <!-- Preference category for all links about Fenix -->
    <string name="preferences_category_about">Wó</string>
    <!-- Preference category for settings related to changing the default search engine -->
    <string name="preferences_category_select_default_search_engine">Wubjeŕśo jadnu</string>
    <!-- Preference for settings related to managing search shortcuts for the quick search menu -->
    <string name="preferences_manage_search_shortcuts">Pytańske skrotconki zastojaś</string>
    <!-- Summary for preference for settings related to managing search shortcuts for the quick search menu -->
    <string name="preferences_manage_search_shortcuts_summary">Pytnice wobźěłaś, kótarež su w pytańskem meniju</string>
    <!-- Preference category for settings related to managing search shortcuts for the quick search menu -->
    <string name="preferences_category_engines_in_search_menu">Pytnice, kótarež su w pytańskem meniju</string>
    <!-- Preference for settings related to changing the default search engine -->
    <string name="preferences_default_search_engine">Standardna pytnica</string>
    <!-- Preference for settings related to Search -->
    <string name="preferences_search">Pytaś</string>
    <!-- Preference for settings related to Search engines -->
    <string name="preferences_search_engines">Pytnice</string>
    <!-- Preference for settings related to Search address bar -->
    <string name="preferences_search_address_bar">Adresowe pólo</string>
    <!-- Preference link to rating Fenix on the Play Store -->
    <string name="preferences_rate">Na Google Play pógódnośiś</string>
    <!-- Preference linking to about page for Fenix
        The first parameter is the name of the app defined in app_name (for example: Fenix) -->
    <string name="preferences_about">Wó %1$s</string>
    <!-- Preference for settings related to changing the default browser -->
    <string name="preferences_set_as_default_browser">Ako standardny wobglědowak nastajiś</string>
    <!-- Preference category for advanced settings -->
    <string name="preferences_category_advanced">Rozšyrjone</string>
    <!-- Preference category for privacy and security settings -->
    <string name="preferences_category_privacy_security">Priwatnosć a wěstota</string>
    <!-- Preference for advanced site permissions -->
    <string name="preferences_site_permissions">Sedłowe pšawa</string>

    <!-- Preference for private browsing options -->
    <string name="preferences_private_browsing_options">Priwatny modus</string>
    <!-- Preference for opening links in a private tab-->
    <string name="preferences_open_links_in_a_private_tab">Wótkaze w priwatnem rejtariku wócyniś</string>
    <!-- Preference for allowing screenshots to be taken while in a private tab-->
    <string name="preferences_allow_screenshots_in_private_mode">Fota wobrazowki w priwatnem modusu dowóliś</string>
    <!-- Will inform the user of the risk of activating Allow screenshots in private browsing option -->
    <string name="preferences_screenshots_in_private_mode_disclaimer">Jolic dowólone, budu priwatne rejtariki teke widobne, gaž někotare nałoženja su wócynjone</string>
    <!-- Preference for adding private browsing shortcut -->
    <string name="preferences_add_private_browsing_shortcut">Skrotconku za priwatny modus pśidaś</string>
    <!-- Preference for enabling "HTTPS-Only" mode -->
    <string name="preferences_https_only_title">Modus Jano-HTTPS</string>

    <!-- Preference for removing cookie/consent banners from sites automatically. See reduce_cookie_banner_summary for additional context. -->
    <string name="preferences_cookie_banner_reduction">Reducěrowanje cookiejowych chórgojow</string>
    <!-- Preference for rejecting or removing as many cookie/consent banners as possible on sites. See reduce_cookie_banner_summary for additional context. -->
    <string name="reduce_cookie_banner_option">Cookieje chórgoje reducěrowaś</string>
    <!-- Summary of cookie banner handling preference if the setting disabled is set to off -->
    <string name="reduce_cookie_banner_option_off">Wušaltowany</string>
    <!-- Summary of cookie banner handling preference if the setting enabled is set to on -->
    <string name="reduce_cookie_banner_option_on">Zašaltowany</string>
    <!-- Summary for the preference for rejecting all cookies whenever possible. The first parameter is the application name -->
    <string name="reduce_cookie_banner_summary_1">%1$s awtomatiski wopytujo, cookiejowe napšašowanja na cookiejowych chórgojach wótpokazaś.</string>
    <!-- Text for indicating cookie banner handling is off this site, this is shown as part of the protections panel with the tracking protection toggle -->
    <string name="reduce_cookie_banner_off_for_site">Za toś to sedło znjemóžnjony</string>
    <!-- Text for cancel button indicating that cookie banner reduction is not supported for the current site, this is shown as part of the cookie banner details view. -->
    <string name="cookie_banner_handling_details_site_is_not_supported_cancel_button">Pśetergnuś</string>
    <!-- Text for request support button indicating that cookie banner reduction is not supported for the current site, this is shown as part of the cookie banner details view. -->
    <string name="cookie_banner_handling_details_site_is_not_supported_request_support_button_2">Napšašowanje pósłaś</string>
    <!-- Text for title indicating that cookie banner reduction is not supported for the current site, this is shown as part of the cookie banner details view. -->
    <string name="cookie_banner_handling_details_site_is_not_supported_title_2">Wó pódpěru za toś to sedło pšosyś?</string>
    <!-- Label for the snackBar, after the user reports with success a website where cookie banner reducer did not work -->
    <string name="cookie_banner_handling_report_site_snack_bar_text_2">Napšašowanje pósłane</string>
    <!-- Text for indicating cookie banner handling is on this site, this is shown as part of the protections panel with the tracking protection toggle -->
    <string name="reduce_cookie_banner_on_for_site">Za toś to sedło zmóžnjony</string>
    <!-- Text for indicating that a request for unsupported site was sent to Nimbus (it's a Mozilla library for experiments), this is shown as part of the protections panel with the tracking protection toggle -->
    <string name="reduce_cookie_banner_unsupported_site_request_submitted_2">Pšosba wó pódpěru pósłana</string>
    <!-- Text for indicating cookie banner handling is currently not supported for this site, this is shown as part of the protections panel with the tracking protection toggle -->
    <string name="reduce_cookie_banner_unsupported_site">Sedło se tuchylu njepódpěra</string>
    <!-- Title text for a detail explanation indicating cookie banner handling is on this site, this is shown as part of the cookie banner panel in the toolbar. The first parameter is a shortened URL of the current site-->
    <string name="reduce_cookie_banner_details_panel_title_on_for_site">Reducěrowanje cookiejowych chórgojow za %1$s zmóžniś?</string>
    <!-- Title text for a detail explanation indicating cookie banner handling is off this site, this is shown as part of the cookie banner panel in the toolbar. The first parameter is a shortened URL of the current site-->
    <string name="reduce_cookie_banner_details_panel_title_off_for_site">Reducěrowanje cookiejowych chórgojow za %1$s znjemóžniś?</string>
    <!-- Title text for a detail explanation indicating cookie banner reducer didn't work for the current site, this is shown as part of the cookie banner panel in the toolbar. The first parameter is the application name-->
    <string name="reduce_cookie_banner_details_panel_title_unsupported_site_request_2">%1$s njamóžo cookiejowe napšašowanja na toś tom sedle awtomatiski wótpokazaś. Móžośo pšosbu wó pódpěru toś togo sedła w pśichoźe pósłaś.</string>
    <!-- Long text for a detail explanation indicating what will happen if cookie banner handling is off for a site, this is shown as part of the cookie banner panel in the toolbar. The first parameter is the application name -->
    <string name="reduce_cookie_banner_details_panel_description_off_for_site">%1$s cookieje sedła lašujo a buźo bok aktualizěrowaś. Lašowanje wšych cookiejow móžo was pśizjawiś abo nakupowańske wózyki wuprozniś.</string>
    <!-- Long text for a detail explanation indicating what will happen if cookie banner handling is on for a site, this is shown as part of the cookie banner panel in the toolbar. The first parameter is the application name -->
    <string name="reduce_cookie_banner_details_panel_description_on_for_site_2">%1$s wopytujo wšykne cookiejowe napšašowanja na pódprětych sedłach awtomatiski wótpokazaś.</string>
    <!-- Title text for the cookie banner re-engagement dialog. The first parameter is the application name. -->
    <string name="reduce_cookie_banner_dialog_title">%1$s dowóliś, cookiejowe chórgoji wótpokazaś?</string>
    <!-- Body text for the cookie banner re-engagement dialog use. The first parameter is the application name. -->
    <string name="reduce_cookie_banner_dialog_body">%1$s móžo wjele napšašowanjow wó cookiejowych chórgojach awtomatiski wótpokazaś.</string>
    <!-- Remind me later text button for the onboarding dialog -->
    <string name="reduce_cookie_banner_dialog_not_now_button">Nic něnto</string>
    <!-- Snack text for the cookie banner dialog, after user hit the dismiss banner button -->
    <string name="reduce_cookie_banner_dialog_snackbar_text">Buźośo mjenjej cookiejowych napšašowanjow wiźeś</string>

    <!-- Change setting text button, for the cookie banner re-engagement dialog -->
    <string name="reduce_cookie_banner_dialog_change_setting_button">Dowóliś</string>

    <!-- Description of the preference to enable "HTTPS-Only" mode. -->
    <string name="preferences_https_only_summary">Wopytujo z pomocu koděrowańskego protokola HTTPS za pówušonu wěstotu awtomatiski ze sedłami zwězaś.</string>
    <!-- Summary of https only preference if https only is set to off -->
    <string name="preferences_https_only_off">Wušaltowany</string>
    <!-- Summary of https only preference if https only is set to on in all tabs -->
    <string name="preferences_https_only_on_all">We wšych rejtarikach zmóžnjone</string>
    <!-- Summary of https only preference if https only is set to on in private tabs only -->
    <string name="preferences_https_only_on_private">W priwatnych rejtarikach zmóžnjone</string>
    <!-- Text displayed that links to website containing documentation about "HTTPS-Only" mode -->
    <string name="preferences_http_only_learn_more">Dalšne informacije</string>
    <!-- Option for the https only setting -->
    <string name="preferences_https_only_in_all_tabs">We wšych rejtarikach zmóžniś</string>
    <!-- Option for the https only setting -->
    <string name="preferences_https_only_in_private_tabs">Jano w priwatnych rejtarikach zmóžniś</string>
    <!-- Title shown in the error page for when trying to access a http website while https only mode is enabled. -->
    <string name="errorpage_httpsonly_title">Wěste sedło njejo k dispoziciji</string>
    <!-- Message shown in the error page for when trying to access a http website while https only mode is enabled. The message has two paragraphs. This is the first. -->
    <string name="errorpage_httpsonly_message_title">Nejskerjej websedło jadnorje HTTPS njepódpěra.</string>
    <!-- Message shown in the error page for when trying to access a http website while https only mode is enabled. The message has two paragraphs. This is the second. -->
    <string name="errorpage_httpsonly_message_summary">Jo pak teke móžno, až se wó napad jadna. Jolic se websedłoju weto woglědujośo, wy njeměł sensibelne informacije zapódaś. Jolic pókšacujośo, se modus Jano-HTTPS nachylu za sedło znjemóžnijo.</string>
    <!-- Preference for accessibility -->
    <string name="preferences_accessibility">Bźezbariernosć</string>
    <!-- Preference to override the Firefox Account server -->
    <string name="preferences_override_fxa_server" moz:RemovedIn="120" tools:ignore="UnusedResources">Swójski kontowy serwer Firefox</string>
    <!-- Preference to override the Mozilla account server -->
    <string name="preferences_override_account_server">Swójski kontowy serwer Mozilla</string>
    <!-- Preference to override the Sync token server -->
    <string name="preferences_override_sync_tokenserver">Swójski synchronizěrowański serwer</string>
    <!-- Toast shown after updating the FxA/Sync server override preferences -->
    <string name="toast_override_fxa_sync_server_done" moz:RemovedIn="120" tools:ignore="UnusedResources">Kontowy resp. synchronizěrowański serwer Firefox jo se změnił. Nałoženje se kóńcy, aby se změny nałožyli…</string>
    <!-- Toast shown after updating the Mozilla account/Sync server override preferences -->
    <string name="toast_override_account_sync_server_done">Kontowy resp. synchronizěrowański serwer Mozilla jo se změnił. Nałoženje se kóńcy, aby se změny nałožyli…</string>
    <!-- Preference category for account information -->
    <string name="preferences_category_account">Konto</string>
    <!-- Preference for changing where the toolbar is positioned -->
    <string name="preferences_toolbar">Symbolowa rědka</string>
    <!-- Preference for changing default theme to dark or light mode -->
    <string name="preferences_theme">Drastwa</string>
    <!-- Preference for customizing the home screen -->
    <string name="preferences_home_2">Startowy bok</string>
    <!-- Preference for gestures based actions -->
    <string name="preferences_gestures">Gesty</string>
    <!-- Preference for settings related to visual options -->
    <string name="preferences_customize">Pśiměriś</string>
    <!-- Preference description for banner about signing in -->
    <string name="preferences_sign_in_description_2">Zregistrěrujśo se, aby rejtariki, cytańske znamjenja, gronidła a dalšne synchronizěrował.</string>
    <!-- Preference shown instead of account display name while account profile information isn't available yet. -->
    <string name="preferences_account_default_name" moz:RemovedIn="120" tools:ignore="UnusedResources">Konto Firefox</string>
    <!-- Preference shown instead of account display name while account profile information isn't available yet. -->
    <string name="preferences_account_default_name_2">Konto Mozilla</string>
    <!-- Preference text for account title when there was an error syncing FxA -->
    <string name="preferences_account_sync_error">Zasej zwězaś, aby ze synchronizaciju pókšacowało</string>
    <!-- Preference for language -->
    <string name="preferences_language">Rěc</string>
    <!-- Preference for data choices -->
    <string name="preferences_data_choices">Datowy wuběrki</string>
    <!-- Preference for data collection -->
    <string name="preferences_data_collection">Zběranje datow</string>
    <!-- Preference for developers -->
    <string name="preferences_remote_debugging">Daloke pytanje zmólkow pśez USB</string>
    <!-- Preference title for switch preference to show search engines -->
    <string name="preferences_show_search_engines" moz:RemovedIn="120" tools:ignore="UnusedResources">Pytnice pokazaś</string>
    <!-- Preference title for switch preference to show search suggestions -->
    <string name="preferences_show_search_suggestions">Pytańske naraźenja pokazaś</string>
    <!-- Preference title for switch preference to show voice search button -->
    <string name="preferences_show_voice_search">Głosowe pytanje pokazaś</string>
    <!-- Preference title for switch preference to show search suggestions also in private mode -->
    <string name="preferences_show_search_suggestions_in_private">W priwatnych pósejźenjach pokazaś</string>
    <!-- Preference title for switch preference to show a clipboard suggestion when searching -->
    <string name="preferences_show_clipboard_suggestions">Naraźenja z mjazywótkłada pokazaś</string>
    <!-- Preference title for switch preference to suggest browsing history when searching -->
    <string name="preferences_search_browsing_history">Pśeglědowańsku historiju pśepytaś</string>
    <!-- Preference title for switch preference to suggest bookmarks when searching -->
    <string name="preferences_search_bookmarks">Cytańske znamjenja pśepytaś</string>
    <!-- Preference title for switch preference to suggest synced tabs when searching -->
    <string name="preferences_search_synced_tabs">Synchronizěrowane rejtarki pytaś</string>
    <!-- Preference for account settings -->
    <string name="preferences_account_settings">Kontowe nastajenja</string>
    <!-- Preference for enabling url autocomplete-->
    <string name="preferences_enable_autocomplete_urls">URL awtomatiski wudopołniś</string>
    <!-- Preference title for switch preference to show sponsored Firefox Suggest search suggestions -->
    <string name="preferences_show_sponsored_suggestions">Naraźenja wót sponsorow</string>
    <!-- Summary for preference to show sponsored Firefox Suggest search suggestions.
         The first parameter is the name of the application. -->
    <string name="preferences_show_sponsored_suggestions_summary">Pódprějśo %1$s z pśigóźbnymi sponserowanymi naraźenjami</string>
    <!-- Preference title for switch preference to show Firefox Suggest search suggestions for web content.
         The first parameter is the name of the application. -->
    <string name="preferences_show_nonsponsored_suggestions">Naraźenja wót %1$s</string>
    <!-- Summary for preference to show Firefox Suggest search suggestions for web content -->
    <string name="preferences_show_nonsponsored_suggestions_summary">Wobstarajśo se naraźenja z weba nastupajucy wašo pytanje</string>
    <!-- Preference for open links in third party apps -->
    <string name="preferences_open_links_in_apps">Wótkaze w nałoženjach wócyniś</string>

    <!-- Preference for open links in third party apps always open in apps option -->
    <string name="preferences_open_links_in_apps_always">Pśecej</string>
    <!-- Preference for open links in third party apps ask before opening option -->
    <string name="preferences_open_links_in_apps_ask">Pśed wócynjenim se pšašaś</string>
    <!-- Preference for open links in third party apps never open in apps option -->
    <string name="preferences_open_links_in_apps_never">Nigda</string>
    <!-- Preference for open download with an external download manager app -->
    <string name="preferences_external_download_manager">Eksterny zastojnik ześěgnjenjow</string>
    <!-- Preference for enabling gecko engine logs -->
    <string name="preferences_enable_gecko_logs">Protokole Gecko zmóžniś</string>
    <!-- Message to indicate users that we are quitting the application to apply the changes -->
    <string name="quit_application">Nałoženje se kóńcy, aby se změny wustatkowali …</string>

    <!-- Preference for add_ons -->
    <string name="preferences_addons">Dodanki</string>

    <!-- Preference for notifications -->
    <string name="preferences_notifications">Powěźeńki</string>

    <!-- Summary for notification preference indicating notifications are allowed -->
    <string name="notifications_allowed_summary">Dowólony</string>
    <!-- Summary for notification preference indicating notifications are not allowed -->
    <string name="notifications_not_allowed_summary">Njedowólony</string>

    <!-- Add-on Preferences -->
    <!-- Preference to customize the configured AMO (addons.mozilla.org) collection -->
    <string name="preferences_customize_amo_collection">Swójska dodankowa zběrka</string>
    <!-- Button caption to confirm the add-on collection configuration -->
    <string name="customize_addon_collection_ok">W pórěźe</string>
    <!-- Button caption to abort the add-on collection configuration -->
    <string name="customize_addon_collection_cancel">Pśetergnuś</string>
    <!-- Hint displayed on input field for custom collection name -->
    <string name="customize_addon_collection_hint">Mě zběrki</string>
    <!-- Hint displayed on input field for custom collection user ID-->
    <string name="customize_addon_collection_user_hint">Wobsejźaŕ zběrki (wužywaŕski ID)</string>
    <!-- Toast shown after confirming the custom add-on collection configuration -->
    <string name="toast_customize_addon_collection_done">Dodankowa zběrka jo se změniła. Nałoženje se kóńcy, aby se změny nałožyli…</string>

    <!-- Customize Home -->
    <!-- Header text for jumping back into the recent tab in customize the home screen -->
    <string name="customize_toggle_jump_back_in">Slědk skócyś</string>
    <!-- Title for the customize home screen section with recently saved bookmarks. -->
    <string name="customize_toggle_recent_bookmarks">Nejnowše cytańske znamjenja</string>
    <!-- Title for the customize home screen section with recently visited. Recently visited is
    a section where users see a list of tabs that they have visited in the past few days -->
    <string name="customize_toggle_recently_visited">Pśed krotkim woglědane</string>

    <!-- Title for the customize home screen section with Pocket. -->
    <string name="customize_toggle_pocket_2">Tšojeńka, kótarež k rozmyslowanju pógnuwaju</string>
    <!-- Summary for the customize home screen section with Pocket. The first parameter is product name Pocket -->
    <string name="customize_toggle_pocket_summary">Nastawki spěchowane wót %s</string>
    <!-- Title for the customize home screen section with sponsored Pocket stories. -->
    <string name="customize_toggle_pocket_sponsored">Sponserowane tšojeńka</string>
    <!-- Title for the opening wallpaper settings screen -->
    <string name="customize_wallpapers">Slězynowe wobraze</string>
    <!-- Title for the customize home screen section with sponsored shortcuts. -->
    <string name="customize_toggle_contile">Sponserowane zwězanja</string>

    <!-- Wallpapers -->
    <!-- Content description for various wallpapers. The first parameter is the name of the wallpaper -->
    <string name="wallpapers_item_name_content_description">Element slězynowego wobraza: %1$s</string>
    <!-- Snackbar message for when wallpaper is selected -->
    <string name="wallpaper_updated_snackbar_message">Slězynowy wobraz jo se zaktualizěrował!</string>
    <!-- Snackbar label for action to view selected wallpaper -->
    <string name="wallpaper_updated_snackbar_action">Pokazaś</string>

    <!-- Snackbar message for when wallpaper couldn't be downloaded -->
    <string name="wallpaper_download_error_snackbar_message">Slězynowy wobraz njedajo se ześěgnuś</string>
    <!-- Snackbar label for action to retry downloading the wallpaper -->
    <string name="wallpaper_download_error_snackbar_action">Hyšći raz wopytaś</string>
    <!-- Snackbar message for when wallpaper couldn't be selected because of the disk error -->
    <string name="wallpaper_select_error_snackbar_message">Slězynowy wobraz njedajo se změniś</string>
    <!-- Text displayed that links to website containing documentation about the "Limited Edition" wallpapers. -->
    <string name="wallpaper_learn_more">Dalšne informacije</string>

    <!-- Text for classic wallpapers title. The first parameter is the Firefox name. -->
    <string name="wallpaper_classic_title">Klasiski %s</string>
    <!-- Text for limited edition wallpapers title. -->
    <string name="wallpaper_limited_edition_title" moz:RemovedIn="118" tools:ignore="UnusedResources">Limitěrowana edicija</string>
    <!-- Text for artist series wallpapers title. "Artist series" represents a collection of artist collaborated wallpapers. -->
    <string name="wallpaper_artist_series_title">Serija wuměłcow</string>
    <!-- Description text for the limited edition wallpapers with learn more link. The first parameter is the learn more string defined in wallpaper_learn_more-->
    <string name="wallpaper_limited_edition_description_with_learn_more" moz:RemovedIn="118" tools:ignore="UnusedResources">Nowa zběrka „Njewótwisne głose“. %s</string>
    <!-- Description text for the artist series wallpapers with learn more link. The first parameter is the learn more string defined in wallpaper_learn_more. "Independent voices" is the name of the wallpaper collection -->
    <string name="wallpaper_artist_series_description_with_learn_more">Zběrka njewótwisnych głosow. %s</string>
    <!-- Description text for the limited edition wallpapers. -->
    <string name="wallpaper_limited_edition_description" moz:RemovedIn="118" tools:ignore="UnusedResources">Nowa zběrka „Njewótwisne głose“.</string>
    <!-- Description text for the artist series wallpapers. "Independent voices" is the name of the wallpaper collection -->
    <string name="wallpaper_artist_series_description">Zběrka njewótwisnych głosow.</string>
    <!-- Wallpaper onboarding dialog header text. -->
    <string name="wallpapers_onboarding_dialog_title_text">Wopytajśo chrapku barwy</string>
    <!-- Wallpaper onboarding dialog body text. -->
    <string name="wallpapers_onboarding_dialog_body_text">Wubjeŕśo slězynowy wobraz, kótaryž se wam spódoba.</string>
    <!-- Wallpaper onboarding dialog learn more button text. The button navigates to the wallpaper settings screen. -->
    <string name="wallpapers_onboarding_dialog_explore_more_button_text">Wuslěźćo dalšne slězynowe wobraze</string>

    <!-- Add-on Installation from AMO-->
    <!-- Error displayed when user attempts to install an add-on from AMO (addons.mozilla.org) that is not supported -->
    <string name="addon_not_supported_error" moz:removedIn="120" tools:ignore="UnusedResources">Dodank se njepódpěra</string>
    <!-- Error displayed when user attempts to install an add-on from AMO (addons.mozilla.org) that is already installed -->
    <string name="addon_already_installed" moz:removedIn="120" tools:ignore="UnusedResources">Dodank jo južo zainstalowany.</string>

    <!-- Add-on process crash dialog to user -->
    <!-- Title of a dialog shown to the user when enough errors have occurred with addons and they need to be temporarily disabled -->
    <string name="addon_process_crash_dialog_title" tools:ignore="UnusedResources">Dodanki su nachylu znjemóžnjone</string>
    <!-- The first parameter is the application name. This is a message shown to the user when too many errors have occurred with the addons process and they have been disabled. The user can decide if they would like to continue trying to start add-ons or if they'd rather continue without them. -->
    <string name="addon_process_crash_dialog_message" tools:ignore="UnusedResources">Jaden dodank abo někotare dodanki su pśestali funkcioněrowaś a destabilizěruju waš system. %1$s jo njewuspěšnje wopytał, dodanki znowego startowaś.\n\nDodanki se za wašo aktualne pósejźenje znowego njestartuju.\n\nGaž dodanki wótwónoźujośo abo znjemóžnjaśo, buźo se toś ten problem snaź rozwězaś.</string>
    <!-- This will cause the add-ons to try restarting but the dialog will reappear if it is unsuccessful again -->
    <string name="addon_process_crash_dialog_retry_button_text" tools:ignore="UnusedResources">Wopytajśo dodanki znowego startowaś</string>
    <!-- The user will continue with all add-ons disabled -->
    <string name="addon_process_crash_dialog_disable_addons_button_text" tools:ignore="UnusedResources">Ze znjemóžnjonymi dodankami pókšacowaś</string>

    <!-- Add-on process crash dialog to user -->
    <!-- Title of a dialog shown to the user when enough errors have occurred with addons and they need to be temporarily disabled -->
    <string name="addon_process_crash_dialog_title" tools:ignore="UnusedResources">Dodanki su nachylu znjemóžnjone</string>
    <!-- The first parameter is the application name. This is a message shown to the user when too many errors have occurred with the addons process and they have been disabled. The user can decide if they would like to continue trying to start add-ons or if they'd rather continue without them. -->
    <string name="addon_process_crash_dialog_message" tools:ignore="UnusedResources">Jaden dodank abo někotare dodanki su pśestali funkcioněrowaś a destabilizěruju waš system. %1$s jo njewuspěšnje wopytał, dodanki znowego startowaś.\n\nDodanki se za wašo aktualne pósejźenje znowego njestartuju.\n\nGaž dodanki wótwónoźujośo abo znjemóžnjaśo, buźo se toś ten problem snaź rozwězaś.</string>
    <!-- This will cause the add-ons to try restarting but the dialog will reappear if it is unsuccessful again -->
    <string name="addon_process_crash_dialog_retry_button_text" tools:ignore="UnusedResources">Wopytajśo dodanki znowego startowaś</string>
    <!-- The user will continue with all add-ons disabled -->
    <string name="addon_process_crash_dialog_disable_addons_button_text" tools:ignore="UnusedResources">Ze znjemóžnjonymi dodankami pókšacowaś</string>

    <!-- Account Preferences -->
    <!-- Preference for managing your account via accounts.firefox.com -->
    <string name="preferences_manage_account">Konto zastojaś</string>
    <!-- Summary of the preference for managing your account via accounts.firefox.com. -->
    <string name="preferences_manage_account_summary">Změńśo swójo gronidło, zastojśo datowu zběrku abo lašujśo swójo konto</string>
    <!-- Preference for triggering sync -->
    <string name="preferences_sync_now">Něnto synchronizěrowaś</string>
    <!-- Preference category for sync -->
    <string name="preferences_sync_category">Wubjeŕśo, což ma se synchronizěrowaś</string>
    <!-- Preference for syncing history -->
    <string name="preferences_sync_history">Historija</string>
    <!-- Preference for syncing bookmarks -->
    <string name="preferences_sync_bookmarks">Cytańske znamjenja</string>
    <!-- Preference for syncing logins -->
    <string name="preferences_sync_logins">Pśizjawjenja</string>
    <!-- Preference for syncing tabs -->
    <string name="preferences_sync_tabs_2">Wócynjone rejtarki</string>
    <!-- Preference for signing out -->
    <string name="preferences_sign_out">Wótzjawiś</string>
    <!-- Preference displays and allows changing current FxA device name -->
    <string name="preferences_sync_device_name">Rědowe mě</string>
    <!-- Text shown when user enters empty device name -->
    <string name="empty_device_name_error">Rědowe mě njamóžo prozne byś.</string>
    <!-- Label indicating that sync is in progress -->
    <string name="sync_syncing_in_progress">Synchronizěrujo se…</string>
    <!-- Label summary indicating that sync failed. The first parameter is the date stamp showing last time it succeeded -->
    <string name="sync_failed_summary">Synchronizacija njejo se raźiła. Slědny wuspěch: %s</string>
    <!-- Label summary showing never synced -->
    <string name="sync_failed_never_synced_summary">Synchronizacija njejo se raźiła. Slědna synchronizacija: žedna</string>
    <!-- Label summary the date we last synced. The first parameter is date stamp showing last time synced -->
    <string name="sync_last_synced_summary">Slědna synchronizacija: %s</string>
    <!-- Label summary showing never synced -->
    <string name="sync_never_synced_summary">Slědna synchronizacija: žedna</string>

    <!-- Text for displaying the default device name.
        The first parameter is the application name, the second is the device manufacturer name
        and the third is the device model. -->
    <string name="default_device_name_2">%1$s wót %2$s %3$s</string>

    <!-- Preference for syncing credit cards -->
    <string name="preferences_sync_credit_cards">Kreditowe kórty</string>
    <!-- Preference for syncing addresses -->
    <string name="preferences_sync_address">Adrese</string>

    <!-- Send Tab -->
    <!-- Name of the "receive tabs" notification channel. Displayed in the "App notifications" system settings for the app -->
    <string name="fxa_received_tab_channel_name">Dostane rejtariki</string>
    <!-- Description of the "receive tabs" notification channel. Displayed in the "App notifications" system settings for the app -->
    <string name="fxa_received_tab_channel_description">Powěźeńki za rejtariki su se dostali z drugich rědow Firefox.</string>
    <!--  The body for these is the URL of the tab received  -->
    <string name="fxa_tab_received_notification_name">Dostany rejtarik</string>
    <!-- %s is the device name -->
    <string name="fxa_tab_received_from_notification_name">Rajtark z %s</string>

    <!-- Advanced Preferences -->
    <!-- Preference for tracking protection exceptions -->
    <string name="preferences_tracking_protection_exceptions">Wuwześa</string>
    <!-- Button in Exceptions Preference to turn on tracking protection for all sites (remove all exceptions) -->
    <string name="preferences_tracking_protection_exceptions_turn_on_for_all">Za wšykne sedła zmóžniś</string>
    <!-- Text displayed when there are no exceptions -->
    <string name="exceptions_empty_message_description">Wuwześa wam zmóžnjaju, slědowański šćit za wubrane sedła znjemóžniś.</string>
    <!-- Text displayed when there are no exceptions, with learn more link that brings users to a tracking protection SUMO page -->
    <string name="exceptions_empty_message_learn_more_link">Dalšne informacije</string>

    <!-- Preference switch for usage and technical data collection -->
    <string name="preference_usage_data">Wužyśe a techniske daty</string>
    <!-- Preference description for usage and technical data collection -->
    <string name="preferences_usage_data_description">Źěli wugbaśe, wužyśe, hardware a pśiměrjenja wašogo wobglědowaka z Mozilla, aby nam pomagała, %1$spólěpšyś</string>
    <!-- Preference switch for marketing data collection -->
    <string name="preferences_marketing_data">Marketingowe daty</string>
    <!-- Preference description for marketing data collection -->
    <string name="preferences_marketing_data_description2">Źěli zakładne wužywańske daty z Adjust, našym mobilnym marketingowym póbitowarjom</string>
    <!-- Title for studies preferences -->
    <string name="preference_experiments_2">Studije</string>
    <!-- Summary for studies preferences -->
    <string name="preference_experiments_summary_2">Mozilla dowóliś, studije instalěrowaś a pśewjasć</string>

    <!-- Turn On Sync Preferences -->
    <!-- Header of the Sync and save your data preference view -->
    <string name="preferences_sync_2">Synchronizěrowaś a waše daty składowaś</string>
    <!-- Preference for reconnecting to FxA sync -->
    <string name="preferences_sync_sign_in_to_reconnect">Pśizjawśo se, aby zasej zwězał</string>
    <!-- Preference for removing FxA account -->
    <string name="preferences_sync_remove_account">Konto wótónoźeś</string>

    <!-- Pairing Feature strings -->
    <!-- Instructions on how to access pairing -->
    <string name="pair_instructions_2"><![CDATA[Skannujśo QR-kod, kótaryž se na <b>firefox.com/pair</b> pokazujo]]></string>

    <!-- Toolbar Preferences -->
    <!-- Preference for using top toolbar -->
    <string name="preference_top_toolbar">Górjejce</string>
    <!-- Preference for using bottom toolbar -->
    <string name="preference_bottom_toolbar">Dołojce</string>

    <!-- Theme Preferences -->
    <!-- Preference for using light theme -->
    <string name="preference_light_theme">Swětły</string>

    <!-- Preference for using dark theme -->
    <string name="preference_dark_theme">Śamny</string>
    <!-- Preference for using using dark or light theme automatically set by battery -->
    <string name="preference_auto_battery_theme">Pó zažarjeńskich nastajenjach baterije</string>
    <!-- Preference for using following device theme -->
    <string name="preference_follow_device_theme">Na rědowu drastwu źiwaś</string>

    <!-- Gestures Preferences-->
    <!-- Preferences for using pull to refresh in a webpage -->
    <string name="preference_gestures_website_pull_to_refresh">Śěgniśo, aby aktualizěrował</string>
    <!-- Preference for using the dynamic toolbar -->
    <string name="preference_gestures_dynamic_toolbar">Kulniśo, aby symbolowu rědku schował</string>
    <!-- Preference for switching tabs by swiping horizontally on the toolbar -->
    <string name="preference_gestures_swipe_toolbar_switch_tabs">Trějśo symbolowu rědku na bok, aby rejtariki pśešaltował</string>
    <!-- Preference for showing the opened tabs by swiping up on the toolbar-->
    <string name="preference_gestures_swipe_toolbar_show_tabs">Trějśo symbolowu rědku górjej, aby rejtariki wócynił</string>

    <!-- Library -->
    <!-- Option in Library to open Downloads page -->
    <string name="library_downloads">Ześěgnjenja</string>
    <!-- Option in library to open Bookmarks page -->
    <string name="library_bookmarks">Cytańske znamjenja</string>
    <!-- Option in library to open Desktop Bookmarks root page -->
    <string name="library_desktop_bookmarks_root">Desktopowe cytańske znamjenja</string>
    <!-- Option in library to open Desktop Bookmarks "menu" page -->
    <string name="library_desktop_bookmarks_menu">Meni cytańskich znamjenjow</string>
    <!-- Option in library to open Desktop Bookmarks "toolbar" page -->
    <string name="library_desktop_bookmarks_toolbar">Rědka cytańskich znamjenjow</string>
    <!-- Option in library to open Desktop Bookmarks "unfiled" page -->
    <string name="library_desktop_bookmarks_unfiled">Druge cytańske znamjenja</string>
    <!-- Option in Library to open History page -->
    <string name="library_history">Historija</string>
    <!-- Option in Library to open a new tab -->
    <string name="library_new_tab">Nowy rejtarik</string>
    <!-- Settings Page Title -->
    <string name="settings_title">Nastajenja</string>
    <!-- Content description (not visible, for screen readers etc.): "Close button for library settings" -->
    <string name="content_description_close_button">Zacyniś</string>

    <!-- Title to show in alert when a lot of tabs are to be opened
    %d is a placeholder for the number of tabs that will be opened -->
    <string name="open_all_warning_title">Slědujucu licbu rejtarikow wócyniś? %d</string>
    <!-- Message to warn users that a large number of tabs will be opened
    %s will be replaced by app name. -->
    <string name="open_all_warning_message">Gaž to wócynjaśo, wjele rejtarikow %s spómałšujo, mjaztym až se boki zacytaju. Cośo napšawdu pókšacowaś?</string>
    <!-- Dialog button text for confirming open all tabs -->
    <string name="open_all_warning_confirm">Rejtarki wócyniś</string>
    <!-- Dialog button text for canceling open all tabs -->
    <string name="open_all_warning_cancel">Pśetergnuś</string>

    <!-- Text to show users they have one page in the history group section of the History fragment.
    %d is a placeholder for the number of pages in the group. -->
    <string name="history_search_group_site_1">%d bok</string>

    <!-- Text to show users they have multiple pages in the history group section of the History fragment.
    %d is a placeholder for the number of pages in the group. -->
    <string name="history_search_group_sites_1">Boki: %d</string>

    <!-- Option in library for Recently Closed Tabs -->
    <string name="library_recently_closed_tabs">Rowno zacynjone rejtariki</string>
    <!-- Option in library to open Recently Closed Tabs page -->
    <string name="recently_closed_show_full_history">Wšu historiju pokazaś</string>
    <!-- Text to show users they have multiple tabs saved in the Recently Closed Tabs section of history.
    %d is a placeholder for the number of tabs selected. -->
    <string name="recently_closed_tabs">Rejtariki: %d</string>
    <!-- Text to show users they have one tab saved in the Recently Closed Tabs section of history.
    %d is a placeholder for the number of tabs selected. -->
    <string name="recently_closed_tab">Rejtariki: %d</string>
    <!-- Recently closed tabs screen message when there are no recently closed tabs -->
    <string name="recently_closed_empty_message">How njejsu rowno zacynjone rejtarki</string>

    <!-- Tab Management -->
    <!-- Title of preference for tabs management -->
    <string name="preferences_tabs">Rejtariki</string>
    <!-- Title of preference that allows a user to specify the tab view -->
    <string name="preferences_tab_view">Rejtarikowy naglěd</string>
    <!-- Option for a list tab view -->
    <string name="tab_view_list">Lisćina</string>
    <!-- Option for a grid tab view -->
    <string name="tab_view_grid">Kśidno</string>
    <!-- Title of preference that allows a user to auto close tabs after a specified amount of time -->
    <string name="preferences_close_tabs">Rejtariki zacyniś</string>
    <!-- Option for auto closing tabs that will never auto close tabs, always allows user to manually close tabs -->
    <string name="close_tabs_manually">Manuelnje</string>
    <!-- Option for auto closing tabs that will auto close tabs after one day -->
    <string name="close_tabs_after_one_day">Pó jadnom dnju</string>
    <!-- Option for auto closing tabs that will auto close tabs after one week -->
    <string name="close_tabs_after_one_week">Pó jadnom tyźenju</string>
    <!-- Option for auto closing tabs that will auto close tabs after one month -->
    <string name="close_tabs_after_one_month">Pó jadnom mjasecu</string>

    <!-- Title of preference that allows a user to specify the auto-close settings for open tabs -->
    <string name="preference_auto_close_tabs" tools:ignore="UnusedResources">Rejtariki awtomatiski zacyniś</string>

    <!-- Opening screen -->
    <!-- Title of a preference that allows a user to choose what screen to show after opening the app -->
    <string name="preferences_opening_screen">Startowa wobrazowka</string>
    <!-- Option for always opening the homepage when re-opening the app -->
    <string name="opening_screen_homepage">Startowy bok</string>
    <!-- Option for always opening the user's last-open tab when re-opening the app -->
    <string name="opening_screen_last_tab">Slědny rejtarik</string>
    <!-- Option for always opening the homepage when re-opening the app after four hours of inactivity -->
    <string name="opening_screen_after_four_hours_of_inactivity">Startowy bok pó styrich góźinach inaktiwnosći</string>
    <!-- Summary for tabs preference when auto closing tabs setting is set to manual close-->
    <string name="close_tabs_manually_summary">Manuelnje zacyniś</string>
    <!-- Summary for tabs preference when auto closing tabs setting is set to auto close tabs after one day-->
    <string name="close_tabs_after_one_day_summary">Pó jadnom dnju zacyniś</string>
    <!-- Summary for tabs preference when auto closing tabs setting is set to auto close tabs after one week-->
    <string name="close_tabs_after_one_week_summary">Pó jadnom tyźenju zacyniś</string>
    <!-- Summary for tabs preference when auto closing tabs setting is set to auto close tabs after one month-->
    <string name="close_tabs_after_one_month_summary">Pó jadnom mjasecu zacyniś</string>

    <!-- Summary for homepage preference indicating always opening the homepage when re-opening the app -->
    <string name="opening_screen_homepage_summary">Na startowem boku wócyniś</string>
    <!-- Summary for homepage preference indicating always opening the last-open tab when re-opening the app -->
    <string name="opening_screen_last_tab_summary">Na slědne rejtariku wócyniś</string>

    <!-- Summary for homepage preference indicating opening the homepage when re-opening the app after four hours of inactivity -->
    <string name="opening_screen_after_four_hours_of_inactivity_summary">Pó styrich góźinach na startowem boku wócyniś</string>

    <!-- Inactive tabs -->
    <!-- Category header of a preference that allows a user to enable or disable the inactive tabs feature -->
    <string name="preferences_inactive_tabs">Stare rejtariki do „inaktiwne“ pśesunuś</string>

    <!-- Title of inactive tabs preference -->
    <string name="preferences_inactive_tabs_title">Rejtariki, kótarež njejsćo se woglědał dwa tyźenja, se do inaktiwnego wótrězka pśesunu.</string>

    <!-- Studies -->
    <!-- Title of the remove studies button -->
    <string name="studies_remove">Wótwónoźeś</string>
    <!-- Title of the active section on the studies list -->
    <string name="studies_active">Aktiwny</string>
    <!-- Description for studies, it indicates why Firefox use studies. The first parameter is the name of the application. -->
    <string name="studies_description_2">%1$s móžo wótergi studije instalěrowaś a pśewjasć.</string>
    <!-- Learn more link for studies, links to an article for more information about studies. -->
    <string name="studies_learn_more">Dalšne informacije</string>

    <!-- Dialog message shown after removing a study -->
    <string name="studies_restart_app">Nałoženje se skóńcyjo, aby se změny wustatkowali</string>
    <!-- Dialog button to confirm the removing a study. -->
    <string name="studies_restart_dialog_ok">W pórěźe</string>
    <!-- Dialog button text for canceling removing a study. -->
    <string name="studies_restart_dialog_cancel">Pśetergnuś</string>

    <!-- Toast shown after turning on/off studies preferences -->
    <string name="studies_toast_quit_application" tools:ignore="UnusedResources">Nałoženje se kóńcy, aby se změny wustatkowali …</string>

    <!-- Sessions -->
    <!-- Title for the list of tabs -->
    <string name="tab_header_label">Wócynjone rejtariki</string>
    <!-- Title for the list of tabs in the current private session -->
    <string name="tabs_header_private_tabs_title">Priwatne rejtariki</string>
    <!-- Title for the list of tabs in the synced tabs -->
    <string name="tabs_header_synced_tabs_title">Synchronizěrowane rejtarki</string>
    <!-- Content description (not visible, for screen readers etc.): Add tab button. Adds a news tab when pressed -->
    <string name="add_tab">Rejtarik pśidaś</string>
    <!-- Content description (not visible, for screen readers etc.): Add tab button. Adds a news tab when pressed -->
    <string name="add_private_tab">Priwatny rejtarik pśidaś</string>
    <!-- Text for the new tab button to indicate adding a new private tab in the tab -->
    <string name="tab_drawer_fab_content">Priwatny</string>
    <!-- Text for the new tab button to indicate syncing command on the synced tabs page -->
    <string name="tab_drawer_fab_sync">Snychronizěrowaś</string>
    <!-- Text shown in the menu for sharing all tabs -->
    <string name="tab_tray_menu_item_share">Wšykne rejtariki źěliś</string>
    <!-- Text shown in the menu to view recently closed tabs -->
    <string name="tab_tray_menu_recently_closed">Rowno zacynjone rejtariki</string>
    <!-- Text shown in the tabs tray inactive tabs section -->
    <string name="tab_tray_inactive_recently_closed" tools:ignore="UnusedResources">Njedawno zacynjone</string>
    <!-- Text shown in the menu to view account settings -->
    <string name="tab_tray_menu_account_settings">Kontowe nastajenja</string>
    <!-- Text shown in the menu to view tab settings -->
    <string name="tab_tray_menu_tab_settings">Nastajenja rejtarikow</string>
    <!-- Text shown in the menu for closing all tabs -->
    <string name="tab_tray_menu_item_close">Wšykne rejtariki zacyniś</string>
    <!-- Text shown in the multiselect menu for bookmarking selected tabs. -->
    <string name="tab_tray_multiselect_menu_item_bookmark">Cytańske znamje</string>
    <!-- Text shown in the multiselect menu for closing selected tabs. -->
    <string name="tab_tray_multiselect_menu_item_close">Zacyniś</string>
    <!-- Content description for tabs tray multiselect share button -->
    <string name="tab_tray_multiselect_share_content_description">Wubrane rejtariki źěliś</string>
    <!-- Content description for tabs tray multiselect menu -->
    <string name="tab_tray_multiselect_menu_content_description">Meni wubranych rejtarikow</string>
    <!-- Content description (not visible, for screen readers etc.): Removes tab from collection button. Removes the selected tab from collection when pressed -->
    <string name="remove_tab_from_collection">Rejtaŕk ze zběrki wótwónoźeś</string>
    <!-- Text for button to enter multiselect mode in tabs tray -->
    <string name="tabs_tray_select_tabs">Rejtariki wubraś</string>
    <!-- Content description (not visible, for screen readers etc.): Close tab button. Closes the current session when pressed -->
    <string name="close_tab">Rejtarik zacyniś</string>
    <!-- Content description (not visible, for screen readers etc.): Close tab <title> button. First parameter is tab title  -->
    <string name="close_tab_title">Rejtarik %s zacyniś</string>
    <!-- Content description (not visible, for screen readers etc.): Opens the open tabs menu when pressed -->
    <string name="open_tabs_menu">Meni wócynjonych rejtarikow</string>
    <!-- Open tabs menu item to save tabs to collection -->
    <string name="tabs_menu_save_to_collection1">Rejtariki do zběrki składowaś</string>
    <!-- Text for the menu button to delete a collection -->
    <string name="collection_delete">Zběrku wulašowaś</string>
    <!-- Text for the menu button to rename a collection -->
    <string name="collection_rename">Zběrku pśemjenowaś</string>
    <!-- Text for the button to open tabs of the selected collection -->
    <string name="collection_open_tabs">Wócynjone rejtariki</string>

    <!-- Hint for adding name of a collection -->
    <string name="collection_name_hint">Mě zběrki</string>
    <!-- Text for the menu button to rename a top site -->
	<string name="rename_top_site">Pśemjeniś</string>
	<!-- Text for the menu button to remove a top site -->
	<string name="remove_top_site">Wótwónoźeś</string>

    <!-- Text for the menu button to delete a top site from history -->
    <string name="delete_from_history">Z historije lašowaś</string>
    <!-- Postfix for private WebApp titles, placeholder is replaced with app name -->
    <string name="pwa_site_controls_title_private">%1$s (priwatny modus)</string>

    <!-- History -->
    <!-- Text for the button to search all history -->
    <string name="history_search_1">Pytańske wuraze zapódaś</string>
    <!-- Text for the button to clear all history -->
    <string name="history_delete_all">Historiju wulašowaś</string>
    <!-- Text for the snackbar to confirm that multiple browsing history items has been deleted -->
    <string name="history_delete_multiple_items_snackbar">Historija jo se wulašowała</string>
    <!-- Text for the snackbar to confirm that a single browsing history item has been deleted. The first parameter is the shortened URL of the deleted history item. -->
    <string name="history_delete_single_item_snackbar">%1$s jo se wulašował</string>
    <!-- Context description text for the button to delete a single history item -->
    <string name="history_delete_item">Lašowaś</string>
    <!-- History multi select title in app bar
    The first parameter is the number of bookmarks selected -->
    <string name="history_multi_select_title">Wubrane: %1$d</string>
    <!-- Text for the header that groups the history for today -->
    <string name="history_today">Źinsa</string>
    <!-- Text for the header that groups the history for yesterday -->
    <string name="history_yesterday">Cora</string>
    <!-- Text for the header that groups the history the past 7 days -->
    <string name="history_7_days">Zachadne 7 dnjow</string>
    <!-- Text for the header that groups the history the past 30 days -->
    <string name="history_30_days">Zachadne 30 dnjow</string>
    <!-- Text for the header that groups the history older than the last month -->
    <string name="history_older">Starše</string>
    <!-- Text shown when no history exists -->
    <string name="history_empty_message">How žedna historija njejo</string>

    <!-- Downloads -->
    <!-- Text for the snackbar to confirm that multiple downloads items have been removed -->
    <string name="download_delete_multiple_items_snackbar_1">Ześěgnjenja wótwónoźone</string>
    <!-- Text for the snackbar to confirm that a single download item has been removed. The first parameter is the name of the download item. -->
    <string name="download_delete_single_item_snackbar">%1$s jo se wótwónoźeł</string>
    <!-- Text shown when no download exists -->
    <string name="download_empty_message_1">Žadne ześěgnjone dataje</string>
    <!-- History multi select title in app bar
    The first parameter is the number of downloads selected -->
    <string name="download_multi_select_title">Wubrane: %1$d</string>


    <!-- Text for the button to remove a single download item -->
    <string name="download_delete_item_1">Wótwónoźeś</string>


    <!-- Crashes -->
    <!-- Title text displayed on the tab crash page. This first parameter is the name of the application (For example: Fenix) -->
    <string name="tab_crash_title_2">Bóžko %1$s njamóžo toś ten bok zacytaś.</string>
    <!-- Send crash report checkbox text on the tab crash page -->
    <string name="tab_crash_send_report">Mozilla rozpšawu wowalenja pósłaś</string>

    <!-- Close tab button text on the tab crash page -->
    <string name="tab_crash_close">Rejtarik zacyniś</string>
    <!-- Restore tab button text on the tab crash page -->
    <string name="tab_crash_restore">Rejtariki wótnowiś</string>

    <!-- Bookmarks -->
    <!-- Confirmation message for a dialog confirming if the user wants to delete the selected folder -->
    <string name="bookmark_delete_folder_confirmation_dialog">Cośo napšawdu toś ten zarědnik wulašowaś?</string>
    <!-- Confirmation message for a dialog confirming if the user wants to delete multiple items including folders. Parameter will be replaced by app name. -->
    <string name="bookmark_delete_multiple_folders_confirmation_dialog">%s wubrane zapiski wulašujo.</string>
    <!-- Text for the cancel button on delete bookmark dialog -->
    <string name="bookmark_delete_negative">Pśetergnuś</string>
    <!-- Screen title for adding a bookmarks folder -->
    <string name="bookmark_add_folder">Zarědnik pśidaś</string>
    <!-- Snackbar title shown after a bookmark has been created. -->
    <string name="bookmark_saved_snackbar">Cytańske znamje jo se składło!</string>
    <!-- Snackbar edit button shown after a bookmark has been created. -->
    <string name="edit_bookmark_snackbar_action">WOBŹĚŁAŚ</string>
    <!-- Bookmark overflow menu edit button -->
    <string name="bookmark_menu_edit_button">Wobźěłaś</string>
    <!-- Bookmark overflow menu copy button -->
    <string name="bookmark_menu_copy_button">Kopěrowaś</string>
    <!-- Bookmark overflow menu share button -->
    <string name="bookmark_menu_share_button">Źěliś</string>
    <!-- Bookmark overflow menu open in new tab button -->
    <string name="bookmark_menu_open_in_new_tab_button">W nowem rejtariku wócyniś</string>
    <!-- Bookmark overflow menu open in private tab button -->
    <string name="bookmark_menu_open_in_private_tab_button">W nowem priwatnem rejtariku wócyniś</string>
    <!-- Bookmark overflow menu open all in tabs button -->
    <string name="bookmark_menu_open_all_in_tabs_button">Wšykne w nowych rejtarikach wócyniś</string>
    <!-- Bookmark overflow menu open all in private tabs button -->
    <string name="bookmark_menu_open_all_in_private_tabs_button">Wšykne w nowych priwatnych rejtarikach wócyniś</string>
    <!-- Bookmark overflow menu delete button -->
    <string name="bookmark_menu_delete_button">Lašowaś</string>
    <!--Bookmark overflow menu save button -->
    <string name="bookmark_menu_save_button">Składowaś</string>
    <!-- Bookmark multi select title in app bar
     The first parameter is the number of bookmarks selected -->
    <string name="bookmarks_multi_select_title">Wubrane: %1$d</string>
    <!-- Bookmark editing screen title -->
    <string name="edit_bookmark_fragment_title">Cytańske znamje wobźěłaś</string>
    <!-- Bookmark folder editing screen title -->
    <string name="edit_bookmark_folder_fragment_title">Zarědnik wobźěłaś</string>
    <!-- Bookmark sign in button message -->
    <string name="bookmark_sign_in_button">Pśizjawśo se, aby synchronizěrowane cytańske znamjenja wiźeł</string>

    <!-- Bookmark URL editing field label -->
    <string name="bookmark_url_label">URL</string>
    <!-- Bookmark FOLDER editing field label -->
    <string name="bookmark_folder_label">ZARĚDNIK</string>
    <!-- Bookmark NAME editing field label -->
    <string name="bookmark_name_label">MĚ</string>
    <!-- Bookmark add folder screen title -->
    <string name="bookmark_add_folder_fragment_label">Zarědnik pśidaś</string>
    <!-- Bookmark select folder screen title -->
    <string name="bookmark_select_folder_fragment_label">Zarědnik wubraś</string>
    <!-- Bookmark editing error missing title -->
    <string name="bookmark_empty_title_error">musy titel měś</string>
    <!-- Bookmark editing error missing or improper URL -->
    <string name="bookmark_invalid_url_error">Njepłaśiwy URL</string>
    <!-- Bookmark screen message for empty bookmarks folder -->
    <string name="bookmarks_empty_message">How cytańske znamjenja njejsu</string>
    <!-- Bookmark snackbar message on deletion
     The first parameter is the host part of the URL of the bookmark deleted, if any -->
    <string name="bookmark_deletion_snackbar_message">%1$s wulašowany</string>
    <!-- Bookmark snackbar message on deleting multiple bookmarks not including folders-->
    <string name="bookmark_deletion_multiple_snackbar_message_2">Cytańske znamjenja su se wulašowali</string>
    <!-- Bookmark snackbar message on deleting multiple bookmarks including folders-->
    <string name="bookmark_deletion_multiple_snackbar_message_3">Wubrane zarědniki se lašuju</string>
    <!-- Bookmark undo button for deletion snackbar action -->
    <string name="bookmark_undo_deletion">ANULĚROWAŚ</string>

    <!-- Text for the button to search all bookmarks -->
    <string name="bookmark_search">Pytańske wuraze zapódaś</string>

    <!-- Site Permissions -->
    <!-- Button label that take the user to the Android App setting -->
    <string name="phone_feature_go_to_settings">K nastajenjam</string>
    <!-- Content description (not visible, for screen readers etc.): Quick settings sheet
        to give users access to site specific information / settings. For example:
        Secure settings status and a button to modify site permissions -->
    <string name="quick_settings_sheet">Malsne nastajenja</string>
    <!-- Label that indicates that this option it the recommended one -->
    <string name="phone_feature_recommended">Dopórucony</string>
    <!-- Button label for clearing all the information of site permissions-->
    <string name="clear_permissions">Sedłowe pšawa lašowaś</string>
    <!-- Text for the OK button on Clear permissions dialog -->
    <string name="clear_permissions_positive">W pórěźe</string>
    <!-- Text for the cancel button on Clear permissions dialog -->
    <string name="clear_permissions_negative">Pśetergnuś</string>
    <!-- Button label for clearing a site permission-->
    <string name="clear_permission">Sedłowe pšawo lašowaś</string>
    <!-- Text for the OK button on Clear permission dialog -->
    <string name="clear_permission_positive">W pórěźe</string>
    <!-- Text for the cancel button on Clear permission dialog -->
    <string name="clear_permission_negative">Pśetergnuś</string>
    <!-- Button label for clearing all the information on all sites-->
    <string name="clear_permissions_on_all_sites">Pšawa na wšych sedłach lašowaś</string>
    <!-- Preference for altering video and audio autoplay for all websites -->
    <string name="preference_browser_feature_autoplay">Awtomatiske wótgraśe</string>
    <!-- Preference for altering the camera access for all websites -->
    <string name="preference_phone_feature_camera">Kamera</string>
    <!-- Preference for altering the microphone access for all websites -->
    <string name="preference_phone_feature_microphone">Mikrofon</string>
    <!-- Preference for altering the location access for all websites -->
    <string name="preference_phone_feature_location">Stojnišćo</string>
    <!-- Preference for altering the notification access for all websites -->
    <string name="preference_phone_feature_notification">Powěźeńka</string>
    <!-- Preference for altering the persistent storage access for all websites -->
    <string name="preference_phone_feature_persistent_storage">Trajny składowak</string>
    <!-- Preference for altering the storage access setting for all websites -->
    <string name="preference_phone_feature_cross_origin_storage_access">Sedła pśesegajuce cookieje</string>
    <!-- Preference for altering the EME access for all websites -->
    <string name="preference_phone_feature_media_key_system_access">Wopśimjeśe wóźone pśez DRM</string>
    <!-- Label that indicates that a permission must be asked always -->
    <string name="preference_option_phone_feature_ask_to_allow">Wó dowólnosć se pšašaś</string>
    <!-- Label that indicates that a permission must be blocked -->
    <string name="preference_option_phone_feature_blocked">Zablokěrowany</string>
    <!-- Label that indicates that a permission must be allowed -->
    <string name="preference_option_phone_feature_allowed">Dowólony</string>
    <!--Label that indicates a permission is by the Android OS-->
    <string name="phone_feature_blocked_by_android">Pśez Android zablokěrowany</string>
    <!-- Preference for showing a list of websites that the default configurations won't apply to them -->
    <string name="preference_exceptions">Wuwześa</string>
    <!-- Summary of tracking protection preference if tracking protection is set to off -->
    <string name="tracking_protection_off">Wušaltowany</string>
    <!-- Summary of tracking protection preference if tracking protection is set to standard -->
    <string name="tracking_protection_standard">Standard</string>
    <!-- Summary of tracking protection preference if tracking protection is set to strict -->
    <string name="tracking_protection_strict">Striktny</string>
    <!-- Summary of tracking protection preference if tracking protection is set to custom -->
    <string name="tracking_protection_custom">Swójski</string>
    <!-- Label for global setting that indicates that all video and audio autoplay is allowed -->
    <string name="preference_option_autoplay_allowed2">Awdio a wideo dowóliś</string>
    <!-- Label for site specific setting that indicates that all video and audio autoplay is allowed -->
    <string name="quick_setting_option_autoplay_allowed">Awdio a wideo dowóliś</string>
    <!-- Label that indicates that video and audio autoplay is only allowed over Wi-Fi -->
    <string name="preference_option_autoplay_allowed_wifi_only2">Awdio a wideo jano za mobilny zwisk blokěrowaś</string>
    <!-- Subtext that explains 'autoplay on Wi-Fi only' option -->
    <string name="preference_option_autoplay_allowed_wifi_subtext">Awdio a wideo se pśez WLAN wótgrawatej</string>
    <!-- Label for global setting that indicates that video autoplay is allowed, but audio autoplay is blocked -->
    <string name="preference_option_autoplay_block_audio2">Jano awdio blokěrowaś</string>
    <!-- Label for site specific setting that indicates that video autoplay is allowed, but audio autoplay is blocked -->
    <string name="quick_setting_option_autoplay_block_audio">Jano awdio blokěrowaś</string>
    <!-- Label for global setting that indicates that all video and audio autoplay is blocked -->
    <string name="preference_option_autoplay_blocked3">Awdio a wideo blokěrowaś</string>
    <!-- Label for site specific setting that indicates that all video and audio autoplay is blocked -->
    <string name="quick_setting_option_autoplay_blocked">Awdio a wideo blokěrowaś</string>
    <!-- Summary of delete browsing data on quit preference if it is set to on -->
    <string name="delete_browsing_data_quit_on">Zašaltowany</string>
    <!-- Summary of delete browsing data on quit preference if it is set to off -->
    <string name="delete_browsing_data_quit_off">Wušaltowany</string>

    <!-- Summary of studies preference if it is set to on -->
    <string name="studies_on">Zmóžnjony</string>
    <!-- Summary of studies data on quit preference if it is set to off -->
    <string name="studies_off">Znjemóžnjony</string>

    <!-- Collections -->
    <!-- Collections header on home fragment -->
    <string name="collections_header">Zběrki</string>
    <!-- Content description (not visible, for screen readers etc.): Opens the collection menu when pressed -->
    <string name="collection_menu_button_content_description">Meni zběrkow</string>
    <!-- Label to describe what collections are to a new user without any collections -->
    <string name="no_collections_description2">Zběrajśo wěcy, kótarež su wam wažne.\nZrědujśo pódobne pytanja a rejtariki za malsny pśistup pózdźej.</string>
    <!-- Title for the "select tabs" step of the collection creator -->
    <string name="create_collection_select_tabs">Rejtariki wubraś</string>
    <!-- Title for the "select collection" step of the collection creator -->
    <string name="create_collection_select_collection">Zběrku wubraś</string>
    <!-- Title for the "name collection" step of the collection creator -->
    <string name="create_collection_name_collection">Zběrku pomjeniś</string>
    <!-- Button to add new collection for the "select collection" step of the collection creator -->
    <string name="create_collection_add_new_collection">Nowu zběrku pśidaś</string>
    <!-- Button to select all tabs in the "select tabs" step of the collection creator -->
    <string name="create_collection_select_all">Wšykne wubraś</string>
    <!-- Button to deselect all tabs in the "select tabs" step of the collection creator -->
    <string name="create_collection_deselect_all">Wšykne wótwóliś</string>
    <!-- Text to prompt users to select the tabs to save in the "select tabs" step of the collection creator -->
    <string name="create_collection_save_to_collection_empty">Rejtariki wubraś, kótarež maju se składowaś</string>
    <!-- Text to show users how many tabs they have selected in the "select tabs" step of the collection creator.
     %d is a placeholder for the number of tabs selected. -->
    <string name="create_collection_save_to_collection_tabs_selected">Wubrane rejtariki: %d</string>
    <!-- Text to show users they have one tab selected in the "select tabs" step of the collection creator.
    %d is a placeholder for the number of tabs selected. -->
    <string name="create_collection_save_to_collection_tab_selected">%d rejtarik wubrany</string>
    <!-- Text shown in snackbar when multiple tabs have been saved in a collection -->
    <string name="create_collection_tabs_saved">Rejtariki su skłaźone!</string>
    <!-- Text shown in snackbar when one or multiple tabs have been saved in a new collection -->
    <string name="create_collection_tabs_saved_new_collection">Zběrka skłaźona!</string>
    <!-- Text shown in snackbar when one tab has been saved in a collection -->
    <string name="create_collection_tab_saved">Rejtarik jo skłaźony!</string>
    <!-- Content description (not visible, for screen readers etc.): button to close the collection creator -->
    <string name="create_collection_close">Zacyniś</string>
    <!-- Button to save currently selected tabs in the "select tabs" step of the collection creator-->
    <string name="create_collection_save">Składowaś</string>

    <!-- Snackbar action to view the collection the user just created or updated -->
    <string name="create_collection_view">Pokazaś</string>

    <!-- Text for the OK button from collection dialogs -->
    <string name="create_collection_positive">W pórěźe</string>
    <!-- Text for the cancel button from collection dialogs -->
    <string name="create_collection_negative">Pśetergnuś</string>

    <!-- Default name for a new collection in "name new collection" step of the collection creator. %d is a placeholder for the number of collections-->
    <string name="create_collection_default_name">Zběrka %d</string>

    <!-- Share -->
    <!-- Share screen header -->
    <string name="share_header_2">Źěliś</string>
    <!-- Content description (not visible, for screen readers etc.):
        "Share" button. Opens the share menu when pressed. -->
    <string name="share_button_content_description">Źěliś</string>
    <!-- Text for the Save to PDF feature in the share menu -->
    <string name="share_save_to_pdf">Ako PDF składowaś</string>
    <!-- Text for error message when generating a PDF file Text. -->
    <string name="unable_to_save_to_pdf_error">PDF njedajo se napóraś</string>
    <!-- Text for standard error snackbar dismiss button. -->
    <string name="standard_snackbar_error_dismiss">Zachyśiś</string>
    <!-- Text for error message when printing a page and it fails. -->
    <string name="unable_to_print_error" moz:removedIn="121" tools:ignore="UnusedResources">Njedajo se śišćaś</string>
    <!-- Text for error message when printing a page and it fails. -->
    <string name="unable_to_print_page_error">Toś ten bok njedajo se śišćaś</string>
    <!-- Text for the print feature in the share and browser menu -->
    <string name="menu_print">Śišćaś</string>
    <!-- Sub-header in the dialog to share a link to another sync device -->
    <string name="share_device_subheader">Rědoju pósłaś</string>
    <!-- Sub-header in the dialog to share a link to an app from the full list -->
    <string name="share_link_all_apps_subheader">Wšykne akcije</string>
    <!-- Sub-header in the dialog to share a link to an app from the most-recent sorted list -->
    <string name="share_link_recent_apps_subheader">Njedawno wužyte</string>
    <!-- Text for the copy link action in the share screen. -->
    <string name="share_copy_link_to_clipboard">Do mjazywótkłada kopěrowaś</string>
    <!-- Toast shown after copying link to clipboard -->
    <string name="toast_copy_link_to_clipboard">Do mjazyskłada kopěrowane</string>
    <!-- An option from the share dialog to sign into sync -->
    <string name="sync_sign_in">Pla Sync pśizjawiś</string>
     <!-- An option from the three dot menu to sync and save data -->
    <string name="sync_menu_sync_and_save_data">Synchronizěrowaś a daty składowaś</string>
    <!-- An option from the share dialog to send link to all other sync devices -->
    <string name="sync_send_to_all">Na wše rědy pósłaś</string>
    <!-- An option from the share dialog to reconnect to sync -->
    <string name="sync_reconnect">Zasej ze Sync zwězaś</string>
    <!-- Text displayed when sync is offline and cannot be accessed -->
    <string name="sync_offline">Offline</string>
    <!-- An option to connect additional devices -->
    <string name="sync_connect_device">Z drugim rědom zwězaś</string>
    <!-- The dialog text shown when additional devices are not available -->
    <string name="sync_connect_device_dialog">Aby rejtarik pósłał, pśizjawśo se pla Firefox na nanejmjenjej jadnom dalšnem rěźe.</string>
    <!-- Confirmation dialog button -->
    <string name="sync_confirmation_button">Som zrozměł</string>
    <!-- Share error message -->
    <string name="share_error_snackbar">Njedajo se z toś tym nałoženim źěliś</string>
    <!-- Add new device screen title -->
    <string name="sync_add_new_device_title">Na rěd pósłaś</string>
    <!-- Text for the warning message on the Add new device screen -->
    <string name="sync_add_new_device_message">Žedne rědy zwězane</string>
    <!-- Text for the button to learn about sending tabs -->
    <string name="sync_add_new_device_learn_button">Wěcej wó słanju rejtarikow zgóniś…</string>
    <!-- Text for the button to connect another device -->
    <string name="sync_add_new_device_connect_button">Drugi rěd zwězaś…</string>

    <!-- Notifications -->
    <!-- Text shown in the notification that pops up to remind the user that a private browsing session is active. -->
    <string name="notification_pbm_delete_text_2">Priwatne rejtariki zacyniś</string>
    <!-- Name of the marketing notification channel. Displayed in the "App notifications" system settings for the app -->
    <string name="notification_marketing_channel_name">Marketing</string>

    <!-- Title shown in the notification that pops up to remind the user to set fenix as default browser.
    The app name is in the text, due to limitations with localizing Nimbus experiments -->
    <string name="nimbus_notification_default_browser_title" tools:ignore="UnusedResources">Firefox jo malsny a priwatny</string>
    <!-- Text shown in the notification that pops up to remind the user to set fenix as default browser.
    The app name is in the text, due to limitations with localizing Nimbus experiments -->
    <string name="nimbus_notification_default_browser_text" tools:ignore="UnusedResources">Firefox k wašomu standardnemu wobglědowakej cyniś</string>
    <!-- Title shown in the notification that pops up to re-engage the user -->
    <string name="notification_re_engagement_title">Wopytajśo priwatny modus</string>
    <!-- Text shown in the notification that pops up to re-engage the user.
    %1$s is a placeholder that will be replaced by the app name. -->
    <string name="notification_re_engagement_text">Pśeglědujśo z %1$s bźez skłaźonych cookiejow abo historije</string>

    <!-- Title A shown in the notification that pops up to re-engage the user -->
    <string name="notification_re_engagement_A_title">Bźez slěda pśeglědowaś</string>

    <!-- Text A shown in the notification that pops up to re-engage the user.
    %1$s is a placeholder that will be replaced by the app name. -->
    <string name="notification_re_engagement_A_text">Priwatny modus waše informacije w %1$s njeskładujo.</string>
    <!-- Title B shown in the notification that pops up to re-engage the user -->
    <string name="notification_re_engagement_B_title">Startujśo swójo prědne pytanje</string>
    <!-- Text B shown in the notification that pops up to re-engage the user -->
    <string name="notification_re_engagement_B_text">Namakajśo něco w bliskosći. Abo namakajśo něco žortnego.</string>

    <!-- Survey -->
    <!-- Text shown in the fullscreen message that pops up to ask user to take a short survey.
    The app name is in the text, due to limitations with localizing Nimbus experiments -->
    <string name="nimbus_survey_message_text">Pšosym wobźělśo se na krotkem napšašowanju, aby pomagał, Firefox pólěpšowaś.</string>
    <!-- Preference for taking the short survey. -->
    <string name="preferences_take_survey">Wopšašanje wupołniś</string>
    <!-- Preference for not taking the short survey. -->
    <string name="preferences_not_take_survey">Ně, źěkujom se</string>

    <!-- Snackbar -->
    <!-- Text shown in snackbar when user deletes a collection -->
    <string name="snackbar_collection_deleted">Zběrka jo se wulašowała</string>
    <!-- Text shown in snackbar when user renames a collection -->
    <string name="snackbar_collection_renamed">Zběrka jo se pśemjeniła</string>
    <!-- Text shown in snackbar when user closes a tab -->
    <string name="snackbar_tab_closed">Rejtarik jo se zacynił</string>
    <!-- Text shown in snackbar when user closes all tabs -->
    <string name="snackbar_tabs_closed">Rejtariki su se zacynili</string>
    <!-- Text shown in snackbar when user bookmarks a list of tabs -->
    <string name="snackbar_message_bookmarks_saved">Cytańske znamjenja su se składli!</string>
    <!-- Text shown in snackbar when user adds a site to shortcuts -->
    <string name="snackbar_added_to_shortcuts">Zwězanjam pśidane!</string>
    <!-- Text shown in snackbar when user closes a private tab -->
    <string name="snackbar_private_tab_closed">Priwatny rejtarik jo se zacynił</string>
    <!-- Text shown in snackbar when user closes all private tabs -->
    <string name="snackbar_private_tabs_closed">Priwatne rejtariki su se zacynili</string>
    <!-- Text shown in snackbar when user erases their private browsing data -->
    <string name="snackbar_private_data_deleted">Priwatne pśeglědowańske daty su se wulašowali</string>
    <!-- Text shown in snackbar to undo deleting a tab, top site or collection -->
    <string name="snackbar_deleted_undo">ANULĚROWAŚ</string>
    <!-- Text shown in snackbar when user removes a top site -->
    <string name="snackbar_top_site_removed">Sedło jo se wótwónoźeło</string>
    <!-- QR code scanner prompt which appears after scanning a code, but before navigating to it
        First parameter is the name of the app, second parameter is the URL or text scanned-->
    <string name="qr_scanner_confirmation_dialog_message">%1$s dowóliś %2$s wócyniś</string>
    <!-- QR code scanner prompt dialog positive option to allow navigation to scanned link -->
    <string name="qr_scanner_dialog_positive">DOWÓLIŚ</string>
    <!-- QR code scanner prompt dialog positive option to deny navigation to scanned link -->
    <string name="qr_scanner_dialog_negative">WÓTPOKAZAŚ</string>
    <!-- QR code scanner prompt dialog error message shown when a hostname does not contain http or https. -->
    <string name="qr_scanner_dialog_invalid">Webadresa njejo płaśiwa.</string>
    <!-- QR code scanner prompt dialog positive option when there is an error -->
    <string name="qr_scanner_dialog_invalid_ok">W pórěźe</string>
    <!-- Tab collection deletion prompt dialog message. Placeholder will be replaced with the collection name -->
    <string name="tab_collection_dialog_message">Cośo napšawdu %1$s lašowaś?</string>
    <!-- Collection and tab deletion prompt dialog message. This will show when the last tab from a collection is deleted -->
    <string name="delete_tab_and_collection_dialog_message">Gaž toś ten rejtarik wulašujośo, se ceła zběrka wulašujo. Móžośo kuždy cas nowe zběrki napóraś.</string>
    <!-- Collection and tab deletion prompt dialog title. Placeholder will be replaced with the collection name. This will show when the last tab from a collection is deleted -->
    <string name="delete_tab_and_collection_dialog_title">%1$s lašowaś?</string>
    <!-- Tab collection deletion prompt dialog option to delete the collection -->
    <string name="tab_collection_dialog_positive">Lašowaś</string>
    <!-- Text displayed in a notification when the user enters full screen mode -->
    <string name="full_screen_notification">Połna wobrazowka se pokazujo</string>
    <!-- Message for copying the URL via long press on the toolbar -->
    <string name="url_copied">URL jo kopěrowany</string>
    <!-- Sample text for accessibility font size -->
    <string name="accessibility_text_size_sample_text_1">To jo pśikładowy tekst. Pokazujo wam how, kak se tekst pokazujo, gaž wjelikosć z toś tym nastajenim pówušujośo abo pómjeńšujośo.</string>
    <!-- Summary for Accessibility Text Size Scaling Preference -->
    <string name="preference_accessibility_text_size_summary">Pówětšćo abo pómjeńšćo tekst na websedłach</string>
    <!-- Title for Accessibility Text Size Scaling Preference -->
    <string name="preference_accessibility_font_size_title">Pismowa wjelikosć</string>

    <!-- Title for Accessibility Text Automatic Size Scaling Preference -->
    <string name="preference_accessibility_auto_size_2">Awtomatiske pśiměrjenje pismoweje wjelikosći</string>
    <!-- Summary for Accessibility Text Automatic Size Scaling Preference -->
    <string name="preference_accessibility_auto_size_summary">Wjelikosć pisma buźo wašym nastajenjam Android wótpowědowaś. Znjemóžniśo how zastojanje wjelikosći pisma.</string>

    <!-- Title for the Delete browsing data preference -->
    <string name="preferences_delete_browsing_data">Pśeglědowańske daty wulašowaś</string>
    <!-- Title for the tabs item in Delete browsing data -->
    <string name="preferences_delete_browsing_data_tabs_title_2">Wócynjone rejtarki</string>
    <!-- Subtitle for the tabs item in Delete browsing data, parameter will be replaced with the number of open tabs -->
    <string name="preferences_delete_browsing_data_tabs_subtitle">Rejtariki: %d</string>
    <!-- Title for the data and history items in Delete browsing data -->
    <string name="preferences_delete_browsing_data_browsing_data_title" moz:removedIn="118" tools:ignore="UnusedResources">Pśeglědowańska historija a sedłowe daty</string>
    <!-- Title for the history item in Delete browsing data -->
    <string name="preferences_delete_browsing_data_browsing_history_title">Pśeglědowańska historija</string>
    <!-- Subtitle for the data and history items in delete browsing data, parameter will be replaced with the
        number of history items the user has -->
    <string name="preferences_delete_browsing_data_browsing_data_subtitle">Adrese: %d</string>
    <!-- Title for the cookies item in Delete browsing data -->
    <string name="preferences_delete_browsing_data_cookies" moz:removedIn="118" tools:ignore="UnusedResources">Cookieje</string>
    <!-- Title for the cookies and site data items in Delete browsing data -->
    <string name="preferences_delete_browsing_data_cookies_and_site_data">Cookieje a sedłowe daty</string>
    <!-- Subtitle for the cookies item in Delete browsing data -->
    <string name="preferences_delete_browsing_data_cookies_subtitle">Wótzjawijośo se wót nejwěcej sedłow</string>
    <!-- Title for the cached images and files item in Delete browsing data -->
    <string name="preferences_delete_browsing_data_cached_files">Pufrowane wobraze a dataje</string>
    <!-- Subtitle for the cached images and files item in Delete browsing data -->
    <string name="preferences_delete_browsing_data_cached_files_subtitle">Pušćijo składowański rum</string>
    <!-- Title for the site permissions item in Delete browsing data -->
    <string name="preferences_delete_browsing_data_site_permissions">Sedłowe pšawa</string>
    <!-- Title for the downloads item in Delete browsing data -->
    <string name="preferences_delete_browsing_data_downloads">Ześěgnjenja</string>
    <!-- Text for the button to delete browsing data -->
    <string name="preferences_delete_browsing_data_button">Pśeglědowańske daty wulašowaś</string>
    <!-- Title for the Delete browsing data on quit preference -->
    <string name="preferences_delete_browsing_data_on_quit">Pśeglědowańske daty pśi kóńcenju wulašowaś</string>
    <!-- Summary for the Delete browsing data on quit preference. "Quit" translation should match delete_browsing_data_on_quit_action translation. -->
    <string name="preference_summary_delete_browsing_data_on_quit_2">Wulašujo pśeglědowańske daty awtomatiski, gaž „Skóńcyś“ z głownego menija wuběraśo</string>
    <!-- Action item in menu for the Delete browsing data on quit feature -->
    <string name="delete_browsing_data_on_quit_action">Skóńcyś</string>

    <!-- Title text of a delete browsing data dialog. -->
    <string name="delete_history_prompt_title">Casowy wótrězk za lašowanje</string>
    <!-- Body text of a delete browsing data dialog. -->
    <string name="delete_history_prompt_body" moz:RemovedIn="130" tools:ignore="UnusedResources">Wótwónoźijo historiju (mjazy njeju historiju, kótaraž jo se synchronizěrowała z drugich rědow), cookieje a druge pśeglědowańske daty.</string>
    <!-- Body text of a delete browsing data dialog. -->
    <string name="delete_history_prompt_body_2">Wótwónoźijo historiju (mjazy njeju historiju, kótaraž jo se synchronizěrowała z drugimi rědami)</string>
    <!-- Radio button in the delete browsing data dialog to delete history items for the last hour. -->
    <string name="delete_history_prompt_button_last_hour">Zachadna góźina</string>
    <!-- Radio button in the delete browsing data dialog to delete history items for today and yesterday. -->
    <string name="delete_history_prompt_button_today_and_yesterday">Źinsa a cora</string>
    <!-- Radio button in the delete browsing data dialog to delete all history. -->
    <string name="delete_history_prompt_button_everything">Wšykno</string>

    <!-- Dialog message to the user asking to delete browsing data. Parameter will be replaced by app name. -->
    <string name="delete_browsing_data_prompt_message_3">%s wubrane pśeglědowańske daty wulašujo.</string>
    <!-- Text for the cancel button for the data deletion dialog -->
    <string name="delete_browsing_data_prompt_cancel">Pśetergnuś</string>
    <!-- Text for the allow button for the data deletion dialog -->
    <string name="delete_browsing_data_prompt_allow">Lašowaś</string>
    <!-- Text for the snackbar confirmation that the data was deleted -->
    <string name="preferences_delete_browsing_data_snackbar">Pśeglědowańske daty su se wulašowali</string>
    <!-- Text for the snackbar to show the user that the deletion of browsing data is in progress -->
    <string name="deleting_browsing_data_in_progress">Pśeglědowańske daty se lašuju…</string>

    <!-- Dialog message to the user asking to delete all history items inside the opened group. Parameter will be replaced by a history group name. -->
    <string name="delete_all_history_group_prompt_message">Wšykne sedła w „%s“ lašowaś</string>
    <!-- Text for the cancel button for the history group deletion dialog -->
    <string name="delete_history_group_prompt_cancel">Pśetergnuś</string>
    <!-- Text for the allow button for the history group dialog -->
    <string name="delete_history_group_prompt_allow">Lašowaś</string>
    <!-- Text for the snackbar confirmation that the history group was deleted -->
    <string name="delete_history_group_snackbar">Kupka so se wulašowała</string>

    <!-- Onboarding -->
    <!-- Text for onboarding welcome header. -->
    <string name="onboarding_header_2" moz:RemovedIn="118" tools:ignore="UnusedResources">Witajśo k lěpšemu internetoju</string>
    <!-- Text for the onboarding welcome message. -->
    <string name="onboarding_message" moz:RemovedIn="118" tools:ignore="UnusedResources">Wobglědowak za luźi, nic za wudobytk.</string>
    <!-- Text for the Firefox account onboarding sign in card header. -->
    <string name="onboarding_account_sign_in_header" moz:RemovedIn="118" tools:ignore="UnusedResources">Cyńśo tam dalej, źož sćo pśestał</string>
    <!-- Text for the button to learn more about signing in to your Firefox account. -->
    <string name="onboarding_manual_sign_in_description" moz:RemovedIn="118" tools:ignore="UnusedResources">Synchronizěrujśo rejtariki a gronidła pśez rědy za njepósrědnu wuměnu wobrazowki.</string>
    <!-- Text for the button to manually sign into Firefox account. -->
    <string name="onboarding_firefox_account_sign_in" moz:RemovedIn="118" tools:ignore="UnusedResources">Pśizjawiś</string>
    <!-- text to display in the snackbar once account is signed-in -->
    <string name="onboarding_firefox_account_sync_is_on">Synchronizacija jo zmóžnjona</string>
    <!-- Text for the tracking protection onboarding card header -->
    <string name="onboarding_tracking_protection_header" moz:RemovedIn="118" tools:ignore="UnusedResources">Šćit priwatnosći pó standarźe</string>
    <!-- Text for the tracking protection card description. The first parameter is the name of the application.-->
    <string name="onboarding_tracking_protection_description_old" moz:RemovedIn="118" tools:ignore="UnusedResources">%1$s awtomatiski pśedewześam zawoborujo, wam kšajźu pó webje slědowaś.</string>
    <!-- Text for the tracking protection card description. -->
    <string name="onboarding_tracking_protection_description" moz:RemovedIn="118" tools:ignore="UnusedResources">Z dopołnym cookiejowy šćitom, aby wy tomu zajźował, až pśeslědowaki cookieje wužywaju, aby was pśez sedła pśeslědowali.</string>
    <!-- text for tracking protection radio button option for standard level of blocking -->
    <string name="onboarding_tracking_protection_standard_button_2" moz:RemovedIn="118" tools:ignore="UnusedResources">Standard</string>
    <!-- text for standard blocking option button description -->
    <string name="onboarding_tracking_protection_standard_button_description_3" moz:RemovedIn="118" tools:ignore="UnusedResources">Wuwažony za priwatnosć a wugbaśe. Boki se normalnje zacytaju.</string>
    <!-- text for tracking protection radio button option for strict level of blocking -->
    <string name="onboarding_tracking_protection_strict_option" moz:RemovedIn="118" tools:ignore="UnusedResources">Striktny</string>
    <!-- text for strict blocking option button description -->
    <string name="onboarding_tracking_protection_strict_button_description_3" moz:RemovedIn="118" tools:ignore="UnusedResources">Blokěrujo dalšne pśeslědowaki, aby se boki malsnjej zacytali, ale někotare boki snaź korektnje njefunkcioněruju.</string>
    <!-- text for the toolbar position card header  -->
    <string name="onboarding_toolbar_placement_header_1" moz:RemovedIn="118" tools:ignore="UnusedResources">Wubjeŕśo poziciju za swóju symbolowu rědku</string>

    <!-- Text for the toolbar position card description -->
    <string name="onboarding_toolbar_placement_description" moz:RemovedIn="118" tools:ignore="UnusedResources">Dołojce wóstajiś abo górjej pśesunuś.</string>
    <!-- Text for the privacy notice onboarding card header -->
    <string name="onboarding_privacy_notice_header_1" moz:RemovedIn="118" tools:ignore="UnusedResources">Kontrolěrujośo swóje daty</string>
    <!-- Text for the privacy notice onboarding card description. -->
    <string name="onboarding_privacy_notice_description" moz:RemovedIn="118" tools:ignore="UnusedResources">Firefox wam kontrolu wó tom dajo, co online źěliśo a co z nami.</string>
    <!-- Text for the button to read the privacy notice -->
    <string name="onboarding_privacy_notice_read_button" moz:RemovedIn="118" tools:ignore="UnusedResources">Cytajśo našu powěźeńku priwatnosći</string>

    <!-- Text for the conclusion onboarding message -->
    <string name="onboarding_conclusion_header" moz:RemovedIn="118" tools:ignore="UnusedResources">Sćo gótowy późiwabny internet namakaś?</string>
    <!-- text for the button to finish onboarding -->
    <string name="onboarding_finish" moz:RemovedIn="118" tools:ignore="UnusedResources">Pśeglědowanje zachopiś</string>

    <!-- Onboarding theme -->
    <!-- text for the theme picker onboarding card header -->
    <string name="onboarding_theme_picker_header" moz:RemovedIn="118" tools:ignore="UnusedResources">Wubjeŕśo swóju drastwu</string>
    <!-- text for the theme picker onboarding card description -->
    <string name="onboarding_theme_picker_description_2" moz:RemovedIn="118" tools:ignore="UnusedResources">Zmóžniśo śamny modus, aby šonował swóju bateriju a swóje wócy.</string>
    <!-- Automatic theme setting (will follow device setting) -->
    <string name="onboarding_theme_automatic_title" moz:RemovedIn="118" tools:ignore="UnusedResources">Awtomatiski</string>
    <!-- Summary of automatic theme setting (will follow device setting) -->
    <string name="onboarding_theme_automatic_summary" moz:RemovedIn="118" tools:ignore="UnusedResources">Pśiměrja se wašym rědowym nastajenjam</string>
    <!-- Theme setting for dark mode -->
    <string name="onboarding_theme_dark_title" moz:RemovedIn="118" tools:ignore="UnusedResources">Śamna drastwa</string>
    <!-- Theme setting for light mode -->
    <string name="onboarding_theme_light_title" moz:RemovedIn="118" tools:ignore="UnusedResources">Swětła drastwa</string>

    <!-- Text shown in snackbar when multiple tabs have been sent to device -->
    <string name="sync_sent_tabs_snackbar">Rejtariki su se pósłali!</string>
    <!-- Text shown in snackbar when one tab has been sent to device  -->
    <string name="sync_sent_tab_snackbar">Rejtarik jo se pósłał!</string>
    <!-- Text shown in snackbar when sharing tabs failed  -->
    <string name="sync_sent_tab_error_snackbar">Słanje njejo móžne</string>
    <!-- Text shown in snackbar for the "retry" action that the user has after sharing tabs failed -->
    <string name="sync_sent_tab_error_snackbar_action">ZNOWEGO WOPYTAŚ</string>
    <!-- Title of QR Pairing Fragment -->
    <string name="sync_scan_code">Kod skannowaś</string>
    <!-- Instructions on how to access pairing -->
    <string name="sign_in_instructions"><![CDATA[Wócyńśo Firefox na swójom licadle a źiśo k <b>https://firefox.com/pair</b>]]></string>
    <!-- Text shown for sign in pairing when ready -->
    <string name="sign_in_ready_for_scan">Gótowy za skannowanje</string>
    <!-- Text shown for settings option for sign with pairing -->
    <string name="sign_in_with_camera">Pśizjawśo se ze swójeju kameru</string>
    <!-- Text shown for settings option for sign with email -->
    <string name="sign_in_with_email">E-mail město togo wužywaś</string>
    <!-- Text shown for settings option for create new account text.'Firefox' intentionally hardcoded here.-->
    <string name="sign_in_create_account_text"><![CDATA[Žedno konto? <u>Załožćo take</u>, aby Firefox mjazy rědami synchronizěrował.]]></string>
    <!-- Text shown in confirmation dialog to sign out of account. The first parameter is the name of the app (e.g. Firefox Preview) -->
    <string name="sign_out_confirmation_message_2">%s pśestanjo z wašym kontom synchronizěrowaś, ale njewulašujo pśeglědowańske daty na toś tom rěźe.</string>
    <!-- Option to continue signing out of account shown in confirmation dialog to sign out of account -->
    <string name="sign_out_disconnect">Zwisk źěliś</string>
    <!-- Option to cancel signing out shown in confirmation dialog to sign out of account -->
    <string name="sign_out_cancel">Pśetergnuś</string>
    <!-- Error message snackbar shown after the user tried to select a default folder which cannot be altered -->
    <string name="bookmark_cannot_edit_root">Standardne zarědniki njedaju se wobźěłaś</string>

    <!-- Enhanced Tracking Protection -->
    <!-- Link displayed in enhanced tracking protection panel to access tracking protection settings -->
    <string name="etp_settings">Šćitowe nastajenja</string>
    <!-- Preference title for enhanced tracking protection settings -->
    <string name="preference_enhanced_tracking_protection">Pólěpšony slědowański šćit</string>
    <!-- Preference summary for enhanced tracking protection settings on/off switch -->
    <string name="preference_enhanced_tracking_protection_summary">Něnto z dospołnm šćitom pśeśiwo cookiejam, našeju nejmócnjejšeju barieru pśeśiwo sedła pśesegajucym slědowakam.</string>
    <!-- Description of enhanced tracking protection. The parameter is the name of the application (For example: Firefox Fenix) -->
    <string name="preference_enhanced_tracking_protection_explanation_2">%s was pśed wjele z nejcesćejych pśeslědowakow šćita, kótarež slěduju, což online gótujośo.</string>
    <!-- Text displayed that links to website about enhanced tracking protection -->
    <string name="preference_enhanced_tracking_protection_explanation_learn_more">Dalšne informacije</string>
    <!-- Preference for enhanced tracking protection for the standard protection settings -->
    <string name="preference_enhanced_tracking_protection_standard_default_1">Standard</string>
    <!-- Preference description for enhanced tracking protection for the standard protection settings -->
    <string name="preference_enhanced_tracking_protection_standard_description_5">Boki se normalnje zacytaju, ale blokěrujo se mjenjej pśeslědowakow.</string>
    <!--  Accessibility text for the Standard protection information icon  -->
    <string name="preference_enhanced_tracking_protection_standard_info_button">Co se pśez standardny slědowański šćit blokěrujo?</string>
    <!-- Preference for enhanced tracking protection for the strict protection settings -->
    <string name="preference_enhanced_tracking_protection_strict">Striktny</string>
    <!-- Preference description for enhanced tracking protection for the strict protection settings -->
    <string name="preference_enhanced_tracking_protection_strict_description_4">Mócnjejšy slědowański šćit a malsnjejše wugbaśe, ale někotare sedła snaź pórědnje njefunlcioněruju.</string>
    <!--  Accessibility text for the Strict protection information icon  -->
    <string name="preference_enhanced_tracking_protection_strict_info_button">Co se pśez striktny slědowański šćit blokěrujo?</string>
    <!-- Preference for enhanced tracking protection for the custom protection settings -->
    <string name="preference_enhanced_tracking_protection_custom">Swójski</string>
    <!-- Preference description for enhanced tracking protection for the strict protection settings -->
    <string name="preference_enhanced_tracking_protection_custom_description_2">Wubjeŕśo, kótare pśeslědowaki a skripty maju se blokěrowaś.</string>
    <!--  Accessibility text for the Strict protection information icon  -->
    <string name="preference_enhanced_tracking_protection_custom_info_button">Co se pśez swójski slědowański šćit blokěrujo?</string>
    <!-- Header for categories that are being blocked by current Enhanced Tracking Protection settings -->
    <!-- Preference for enhanced tracking protection for the custom protection settings for cookies-->
    <string name="preference_enhanced_tracking_protection_custom_cookies">Cookieje</string>
    <!-- Option for enhanced tracking protection for the custom protection settings for cookies-->
    <string name="preference_enhanced_tracking_protection_custom_cookies_1">Pśeslědowaki mjazy sedłami a socialnych medijow</string>
    <!-- Option for enhanced tracking protection for the custom protection settings for cookies-->
    <string name="preference_enhanced_tracking_protection_custom_cookies_2">Cookieje z njewoglědanych sedłow</string>
    <!-- Option for enhanced tracking protection for the custom protection settings for cookies-->
    <string name="preference_enhanced_tracking_protection_custom_cookies_3">Wšykne cookieje tśeśich (móžo zawinowaś, až websedła njefunkcioněruju)</string>
    <!-- Option for enhanced tracking protection for the custom protection settings for cookies-->
    <string name="preference_enhanced_tracking_protection_custom_cookies_4">Wšykne cookieje (buźo zawinowaś, až websedła njefunkcioněruju)</string>
    <!-- Option for enhanced tracking protection for the custom protection settings for cookies-->
    <string name="preference_enhanced_tracking_protection_custom_cookies_5">Sedła pśesegajuce cookieje izolěrowaś</string>
    <!-- Preference for enhanced tracking protection for the custom protection settings for tracking content -->
    <string name="preference_enhanced_tracking_protection_custom_tracking_content">Slědujuce wopśimjeśe</string>
    <!-- Option for enhanced tracking protection for the custom protection settings for tracking content-->
    <string name="preference_enhanced_tracking_protection_custom_tracking_content_1">We wšyknych rejtarikach</string>
    <!-- Option for enhanced tracking protection for the custom protection settings for tracking content-->
    <string name="preference_enhanced_tracking_protection_custom_tracking_content_2">Jano w priwatnych rejtarikach</string>
    <!-- Preference for enhanced tracking protection for the custom protection settings -->
    <string name="preference_enhanced_tracking_protection_custom_cryptominers">Kryptokopaki</string>
    <!-- Preference for enhanced tracking protection for the custom protection settings -->
    <string name="preference_enhanced_tracking_protection_custom_fingerprinters">Palcowe wótśišće</string>
    <!-- Button label for navigating to the Enhanced Tracking Protection details -->
    <string name="enhanced_tracking_protection_details">Drobnostki</string>
    <!-- Header for categories that are being being blocked by current Enhanced Tracking Protection settings -->
    <string name="enhanced_tracking_protection_blocked">Zablokěrowane</string>
    <!-- Header for categories that are being not being blocked by current Enhanced Tracking Protection settings -->
    <string name="enhanced_tracking_protection_allowed">Dowólone</string>
    <!-- Category of trackers (social media trackers) that can be blocked by Enhanced Tracking Protection -->
    <string name="etp_social_media_trackers_title">Pśeslědowaki socialnych medijow</string>
    <!-- Description of social media trackers that can be blocked by Enhanced Tracking Protection -->
    <string name="etp_social_media_trackers_description">Wobgranicujo móžnosći socialnych seśow, wašej pśeglědowańskej aktiwiśe pó webje slědowaś.</string>
    <!-- Category of trackers (cross-site tracking cookies) that can be blocked by Enhanced Tracking Protection -->
    <string name="etp_cookies_title">Slědujuce cookieje mjazy sedłami</string>
    <!-- Category of trackers (cross-site tracking cookies) that can be blocked by Enhanced Tracking Protection -->
    <string name="etp_cookies_title_2">Sedła pśesegajuce cookieje</string>
    <!-- Description of cross-site tracking cookies that can be blocked by Enhanced Tracking Protection -->
    <string name="etp_cookies_description">Blokěrujo cookieje, kótarež wabjeńske seśi a analyzowe pśedewześa wužywaju, aby waše pśeglědowańske daty na wjele websedłach zestajali.</string>

    <!-- Description of cross-site tracking cookies that can be blocked by Enhanced Tracking Protection -->
    <string name="etp_cookies_description_2">Dopołny šćit pśed cookiejami cookieje k sedłoju, na kótaremž sćo, izolěrujo, až njeby pśeslědowaki a wabjeńske seśi mógli je wužywaś, aby was na rozdźělnych sedłach slědowali.</string>
    <!-- Category of trackers (cryptominers) that can be blocked by Enhanced Tracking Protection -->
    <string name="etp_cryptominers_title">Kryptokopaki</string>

    <!-- Description of cryptominers that can be blocked by Enhanced Tracking Protection -->
    <string name="etp_cryptominers_description">Zawoborujo złosnym skriptam pśistup k wašomu rědoju a kopanje digitalnych pjenjez.</string>
    <!-- Category of trackers (fingerprinters) that can be blocked by Enhanced Tracking Protection -->
    <string name="etp_fingerprinters_title">Palcowe wótśišće</string>

    <!-- Description of fingerprinters that can be blocked by Enhanced Tracking Protection -->
    <string name="etp_fingerprinters_description">Zajźujo gromaźenjeju jasnje identificěrujobnych datow wó wašom rěźe, kótarež daju se za slědowańske zaměry wužywaś.</string>
    <!-- Category of trackers (tracking content) that can be blocked by Enhanced Tracking Protection -->
    <string name="etp_tracking_content_title">Slědujuce wopśimjeśe</string>
    <!-- Description of tracking content that can be blocked by Enhanced Tracking Protection -->
    <string name="etp_tracking_content_description">Zaźujo zacytanjeju wabjenja, wideo a drugego wopśimjeśa, kótarež slědowański kod wopśimuju. Móžo někotare funkcije websedłow kazyś.</string>
    <!-- Enhanced Tracking Protection message that protection is currently on for this site -->
    <string name="etp_panel_on">Šćit jo zmóžnjony za toś to sedło</string>
    <!-- Enhanced Tracking Protection message that protection is currently off for this site -->
    <string name="etp_panel_off">Šćit jo znjemóžnjony za toś to sedło</string>
    <!-- Header for exceptions list for which sites enhanced tracking protection is always off -->
    <string name="enhanced_tracking_protection_exceptions">Pólěpšony slědowański šćit jo znjemóžnjony za toś te sedła</string>
    <!-- Content description (not visible, for screen readers etc.): Navigate
    back from ETP details (Ex: Tracking content) -->
    <string name="etp_back_button_content_description">Slědk nawigěrowaś</string>
    <!-- About page link text to open what's new link -->
    <string name="about_whats_new">Nowe funkcije a změny w %s</string>
    <!-- Open source licenses page title
    The first parameter is the app name -->
    <string name="open_source_licenses_title">%s | OSS-biblioteki</string>

    <!-- Category of trackers (redirect trackers) that can be blocked by Enhanced Tracking Protection -->
    <string name="etp_redirect_trackers_title">Dalejpósrědnjańske pśeslědowaki</string>
    <!-- Description of redirect tracker cookies that can be blocked by Enhanced Tracking Protection -->
    <string name="etp_redirect_trackers_description">Wulašujo cookije, kótarež su se stajili pśez dalejpósrědnjenja k znatym slědujucym websedłam.</string>

    <!-- Description of the SmartBlock Enhanced Tracking Protection feature. The * symbol is intentionally hardcoded here,
         as we use it on the UI to indicate which trackers have been partially unblocked.  -->
    <string name="preference_etp_smartblock_description">Blokěrowanje někotarych dołojce markěrowanych pśeslědowakow jo se pó zdźělach wótpórało na toś tom boku, dokulaž sćo interagěrował z nimi *.</string>
    <!-- Text displayed that links to website about enhanced tracking protection SmartBlock -->
    <string name="preference_etp_smartblock_learn_more">Dalšne informacije</string>

    <!-- Content description (not visible, for screen readers etc.):
    Enhanced tracking protection exception preference icon for ETP settings. -->
    <string name="preference_etp_exceptions_icon_description">Symbol wuwześowego nastajenja za pólěpšony slědowański šćit</string>

    <!-- About page link text to open support link -->
    <string name="about_support">Pomoc</string>
    <!-- About page link text to list of past crashes (like about:crashes on desktop) -->
    <string name="about_crashes">Wówalenja</string>
    <!-- About page link text to open privacy notice link -->
    <string name="about_privacy_notice">Powěźeńka priwatnosći</string>
    <!-- About page link text to open know your rights link -->
    <string name="about_know_your_rights">Waše pšawa</string>
    <!-- About page link text to open licensing information link -->
    <string name="about_licensing_information">Licencne informacije</string>
    <!-- About page link text to open a screen with libraries that are used -->
    <string name="about_other_open_source_libraries">Biblioteki, kótarež wužywamy</string>

    <!-- Toast shown to the user when they are activating the secret dev menu
        The first parameter is number of long clicks left to enable the menu -->
    <string name="about_debug_menu_toast_progress">Meni pytanja zmólkow - licba lěwych kliknjenjow za zmóžnjenje: %1$d</string>
    <string name="about_debug_menu_toast_done">Meni pytanja zmólkow jo zmóžnjony</string>

    <!-- Browser long press popup menu -->
    <!-- Copy the current url -->
    <string name="browser_toolbar_long_press_popup_copy">Kopěrowaś</string>
    <!-- Paste & go the text in the clipboard. '&amp;' is replaced with the ampersand symbol: & -->
    <string name="browser_toolbar_long_press_popup_paste_and_go">Zasajźiś a zachopiś</string>
    <!-- Paste the text in the clipboard -->
    <string name="browser_toolbar_long_press_popup_paste">Zasajźiś</string>
    <!-- Snackbar message shown after an URL has been copied to clipboard. -->
    <string name="browser_toolbar_url_copied_to_clipboard_snackbar">URL kopěrowany do mjazywótkłada</string>

    <!-- Title text for the Add To Homescreen dialog -->
    <string name="add_to_homescreen_title">Startowej wobrazowce pśidaś</string>
    <!-- Cancel button text for the Add to Homescreen dialog -->
    <string name="add_to_homescreen_cancel">Pśetergnuś</string>
    <!-- Add button text for the Add to Homescreen dialog -->
    <string name="add_to_homescreen_add">Pśidaś</string>
    <!-- Continue to website button text for the first-time Add to Homescreen dialog -->
    <string name="add_to_homescreen_continue">Dalej k websedłoju</string>
    <!-- Placeholder text for the TextView in the Add to Homescreen dialog -->
    <string name="add_to_homescreen_text_placeholder">Mě skrotconki</string>

    <!-- Describes the add to homescreen functionality -->
    <string name="add_to_homescreen_description_2">Móžośo startowej wobrazowce swójogo rěda toś to websedło lažko pśidaś, aby direktny pśistup měł a malsnjej z dožywjenim nałoženja pśeglědował.</string>

    <!-- Preference for managing the settings for logins and passwords in Fenix -->
    <string name="preferences_passwords_logins_and_passwords">Pśizjawjenja a gronidła</string>
    <!-- Preference for managing the saving of logins and passwords in Fenix -->
    <string name="preferences_passwords_save_logins">Pśizjawjenja a gronidła składowaś</string>
    <!-- Preference option for asking to save passwords in Fenix -->
    <string name="preferences_passwords_save_logins_ask_to_save">Pśed składowanim se pšašaś</string>
    <!-- Preference option for never saving passwords in Fenix -->
    <string name="preferences_passwords_save_logins_never_save">Nigda njeskładowaś</string>
    <!-- Preference for autofilling saved logins in Firefox (in web content), %1$s will be replaced with the app name -->
    <string name="preferences_passwords_autofill2">W %1$s awtomatiski wupołniś</string>
    <!-- Description for the preference for autofilling saved logins in Firefox (in web content), %1$s will be replaced with the app name -->
    <string name="preferences_passwords_autofill_description">Wužywaŕske mjenja a gronidła na websedłach zasajźiś a składowaś, mjaztym až %1$s wužywaśo.</string>
    <!-- Preference for autofilling logins from Fenix in other apps (e.g. autofilling the Twitter app) -->
    <string name="preferences_android_autofill">W drugich nałoženjach awtomatiski wupołniś</string>
    <!-- Description for the preference for autofilling logins from Fenix in other apps (e.g. autofilling the Twitter app) -->
    <string name="preferences_android_autofill_description">Wužywaŕske mjenja a gronidła w drugich nałoženjach na wašom rěźe zasajźiś.</string>

    <!-- Preference option for adding a login -->
    <string name="preferences_logins_add_login">Pśizjawjenje pśidaś</string>

    <!-- Preference for syncing saved logins in Fenix -->
    <string name="preferences_passwords_sync_logins">Pśizjawjenja synchronizěrowaś</string>
    <!-- Preference for syncing saved logins in Fenix, when not signed in-->
    <string name="preferences_passwords_sync_logins_across_devices">Pśizjawjenja mjazy rědami synchronizěrowaś</string>
    <!-- Preference to access list of saved logins -->
    <string name="preferences_passwords_saved_logins">Skłaźone pśizjawjenja</string>
    <!-- Description of empty list of saved passwords. Placeholder is replaced with app name.  -->
    <string name="preferences_passwords_saved_logins_description_empty_text">Pśizjawjenja, kótarež składujośo abo z %s synchronizěrujośo, se how pokažu.</string>
    <!-- Preference to access list of saved logins -->
    <string name="preferences_passwords_saved_logins_description_empty_learn_more_link">Zgóńśo wěcej wó Sync.</string>
    <!-- Preference to access list of login exceptions that we never save logins for -->
    <string name="preferences_passwords_exceptions">Wuwześa</string>
    <!-- Empty description of list of login exceptions that we never save logins for -->
    <string name="preferences_passwords_exceptions_description_empty">Pśizjawjenja a gronidła, kótarež se njeskładuju, se how pokažu.</string>
    <!-- Description of list of login exceptions that we never save logins for -->
    <string name="preferences_passwords_exceptions_description">Pśizjawjenja a gronidła se za toś te sedła njeskładuju.</string>
    <!-- Text on button to remove all saved login exceptions -->
    <string name="preferences_passwords_exceptions_remove_all">Wšykne wuwześa wulašowaś</string>
    <!-- Hint for search box in logins list -->
    <string name="preferences_passwords_saved_logins_search">Pśizjawjenja pytaś</string>
    <!-- The header for the site that a login is for -->
    <string name="preferences_passwords_saved_logins_site">Sedło</string>
    <!-- The header for the username for a login -->
    <string name="preferences_passwords_saved_logins_username">Wužywarske mě</string>
    <!-- The header for the password for a login -->
    <string name="preferences_passwords_saved_logins_password">Gronidło</string>

    <!-- Shown in snackbar to tell user that the password has been copied -->
    <string name="logins_password_copied">Gronidło jo se do mjazywótkłada kopěrowało</string>
    <!-- Shown in snackbar to tell user that the username has been copied -->
    <string name="logins_username_copied">Wužywaŕske mě jo se kopěrowało do mjazywótkłada</string>
    <!-- Content Description (for screenreaders etc) read for the button to copy a password in logins-->
    <string name="saved_logins_copy_password">Gronidło kopěrowaś</string>
    <!-- Content Description (for screenreaders etc) read for the button to clear a password while editing a login-->
    <string name="saved_logins_clear_password">Gronidło lašowaś</string>
    <!-- Content Description (for screenreaders etc) read for the button to copy a username in logins -->
    <string name="saved_login_copy_username">Wužywaŕske mě kopěrowaś</string>
    <!-- Content Description (for screenreaders etc) read for the button to clear a username while editing a login -->
    <string name="saved_login_clear_username">Wužywaŕske mě lašowaś</string>
    <!-- Content Description (for screenreaders etc) read for the button to clear the hostname field while creating a login -->
    <string name="saved_login_clear_hostname">Hostmě lašowaś</string>
    <!-- Content Description (for screenreaders etc) read for the button to open a site in logins -->
    <string name="saved_login_open_site">Sedło we wobglědowaku wócyniś</string>
    <!-- Content Description (for screenreaders etc) read for the button to reveal a password in logins -->
    <string name="saved_login_reveal_password">Gronidło pokazaś</string>
    <!-- Content Description (for screenreaders etc) read for the button to hide a password in logins -->
    <string name="saved_login_hide_password">Gronidła schowaś</string>
    <!-- Message displayed in biometric prompt displayed for authentication before allowing users to view their logins -->
    <string name="logins_biometric_prompt_message">Za zwobraznjowanje wašych skłaźonych pśizjawjenjow wótwóriś</string>
    <!-- Title of warning dialog if users have no device authentication set up -->
    <string name="logins_warning_dialog_title">Zawěsććo swóje pśizjawjenja a gronidła</string>
    <!-- Message of warning dialog if users have no device authentication set up -->
    <string name="logins_warning_dialog_message">Nastajśo rědowy zastajeński muster, PIN abo gronidło, aby pśistupoju k swójim skłaźonym pśizjawjenjam a gronidłam zajźował, jolic něchten drugi ma waš rěd.</string>
    <!-- Negative button to ignore warning dialog if users have no device authentication set up -->
    <string name="logins_warning_dialog_later">Pózdźej</string>
    <!-- Positive button to send users to set up a pin of warning dialog if users have no device authentication set up -->
    <string name="logins_warning_dialog_set_up_now">Něnto konfigurěrowaś</string>
    <!-- Title of PIN verification dialog to direct users to re-enter their device credentials to access their logins -->
    <string name="logins_biometric_prompt_message_pin">Wótwóŕśo swój rěd</string>
    <!-- Title for Accessibility Force Enable Zoom Preference -->
    <string name="preference_accessibility_force_enable_zoom">Skalěrowanje na wšych websedłach</string>

    <!-- Summary for Accessibility Force Enable Zoom Preference -->
    <string name="preference_accessibility_force_enable_zoom_summary">Zmóžniśo to, aby roz- a zaśěgowanje z dwěma palcoma dowólił, samo na websedłach, kótarež toś tej gesće zajźuju.</string>

    <!-- Saved logins sorting strategy menu item -by name- (if selected, it will sort saved logins alphabetically) -->
    <string name="saved_logins_sort_strategy_alphabetically">Mjenju (A-Z)</string>
    <!-- Saved logins sorting strategy menu item -by last used- (if selected, it will sort saved logins by last used) -->
    <string name="saved_logins_sort_strategy_last_used">Slědnem wužyśu</string>
    <!-- Content description (not visible, for screen readers etc.): Sort saved logins dropdown menu chevron icon -->
    <string name="saved_logins_menu_dropdown_chevron_icon_content_description">Meni pśizjawjeńskich datow sortěrowaś</string>

    <!-- Autofill -->
    <!-- Preference and title for managing the autofill settings -->
    <string name="preferences_autofill">Awtomatiski wupołniś</string>
    <!-- Preference and title for managing the settings for addresses -->
    <string name="preferences_addresses">Adrese</string>
    <!-- Preference and title for managing the settings for credit cards -->
    <string name="preferences_credit_cards">Kreditowe kórty</string>
    <!-- Preference for saving and autofilling credit cards -->
    <string name="preferences_credit_cards_save_and_autofill_cards">Kórty składowaś a awtomatiski wupołniś</string>
    <!-- Preference summary for saving and autofilling credit card data -->
    <string name="preferences_credit_cards_save_and_autofill_cards_summary">Daty su skoděrowane</string>
    <!-- Preference option for syncing credit cards across devices. This is displayed when the user is not signed into sync -->
    <string name="preferences_credit_cards_sync_cards_across_devices">Kórty pśez rědy synchronizěrowaś</string>
    <!-- Preference option for syncing credit cards across devices. This is displayed when the user is signed into sync -->
    <string name="preferences_credit_cards_sync_cards">Kórty synchronizěrowaś</string>
    <!-- Preference option for adding a credit card -->
    <string name="preferences_credit_cards_add_credit_card">Kreditowu kórtu pśidaś</string>

    <!-- Preference option for managing saved credit cards -->
    <string name="preferences_credit_cards_manage_saved_cards">Skłaźone kórty zastojaś</string>
    <!-- Preference option for adding an address -->
    <string name="preferences_addresses_add_address">Adresu pśidaś</string>
    <!-- Preference option for managing saved addresses -->
    <string name="preferences_addresses_manage_addresses">Adrese zastojaś</string>
    <!-- Preference for saving and autofilling addresses -->
    <string name="preferences_addresses_save_and_autofill_addresses">Adrese składowaś a awtomatiski wupołniś</string>
    <!-- Preference summary for saving and autofilling address data -->
    <string name="preferences_addresses_save_and_autofill_addresses_summary">Informacije ako licby, e-mailowe a rozpósłańske adrese zapśimjeś</string>

    <!-- Title of the "Add card" screen -->
    <string name="credit_cards_add_card">Kórtu pśidaś</string>
    <!-- Title of the "Edit card" screen -->
    <string name="credit_cards_edit_card">Kórtu wobźěłaś</string>
    <!-- The header for the card number of a credit card -->
    <string name="credit_cards_card_number">Kórtowy numer</string>
    <!-- The header for the expiration date of a credit card -->
    <string name="credit_cards_expiration_date">Datum płaśiwosći</string>
    <!-- The label for the expiration date month of a credit card to be used by a11y services-->
    <string name="credit_cards_expiration_date_month">Datum płaśiwosći (mjasec)</string>
    <!-- The label for the expiration date year of a credit card to be used by a11y services-->
    <string name="credit_cards_expiration_date_year">Datum płaśiwosći (lěto)</string>
    <!-- The header for the name on the credit card -->
    <string name="credit_cards_name_on_card">Mě na kórśe</string>
    <!-- The text for the "Delete card" menu item for deleting a credit card -->
    <string name="credit_cards_menu_delete_card">Kórtu wulašowaś</string>
    <!-- The text for the "Delete card" button for deleting a credit card -->
    <string name="credit_cards_delete_card_button">Kórtu wulašowaś</string>
    <!-- The text for the confirmation message of "Delete card" dialog -->
    <string name="credit_cards_delete_dialog_confirmation">Cośo napšawdu toś tu kreditowu kórtu lašowaś?</string>
    <!-- The text for the positive button on "Delete card" dialog -->
    <string name="credit_cards_delete_dialog_button">Lašowaś</string>
    <!-- The title for the "Save" menu item for saving a credit card -->
    <string name="credit_cards_menu_save">Składowaś</string>
    <!-- The text for the "Save" button for saving a credit card -->
    <string name="credit_cards_save_button">Składowaś</string>
    <!-- The text for the "Cancel" button for cancelling adding, updating or deleting a credit card -->
    <string name="credit_cards_cancel_button">Pśetergnuś</string>

    <!-- Title of the "Saved cards" screen -->
    <string name="credit_cards_saved_cards">Skłaźone kórty</string>

    <!-- Error message for credit card number validation -->
    <string name="credit_cards_number_validation_error_message">Pšosym zapódajśo płaśiwy numer kreditoweje kórty</string>

    <!-- Error message for credit card name on card validation -->
    <string name="credit_cards_name_on_card_validation_error_message">Pšosym wupołńśo toś to pólo</string>
    <!-- Message displayed in biometric prompt displayed for authentication before allowing users to view their saved credit cards -->
    <string name="credit_cards_biometric_prompt_message">Za zwobraznjowanje wašych skłaźonych kreditowych kórtow wótwóriś</string>
    <!-- Title of warning dialog if users have no device authentication set up -->
    <string name="credit_cards_warning_dialog_title">Kreditowe kórty zawěsćiś</string>
    <!-- Message of warning dialog if users have no device authentication set up -->
    <string name="credit_cards_warning_dialog_message">Nastajśo rědowy zastajeński muster, PIN abo gronidło, aby pśistupoju k swójim skłaźonym kreditowym kórtam zajźował, jolic něchten drugi ma waš rěd.</string>
    <!-- Positive button to send users to set up a pin of warning dialog if users have no device authentication set up -->
    <string name="credit_cards_warning_dialog_set_up_now">Něnto konfigurěrowaś</string>
    <!-- Negative button to ignore warning dialog if users have no device authentication set up -->
    <string name="credit_cards_warning_dialog_later">Pózdźej</string>
    <!-- Title of PIN verification dialog to direct users to re-enter their device credentials to access their credit cards -->
    <string name="credit_cards_biometric_prompt_message_pin">Wótwóŕśo swój rěd</string>

    <!-- Message displayed in biometric prompt for authentication, before allowing users to use their stored credit card information -->
    <string name="credit_cards_biometric_prompt_unlock_message">Blokěrowanje wótpóraś, aby se skłaźone informacije kreditoweje kórty wužywali</string>

    <!-- Title of the "Add address" screen -->
    <string name="addresses_add_address">Adresu pśidaś</string>
    <!-- Title of the "Edit address" screen -->
    <string name="addresses_edit_address">Adresu wobźěłaś</string>
    <!-- Title of the "Manage addresses" screen -->
    <string name="addresses_manage_addresses">Adrese zastojaś</string>
    <!-- The header for the first name of an address -->
    <string name="addresses_first_name">Pśedmě</string>
    <!-- The header for the middle name of an address -->
    <string name="addresses_middle_name">Druge pśedmě</string>
    <!-- The header for the last name of an address -->
    <string name="addresses_last_name">Familijowe mě</string>
    <!-- The header for the street address of an address -->
    <string name="addresses_street_address">Adresa drogi</string>
    <!-- The header for the city of an address -->
    <string name="addresses_city">Město</string>
    <!-- The header for the subregion of an address when "state" should be used -->
    <string name="addresses_state">Zwězkowy kraj</string>
    <!-- The header for the subregion of an address when "province" should be used -->
    <string name="addresses_province">Prowinca</string>
    <!-- The header for the zip code of an address -->
    <string name="addresses_zip">Postowa licba</string>
    <!-- The header for the country or region of an address -->
    <string name="addresses_country">Kraj abo region</string>
    <!-- The header for the phone number of an address -->
    <string name="addresses_phone">Telefonowy numer</string>
    <!-- The header for the email of an address -->
    <string name="addresses_email">E-mailowa adresa</string>
    <!-- The text for the "Save" button for saving an address -->
    <string name="addresses_save_button">Składowaś</string>
    <!-- The text for the "Cancel" button for cancelling adding, updating or deleting an address -->
    <string name="addresses_cancel_button">Pśetergnuś</string>
    <!-- The text for the "Delete address" button for deleting an address -->
    <string name="addressess_delete_address_button">Adresu lašowaś</string>

    <!-- The title for the "Delete address" confirmation dialog -->
    <string name="addressess_confirm_dialog_message">Cośo napšawdu toś tu adresu wulašowaś?</string>
    <!-- The text for the positive button on "Delete address" dialog -->
    <string name="addressess_confirm_dialog_ok_button">Lašowaś</string>
    <!-- The text for the negative button on "Delete address" dialog -->
    <string name="addressess_confirm_dialog_cancel_button">Pśetergnuś</string>
    <!-- The text for the "Save address" menu item for saving an address -->
    <string name="address_menu_save_address">Adresu składowaś</string>
    <!-- The text for the "Delete address" menu item for deleting an address -->
    <string name="address_menu_delete_address">Adresu lašowaś</string>

    <!-- Title of the Add search engine screen -->
    <string name="search_engine_add_custom_search_engine_title">Pytnicu pśidaś</string>
    <!-- Content description (not visible, for screen readers etc.): Title for the button that navigates to add new engine screen -->
    <string name="search_engine_add_custom_search_engine_button_content_description">Nowu pytnicu pśidaś</string>
    <!-- Title of the Edit search engine screen -->
    <string name="search_engine_edit_custom_search_engine_title">Pytnicu wobźěłaś</string>
    <!-- Content description (not visible, for screen readers etc.): Title for the button to add a search engine in the action bar -->
    <string name="search_engine_add_button_content_description">Pśidaś</string>
    <!-- Content description (not visible, for screen readers etc.): Title for the button to save a search engine in the action bar -->
    <string name="search_engine_add_custom_search_engine_edit_button_content_description" moz:RemovedIn="120" tools:ignore="UnusedResources">Składowaś</string>
    <!-- Text for the menu button to edit a search engine -->
    <string name="search_engine_edit">Wobźěłaś</string>
    <!-- Text for the menu button to delete a search engine -->
    <string name="search_engine_delete">Lašowaś</string>

    <!-- Text for the button to create a custom search engine on the Add search engine screen -->
    <string name="search_add_custom_engine_label_other">Druge</string>
    <!-- Label for the TextField in which user enters custom search engine name -->
    <string name="search_add_custom_engine_name_label">Mě</string>
    <!-- Placeholder text shown in the Search Engine Name TextField before a user enters text -->
    <string name="search_add_custom_engine_name_hint">Mě</string>
    <!-- Placeholder text shown in the Search Engine Name text field before a user enters text -->
    <string name="search_add_custom_engine_name_hint_2">Mě pytnice</string>
    <!-- Label for the TextField in which user enters custom search engine URL -->
    <string name="search_add_custom_engine_url_label">URL pytańskego wuraza</string>
    <!-- Placeholder text shown in the Search String TextField before a user enters text -->
    <string name="search_add_custom_engine_search_string_hint">Pytański wuraz, kótaryž ma se wužywaś</string>
    <!-- Placeholder text shown in the Search String TextField before a user enters text -->
    <string name="search_add_custom_engine_search_string_hint_2">URL, kótaryž se ma za pytanje wužywaś</string>
    <!-- Description text for the Search String TextField. The %s is part of the string -->
    <string name="search_add_custom_engine_search_string_example" formatted="false">Napšašowanje z „%s“ wuměniś. Pśikład: \nhttps://www.google.com/search?q=%s</string>

    <!-- Accessibility description for the form in which details about the custom search engine are entered -->
    <string name="search_add_custom_engine_form_description">Drobnostki swójskeje pytnice</string>

    <!-- Label for the TextField in which user enters custom search engine suggestion URL -->
    <string name="search_add_custom_engine_suggest_url_label">API za pytańske naraźenja (na žycenje)</string>
    <!-- Placeholder text shown in the Search Suggestion String TextField before a user enters text -->
    <string name="search_add_custom_engine_suggest_string_hint">URL za API za pytańske naraźenja</string>
    <!-- Description text for the Search Suggestion String TextField. The %s is part of the string -->
    <string name="search_add_custom_engine_suggest_string_example" formatted="false" moz:RemovedIn="118" tools:ignore="UnusedResources">Wuměńśo wótpšašowanje z “%s”. Na pśikład:\nhttp://suggestqueries.google.com/complete/search?client=firefox&amp;q=%s</string>
    <!-- Description text for the Search Suggestion String TextField. The %s is part of the string -->
    <string name="search_add_custom_engine_suggest_string_example_2" formatted="false">Wuměńśo wótpšašowanje z “%s”. Na pśikład:\nhttps://suggestqueries.google.com/complete/search?client=firefox&amp;q=%s</string>
    <!-- The text for the "Save" button for saving a custom search engine -->
    <string name="search_custom_engine_save_button">Składowaś</string>

    <!-- Text shown when a user leaves the name field empty -->
    <string name="search_add_custom_engine_error_empty_name">Mě pytnice zapódaś</string>
    <!-- Text shown when a user leaves the search string field empty -->
    <string name="search_add_custom_engine_error_empty_search_string">Pytański wuraz zapódaś</string>
    <!-- Text shown when a user leaves out the required template string -->
    <string name="search_add_custom_engine_error_missing_template">Pśeglědajśo, lěc pytański wuraz pśikładowemu formatoju wótpowědujo</string>
    <!-- Text shown when we aren't able to validate the custom search query. The first parameter is the url of the custom search engine -->
    <string name="search_add_custom_engine_error_cannot_reach">Zmólka pśi zwězowanju z „%s“</string>
    <!-- Text shown when a user creates a new search engine -->
    <string name="search_add_custom_engine_success_message">Pytnica %s jo napórana</string>
    <!-- Text shown when a user successfully edits a custom search engine -->
    <string name="search_edit_custom_engine_success_message">Pytnica %s jo skłaźona</string>
    <!-- Text shown when a user successfully deletes a custom search engine -->
    <string name="search_delete_search_engine_success_message">Pytnica %s jo wulašowana</string>

    <!-- Heading for the instructions to allow a permission -->
    <string name="phone_feature_blocked_intro">Aby to dowólił:</string>
    <!-- First step for the allowing a permission -->
    <string name="phone_feature_blocked_step_settings">1. Źiśo k nastajenjam Android</string>
    <!-- Second step for the allowing a permission -->
    <string name="phone_feature_blocked_step_permissions"><![CDATA[2. Pótusniśo zapisk <b>Berechtigungen</b> (Pšawa)]]></string>
    <!-- Third step for the allowing a permission (Fore example: Camera) -->
    <string name="phone_feature_blocked_step_feature"><![CDATA[3. ZAŠALTUJŚO <b>%1$s</b>]]></string>

    <!-- Label that indicates a site is using a secure connection -->
    <string name="quick_settings_sheet_secure_connection_2">Zwisk jo wěsty</string>
    <!-- Label that indicates a site is using a insecure connection -->
    <string name="quick_settings_sheet_insecure_connection_2">Zwisk njejo wěsty</string>
    <!-- Label to clear site data -->
    <string name="clear_site_data">Cookieje a sedłowe daty wulašowaś</string>
    <!-- Confirmation message for a dialog confirming if the user wants to delete all data for current site -->
    <string name="confirm_clear_site_data"><![CDATA[Cośo napšawdu wšykne cookieje a daty za sedło <b>%s</b> lašowaś?]]></string>
    <!-- Confirmation message for a dialog confirming if the user wants to delete all the permissions for all sites-->
    <string name="confirm_clear_permissions_on_all_sites">Cośo napšawdu wšykne pšawa za wšykne sedła lašowaś?</string>
    <!-- Confirmation message for a dialog confirming if the user wants to delete all the permissions for a site-->
    <string name="confirm_clear_permissions_site">Cośo napšawdu wšykne pšawa za toś to sedło lašowaś?</string>
    <!-- Confirmation message for a dialog confirming if the user wants to set default value a permission for a site-->
    <string name="confirm_clear_permission_site">Cośo napšawdu toś to pšawo za toś to sedło lašowaś?</string>
    <!-- label shown when there are not site exceptions to show in the site exception settings -->
    <string name="no_site_exceptions">Žedne sedłowe wuwześa</string>
    <!-- Bookmark deletion confirmation -->
    <string name="bookmark_deletion_confirmation">Cośo napšawdu toś to cytańske znamje lašowaś?</string>
    <!-- Browser menu button that adds a shortcut to the home fragment -->
    <string name="browser_menu_add_to_shortcuts">Zwězanjam pśidaś</string>
    <!-- Browser menu button that removes a shortcut from the home fragment -->
    <string name="browser_menu_remove_from_shortcuts">Ze zwězanjow wótwónoźeś</string>
    <!-- text shown before the issuer name to indicate who its verified by, parameter is the name of
     the certificate authority that verified the ticket-->
    <string name="certificate_info_verified_by">Pśeglědany wót: %1$s </string>
    <!-- Login overflow menu delete button -->
    <string name="login_menu_delete_button">Lašowaś</string>
    <!-- Login overflow menu edit button -->
    <string name="login_menu_edit_button">Wobźěłaś</string>
    <!-- Message in delete confirmation dialog for logins -->
    <string name="login_deletion_confirmation">Cośo napšawdu toś to pśizjawjenje lašowaś?</string>
    <!-- Positive action of a dialog asking to delete  -->
    <string name="dialog_delete_positive">Lašowaś</string>
    <!-- Negative action of a dialog asking to delete login -->
    <string name="dialog_delete_negative">Pśetergnuś</string>
    <!--  The saved login options menu description. -->
    <string name="login_options_menu">Pśizjawjeńske nastajenja</string>
    <!--  The editable text field for a login's web address. -->
    <string name="saved_login_hostname_description">Wobźěłujobne tekstowe pólo za webadresu pśizjawjenja.</string>
    <!--  The editable text field for a login's username. -->
    <string name="saved_login_username_description">Wobźěłujobne tekstowe pólo za wužywaŕske mě pśizjawjenja.</string>
    <!--  The editable text field for a login's password. -->
    <string name="saved_login_password_description">Wobźěłujobne tekstowe pólo za gronidło pśizjawjenja.</string>
    <!--  The button description to save changes to an edited login. -->
    <string name="save_changes_to_login">Změny pśizjawjenja składowaś</string>
    <!--  The page title for editing a saved login. -->
    <string name="edit">Wobźěłaś</string>
    <!--  The page title for adding new login. -->
    <string name="add_login">Nowe pśizjawjenje pśidaś</string>
    <!--  The error message in add/edit login view when password field is blank. -->
    <string name="saved_login_password_required">Gronidło trěbne</string>
    <!--  The error message in add login view when username field is blank. -->
    <string name="saved_login_username_required">Wužywaŕske mě trěbne.</string>
    <!--  The error message in add login view when hostname field is blank. -->
    <string name="saved_login_hostname_required" tools:ignore="UnusedResources">Hostmě trěbne.</string>
    <!-- Voice search button content description  -->
    <string name="voice_search_content_description">Głosowe pytanje</string>
    <!-- Voice search prompt description displayed after the user presses the voice search button -->
    <string name="voice_search_explainer">Něnto powědaś</string>

    <!--  The error message in edit login view when a duplicate username exists. -->
    <string name="saved_login_duplicate">Pśizjawjenje z tym wužywaŕskim mjenim južo esistěrujo</string>

    <!-- This is the hint text that is shown inline on the hostname field of the create new login page. 'https://www.example.com' intentionally hardcoded here -->
    <string name="add_login_hostname_hint_text">https://www.example.com</string>
    <!-- This is an error message shown below the hostname field of the add login page when a hostname does not contain http or https. -->
    <string name="add_login_hostname_invalid_text_3">Webadresa musy „https://“ abo „http://“ wopśimowaś</string>
    <!-- This is an error message shown below the hostname field of the add login page when a hostname is invalid. -->
    <string name="add_login_hostname_invalid_text_2">Płaśiwe hostmě trěbne</string>

    <!-- Synced Tabs -->
    <!-- Text displayed to ask user to connect another device as no devices found with account -->
    <string name="synced_tabs_connect_another_device">Z drugim rědom zwězaś.</string>
    <!-- Text displayed asking user to re-authenticate -->
    <string name="synced_tabs_reauth">Pšosym awtentificěrujśo znowego.</string>
    <!-- Text displayed when user has disabled tab syncing in Firefox Sync Account -->
    <string name="synced_tabs_enable_tab_syncing">Pšosym zmóžniśo synchronizěrowanje rejtarikow.</string>

    <!-- Text displayed when user has no tabs that have been synced -->
    <string name="synced_tabs_no_tabs">Njamaśo žedne wócynjone rejtariki na swójich drugich rědach.</string>
    <!-- Text displayed in the synced tabs screen when a user is not signed in to Firefox Sync describing Synced Tabs -->
    <string name="synced_tabs_sign_in_message">Woglědajśo se lisćinu rejtarikow ze swójich rědow.</string>
    <!-- Text displayed on a button in the synced tabs screen to link users to sign in when a user is not signed in to Firefox Sync -->
    <string name="synced_tabs_sign_in_button">Pla Sync pśizjawiś</string>

    <!-- The text displayed when a synced device has no tabs to show in the list of Synced Tabs. -->
    <string name="synced_tabs_no_open_tabs">Žedne wócynjone rejtarki</string>

    <!-- Content description for expanding a group of synced tabs. -->
    <string name="synced_tabs_expand_group">Kupku synchronizěrowanych rejtarikow pokazaś</string>
    <!-- Content description for collapsing a group of synced tabs. -->
    <string name="synced_tabs_collapse_group">Kupku synchronizěrowanych rejtarikow schowaś</string>

    <!-- Top Sites -->
    <!-- Title text displayed in the dialog when shortcuts limit is reached. -->
    <string name="shortcut_max_limit_title">Zwězański limit dostany</string>
    <!-- Content description text displayed in the dialog when shortcut limit is reached. -->
    <string name="shortcut_max_limit_content">Aby nowe zwězanje pśidał, wótwónoźćo jadno z nich. Dotykniśo a źaržćo sedło a wubjeŕśo „Wótwónoźeś“.</string>
    <!-- Confirmation dialog button text when top sites limit is reached. -->
    <string name="top_sites_max_limit_confirmation_button">W pórěźe, som zrozměł</string>

    <!-- Label for the preference to show the shortcuts for the most visited top sites on the homepage -->
    <string name="top_sites_toggle_top_recent_sites_4">Zwězanja</string>
	<!-- Title text displayed in the rename top site dialog. -->
	<string name="top_sites_rename_dialog_title">Mě</string>
    <!-- Hint for renaming title of a shortcut -->
    <string name="shortcut_name_hint">Mě zwězanja</string>
	<!-- Button caption to confirm the renaming of the top site. -->
	<string name="top_sites_rename_dialog_ok">W pórěźe</string>
	<!-- Dialog button text for canceling the rename top site prompt. -->
	<string name="top_sites_rename_dialog_cancel">Pśetergnuś</string>

    <!-- Text for the menu button to open the homepage settings. -->
    <string name="top_sites_menu_settings">Nastajenja</string>
    <!-- Text for the menu button to navigate to sponsors and privacy support articles. '&amp;' is replaced with the ampersand symbol: & -->
    <string name="top_sites_menu_sponsor_privacy">Naše sponsory a waša priwatnosć</string>
    <!-- Label text displayed for a sponsored top site. -->
    <string name="top_sites_sponsored_label">Sponserowany</string>

    <!-- Inactive tabs in the tabs tray -->
    <!-- Title text displayed in the tabs tray when a tab has been unused for 14 days. -->
    <string name="inactive_tabs_title">Inaktiwne rejtariki</string>
    <!-- Content description for closing all inactive tabs -->
    <string name="inactive_tabs_delete_all">Wšykne inaktiwne rejtariki zacyniś</string>

    <!-- Content description for expanding the inactive tabs section. -->
    <string name="inactive_tabs_expand_content_description">Inaktiwne rejtariki pokazaś</string>
    <!-- Content description for collapsing the inactive tabs section. -->
    <string name="inactive_tabs_collapse_content_description">Inaktiwne rejtariki schowaś</string>

    <!-- Inactive tabs auto-close message in the tabs tray -->
    <!-- The header text of the auto-close message when the user is asked if they want to turn on the auto-closing of inactive tabs. -->
    <string name="inactive_tabs_auto_close_message_header" tools:ignore="UnusedResources">Pó jadnem mjasecu awtomatiski zacyniś?</string>
    <!-- A description below the header to notify the user what the inactive tabs auto-close feature is. -->
    <string name="inactive_tabs_auto_close_message_description" tools:ignore="UnusedResources">Firefox móžo rejtariki zacyniś, kótarež njejsćo se woglědał zajźony mjasec.</string>
    <!-- A call to action below the description to allow the user to turn on the auto closing of inactive tabs. -->
    <string name="inactive_tabs_auto_close_message_action" tools:ignore="UnusedResources">AWTOMATISKE ZACYNJANJE ZMÓŽNIŚ</string>

    <!-- Text for the snackbar to confirm auto-close is enabled for inactive tabs -->
    <string name="inactive_tabs_auto_close_message_snackbar">Awtomatiske zacynjanje zmóžnjone</string>

    <!-- Awesome bar suggestion's headers -->
    <!-- Search suggestions title for Firefox Suggest. -->
    <string name="firefox_suggest_header">Naraźenja Firefox</string>

    <!-- Title for search suggestions when Google is the default search suggestion engine. -->
    <string name="google_search_engine_suggestion_header">Pytanje z Google</string>
    <!-- Title for search suggestions when the default search suggestion engine is anything other than Google. The first parameter is default search engine name. -->
    <string name="other_default_search_engine_suggestion_header">Z %s pytaś</string>

    <!-- Default browser experiment -->
    <string name="default_browser_experiment_card_text">Nastajśo wótkaze z websedłow, mejlkow a powěsćow, aby se awtomatiski we Firefox wócynili.</string>

    <!-- Content description for close button in collection placeholder. -->
    <string name="remove_home_collection_placeholder_content_description">Wótwónoźeś</string>

    <!-- Content description radio buttons with a link to more information -->
    <string name="radio_preference_info_content_description">Klikniśo za dalšne drobnostki</string>

    <!-- Content description for the action bar "up" button -->
    <string name="action_bar_up_description">Górjej</string>

    <!-- Content description for privacy content close button -->
    <string name="privacy_content_close_button_content_description">Zacyniś</string>

    <!-- Pocket recommended stories -->
    <!-- Header text for a section on the home screen. -->
    <string name="pocket_stories_header_1">Tšojeńka, kótarež k rozmyslowanju pógnuwaju</string>
    <!-- Header text for a section on the home screen. -->
    <string name="pocket_stories_categories_header">Tšojeńka pó temje</string>
    <!-- Text of a button allowing users to access an external url for more Pocket recommendations. -->
    <string name="pocket_stories_placeholder_text">Wěcej wuslěźiś</string>
    <!-- Title of an app feature. Smaller than a heading. The first parameter is product name Pocket -->
    <string name="pocket_stories_feature_title_2">Spěchowany wót %s.</string>
    <!-- Caption for describing a certain feature. The placeholder is for a clickable text (eg: Learn more) which will load an url in a new tab when clicked.  -->
    <string name="pocket_stories_feature_caption">Źěl swójźby Firefox. %s</string>

    <!-- Clickable text for opening an external link for more information about Pocket. -->
    <string name="pocket_stories_feature_learn_more">Dalšne informacije</string>
    <!-- Text indicating that the Pocket story that also displays this text is a sponsored story by other 3rd party entity. -->
    <string name="pocket_stories_sponsor_indication">Sponserowany</string>

    <!-- Snackbar message for enrolling in a Nimbus experiment from the secret settings when Studies preference is Off.-->
    <string name="experiments_snackbar">Zmóžniśo telemetriju, aby daty słał.</string>
    <!-- Snackbar button text to navigate to telemetry settings.-->
    <string name="experiments_snackbar_button">K nastajenjam</string>

    <!-- Review quality check feature-->
    <!-- Name for the review quality check feature used as title for the panel. -->
<<<<<<< HEAD
    <string name="review_quality_check_feature_name">Kontrola pógódnośenjow</string>
=======
    <string name="review_quality_check_feature_name" moz:RemovedIn="120" tools:ignore="UnusedResources">Kontrola pógódnośenjow</string>
    <!-- Name for the review quality check feature used as title for the panel. -->
    <string name="review_quality_check_feature_name_2">Kontrola pógódnośenjow</string>
>>>>>>> 52cb89cf
    <!-- Summary for grades A and B for review quality check adjusted grading. -->
    <string name="review_quality_check_grade_a_b_description">Spušćobne pógódnośenja</string>
    <!-- Summary for grade C for review quality check adjusted grading. -->
    <string name="review_quality_check_grade_c_description">Měšańca ze spušćobnych a njespušćobnych pógódnośenjow</string>
    <!-- Summary for grades D and F for review quality check adjusted grading. -->
    <string name="review_quality_check_grade_d_f_description">Njespušćobne pógódnośenja</string>
    <!-- Text for title presenting the reliability of a product's reviews. -->
    <string name="review_quality_check_grade_title">Kak spušćobne toś te pógódnośenja su?</string>
    <!-- Title for when the rating has been updated by the review checker -->
    <string name="review_quality_check_adjusted_rating_title">Pśměrjone pógódnośowanje</string>
    <!-- Description for a product's adjusted star rating. The text presents that the product's reviews which were evaluated as unreliable were removed from the adjusted rating. -->
    <string name="review_quality_check_adjusted_rating_description">Njespušćobne pógódnośenja wótwónoźone</string>
    <!-- Title for list of highlights from a product's review emphasizing a product's important traits. -->
    <string name="review_quality_check_highlights_title">Wjerški z nejnowšych pógódnośenjow</string>
    <!-- Title for section explaining how we analyze the reliability of a product's reviews. -->
    <string name="review_quality_check_explanation_title">Kak kwalitu pógódnośenja póstajamy</string>
    <!-- Paragraph explaining how we analyze the reliability of a product's reviews. First parameter is the Fakespot product name. In the phrase "Fakespot by Mozilla", "by" can be localized. Does not need to stay by. -->
    <string name="review_quality_check_explanation_body_reliability">Wužywamy technologiju KI z %s wót Mozilla, aby my spušćobnosć produktowych pógódnośenjow kontrolěrowali.
To buźo jano pomagaś, kwalitu pógódnośenjow pósuźiś, nic kwalitu produktow.</string>
    <!-- Paragraph explaining the grading system we use to classify the reliability of a product's reviews. -->
<<<<<<< HEAD
    <string name="review_quality_check_info_review_grade_header" tools:ignore="UnusedResources"><![CDATA[Pśirědujomy pógódnośenjam kuždego produkta <b>pismikowu cenzuru</b> wót A do F.]]></string>
    <!-- Description explaining grades A and B for review quality check adjusted grading. -->
    <string name="review_quality_check_info_grade_info_AB">Spušćobne pógódnośenja. Myslimy se, až pógódnośenja su nejskerjej wót wopšawdnych kupcow, kótarež su zawóstajili spšawne, bźezpśedsudkowe pógódnośenja.</string>
=======
    <string name="review_quality_check_info_review_grade_header"><![CDATA[Pśirědujomy pógódnośenjam kuždego produkta <b>pismikowu cenzuru</b> wót A do F.]]></string>
    <!-- Description explaining grades A and B for review quality check adjusted grading. -->
    <string name="review_quality_check_info_grade_info_AB">Spušćobne pógódnośenja. Myslimy se, až pógódnośenja su nejskerjej wót wopšawdnych kupcow, kótarež su zawóstajili spšawne, bźezpśedsudkowe pógódnośenja.</string>
    <!-- Description explaining grades A and B for review quality check adjusted grading. -->
    <string name="review_quality_check_info_grade_info_AB_2" moz:RemovedIn="120" tools:ignore="UnusedResources">Wěrimy, až pógódnośenja su spušćobne.</string>
>>>>>>> 52cb89cf
    <!-- Description explaining grade C for review quality check adjusted grading. -->
    <string name="review_quality_check_info_grade_info_C">Wěrimy, až dajo měšańcu spušćobnych a njespušćobnych pógódnośenjow.</string>
    <!-- Description explaining grades D and F for review quality check adjusted grading. -->
    <string name="review_quality_check_info_grade_info_DF">Njespušćobne pógódnośenja. Myslimy se, až pógódnośenja su nejskerjej sfalšowane abo wót pógódnośujucych z pśedsudkami.</string>
<<<<<<< HEAD
    <!-- Paragraph explaining how a product's adjusted grading is calculated. -->
    <string name="review_quality_check_explanation_body_adjusted_grading"><![CDATA[<b>Pśiměrjone pógódnośowanje</b> jano na pógódnośenjach bazěrujo, kótarež mamy za spušćobne.]]></string>
    <!-- Paragraph explaining product review highlights. First parameter is the name of the retailer (e.g. Amazon). -->
    <string name="review_quality_check_explanation_body_highlights" tools:ignore="UnusedResources"><![CDATA[<b>Wjerški</b> su z pógódnośenjow %s w běgu slědnych 80 dnjow, kótarež mamy za spušćobne.]]></string>
=======
    <!-- Description explaining grades D and F for review quality check adjusted grading. -->
    <string name="review_quality_check_info_grade_info_DF_2" moz:RemovedIn="120" tools:ignore="UnusedResources">Wěrimy, až pógódnośenja njejsu spušćobne.</string>
    <!-- Paragraph explaining how a product's adjusted grading is calculated. -->
    <string name="review_quality_check_explanation_body_adjusted_grading"><![CDATA[<b>Pśiměrjone pógódnośowanje</b> jano na pógódnośenjach bazěrujo, kótarež mamy za spušćobne.]]></string>
    <!-- Paragraph explaining product review highlights. First parameter is the name of the retailer (e.g. Amazon). -->
    <string name="review_quality_check_explanation_body_highlights"><![CDATA[<b>Wjerški</b> su z pógódnośenjow %s w běgu slědnych 80 dnjow, kótarež mamy za spušćobne.]]></string>
>>>>>>> 52cb89cf
    <!-- Text for learn more caption presenting a link with information about review quality. First parameter is for clickable text defined in review_quality_check_info_learn_more_link. -->
    <string name="review_quality_check_info_learn_more">Zgóńśo wěcej wó %s.</string>
    <!-- Clickable text that links to review quality check SuMo page. First parameter is the Fakespot product name. In the phrase "Fakespot by Mozilla", "by" can be localized. Does not need to stay by. -->
    <string name="review_quality_check_info_learn_more_link">kak %s wót Mozilla kwalitu pógódnośenja póstaja</string>
    <!-- Text for title of settings section. -->
    <string name="review_quality_check_settings_title">Nastajenja</string>
    <!-- Text for label for switch preference to show recommended products from review quality check settings section. -->
    <string name="review_quality_check_settings_recommended_products">Wabjenje w kontroli pógódnośenjow pokazaś</string>
    <!-- Description for switch preference to show recommended products from review quality check settings section. First parameter is for clickable text defined in review_quality_check_settings_recommended_products_learn_more.-->
<<<<<<< HEAD
    <string name="review_quality_check_settings_recommended_products_description" tools:ignore="UnusedResources">Buźośo wótergi wabjenje za relewantne produkty wiźeś. Wšykne wabjeńske anonse muse našym standardam za kwalitu pógódnośenjow wótpowědowaś. %s</string>
=======
    <string name="review_quality_check_settings_recommended_products_description" moz:RemovedIn="120" tools:ignore="UnusedResources">Buźośo wótergi wabjenje za relewantne produkty wiźeś. Wšykne wabjeńske anonse muse našym standardam za kwalitu pógódnośenjow wótpowědowaś. %s</string>
    <!-- Description for switch preference to show recommended products from review quality check settings section. First parameter is for clickable text defined in review_quality_check_settings_recommended_products_learn_more.-->
    <string name="review_quality_check_settings_recommended_products_description_2" tools:ignore="UnusedResources">Buźośo pśi góźbje wabjenje za relewantne produkty wiźeś. Wabimy jano za produkty ze spušćobnymi pógódnośenjami. %s</string>
>>>>>>> 52cb89cf
    <!-- Clickable text that links to review quality check recommended products support article. -->
    <string name="review_quality_check_settings_recommended_products_learn_more" tools:ignore="UnusedResources">Dalšne informacije</string>
    <!-- Text for turning sidebar off button from review quality check settings section. -->
    <string name="review_quality_check_settings_turn_off">Kontrolu pógódnośenjow znjemóžniś</string>
    <!-- Text for title of recommended product section. This is displayed above a product image, suggested as an alternative to the product reviewed. -->
    <string name="review_quality_check_ad_title" tools:ignore="UnusedResources">Dalšne móžnosći</string>
    <!-- Caption for recommended product section indicating this is an ad by Fakespot. First parameter is the Fakespot product name. -->
    <string name="review_quality_check_ad_caption" tools:ignore="UnusedResources">Wabjenje wót %s</string>
    <!-- Caption for review quality check panel. First parameter is for clickable text defined in review_quality_check_powered_by_link. -->
    <string name="review_quality_check_powered_by" tools:ignore="UnusedResources" moz:RemovedIn="119">Kontrola pógódnośenjow se wót %s spěchujo.</string>
    <!-- Caption for review quality check panel. First parameter is for clickable text defined in review_quality_check_powered_by_link. -->
    <string name="review_quality_check_powered_by_2">Kontrola pógódnośenjow se wót %s spěchujo</string>
    <!-- Clickable text that links to Fakespot.com. First parameter is the Fakespot product name. In the phrase "Fakespot by Mozilla", "by" can be localized. Does not need to stay by. -->
    <string name="review_quality_check_powered_by_link" tools:ignore="UnusedResources">%s wót Mozilla</string>
    <!-- Text for title of warning card informing the user that the current analysis is outdated. -->
    <string name="review_quality_check_outdated_analysis_warning_title" tools:ignore="UnusedResources">Nowe informacije, kótarež se maju pśeglědowaś</string>
    <!-- Text for button from warning card informing the user that the current analysis is outdated. Clicking this should trigger the product's re-analysis. -->
    <string name="review_quality_check_outdated_analysis_warning_action" tools:ignore="UnusedResources">Něnto kontrolěrowaś</string>
    <!-- Title for warning card informing the user that the current product does not have enough reviews for a review analysis. -->
<<<<<<< HEAD
    <string name="review_quality_check_no_reviews_warning_title" tools:ignore="UnusedResources">Hyšći njejo dosć pógódnośenjow</string>
    <!-- Text for body of warning card informing the user that the current product does not have enough reviews for a review analysis. -->
    <string name="review_quality_check_no_reviews_warning_body" tools:ignore="UnusedResources">Gaž toś ten produkt ma wěcej pógódnośenjow, móžomy jich kwalitu kontrolěrowaś.</string>
=======
    <string name="review_quality_check_no_reviews_warning_title">Hyšći njejo dosć pógódnośenjow</string>
    <!-- Text for body of warning card informing the user that the current product does not have enough reviews for a review analysis. -->
    <string name="review_quality_check_no_reviews_warning_body">Gaž toś ten produkt ma wěcej pógódnośenjow, móžomy jich kwalitu kontrolěrowaś.</string>
>>>>>>> 52cb89cf
    <!-- Title for warning card informing the user that the current product is currently not available. -->
    <string name="review_quality_check_product_availability_warning_title" tools:ignore="UnusedResources">Produkt njejo k dispoziciji</string>
    <!-- Text for the body of warning card informing the user that the current product is currently not available. -->
    <string name="review_quality_check_product_availability_warning_body" tools:ignore="UnusedResources">Jolic wiźiśo, až toś ten produkt jo zasej na skłaźe, dajśo to k wěsći a buźomy na kontrolěrowanju pógódnośenjow źěłaś.</string>
    <!-- Clickable text for warning card informing the user that the current product is currently not available. Clicking this should inform the server that the product is available. -->
<<<<<<< HEAD
    <string name="review_quality_check_product_availability_warning_action" tools:ignore="UnusedResources">K wěsći daś, až toś ten produkt jo zasej na skłaźe</string>
    <!-- Title for warning card informing the user that the current product's re-analysis is still processing. -->
    <string name="review_quality_check_reanalysis_in_progress_warning_title" tools:ignore="UnusedResources">Kontrola kwalitu pógódnośenjow</string>
    <!-- Title for warning card informing the user that the current product's analysis is still processing. -->
    <string name="review_quality_check_analysis_in_progress_warning_title" tools:ignore="UnusedResources">Kontrola kwalitu pógódnośenjow</string>
    <!-- Text for body of warning card informing the user that the current product's analysis is still processing. -->
    <string name="review_quality_check_analysis_in_progress_warning_body" tools:ignore="UnusedResources">To mógło na 60 sekundow traś.</string>
=======
    <string name="review_quality_check_product_availability_warning_action" moz:RemovedIn="120" tools:ignore="UnusedResources">K wěsći daś, až toś ten produkt jo zasej na skłaźe</string>
    <!-- Clickable text for warning card informing the user that the current product is currently not available. Clicking this should inform the server that the product is available. -->
    <string name="review_quality_check_product_availability_warning_action_2" tools:ignore="UnusedResources">K wěsći daś, až produkt jo na skłaźe</string>
    <!-- Title for warning card informing the user that the current product's re-analysis is still processing. -->
    <string name="review_quality_check_reanalysis_in_progress_warning_title">Kontrola kwalitu pógódnośenjow</string>
    <!-- Title for warning card informing the user that the current product's analysis is still processing. -->
    <string name="review_quality_check_analysis_in_progress_warning_title">Kontrola kwalitu pógódnośenjow</string>
    <!-- Text for body of warning card informing the user that the current product's analysis is still processing. -->
    <string name="review_quality_check_analysis_in_progress_warning_body">To mógło na 60 sekundow traś.</string>
>>>>>>> 52cb89cf
    <!-- Title for info card displayed after the user reports a product is back in stock. -->
    <string name="review_quality_check_analysis_requested_info_title" tools:ignore="UnusedResources">Wjeliki źěk za powěźeńku!</string>

    <!-- Text for body of info card displayed after the user reports a product is back in stock. -->
    <string name="review_quality_check_analysis_requested_info_body" tools:ignore="UnusedResources">My dejali w běgu 24 góźin informacije wó pógódnośenjach toś togo produkta měś. Pśiźćo pšosym mimo.</string>
    <!-- Title for info card displayed when the user review checker while on a product that Fakespot does not analyze (e.g. gift cards, music). -->
<<<<<<< HEAD
    <string name="review_quality_check_not_analyzable_info_title" tools:ignore="UnusedResources">Njamóžomy toś te pógódnośenja pśeglědowaś</string>
    <!-- Text for body of info card displayed when the user review checker while on a product that Fakespot does not analyze (e.g. gift cards, music). -->
    <string name="review_quality_check_not_analyzable_info_body" tools:ignore="UnusedResources">Bóžko  njamóžomy kwalitu pógódnośenja za wěste produktowe typy kontrolěrowaś. Na pśikład za darjeńske kórty a tšugajuce wideo, muziku a graśa.</string>
=======
    <string name="review_quality_check_not_analyzable_info_title">Njamóžomy toś te pógódnośenja pśeglědowaś</string>
    <!-- Text for body of info card displayed when the user review checker while on a product that Fakespot does not analyze (e.g. gift cards, music). -->
    <string name="review_quality_check_not_analyzable_info_body">Bóžko  njamóžomy kwalitu pógódnośenja za wěste produktowe typy kontrolěrowaś. Na pśikład za darjeńske kórty a tšugajuce wideo, muziku a graśa.</string>
>>>>>>> 52cb89cf
    <!-- Title for info card displayed when another user reported the displayed product is back in stock. -->
    <string name="review_quality_check_analysis_requested_other_user_info_title" tools:ignore="UnusedResources">Informacije skóro pśidu</string>
    <!-- Text for body of info card displayed when another user reported the displayed product is back in stock. -->
    <string name="review_quality_check_analysis_requested_other_user_info_body" tools:ignore="UnusedResources">My dejali w běgu 24 góźin informacije wó pógódnośenjach toś togo produkta měś. Pśiźćo pšosym mimo.</string>
    <!-- Title for info card displayed to the user when analysis finished updating. -->
    <string name="review_quality_check_analysis_updated_confirmation_title" tools:ignore="UnusedResources">Analyza jo aktualna</string>
    <!-- Text for the action button from info card displayed to the user when analysis finished updating. -->
    <string name="review_quality_check_analysis_updated_confirmation_action" tools:ignore="UnusedResources">Som zrozměł</string>
    <!-- Title for error card displayed to the user when an error occurred. -->
<<<<<<< HEAD
    <string name="review_quality_check_generic_error_title" tools:ignore="UnusedResources">Tuchylu informacije njejsu k dispoziciji</string>
    <!-- Text for body of error card displayed to the user when an error occurred. -->
    <string name="review_quality_check_generic_error_body" tools:ignore="UnusedResources">Źěłamy na rozwězanju toś togo problema. Pśiźćo pšosym skóro zasej mimo.</string>
    <!-- Title for error card displayed to the user when the device is disconnected from the network. -->
    <string name="review_quality_check_no_connection_title" tools:ignore="UnusedResources">Žeden seśowy zwisk</string>
    <!-- Text for body of error card displayed to the user when the device is disconnected from the network. -->
    <string name="review_quality_check_no_connection_body" tools:ignore="UnusedResources">Pśeglědajśo swój seśowy zwisk a wopytajśo pón bok znowego zacytaś.</string>
    <!-- Title for card displayed to the user for products whose reviews were not analyzed yet. -->
    <string name="review_quality_check_no_analysis_title" tools:ignore="UnusedResources">Hyšći žedne informacije wó toś tych pógódnośenjach</string>
    <!-- Text for the body of card displayed to the user for products whose reviews were not analyzed yet. -->
    <string name="review_quality_check_no_analysis_body" tools:ignore="UnusedResources">Aby zgónił, lěc pógódnośenja toś togo produkta su spušćobne, kontrolěrujśo kwalitu pógódnośenjow. Trajo jano na 60 sekundow.</string>
    <!-- Text for button from body of card displayed to the user for products whose reviews were not analyzed yet. Clicking this should trigger a product analysis. -->
    <string name="review_quality_check_no_analysis_link" tools:ignore="UnusedResources">Kwalitu pógódnośenjow kontrolěrowaś</string>
=======
    <string name="review_quality_check_generic_error_title">Tuchylu informacije njejsu k dispoziciji</string>
    <!-- Text for body of error card displayed to the user when an error occurred. -->
    <string name="review_quality_check_generic_error_body">Źěłamy na rozwězanju toś togo problema. Pśiźćo pšosym skóro zasej mimo.</string>
    <!-- Title for error card displayed to the user when the device is disconnected from the network. -->
    <string name="review_quality_check_no_connection_title">Žeden seśowy zwisk</string>
    <!-- Text for body of error card displayed to the user when the device is disconnected from the network. -->
    <string name="review_quality_check_no_connection_body">Pśeglědajśo swój seśowy zwisk a wopytajśo pón bok znowego zacytaś.</string>
    <!-- Title for card displayed to the user for products whose reviews were not analyzed yet. -->
    <string name="review_quality_check_no_analysis_title">Hyšći žedne informacije wó toś tych pógódnośenjach</string>
    <!-- Text for the body of card displayed to the user for products whose reviews were not analyzed yet. -->
    <string name="review_quality_check_no_analysis_body">Aby zgónił, lěc pógódnośenja toś togo produkta su spušćobne, kontrolěrujśo kwalitu pógódnośenjow. Trajo jano na 60 sekundow.</string>
    <!-- Text for button from body of card displayed to the user for products whose reviews were not analyzed yet. Clicking this should trigger a product analysis. -->
    <string name="review_quality_check_no_analysis_link">Kwalitu pógódnośenjow kontrolěrowaś</string>
>>>>>>> 52cb89cf
    <!-- Headline for review quality check contextual onboarding card. -->
    <string name="review_quality_check_contextual_onboarding_title">Cytajśo naš dowěry gódny pśewodnik wó pógódnośenjach produktow</string>
    <!-- Description for review quality check contextual onboarding card. The first and last two parameters are for retailer names (e.g. Amazon, Walmart). The second parameter is for the name of the application (e.g. Firefox). -->
    <string name="review_quality_check_contextual_onboarding_description">Glědajśo, kak spušćobne pógódnośenja produktow na %1$s su, nježli až produkty kupujośo. Kontrola pógódnośenjow, eksperimentalna funkcija z %2$s, jo direktnje do wobglědowaka zatwarjona. Funkcioněrujo teke na %3$s a %4$s.</string>
    <!-- Paragraph presenting review quality check feature. First parameter is the Fakespot product name. Second parameter is for clickable text defined in review_quality_check_contextual_onboarding_learn_more_link. In the phrase "Fakespot by Mozilla", "by" can be localized. Does not need to stay by. -->
    <string name="review_quality_check_contextual_onboarding_learn_more">Z pomocu potenciala %1$s wót Mozilla, pomagamy wam, se njeawtentiskich pógódnośenjow a pógódnośenjow połnych pśedsudkow wobinuś. Naš model KI se stawnje pólěpšujo, aby was šćitał, gaž nakupujośo. %2$s</string>
    <!-- Clickable text from the contextual onboarding card that links to review quality check support article. -->
    <string name="review_quality_check_contextual_onboarding_learn_more_link">Dalšne informacije</string>
    <!-- Caption text to be displayed in review quality check contextual onboarding card above the opt-in button. First parameter is the Fakespot product name. Following parameters are for clickable texts defined in review_quality_check_contextual_onboarding_privacy_policy and review_quality_check_contextual_onboarding_terms_use. In the phrase "Fakespot by Mozilla", "by" can be localized. Does not need to stay by. -->
    <string name="review_quality_check_contextual_onboarding_caption">Gaž „Jo, wopytaś“ wuběraśo, zwólijośo do %2$s a %3$s Mozilla za %1$s. </string>
    <!-- Clickable text from the review quality check contextual onboarding card that links to Fakespot privacy policy. -->
    <string name="review_quality_check_contextual_onboarding_privacy_policy">pšawidła priwatnosći</string>
    <!-- Clickable text from the review quality check contextual onboarding card that links to Fakespot terms of use. -->
    <string name="review_quality_check_contextual_onboarding_terms_use">wužywańske wuměnjenja</string>
    <!-- Text for opt-in button from the review quality check contextual onboarding card. -->
    <string name="review_quality_check_contextual_onboarding_primary_button_text">Jo, wopytaś</string>
    <!-- Text for opt-out button from the review quality check contextual onboarding card. -->
    <string name="review_quality_check_contextual_onboarding_secondary_button_text">Nic něnto</string>
    <!-- Text for the first CFR presenting the review quality check feature. -->
    <string name="review_quality_check_first_cfr_message">Wuslěźćo, lěc móžośo pógódnośenjam toś togo produkta dowěriś – nježli až jen kupujośo.</string>
    <!-- Text displayed in the first CFR presenting the review quality check feature that opens the review checker when clicked. -->
    <string name="review_quality_check_first_cfr_action" tools:ignore="UnusedResources">Kontrolu pógódnośenjow wopytaś</string>
    <!-- Text for the second CFR presenting the review quality check feature. -->
    <string name="review_quality_check_second_cfr_message">Su toś te pógódnośenja spušćobne? Kontrolěrujśo to něnto, aby pśiměrjone pógódnośowanje wiźeł.</string>
    <!-- Text displayed in the second CFR presenting the review quality check feature that opens the review checker when clicked. -->
    <string name="review_quality_check_second_cfr_action" tools:ignore="UnusedResources">Kontrolu pógódnośenjow wócyniś</string>
    <!-- Flag showing that the review quality check feature is work in progress. -->
<<<<<<< HEAD
    <string name="review_quality_check_beta_flag" tools:ignore="UnusedResources">Beta</string>
    <!-- Content description (not visible, for screen readers etc.) for opening browser menu button to open review quality check bottom sheet. -->
    <string name="browser_menu_review_quality_check">Kontrolu kwality pógódnośenjow wócyniś</string>
    <!-- Content description (not visible, for screen readers etc.) for closing browser menu button to open review quality check bottom sheet. -->
    <string name="browser_menu_review_quality_check_close">Kontrolu kwality pógódnośenjow zacyniś</string>
=======
    <string name="review_quality_check_beta_flag">Beta</string>
    <!-- Content description (not visible, for screen readers etc.) for opening browser menu button to open review quality check bottom sheet. -->
    <string name="review_quality_check_open_handle_content_description">Kontrolu pógódnośenjow wócyniś</string>
    <!-- Content description (not visible, for screen readers etc.) for closing browser menu button to open review quality check bottom sheet. -->
    <string name="review_quality_check_close_handle_content_description">Kontrolu pógódnośenjow zacyniś</string>
>>>>>>> 52cb89cf
    <!-- Content description (not visible, for screen readers etc.) for review quality check star rating. First parameter is the number of stars (1-5) representing the rating. -->
    <string name="review_quality_check_star_rating_content_description">%1$s z 5 gwězdkow</string>
    <!-- Text for minimize button from highlights card. When clicked the highlights card should reduce its size. -->
    <string name="review_quality_check_highlights_show_less">Mjenjej pokazaś</string>
    <!-- Text for maximize button from highlights card. When clicked the highlights card should expand to its full size. -->
    <string name="review_quality_check_highlights_show_more">Wěcej pokazaś</string>
    <!-- Text for highlights card quality category header. Reviews shown under this header should refer the product's quality. -->
    <string name="review_quality_check_highlights_type_quality">Kwalita</string>
    <!-- Text for highlights card price category header. Reviews shown under this header should refer the product's price. -->
    <string name="review_quality_check_highlights_type_price">Płaśizna</string>
    <!-- Text for highlights card shipping category header. Reviews shown under this header should refer the product's shipping. -->
    <string name="review_quality_check_highlights_type_shipping">Rozpósłanje</string>
    <!-- Text for highlights card packaging and appearance category header. Reviews shown under this header should refer the product's packaging and appearance. -->
    <string name="review_quality_check_highlights_type_packaging_appearance">Pakowanje a naglěd</string>
    <!-- Text for highlights card competitiveness category header. Reviews shown under this header should refer the product's competitiveness. -->
    <string name="review_quality_check_highlights_type_competitiveness">Zamóžnosć do wuběźowanja</string>

    <!-- Accessibility services actions labels. These will be appended to accessibility actions like "Double tap to.." but not by or applications but by services like Talkback. -->
    <!-- Action label for elements that can be collapsed if interacting with them. Talkback will append this to say "Double tap to collapse". -->
    <string name="a11y_action_label_collapse">schowaś</string>
    <!-- Action label for elements that can be expanded if interacting with them. Talkback will append this to say "Double tap to expand". -->
    <string name="a11y_action_label_expand">pokazaś</string>
    <!-- Action label for links to a website containing documentation about a wallpaper collection. Talkback will append this to say "Double tap to open link to learn more about this collection". -->
    <string name="a11y_action_label_wallpaper_collection_learn_more">wocyńśo wótkaz, aby wěcej wó toś tej zběrce zgónił</string>
    <!-- Action label for links that point to an article. Talkback will append this to say "Double tap to read the article". -->
    <string name="a11y_action_label_read_article">nastawk cytaś</string>
    <!-- Action label for links to the Firefox Pocket website. Talkback will append this to say "Double tap to open link to learn more". -->
    <string name="a11y_action_label_pocket_learn_more">wótkaz wócyniś, aby wy wěcej zgónił</string>
</resources><|MERGE_RESOLUTION|>--- conflicted
+++ resolved
@@ -2202,13 +2202,9 @@
 
     <!-- Review quality check feature-->
     <!-- Name for the review quality check feature used as title for the panel. -->
-<<<<<<< HEAD
-    <string name="review_quality_check_feature_name">Kontrola pógódnośenjow</string>
-=======
     <string name="review_quality_check_feature_name" moz:RemovedIn="120" tools:ignore="UnusedResources">Kontrola pógódnośenjow</string>
     <!-- Name for the review quality check feature used as title for the panel. -->
     <string name="review_quality_check_feature_name_2">Kontrola pógódnośenjow</string>
->>>>>>> 52cb89cf
     <!-- Summary for grades A and B for review quality check adjusted grading. -->
     <string name="review_quality_check_grade_a_b_description">Spušćobne pógódnośenja</string>
     <!-- Summary for grade C for review quality check adjusted grading. -->
@@ -2229,34 +2225,21 @@
     <string name="review_quality_check_explanation_body_reliability">Wužywamy technologiju KI z %s wót Mozilla, aby my spušćobnosć produktowych pógódnośenjow kontrolěrowali.
 To buźo jano pomagaś, kwalitu pógódnośenjow pósuźiś, nic kwalitu produktow.</string>
     <!-- Paragraph explaining the grading system we use to classify the reliability of a product's reviews. -->
-<<<<<<< HEAD
-    <string name="review_quality_check_info_review_grade_header" tools:ignore="UnusedResources"><![CDATA[Pśirědujomy pógódnośenjam kuždego produkta <b>pismikowu cenzuru</b> wót A do F.]]></string>
-    <!-- Description explaining grades A and B for review quality check adjusted grading. -->
-    <string name="review_quality_check_info_grade_info_AB">Spušćobne pógódnośenja. Myslimy se, až pógódnośenja su nejskerjej wót wopšawdnych kupcow, kótarež su zawóstajili spšawne, bźezpśedsudkowe pógódnośenja.</string>
-=======
     <string name="review_quality_check_info_review_grade_header"><![CDATA[Pśirědujomy pógódnośenjam kuždego produkta <b>pismikowu cenzuru</b> wót A do F.]]></string>
     <!-- Description explaining grades A and B for review quality check adjusted grading. -->
     <string name="review_quality_check_info_grade_info_AB">Spušćobne pógódnośenja. Myslimy se, až pógódnośenja su nejskerjej wót wopšawdnych kupcow, kótarež su zawóstajili spšawne, bźezpśedsudkowe pógódnośenja.</string>
     <!-- Description explaining grades A and B for review quality check adjusted grading. -->
     <string name="review_quality_check_info_grade_info_AB_2" moz:RemovedIn="120" tools:ignore="UnusedResources">Wěrimy, až pógódnośenja su spušćobne.</string>
->>>>>>> 52cb89cf
     <!-- Description explaining grade C for review quality check adjusted grading. -->
     <string name="review_quality_check_info_grade_info_C">Wěrimy, až dajo měšańcu spušćobnych a njespušćobnych pógódnośenjow.</string>
     <!-- Description explaining grades D and F for review quality check adjusted grading. -->
     <string name="review_quality_check_info_grade_info_DF">Njespušćobne pógódnośenja. Myslimy se, až pógódnośenja su nejskerjej sfalšowane abo wót pógódnośujucych z pśedsudkami.</string>
-<<<<<<< HEAD
-    <!-- Paragraph explaining how a product's adjusted grading is calculated. -->
-    <string name="review_quality_check_explanation_body_adjusted_grading"><![CDATA[<b>Pśiměrjone pógódnośowanje</b> jano na pógódnośenjach bazěrujo, kótarež mamy za spušćobne.]]></string>
-    <!-- Paragraph explaining product review highlights. First parameter is the name of the retailer (e.g. Amazon). -->
-    <string name="review_quality_check_explanation_body_highlights" tools:ignore="UnusedResources"><![CDATA[<b>Wjerški</b> su z pógódnośenjow %s w běgu slědnych 80 dnjow, kótarež mamy za spušćobne.]]></string>
-=======
     <!-- Description explaining grades D and F for review quality check adjusted grading. -->
     <string name="review_quality_check_info_grade_info_DF_2" moz:RemovedIn="120" tools:ignore="UnusedResources">Wěrimy, až pógódnośenja njejsu spušćobne.</string>
     <!-- Paragraph explaining how a product's adjusted grading is calculated. -->
     <string name="review_quality_check_explanation_body_adjusted_grading"><![CDATA[<b>Pśiměrjone pógódnośowanje</b> jano na pógódnośenjach bazěrujo, kótarež mamy za spušćobne.]]></string>
     <!-- Paragraph explaining product review highlights. First parameter is the name of the retailer (e.g. Amazon). -->
     <string name="review_quality_check_explanation_body_highlights"><![CDATA[<b>Wjerški</b> su z pógódnośenjow %s w běgu slědnych 80 dnjow, kótarež mamy za spušćobne.]]></string>
->>>>>>> 52cb89cf
     <!-- Text for learn more caption presenting a link with information about review quality. First parameter is for clickable text defined in review_quality_check_info_learn_more_link. -->
     <string name="review_quality_check_info_learn_more">Zgóńśo wěcej wó %s.</string>
     <!-- Clickable text that links to review quality check SuMo page. First parameter is the Fakespot product name. In the phrase "Fakespot by Mozilla", "by" can be localized. Does not need to stay by. -->
@@ -2266,13 +2249,9 @@
     <!-- Text for label for switch preference to show recommended products from review quality check settings section. -->
     <string name="review_quality_check_settings_recommended_products">Wabjenje w kontroli pógódnośenjow pokazaś</string>
     <!-- Description for switch preference to show recommended products from review quality check settings section. First parameter is for clickable text defined in review_quality_check_settings_recommended_products_learn_more.-->
-<<<<<<< HEAD
-    <string name="review_quality_check_settings_recommended_products_description" tools:ignore="UnusedResources">Buźośo wótergi wabjenje za relewantne produkty wiźeś. Wšykne wabjeńske anonse muse našym standardam za kwalitu pógódnośenjow wótpowědowaś. %s</string>
-=======
     <string name="review_quality_check_settings_recommended_products_description" moz:RemovedIn="120" tools:ignore="UnusedResources">Buźośo wótergi wabjenje za relewantne produkty wiźeś. Wšykne wabjeńske anonse muse našym standardam za kwalitu pógódnośenjow wótpowědowaś. %s</string>
     <!-- Description for switch preference to show recommended products from review quality check settings section. First parameter is for clickable text defined in review_quality_check_settings_recommended_products_learn_more.-->
     <string name="review_quality_check_settings_recommended_products_description_2" tools:ignore="UnusedResources">Buźośo pśi góźbje wabjenje za relewantne produkty wiźeś. Wabimy jano za produkty ze spušćobnymi pógódnośenjami. %s</string>
->>>>>>> 52cb89cf
     <!-- Clickable text that links to review quality check recommended products support article. -->
     <string name="review_quality_check_settings_recommended_products_learn_more" tools:ignore="UnusedResources">Dalšne informacije</string>
     <!-- Text for turning sidebar off button from review quality check settings section. -->
@@ -2292,29 +2271,14 @@
     <!-- Text for button from warning card informing the user that the current analysis is outdated. Clicking this should trigger the product's re-analysis. -->
     <string name="review_quality_check_outdated_analysis_warning_action" tools:ignore="UnusedResources">Něnto kontrolěrowaś</string>
     <!-- Title for warning card informing the user that the current product does not have enough reviews for a review analysis. -->
-<<<<<<< HEAD
-    <string name="review_quality_check_no_reviews_warning_title" tools:ignore="UnusedResources">Hyšći njejo dosć pógódnośenjow</string>
-    <!-- Text for body of warning card informing the user that the current product does not have enough reviews for a review analysis. -->
-    <string name="review_quality_check_no_reviews_warning_body" tools:ignore="UnusedResources">Gaž toś ten produkt ma wěcej pógódnośenjow, móžomy jich kwalitu kontrolěrowaś.</string>
-=======
     <string name="review_quality_check_no_reviews_warning_title">Hyšći njejo dosć pógódnośenjow</string>
     <!-- Text for body of warning card informing the user that the current product does not have enough reviews for a review analysis. -->
     <string name="review_quality_check_no_reviews_warning_body">Gaž toś ten produkt ma wěcej pógódnośenjow, móžomy jich kwalitu kontrolěrowaś.</string>
->>>>>>> 52cb89cf
     <!-- Title for warning card informing the user that the current product is currently not available. -->
     <string name="review_quality_check_product_availability_warning_title" tools:ignore="UnusedResources">Produkt njejo k dispoziciji</string>
     <!-- Text for the body of warning card informing the user that the current product is currently not available. -->
     <string name="review_quality_check_product_availability_warning_body" tools:ignore="UnusedResources">Jolic wiźiśo, až toś ten produkt jo zasej na skłaźe, dajśo to k wěsći a buźomy na kontrolěrowanju pógódnośenjow źěłaś.</string>
     <!-- Clickable text for warning card informing the user that the current product is currently not available. Clicking this should inform the server that the product is available. -->
-<<<<<<< HEAD
-    <string name="review_quality_check_product_availability_warning_action" tools:ignore="UnusedResources">K wěsći daś, až toś ten produkt jo zasej na skłaźe</string>
-    <!-- Title for warning card informing the user that the current product's re-analysis is still processing. -->
-    <string name="review_quality_check_reanalysis_in_progress_warning_title" tools:ignore="UnusedResources">Kontrola kwalitu pógódnośenjow</string>
-    <!-- Title for warning card informing the user that the current product's analysis is still processing. -->
-    <string name="review_quality_check_analysis_in_progress_warning_title" tools:ignore="UnusedResources">Kontrola kwalitu pógódnośenjow</string>
-    <!-- Text for body of warning card informing the user that the current product's analysis is still processing. -->
-    <string name="review_quality_check_analysis_in_progress_warning_body" tools:ignore="UnusedResources">To mógło na 60 sekundow traś.</string>
-=======
     <string name="review_quality_check_product_availability_warning_action" moz:RemovedIn="120" tools:ignore="UnusedResources">K wěsći daś, až toś ten produkt jo zasej na skłaźe</string>
     <!-- Clickable text for warning card informing the user that the current product is currently not available. Clicking this should inform the server that the product is available. -->
     <string name="review_quality_check_product_availability_warning_action_2" tools:ignore="UnusedResources">K wěsći daś, až produkt jo na skłaźe</string>
@@ -2324,22 +2288,15 @@
     <string name="review_quality_check_analysis_in_progress_warning_title">Kontrola kwalitu pógódnośenjow</string>
     <!-- Text for body of warning card informing the user that the current product's analysis is still processing. -->
     <string name="review_quality_check_analysis_in_progress_warning_body">To mógło na 60 sekundow traś.</string>
->>>>>>> 52cb89cf
     <!-- Title for info card displayed after the user reports a product is back in stock. -->
     <string name="review_quality_check_analysis_requested_info_title" tools:ignore="UnusedResources">Wjeliki źěk za powěźeńku!</string>
 
     <!-- Text for body of info card displayed after the user reports a product is back in stock. -->
     <string name="review_quality_check_analysis_requested_info_body" tools:ignore="UnusedResources">My dejali w běgu 24 góźin informacije wó pógódnośenjach toś togo produkta měś. Pśiźćo pšosym mimo.</string>
     <!-- Title for info card displayed when the user review checker while on a product that Fakespot does not analyze (e.g. gift cards, music). -->
-<<<<<<< HEAD
-    <string name="review_quality_check_not_analyzable_info_title" tools:ignore="UnusedResources">Njamóžomy toś te pógódnośenja pśeglědowaś</string>
-    <!-- Text for body of info card displayed when the user review checker while on a product that Fakespot does not analyze (e.g. gift cards, music). -->
-    <string name="review_quality_check_not_analyzable_info_body" tools:ignore="UnusedResources">Bóžko  njamóžomy kwalitu pógódnośenja za wěste produktowe typy kontrolěrowaś. Na pśikład za darjeńske kórty a tšugajuce wideo, muziku a graśa.</string>
-=======
     <string name="review_quality_check_not_analyzable_info_title">Njamóžomy toś te pógódnośenja pśeglědowaś</string>
     <!-- Text for body of info card displayed when the user review checker while on a product that Fakespot does not analyze (e.g. gift cards, music). -->
     <string name="review_quality_check_not_analyzable_info_body">Bóžko  njamóžomy kwalitu pógódnośenja za wěste produktowe typy kontrolěrowaś. Na pśikład za darjeńske kórty a tšugajuce wideo, muziku a graśa.</string>
->>>>>>> 52cb89cf
     <!-- Title for info card displayed when another user reported the displayed product is back in stock. -->
     <string name="review_quality_check_analysis_requested_other_user_info_title" tools:ignore="UnusedResources">Informacije skóro pśidu</string>
     <!-- Text for body of info card displayed when another user reported the displayed product is back in stock. -->
@@ -2349,21 +2306,6 @@
     <!-- Text for the action button from info card displayed to the user when analysis finished updating. -->
     <string name="review_quality_check_analysis_updated_confirmation_action" tools:ignore="UnusedResources">Som zrozměł</string>
     <!-- Title for error card displayed to the user when an error occurred. -->
-<<<<<<< HEAD
-    <string name="review_quality_check_generic_error_title" tools:ignore="UnusedResources">Tuchylu informacije njejsu k dispoziciji</string>
-    <!-- Text for body of error card displayed to the user when an error occurred. -->
-    <string name="review_quality_check_generic_error_body" tools:ignore="UnusedResources">Źěłamy na rozwězanju toś togo problema. Pśiźćo pšosym skóro zasej mimo.</string>
-    <!-- Title for error card displayed to the user when the device is disconnected from the network. -->
-    <string name="review_quality_check_no_connection_title" tools:ignore="UnusedResources">Žeden seśowy zwisk</string>
-    <!-- Text for body of error card displayed to the user when the device is disconnected from the network. -->
-    <string name="review_quality_check_no_connection_body" tools:ignore="UnusedResources">Pśeglědajśo swój seśowy zwisk a wopytajśo pón bok znowego zacytaś.</string>
-    <!-- Title for card displayed to the user for products whose reviews were not analyzed yet. -->
-    <string name="review_quality_check_no_analysis_title" tools:ignore="UnusedResources">Hyšći žedne informacije wó toś tych pógódnośenjach</string>
-    <!-- Text for the body of card displayed to the user for products whose reviews were not analyzed yet. -->
-    <string name="review_quality_check_no_analysis_body" tools:ignore="UnusedResources">Aby zgónił, lěc pógódnośenja toś togo produkta su spušćobne, kontrolěrujśo kwalitu pógódnośenjow. Trajo jano na 60 sekundow.</string>
-    <!-- Text for button from body of card displayed to the user for products whose reviews were not analyzed yet. Clicking this should trigger a product analysis. -->
-    <string name="review_quality_check_no_analysis_link" tools:ignore="UnusedResources">Kwalitu pógódnośenjow kontrolěrowaś</string>
-=======
     <string name="review_quality_check_generic_error_title">Tuchylu informacije njejsu k dispoziciji</string>
     <!-- Text for body of error card displayed to the user when an error occurred. -->
     <string name="review_quality_check_generic_error_body">Źěłamy na rozwězanju toś togo problema. Pśiźćo pšosym skóro zasej mimo.</string>
@@ -2377,7 +2319,6 @@
     <string name="review_quality_check_no_analysis_body">Aby zgónił, lěc pógódnośenja toś togo produkta su spušćobne, kontrolěrujśo kwalitu pógódnośenjow. Trajo jano na 60 sekundow.</string>
     <!-- Text for button from body of card displayed to the user for products whose reviews were not analyzed yet. Clicking this should trigger a product analysis. -->
     <string name="review_quality_check_no_analysis_link">Kwalitu pógódnośenjow kontrolěrowaś</string>
->>>>>>> 52cb89cf
     <!-- Headline for review quality check contextual onboarding card. -->
     <string name="review_quality_check_contextual_onboarding_title">Cytajśo naš dowěry gódny pśewodnik wó pógódnośenjach produktow</string>
     <!-- Description for review quality check contextual onboarding card. The first and last two parameters are for retailer names (e.g. Amazon, Walmart). The second parameter is for the name of the application (e.g. Firefox). -->
@@ -2405,19 +2346,11 @@
     <!-- Text displayed in the second CFR presenting the review quality check feature that opens the review checker when clicked. -->
     <string name="review_quality_check_second_cfr_action" tools:ignore="UnusedResources">Kontrolu pógódnośenjow wócyniś</string>
     <!-- Flag showing that the review quality check feature is work in progress. -->
-<<<<<<< HEAD
-    <string name="review_quality_check_beta_flag" tools:ignore="UnusedResources">Beta</string>
-    <!-- Content description (not visible, for screen readers etc.) for opening browser menu button to open review quality check bottom sheet. -->
-    <string name="browser_menu_review_quality_check">Kontrolu kwality pógódnośenjow wócyniś</string>
-    <!-- Content description (not visible, for screen readers etc.) for closing browser menu button to open review quality check bottom sheet. -->
-    <string name="browser_menu_review_quality_check_close">Kontrolu kwality pógódnośenjow zacyniś</string>
-=======
     <string name="review_quality_check_beta_flag">Beta</string>
     <!-- Content description (not visible, for screen readers etc.) for opening browser menu button to open review quality check bottom sheet. -->
     <string name="review_quality_check_open_handle_content_description">Kontrolu pógódnośenjow wócyniś</string>
     <!-- Content description (not visible, for screen readers etc.) for closing browser menu button to open review quality check bottom sheet. -->
     <string name="review_quality_check_close_handle_content_description">Kontrolu pógódnośenjow zacyniś</string>
->>>>>>> 52cb89cf
     <!-- Content description (not visible, for screen readers etc.) for review quality check star rating. First parameter is the number of stars (1-5) representing the rating. -->
     <string name="review_quality_check_star_rating_content_description">%1$s z 5 gwězdkow</string>
     <!-- Text for minimize button from highlights card. When clicked the highlights card should reduce its size. -->
