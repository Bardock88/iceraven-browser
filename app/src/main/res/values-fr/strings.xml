--- conflicted
+++ resolved
@@ -337,13 +337,9 @@
     <!-- Juno first user onboarding flow experiment, strings are marked unused as they are only referenced by Nimbus experiments. -->
     <!-- Title for set firefox as default browser screen used by Nimbus experiments. Nimbus experiments do not support string placeholders.
         Note: The word "Firefox" should NOT be translated -->
-<<<<<<< HEAD
-    <string name="juno_onboarding_default_browser_title_nimbus" tools:ignore="UnusedResources">Faites de Firefox votre navigateur par défaut</string>
-=======
     <string name="juno_onboarding_default_browser_title_nimbus" moz:removedIn="120" tools:ignore="UnusedResources">Faites de Firefox votre navigateur par défaut</string>
     <!-- Title for set firefox as default browser screen used by Nimbus experiments. -->
     <string name="juno_onboarding_default_browser_title_nimbus_2">Votre protection compte pour nous</string>
->>>>>>> eeb875b8
     <!-- Description for set firefox as default browser screen used by Nimbus experiments. Nimbus experiments do not support string placeholders.
         Note: The word "Firefox" should NOT be translated -->
     <string name="juno_onboarding_default_browser_description_nimbus" moz:removedIn="120" tools:ignore="UnusedResources">Firefox fait passer les gens avant l’argent et défend votre vie privée en bloquant les traqueurs intersites.\n\nApprenez-en davantage dans notre politique de confidentialité.</string>
@@ -371,14 +367,10 @@
     <string name="juno_onboarding_sign_in_negative_button" tools:ignore="UnusedResources">Plus tard</string>
     <!-- Title for enable notification permission screen used by Nimbus experiments. Nimbus experiments do not support string placeholders.
         Note: The word "Firefox" should NOT be translated -->
-<<<<<<< HEAD
-    <string name="juno_onboarding_enable_notifications_title_nimbus" tools:ignore="UnusedResources">Les notifications vous aident à en faire plus avec Firefox</string>
-=======
     <string name="juno_onboarding_enable_notifications_title_nimbus" moz:removedIn="120" tools:ignore="UnusedResources">Les notifications vous aident à en faire plus avec Firefox</string>
     <!-- Title for enable notification permission screen used by Nimbus experiments. Nimbus experiments do not support string placeholders.
         Note: The word "Firefox" should NOT be translated -->
     <string name="juno_onboarding_enable_notifications_title_nimbus_2">Les notifications vous aident à rester en sécurité avec Firefox</string>
->>>>>>> eeb875b8
     <!-- Description for enable notification permission screen used by Nimbus experiments. Nimbus experiments do not support string placeholders.
        Note: The word "Firefox" should NOT be translated -->
     <string name="juno_onboarding_enable_notifications_description_nimbus" moz:removedIn="120" tools:ignore="UnusedResources">Partagez des onglets entre vos appareils, gérez les téléchargements et obtenez des conseils pour tirer le meilleur parti de Firefox.</string>
@@ -2255,13 +2247,9 @@
     <!-- Text for learn more caption presenting a link with information about review quality. First parameter is for clickable text defined in review_quality_check_info_learn_more_link. -->
     <string name="review_quality_check_info_learn_more">En savoir plus sur %s.</string>
     <!-- Clickable text that links to review quality check SuMo page. First parameter is the Fakespot product name. In the phrase "Fakespot by Mozilla", "by" can be localized. Does not need to stay by. -->
-<<<<<<< HEAD
-    <string name="review_quality_check_info_learn_more_link">la façon dont %s par Mozilla détermine la qualité d’un avis</string>
-=======
     <string name="review_quality_check_info_learn_more_link" moz:RemovedIn="121" tools:ignore="UnusedResources">la façon dont %s par Mozilla détermine la qualité d’un avis</string>
     <!-- Clickable text that links to review quality check SuMo page. First parameter is the Fakespot product name. -->
     <string name="review_quality_check_info_learn_more_link_2">la façon dont %s détermine la qualité d’un avis</string>
->>>>>>> eeb875b8
     <!-- Text for title of settings section. -->
     <string name="review_quality_check_settings_title">Paramètres</string>
     <!-- Text for label for switch preference to show recommended products from review quality check settings section. -->
@@ -2297,15 +2285,9 @@
 
     <!-- Text for the body of warning card informing the user that the current product is currently not available. -->
     <string name="review_quality_check_product_availability_warning_body" tools:ignore="UnusedResources">Si vous constatez le retour de ce produit en stock, signalez-le et nous travaillerons à évaluer les avis.</string>
-<<<<<<< HEAD
     <!-- Clickable text for warning card informing the user that the current product is currently not available. Clicking this should inform the server that the product is available. -->
     <string name="review_quality_check_product_availability_warning_action" moz:RemovedIn="120" tools:ignore="UnusedResources">Signaler que ce produit est de retour en stock</string>
     <!-- Clickable text for warning card informing the user that the current product is currently not available. Clicking this should inform the server that the product is available. -->
-=======
-    <!-- Clickable text for warning card informing the user that the current product is currently not available. Clicking this should inform the server that the product is available. -->
-    <string name="review_quality_check_product_availability_warning_action" moz:RemovedIn="120" tools:ignore="UnusedResources">Signaler que ce produit est de retour en stock</string>
-    <!-- Clickable text for warning card informing the user that the current product is currently not available. Clicking this should inform the server that the product is available. -->
->>>>>>> eeb875b8
     <string name="review_quality_check_product_availability_warning_action_2" tools:ignore="UnusedResources">Signaler que le produit est en stock</string>
     <!-- Title for warning card informing the user that the current product's re-analysis is still processing. -->
     <string name="review_quality_check_reanalysis_in_progress_warning_title">Évaluation de la qualité des avis</string>
@@ -2352,25 +2334,17 @@
     <!-- Clickable text from the contextual onboarding card that links to review quality check support article. -->
     <string name="review_quality_check_contextual_onboarding_learn_more_link">En savoir plus</string>
     <!-- Caption text to be displayed in review quality check contextual onboarding card above the opt-in button. First parameter is the Fakespot product name. Following parameters are for clickable texts defined in review_quality_check_contextual_onboarding_privacy_policy and review_quality_check_contextual_onboarding_terms_use. In the phrase "Fakespot by Mozilla", "by" can be localized. Does not need to stay by. -->
-<<<<<<< HEAD
-    <string name="review_quality_check_contextual_onboarding_caption">En sélectionnant « Oui, l’essayer », vous acceptez la %2$s et les %3$s de %1$s par Mozilla.</string>
-=======
     <string name="review_quality_check_contextual_onboarding_caption" moz:RemovedIn="121" tools:ignore="UnusedResources">En sélectionnant « Oui, l’essayer », vous acceptez la %2$s et les %3$s de %1$s par Mozilla.</string>
     <!-- Caption text to be displayed in review quality check contextual onboarding card above the opt-in button. Parameter is the Fakespot product name. After the colon, what appears are two links, each on their own line. The first link is to a Privacy policy (review_quality_check_contextual_onboarding_privacy_policy_2). The second link is to Terms of use (review_quality_check_contextual_onboarding_terms_use_2). -->
     <string name="review_quality_check_contextual_onboarding_caption_2">En sélectionnant « Oui, l’essayer » vous acceptez les éléments suivants de %1$s :</string>
     <!-- Clickable text from the review quality check contextual onboarding card that links to Fakespot privacy policy. -->
     <string name="review_quality_check_contextual_onboarding_privacy_policy" moz:RemovedIn="121" tools:ignore="UnusedResources">politique de confidentialité</string>
->>>>>>> eeb875b8
     <!-- Clickable text from the review quality check contextual onboarding card that links to Fakespot privacy policy. -->
     <string name="review_quality_check_contextual_onboarding_privacy_policy_2">Politique de confidentialité</string>
     <!-- Clickable text from the review quality check contextual onboarding card that links to Fakespot terms of use. -->
     <string name="review_quality_check_contextual_onboarding_terms_use" moz:RemovedIn="121" tools:ignore="UnusedResources">conditions d’utilisation</string>
     <!-- Clickable text from the review quality check contextual onboarding card that links to Fakespot terms of use. -->
-<<<<<<< HEAD
-    <string name="review_quality_check_contextual_onboarding_terms_use">conditions d’utilisation</string>
-=======
     <string name="review_quality_check_contextual_onboarding_terms_use_2">Conditions d’utilisation</string>
->>>>>>> eeb875b8
     <!-- Text for opt-in button from the review quality check contextual onboarding card. -->
     <string name="review_quality_check_contextual_onboarding_primary_button_text">Oui, l’essayer</string>
     <!-- Text for opt-out button from the review quality check contextual onboarding card. -->
