--- conflicted
+++ resolved
@@ -104,14 +104,11 @@
     <string name="tcp_cfr_learn_more">En savoir plus sur la protection totale contre les cookies</string>
 
 
-<<<<<<< HEAD
-=======
     <!-- Private browsing erase action "contextual feature recommendation" (CFR) -->
     <!-- Text for the message displayed in the contextual feature recommendation popup promoting the erase private browsing feature. -->
     <string name="erase_action_cfr_message">Appuyez ici pour lancer une nouvelle session de navigation privée. Supprimez historique, cookies — tout.</string>
 
 
->>>>>>> 52cb89cf
     <!-- Text for the info dialog when camera permissions have been denied but user tries to access a camera feature. -->
     <string name="camera_permissions_needed_message">Accès à la caméra nécessaire. Accédez aux paramètres Android, appuyez sur Autorisations, puis sur Autoriser.</string>
     <!-- Text for the positive action button to go to Android Settings to grant permissions. -->
@@ -2236,13 +2233,9 @@
 
     <!-- Review quality check feature-->
     <!-- Name for the review quality check feature used as title for the panel. -->
-<<<<<<< HEAD
-    <string name="review_quality_check_feature_name">Vérificateur d’avis</string>
-=======
     <string name="review_quality_check_feature_name" moz:RemovedIn="120" tools:ignore="UnusedResources">Vérificateur d’avis</string>
     <!-- Name for the review quality check feature used as title for the panel. -->
     <string name="review_quality_check_feature_name_2">Vérificateur d’avis</string>
->>>>>>> 52cb89cf
     <!-- Summary for grades A and B for review quality check adjusted grading. -->
     <string name="review_quality_check_grade_a_b_description">Avis fiables</string>
     <!-- Summary for grade C for review quality check adjusted grading. -->
@@ -2252,15 +2245,6 @@
     <!-- Text for title presenting the reliability of a product's reviews. -->
     <string name="review_quality_check_grade_title">Quelle est la fiabilité de ces avis ?</string>
     <!-- Title for when the rating has been updated by the review checker -->
-<<<<<<< HEAD
-    <string name="review_quality_check_adjusted_rating_title">Note ajustée</string>
-    <!-- Description for a product's adjusted star rating. The text presents that the product's reviews which were evaluated as unreliable were removed from the adjusted rating. -->
-    <string name="review_quality_check_adjusted_rating_description">Avis non fiables supprimés</string>
-    <!-- Title for section explaining how we analyze the reliability of a product's reviews. -->
-    <string name="review_quality_check_explanation_title">Comment nous déterminons la qualité d’un avis</string>
-    <!-- Description explaining grades A and B for review quality check adjusted grading. -->
-    <string name="review_quality_check_info_grade_info_AB">Avis fiables. Nous pensons que les avis proviennent probablement de véritables client·e·s qui ont laissé des avis sincères et objectifs.</string>
-=======
     <string name="review_quality_check_adjusted_rating_title">Évaluation corrigée</string>
     <!-- Description for a product's adjusted star rating. The text presents that the product's reviews which were evaluated as unreliable were removed from the adjusted rating. -->
     <string name="review_quality_check_adjusted_rating_description">Avis non fiables supprimés</string>
@@ -2290,47 +2274,18 @@
     <string name="review_quality_check_info_learn_more">En savoir plus sur %s.</string>
     <!-- Clickable text that links to review quality check SuMo page. First parameter is the Fakespot product name. In the phrase "Fakespot by Mozilla", "by" can be localized. Does not need to stay by. -->
     <string name="review_quality_check_info_learn_more_link">la façon dont %s par Mozilla détermine la qualité d’un avis</string>
->>>>>>> 52cb89cf
     <!-- Text for title of settings section. -->
     <string name="review_quality_check_settings_title">Paramètres</string>
     <!-- Text for label for switch preference to show recommended products from review quality check settings section. -->
     <string name="review_quality_check_settings_recommended_products">Afficher des publicités dans le vérificateur d’avis</string>
-<<<<<<< HEAD
-=======
     <!-- Description for switch preference to show recommended products from review quality check settings section. First parameter is for clickable text defined in review_quality_check_settings_recommended_products_learn_more.-->
     <string name="review_quality_check_settings_recommended_products_description" moz:RemovedIn="120" tools:ignore="UnusedResources">Vous verrez à l’occasion des publicités pour des produits pertinents. Ces produits doivent disposer d’avis qui répondent à nos critères de qualité. %s</string>
     <!-- Description for switch preference to show recommended products from review quality check settings section. First parameter is for clickable text defined in review_quality_check_settings_recommended_products_learn_more.-->
     <string name="review_quality_check_settings_recommended_products_description_2" tools:ignore="UnusedResources">Vous verrez à l’occasion des publicités pour des produits pertinents.  Nous  faisons uniquement la promotion de produits dont les avis sont fiables. %s</string>
->>>>>>> 52cb89cf
     <!-- Clickable text that links to review quality check recommended products support article. -->
     <string name="review_quality_check_settings_recommended_products_learn_more" tools:ignore="UnusedResources">En savoir plus</string>
     <!-- Text for turning sidebar off button from review quality check settings section. -->
     <string name="review_quality_check_settings_turn_off">Désactiver le vérificateur d’avis</string>
-<<<<<<< HEAD
-    <!-- Caption for recommended product section indicating this is an ad by Fakespot. First parameter is the Fakespot product name. -->
-    <string name="review_quality_check_ad_caption" tools:ignore="UnusedResources">Publicité de %s</string>
-    <!-- Caption for review quality check panel. First parameter is for clickable text defined in review_quality_check_powered_by_link. -->
-    <string name="review_quality_check_powered_by" tools:ignore="UnusedResources">Le vérificateur d’avis fonctionne grâce à %s.</string>
-    <!-- Text for button from warning card informing the user that the current analysis is outdated. Clicking this should trigger the product's re-analysis. -->
-    <string name="review_quality_check_outdated_analysis_warning_action" tools:ignore="UnusedResources">Vérifier maintenant</string>
-    <!-- Title for warning card informing the user that the current product does not have enough reviews for a review analysis. -->
-    <string name="review_quality_check_no_reviews_warning_title" tools:ignore="UnusedResources">Pas encore assez d’avis</string>
-    <!-- Title for warning card informing the user that the current product is currently not available. -->
-    <string name="review_quality_check_product_availability_warning_title" tools:ignore="UnusedResources">Le produit n’est pas disponible</string>
-
-    <!-- Clickable text for warning card informing the user that the current product is currently not available. Clicking this should inform the server that the product is available. -->
-    <string name="review_quality_check_product_availability_warning_action" tools:ignore="UnusedResources">Signaler que ce produit est de retour en stock</string>
-    <!-- Title for info card displayed after the user reports a product is back in stock. -->
-    <string name="review_quality_check_analysis_requested_info_title" tools:ignore="UnusedResources">Merci de nous l’avoir signalé !</string>
-    <!-- Title for info card displayed when the user review checker while on a product that Fakespot does not analyze (e.g. gift cards, music). -->
-    <string name="review_quality_check_not_analyzable_info_title" tools:ignore="UnusedResources">Nous ne pouvons pas vérifier ces avis</string>
-    <!-- Text for body of error card displayed to the user when an error occurred. -->
-    <string name="review_quality_check_generic_error_body" tools:ignore="UnusedResources">Nous travaillons à résoudre ce problème. Veuillez réessayer ultérieurement.</string>
-    <!-- Title for error card displayed to the user when the device is disconnected from the network. -->
-    <string name="review_quality_check_no_connection_title" tools:ignore="UnusedResources">Aucune connexion réseau</string>
-    <!-- Clickable text from the contextual onboarding card that links to review quality check support article. -->
-    <string name="review_quality_check_contextual_onboarding_learn_more_link">En savoir plus</string>
-=======
     <!-- Text for title of recommended product section. This is displayed above a product image, suggested as an alternative to the product reviewed. -->
     <string name="review_quality_check_ad_title" tools:ignore="UnusedResources">Produits alternatifs</string>
     <!-- Caption for recommended product section indicating this is an ad by Fakespot. First parameter is the Fakespot product name. -->
@@ -2404,15 +2359,10 @@
     <string name="review_quality_check_contextual_onboarding_learn_more_link">En savoir plus</string>
     <!-- Caption text to be displayed in review quality check contextual onboarding card above the opt-in button. First parameter is the Fakespot product name. Following parameters are for clickable texts defined in review_quality_check_contextual_onboarding_privacy_policy and review_quality_check_contextual_onboarding_terms_use. In the phrase "Fakespot by Mozilla", "by" can be localized. Does not need to stay by. -->
     <string name="review_quality_check_contextual_onboarding_caption">En sélectionnant « Oui, l’essayer », vous acceptez la %2$s et les %3$s de %1$s par Mozilla.</string>
->>>>>>> 52cb89cf
     <!-- Clickable text from the review quality check contextual onboarding card that links to Fakespot privacy policy. -->
     <string name="review_quality_check_contextual_onboarding_privacy_policy">politique de confidentialité</string>
     <!-- Clickable text from the review quality check contextual onboarding card that links to Fakespot terms of use. -->
     <string name="review_quality_check_contextual_onboarding_terms_use">conditions d’utilisation</string>
-<<<<<<< HEAD
-    <!-- Flag showing that the review quality check feature is work in progress. -->
-    <string name="review_quality_check_beta_flag" tools:ignore="UnusedResources">Bêta</string>
-=======
     <!-- Text for opt-in button from the review quality check contextual onboarding card. -->
     <string name="review_quality_check_contextual_onboarding_primary_button_text">Oui, l’essayer</string>
     <!-- Text for opt-out button from the review quality check contextual onboarding card. -->
@@ -2433,7 +2383,6 @@
     <string name="review_quality_check_close_handle_content_description">Fermer le vérificateur d’avis</string>
     <!-- Content description (not visible, for screen readers etc.) for review quality check star rating. First parameter is the number of stars (1-5) representing the rating. -->
     <string name="review_quality_check_star_rating_content_description">%1$s étoiles sur 5</string>
->>>>>>> 52cb89cf
     <!-- Text for minimize button from highlights card. When clicked the highlights card should reduce its size. -->
     <string name="review_quality_check_highlights_show_less">Moins de détails</string>
     <!-- Text for maximize button from highlights card. When clicked the highlights card should expand to its full size. -->
