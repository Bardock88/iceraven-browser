<?xml version="1.0" encoding="utf-8"?>
<resources xmlns:tools="http://schemas.android.com/tools" xmlns:moz="http://mozac.org/tools">
    <!-- App name for private browsing mode. The first parameter is the name of the app defined in app_name (for example: Fenix)-->
    <string name="app_name_private_5">Privat %s</string>
    <!-- App name for private browsing mode. The first parameter is the name of the app defined in app_name (for example: Fenix)-->
    <string name="app_name_private_4">%s (privat)</string>

    <!-- Home Fragment -->
    <!-- Content description (not visible, for screen readers etc.): "Three dot" menu button. -->
    <string name="content_description_menu">Flere innstillinger</string>
    <!-- Content description (not visible, for screen readers etc.): "Private Browsing" menu button. -->
    <string name="content_description_private_browsing_button">Slå på privat nettlesing</string>
    <!-- Content description (not visible, for screen readers etc.): "Private Browsing" menu button. -->
    <string name="content_description_disable_private_browsing_button">Slå av privat nettlesing</string>
    <!-- Placeholder text shown in the search bar before a user enters text for the default engine -->
    <string name="search_hint">Søk eller skriv inn adresse</string>
    <!-- Placeholder text shown in the search bar before a user enters text for a general engine -->
    <string name="search_hint_general_engine">Søk på nettet</string>
    <!-- Placeholder text shown in search bar when using history search -->
    <string name="history_search_hint">Søke i historikk</string>
    <!-- Placeholder text shown in search bar when using bookmarks search -->
    <string name="bookmark_search_hint">Søk i bokmerker</string>
    <!-- Placeholder text shown in search bar when using tabs search -->
    <string name="tab_search_hint">Søk i faner</string>
    <!-- Placeholder text shown in the search bar when using application search engines -->
    <string name="application_search_hint">Skriv inn søketekst</string>
    <!-- No Open Tabs Message Description -->
    <string name="no_open_tabs_description">De åpne fanene dine vises her.</string>

    <!-- No Private Tabs Message Description -->
    <string name="no_private_tabs_description">Dine private faner vil vises her.</string>

    <!-- Tab tray multi select title in app bar. The first parameter is the number of tabs selected -->
    <string name="tab_tray_multi_select_title">%1$d valgt</string>
    <!-- Label of button in create collection dialog for creating a new collection  -->
    <string name="tab_tray_add_new_collection">Legg til ny samling</string>
    <!-- Label of editable text in create collection dialog for naming a new collection  -->
    <string name="tab_tray_add_new_collection_name">Navn</string>

    <!-- Label of button in save to collection dialog for selecting a current collection  -->
    <string name="tab_tray_select_collection">Velg samling</string>
    <!-- Content description for close button while in multiselect mode in tab tray -->
    <string name="tab_tray_close_multiselect_content_description">Avslutt flervalgsmodus</string>
    <!-- Content description for save to collection button while in multiselect mode in tab tray -->
    <string name="tab_tray_collection_button_multiselect_content_description">Lagre valgte faner i samlingen</string>
    <!-- Content description on checkmark while tab is selected in multiselect mode in tab tray -->
    <string name="tab_tray_multiselect_selected_content_description">Valgt</string>

    <!-- Home - Recently saved bookmarks -->
    <!-- Title for the home screen section with recently saved bookmarks. -->
    <string name="recently_saved_title">Nylig lagret</string>
    <!-- Content description for the button which navigates the user to show all of their saved bookmarks. -->
    <string name="recently_saved_show_all_content_description_2">Vis alle lagrede bokmerker</string>

    <!-- Text for the menu button to remove a recently saved bookmark from the user's home screen -->
    <string name="recently_saved_menu_item_remove">Fjern</string>

    <!-- About content. The first parameter is the name of the application. (For example: Fenix) -->
    <string name="about_content">%1$s er produsert av Mozilla.</string>

    <!-- Private Browsing -->
    <!-- Explanation for private browsing displayed to users on home view when they first enable private mode
        The first parameter is the name of the app defined in app_name (for example: Fenix) -->
    <string name="private_browsing_placeholder_description_2">%1$s fjerner søk- og nettleserhistorikken fra private nettlesingsfaner når du lukker dem eller avslutter appen. Selv om dette ikke gjør deg anonym for nettsteder eller internett-leverandøren din, vil det gjøre det lettere
        å beholde det du gjør på nettet privat fra alle andre som bruker denne enheten.</string>
    <string name="private_browsing_common_myths">Vanlige myter om privat nettlesing</string>

    <!-- True Private Browsing Mode -->
    <!-- Title for info card on private homescreen in True Private Browsing Mode. -->
    <string name="felt_privacy_desc_card_title">Etterlat ingen spor på denne enheten</string>
    <!-- Explanation for private browsing displayed to users on home view when they first enable
        private mode in our new Total Private Browsing mode.
        The first parameter is the name of the app defined in app_name (for example: Firefox Nightly)
        The second parameter is the clickable link text in felt_privacy_info_card_subtitle_link_text -->
    <string name="felt_privacy_info_card_subtitle" moz:removedIn="120" tools:ignore="UnusedResources">%1$s sletter infokapsler, historikk og nettstedsdata når du lukker alle dine private vinduer. %2$s</string>
    <!-- Explanation for private browsing displayed to users on home view when they first enable
        private mode in our new Total Private Browsing mode.
        The first parameter is the name of the app defined in app_name (for example: Firefox Nightly)
        The second parameter is the clickable link text in felt_privacy_info_card_subtitle_link_text -->
    <string name="felt_privacy_info_card_subtitle_2">%1$s sletter infokapsler, historikk og nettstedsdata når du lukker alle dine private faner. %2$s</string>
    <!-- Clickable portion of the explanation for private browsing that links the user to our
        about privacy page.
        This string is used in felt_privacy_info_card_subtitle as the second parameter.-->
    <string name="felt_privacy_info_card_subtitle_link_text">Hvem kan ha mulighet til å se aktiviteten min?</string>

    <!-- Private mode shortcut "contextual feature recommendation" (CFR) -->
    <!-- Text for the Private mode shortcut CFR message for adding a private mode shortcut to open private tabs from the Home screen -->
    <string name="private_mode_cfr_message_2">Åpne din neste private fane med ett trykk.</string>
    <!-- Text for the positive button to accept adding a Private Browsing shortcut to the Home screen -->
    <string name="private_mode_cfr_pos_button_text">Legg til på startskjermen</string>
    <!-- Text for the negative button to decline adding a Private Browsing shortcut to the Home screen -->
    <string name="cfr_neg_button_text">Nei takk</string>

    <!-- Open in App "contextual feature recommendation" (CFR) -->
    <!-- Text for the info message. The first parameter is the name of the application.-->
    <string name="open_in_app_cfr_info_message_2">Du kan sette %1$s til automatisk å åpne lenker i apper.</string>
    <!-- Text for the positive action button -->
    <string name="open_in_app_cfr_positive_button_text">Gå til innstillinger</string>
    <!-- Text for the negative action button -->
    <string name="open_in_app_cfr_negative_button_text">Ignorer</string>

    <!-- Total cookie protection "contextual feature recommendation" (CFR) -->
    <!-- Text for the message displayed in the contextual feature recommendation popup promoting the total cookie protection feature. -->
    <string name="tcp_cfr_message">Vår kraftigste personvernfunksjon til nå isolerer sporere på tvers av nettsteder.</string>
    <!-- Text displayed that links to website containing documentation about the "Total cookie protection" feature. -->
    <string name="tcp_cfr_learn_more">Les mer om total beskyttelse mot infokapsler</string>

    <!-- Private browsing erase action "contextual feature recommendation" (CFR) -->
    <!-- Text for the message displayed in the contextual feature recommendation popup promoting the erase private browsing feature. -->
    <string name="erase_action_cfr_message">Trykk her for å starte en ny privat økt. Slett historikken din, infokapsler — alt.</string>


    <!-- Text for the info dialog when camera permissions have been denied but user tries to access a camera feature. -->
    <string name="camera_permissions_needed_message">Kameratilgang er nødvendig. Gå til Android-innstillinger, trykk på tillatelser, og trykk på tillat.</string>
    <!-- Text for the positive action button to go to Android Settings to grant permissions. -->
    <string name="camera_permissions_needed_positive_button_text">Gå til innstillinger</string>
    <!-- Text for the negative action button to dismiss the dialog. -->
    <string name="camera_permissions_needed_negative_button_text">Ignorer</string>

    <!-- Text for the banner message to tell users about our auto close feature. -->
    <string name="tab_tray_close_tabs_banner_message">Angi at åpne faner som ikke har blitt sett den siste dagen, uken eller måneden skal lukke automatisk.</string>
    <!-- Text for the positive action button to go to Settings for auto close tabs. -->
    <string name="tab_tray_close_tabs_banner_positive_button_text">Vis alternativer</string>
    <!-- Text for the negative action button to dismiss the Close Tabs Banner. -->
    <string name="tab_tray_close_tabs_banner_negative_button_text">Ignorer</string>

    <!-- Text for the banner message to tell users about our inactive tabs feature. -->
    <string name="tab_tray_inactive_onboarding_message">Faner du ikke har vist på to uker, blir flyttet hit.</string>
    <!-- Text for the action link to go to Settings for inactive tabs. -->
    <string name="tab_tray_inactive_onboarding_button_text">Slå av i innstillinger</string>

    <!-- Text for title for the auto-close dialog of the inactive tabs. -->
    <string name="tab_tray_inactive_auto_close_title">Lukk automatisk etter en måned?</string>
    <!-- Text for the body for the auto-close dialog of the inactive tabs.
        The first parameter is the name of the application.-->
    <string name="tab_tray_inactive_auto_close_body_2">%1$s kan lukke faner du ikke har sett den siste måneden.</string>
    <!-- Content description for close button in the auto-close dialog of the inactive tabs. -->
    <string name="tab_tray_inactive_auto_close_button_content_description">Lukk</string>


    <!-- Text for turn on auto close tabs button in the auto-close dialog of the inactive tabs. -->
    <string name="tab_tray_inactive_turn_on_auto_close_button_2">Slå på autolukking</string>


    <!-- Home screen icons - Long press shortcuts -->
    <!-- Shortcut action to open new tab -->
    <string name="home_screen_shortcut_open_new_tab_2">Ny fane</string>
    <!-- Shortcut action to open new private tab -->
    <string name="home_screen_shortcut_open_new_private_tab_2">Ny privat fane</string>

    <!-- Shortcut action to open Passwords screens -->
    <string name="home_screen_shortcut_open_password_screen">Passordsnarvei</string>

    <!-- Recent Tabs -->
    <!-- Header text for jumping back into the recent tab in the home screen -->
    <string name="recent_tabs_header">Hopp inn igjen</string>
    <!-- Button text for showing all the tabs in the tabs tray -->
    <string name="recent_tabs_show_all">Vis alle</string>

    <!-- Content description for the button which navigates the user to show all recent tabs in the tabs tray. -->
    <string name="recent_tabs_show_all_content_description_2">Vis alle nylige faner-knappen</string>

    <!-- Text for button in synced tab card that opens synced tabs tray -->
    <string name="recent_tabs_see_all_synced_tabs_button_text">Se alle synkroniserte faner</string>
    <!-- Accessibility description for device icon used for recent synced tab -->
    <string name="recent_tabs_synced_device_icon_content_description">Synkroniserte enheter</string>
    <!-- Text for the dropdown menu to remove a recent synced tab from the homescreen -->
    <string name="recent_synced_tab_menu_item_remove">Fjern</string>
    <!-- Text for the menu button to remove a grouped highlight from the user's browsing history
         in the Recently visited section -->
    <string name="recent_tab_menu_item_remove">Fjern</string>

    <!-- History Metadata -->
    <!-- Header text for a section on the home screen that displays grouped highlights from the
         user's browsing history, such as topics they have researched or explored on the web -->
    <string name="history_metadata_header_2">Nylig besøkt</string>
    <!-- Text for the menu button to remove a grouped highlight from the user's browsing history
         in the Recently visited section -->
    <string name="recently_visited_menu_item_remove">Fjern</string>

    <!-- Content description for the button which navigates the user to show all of their history. -->
    <string name="past_explorations_show_all_content_description_2">Vis alle tidligere utforskninger</string>

    <!-- Browser Fragment -->
    <!-- Content description (not visible, for screen readers etc.): Navigate backward (browsing history) -->
    <string name="browser_menu_back">Tilbake</string>
    <!-- Content description (not visible, for screen readers etc.): Navigate forward (browsing history) -->
    <string name="browser_menu_forward">Frem</string>
    <!-- Content description (not visible, for screen readers etc.): Refresh current website -->
    <string name="browser_menu_refresh">Oppdater</string>
    <!-- Content description (not visible, for screen readers etc.): Stop loading current website -->
    <string name="browser_menu_stop">Stopp</string>
    <!-- Browser menu button that opens the addon manager -->
    <string name="browser_menu_add_ons">Tillegg</string>
    <!-- Browser menu button that opens account settings -->
    <string name="browser_menu_account_settings">Kontoinformasjon</string>
    <!-- Text displayed when there are no add-ons to be shown -->
    <string name="no_add_ons">Ingen utvidelser her</string>
    <!-- Browser menu button that sends a user to help articles -->
    <string name="browser_menu_help">Hjelp</string>
    <!-- Browser menu button that sends a to a the what's new article -->
    <string name="browser_menu_whats_new">Hva er nytt</string>
    <!-- Browser menu button that opens the settings menu -->
    <string name="browser_menu_settings">Innstillinger</string>

    <!-- Browser menu button that opens a user's library -->
    <string name="browser_menu_library">Bibliotek</string>
    <!-- Browser menu toggle that requests a desktop site -->
    <string name="browser_menu_desktop_site">Datamaskinversjon</string>
    <!-- Browser menu button that reopens a private tab as a regular tab -->
    <string name="browser_menu_open_in_regular_tab">Åpne i vanlig fane</string>
    <!-- Browser menu toggle that adds a shortcut to the site on the device home screen. -->
    <string name="browser_menu_add_to_homescreen">Legg til på startskjermen</string>
    <!-- Browser menu toggle that installs a Progressive Web App shortcut to the site on the device home screen. -->
    <string name="browser_menu_install_on_homescreen">Installer</string>
    <!-- Content description (not visible, for screen readers etc.) for the Resync tabs button -->
    <string name="resync_button_content_description">Synkroniser på nytt</string>
    <!-- Browser menu button that opens the find in page menu -->
    <string name="browser_menu_find_in_page">Finn på siden</string>
    <!-- Browser menu button that saves the current tab to a collection -->
    <string name="browser_menu_save_to_collection_2">Lagre i samling</string>
    <!-- Browser menu button that open a share menu to share the current site -->
    <string name="browser_menu_share">Del</string>
    <!-- Browser menu button shown in custom tabs that opens the current tab in Fenix
        The first parameter is the name of the app defined in app_name (for example: Fenix) -->
    <string name="browser_menu_open_in_fenix">Åpne i %1$s</string>
    <!-- Browser menu text shown in custom tabs to indicate this is a Fenix tab
        The first parameter is the name of the app defined in app_name (for example: Fenix) -->
    <string name="browser_menu_powered_by">DREVET AV %1$s</string>
    <!-- Browser menu text shown in custom tabs to indicate this is a Fenix tab
        The first parameter is the name of the app defined in app_name (for example: Fenix) -->
    <string name="browser_menu_powered_by2">Drevet av %1$s</string>
    <!-- Browser menu button to put the current page in reader mode -->
    <string name="browser_menu_read">Lesevisning</string>
    <!-- Browser menu button content description to close reader mode and return the user to the regular browser -->
    <string name="browser_menu_read_close">Lukk lesevisning</string>
    <!-- Browser menu button to open the current page in an external app -->
    <string name="browser_menu_open_app_link">Åpne i app</string>

    <!-- Browser menu button to show reader view appearance controls e.g. the used font type and size -->
    <string name="browser_menu_customize_reader_view">Tilpass lesevisning</string>
    <!-- Browser menu label for adding a bookmark -->
    <string name="browser_menu_add">Legg til</string>
    <!-- Browser menu label for editing a bookmark -->
    <string name="browser_menu_edit">Rediger</string>

    <!-- Button shown on the home page that opens the Customize home settings -->
    <string name="browser_menu_customize_home_1">Tilpass startsiden</string>
    <!-- Browser Toolbar -->
    <!-- Content description for the Home screen button on the browser toolbar -->
    <string name="browser_toolbar_home">Startskjerm</string>

    <!-- Content description (not visible, for screen readers etc.): Erase button: Erase the browsing
         history and go back to the home screen. -->
    <string name="browser_toolbar_erase">Slett nettleserhistorikk</string>
    <!-- Locale Settings Fragment -->
    <!-- Content description for tick mark on selected language -->
    <string name="a11y_selected_locale_content_description">Valgt språk</string>
    <!-- Text for default locale item -->
    <string name="default_locale_text">Følg språket til enheten</string>
    <!-- Placeholder text shown in the search bar before a user enters text -->
    <string name="locale_search_hint">Søk etter språk</string>

    <!-- Search Fragment -->
    <!-- Button in the search view that lets a user search by scanning a QR code -->
    <string name="search_scan_button">Skann</string>

    <!-- Button in the search view that lets a user change their search engine -->
    <string name="search_engine_button" moz:RemovedIn="121" tools:ignore="UnusedResources">Søkemotor</string>
    <!-- Button in the search view when shortcuts are displayed that takes a user to the search engine settings -->
    <string name="search_shortcuts_engine_settings">Innstillinger for søkemotor</string>
    <!-- Button in the search view that lets a user navigate to the site in their clipboard -->
    <string name="awesomebar_clipboard_title">Fyll inn lenke fra utklippstavlen</string>
    <!-- Button in the search suggestions onboarding that allows search suggestions in private sessions -->
    <string name="search_suggestions_onboarding_allow_button">Tillat</string>
    <!-- Button in the search suggestions onboarding that does not allow search suggestions in private sessions -->
    <string name="search_suggestions_onboarding_do_not_allow_button">Ikke tillat</string>
    <!-- Search suggestion onboarding hint title text -->
    <string name="search_suggestions_onboarding_title">Tillate søkeforslag i private økter?</string>
    <!-- Search suggestion onboarding hint description text, first parameter is the name of the app defined in app_name (for example: Fenix)-->
    <string name="search_suggestions_onboarding_text">%s deler alt du skriver i adressefeltet med standard søkemotor.</string>

    <!-- Search engine suggestion title text. The first parameter is the name of the suggested engine-->
    <string name="search_engine_suggestions_title">Søk %s</string>
    <!-- Search engine suggestion description text -->
    <string name="search_engine_suggestions_description">Søk direkte fra adresselinjen</string>

    <!-- Menu option in the search selector menu to open the search settings -->
    <string name="search_settings_menu_item">Søkeinnstillinger</string>

    <!-- Header text for the search selector menu -->
    <string name="search_header_menu_item_2">Søk denne gangen i:</string>

    <!-- Content description (not visible, for screen readers etc.): Search engine icon. The first parameter is the search engine name (for example: DuckDuckGo). -->
    <string name="search_engine_icon_content_description" tools:ignore="UnusedResources">%s-søkemotor</string>

    <!-- Home onboarding -->
    <!-- Onboarding home screen popup dialog, shown on top of the Jump back in section. -->
    <string name="onboarding_home_screen_jump_back_contextual_hint_2">Møt din personlige hjemmeside. Nylige faner, bokmerker og søkeresultater vises her.</string>
    <!-- Home onboarding dialog welcome screen title text. -->
    <string name="onboarding_home_welcome_title_2">Velkommen til et mer personlig internett</string>
    <!-- Home onboarding dialog welcome screen description text. -->
    <string name="onboarding_home_welcome_description">Flere farger. Bedre personvern. Samme forpliktelse til mennesker over fortjeneste.</string>
    <!-- Home onboarding dialog sign into sync screen title text. -->
    <string name="onboarding_home_sync_title_3">Det er enklere enn noen gang å bytte skjerm</string>
    <!-- Home onboarding dialog sign into sync screen description text. -->
    <string name="onboarding_home_sync_description">Fortsett der du sluttet med faner fra andre enheter nå på startsiden din.</string>
    <!-- Text for the button to continue the onboarding on the home onboarding dialog. -->
    <string name="onboarding_home_get_started_button">Kom i gang</string>
    <!-- Text for the button to navigate to the sync sign in screen on the home onboarding dialog. -->
    <string name="onboarding_home_sign_in_button">Logg inn</string>
    <!-- Text for the button to skip the onboarding on the home onboarding dialog. -->
    <string name="onboarding_home_skip_button">Hopp over</string>
    <!-- Onboarding home screen sync popup dialog message, shown on top of Recent Synced Tabs in the Jump back in section. -->
    <string name="sync_cfr_message">Fanene dine synkroniseres! Fortsett der du sluttet på den andre enheten.</string>

    <!-- Content description (not visible, for screen readers etc.): Close button for the home onboarding dialog -->
    <string name="onboarding_home_content_description_close_button">Lukk</string>

    <!-- Notification pre-permission dialog -->
    <!-- Enable notification pre permission dialog title
        The first parameter is the name of the app defined in app_name (for example: Fenix) -->
    <string name="onboarding_home_enable_notifications_title">Varsler hjelper deg å gjøre mer med %s</string>

    <!-- Enable notification pre permission dialog description with rationale
        The first parameter is the name of the app defined in app_name (for example: Fenix) -->
    <string name="onboarding_home_enable_notifications_description">Synkroniser fanene dine mellom enheter, behandle nedlastinger, få tips om hvordan du får mest mulig ut av %s sitt personvern, og mer.</string>
    <!-- Text for the button to request notification permission on the device -->
    <string name="onboarding_home_enable_notifications_positive_button">Fortsett</string>
    <!-- Text for the button to not request notification permission on the device and dismiss the dialog -->
    <string name="onboarding_home_enable_notifications_negative_button">Ikke nå</string>

    <!-- Juno first user onboarding flow experiment, strings are marked unused as they are only referenced by Nimbus experiments. -->
    <!-- Title for set firefox as default browser screen used by Nimbus experiments. Nimbus experiments do not support string placeholders.
        Note: The word "Firefox" should NOT be translated -->
    <string name="juno_onboarding_default_browser_title_nimbus" moz:removedIn="120" tools:ignore="UnusedResources">Bruk Firefox som din favorittnettleser</string>
    <!-- Title for set firefox as default browser screen used by Nimbus experiments. -->
    <string name="juno_onboarding_default_browser_title_nimbus_2">Vi beskytter deg gjerne</string>
    <!-- Description for set firefox as default browser screen used by Nimbus experiments. Nimbus experiments do not support string placeholders.
        Note: The word "Firefox" should NOT be translated -->
    <string name="juno_onboarding_default_browser_description_nimbus" moz:removedIn="120" tools:ignore="UnusedResources">Firefox setter mennesker over fortjeneste og forsvarer personvernet ditt ved å blokkere sporere på tvers av nettsteder.\n\nFinn ut mer i personvernerklæringen vår.</string>
    <!-- Description for set firefox as default browser screen used by Nimbus experiments. -->
    <string name="juno_onboarding_default_browser_description_nimbus_2">Vår ideelle nettleser forhindrer selskaper i å spore aktiviteten din i hemmelighet på nettet.\n\nLes mer i personvernerklæringen vår.</string>
    <!-- Text for the link to the privacy notice webpage for set as firefox default browser screen.
    This is part of the string with the key "juno_onboarding_default_browser_description". -->
    <string name="juno_onboarding_default_browser_description_link_text" tools:ignore="UnusedResources">personvernerklæring</string>
    <!-- Text for the button to set firefox as default browser on the device -->
    <string name="juno_onboarding_default_browser_positive_button" tools:ignore="UnusedResources">Bruk som standard nettleser</string>
    <!-- Text for the button dismiss the screen and move on with the flow -->
    <string name="juno_onboarding_default_browser_negative_button" tools:ignore="UnusedResources">Ikke nå</string>
    <!-- Title for sign in to sync screen. -->
    <string name="juno_onboarding_sign_in_title" moz:removedIn="120" tools:ignore="UnusedResources">Bytt fra telefon til bærbar PC og tilbake</string>
    <!-- Title for sign in to sync screen. -->
    <string name="juno_onboarding_sign_in_title_2">Krypter dataene dine når du arbeider på tvers av enheter</string>
    <!-- Description for sign in to sync screen. -->
    <string name="juno_onboarding_sign_in_description" moz:removedIn="120" tools:ignore="UnusedResources">Hent faner og passord fra de andre enhetene dine for å fortsette der du sluttet.</string>
    <!-- Description for sign in to sync screen. Nimbus experiments do not support string placeholders.
     Note: The word "Firefox" should NOT be translated -->
    <string name="juno_onboarding_sign_in_description_2">Når du er inlogget og synkronisert, er du tryggere. Firefox krypterer passordene, bokmerkene og mer.</string>
    <!-- Text for the button to sign in to sync on the device -->
    <string name="juno_onboarding_sign_in_positive_button" tools:ignore="UnusedResources">Logg inn</string>
    <!-- Text for the button dismiss the screen and move on with the flow -->
    <string name="juno_onboarding_sign_in_negative_button" tools:ignore="UnusedResources">Ikke nå</string>
    <!-- Title for enable notification permission screen used by Nimbus experiments. Nimbus experiments do not support string placeholders.
        Note: The word "Firefox" should NOT be translated -->
    <string name="juno_onboarding_enable_notifications_title_nimbus" moz:removedIn="120" tools:ignore="UnusedResources">Varsler hjelper deg å gjøre mer med Firefox</string>
    <!-- Title for enable notification permission screen used by Nimbus experiments. Nimbus experiments do not support string placeholders.
        Note: The word "Firefox" should NOT be translated -->
    <string name="juno_onboarding_enable_notifications_title_nimbus_2">Varsler hjelper deg å holde deg tryggere med Firefox</string>
<<<<<<< HEAD
    <!-- Description for enable notification permission screen used by Nimbus experiments. Nimbus experiments do not support string placeholders.
       Note: The word "Firefox" should NOT be translated -->
    <string name="juno_onboarding_enable_notifications_description_nimbus" moz:removedIn="120" tools:ignore="UnusedResources">Send faner mellom enheter, behandle nedlastinger og få tips om hvordan du får mest mulig ut av Firefox.</string>
    <!-- Description for enable notification permission screen used by Nimbus experiments. Nimbus experiments do not support string placeholders.
       Note: The word "Firefox" should NOT be translated -->
=======
    <!-- Description for enable notification permission screen used by Nimbus experiments. Nimbus experiments do not support string placeholders.
       Note: The word "Firefox" should NOT be translated -->
    <string name="juno_onboarding_enable_notifications_description_nimbus" moz:removedIn="120" tools:ignore="UnusedResources">Send faner mellom enheter, behandle nedlastinger og få tips om hvordan du får mest mulig ut av Firefox.</string>
    <!-- Description for enable notification permission screen used by Nimbus experiments. Nimbus experiments do not support string placeholders.
       Note: The word "Firefox" should NOT be translated -->
>>>>>>> d602c86b
    <string name="juno_onboarding_enable_notifications_description_nimbus_2">Send faner sikkert mellom enhetene dine og oppdag andre personvernfunksjoner i Firefox.</string>
    <!-- Text for the button to request notification permission on the device -->
    <string name="juno_onboarding_enable_notifications_positive_button" tools:ignore="UnusedResources">Slå på varsler</string>
    <!-- Text for the button dismiss the screen and move on with the flow -->
    <string name="juno_onboarding_enable_notifications_negative_button" tools:ignore="UnusedResources">Ikke nå</string>

    <!-- Title for add search widget screen used by Nimbus experiments. Nimbus experiments do not support string placeholders.
        Note: The word "Firefox" should NOT be translated -->
    <string name="juno_onboarding_add_search_widget_title" tools:ignore="UnusedResources">Prøv Firefox-søkewidgeten</string>
    <!-- Description for add search widget screen used by Nimbus experiments. Nimbus experiments do not support string placeholders.
        Note: The word "Firefox" should NOT be translated -->
    <string name="juno_onboarding_add_search_widget_description" tools:ignore="UnusedResources">Med Firefox på startskjermen din har du enkel tilgang til den personvernfokuserte  nettleseren som blokkerer sporing på tvers av nettsteder.</string>
    <!-- Text for the button to add search widget on the device used by Nimbus experiments. Nimbus experiments do not support string placeholders.
        Note: The word "Firefox" should NOT be translated -->
    <string name="juno_onboarding_add_search_widget_positive_button" tools:ignore="UnusedResources">Legg til Firefox-widget</string>
    <!-- Text for the button to dismiss the screen and move on with the flow -->
    <string name="juno_onboarding_add_search_widget_negative_button" tools:ignore="UnusedResources">Ikke nå</string>

    <!-- Search Widget -->
    <!-- Content description for searching with a widget. The first parameter is the name of the application.-->
    <string name="search_widget_content_description_2">Åpne en ny %1$s-fane</string>
    <!-- Text preview for smaller sized widgets -->
    <string name="search_widget_text_short">Søk</string>
    <!-- Text preview for larger sized widgets -->
    <string name="search_widget_text_long">Søk på nettet</string>

    <!-- Content description (not visible, for screen readers etc.): Voice search -->
    <string name="search_widget_voice">Stemmesøk</string>

    <!-- Preferences -->
    <!-- Title for the settings page-->
    <string name="settings">Innstillinger</string>
    <!-- Preference category for general settings -->
    <string name="preferences_category_general">Generelt</string>
    <!-- Preference category for all links about Fenix -->
    <string name="preferences_category_about">Om</string>
    <!-- Preference category for settings related to changing the default search engine -->
    <string name="preferences_category_select_default_search_engine">Velg en</string>
    <!-- Preference for settings related to managing search shortcuts for the quick search menu -->
    <string name="preferences_manage_search_shortcuts" moz:removedIn="120" tools:ignore="UnusedResources">Behandle søkesnarveier</string>
    <!-- Preference for settings related to managing search shortcuts for the quick search menu -->
    <string name="preferences_manage_search_shortcuts_2">Behandle alternative søkemotorer</string>
    <!-- Summary for preference for settings related to managing search shortcuts for the quick search menu -->
    <string name="preferences_manage_search_shortcuts_summary">Rediger motorer som er synlige i søkemenyen</string>
    <!-- Preference category for settings related to managing search shortcuts for the quick search menu -->
    <string name="preferences_category_engines_in_search_menu">Motorer synlige på søkemenyen</string>
    <!-- Preference for settings related to changing the default search engine -->
    <string name="preferences_default_search_engine">Standard søkemotor</string>
    <!-- Preference for settings related to Search -->
    <string name="preferences_search">Søk</string>
    <!-- Preference for settings related to Search engines -->
    <string name="preferences_search_engines">Søkemotorer</string>
    <!-- Preference for settings related to Search engines suggestions-->
    <string name="preferences_search_engines_suggestions">Forslag fra søkemotorer</string>
    <!-- Preference for settings related to Search address bar -->
    <string name="preferences_search_address_bar" moz:removedIn="120" tools:ignore="UnusedResources">Adresselinje</string>
    <!-- Preference Category for settings related to Search address bar -->
    <string name="preferences_settings_address_bar">Innstillinger for adresselinjen</string>
    <!-- Preference Category for settings to Firefox Suggest -->
    <string name="preference_search_address_bar_fx_suggest">Adresselinje - Firefox forslag</string>
    <!-- Preference link to Learn more about Firefox Suggest -->
    <string name="preference_search_learn_about_fx_suggest">Les mer om Firefox forslag</string>
    <!-- Preference link to rating Fenix on the Play Store -->
    <string name="preferences_rate">Vurder på Google Play</string>
    <!-- Preference linking to about page for Fenix
        The first parameter is the name of the app defined in app_name (for example: Fenix) -->
    <string name="preferences_about">Om %1$s</string>
    <!-- Preference for settings related to changing the default browser -->
    <string name="preferences_set_as_default_browser">Bruk som standard nettleser</string>
    <!-- Preference category for advanced settings -->
    <string name="preferences_category_advanced">Avansert</string>
    <!-- Preference category for privacy and security settings -->
    <string name="preferences_category_privacy_security">Personvern og sikkerhet</string>
    <!-- Preference for advanced site permissions -->
    <string name="preferences_site_permissions">Nettstedstillatelser</string>
    <!-- Preference for private browsing options -->
    <string name="preferences_private_browsing_options">Privat nettlesing</string>
    <!-- Preference for opening links in a private tab-->
    <string name="preferences_open_links_in_a_private_tab">Åpne lenke i en privat fane</string>
    <!-- Preference for allowing screenshots to be taken while in a private tab-->
    <string name="preferences_allow_screenshots_in_private_mode">Tillat å ta skjermbilder i privat nettlesing</string>
    <!-- Will inform the user of the risk of activating Allow screenshots in private browsing option -->
    <string name="preferences_screenshots_in_private_mode_disclaimer">Hvis tillatt, vil private faner også være synlige når flere apper er åpne</string>
    <!-- Preference for adding private browsing shortcut -->
    <string name="preferences_add_private_browsing_shortcut">Legg til snarvei for privat nettlesing</string>
    <!-- Preference for enabling "HTTPS-Only" mode -->
    <string name="preferences_https_only_title">Kun-HTTPS-modus</string>

    <!-- Preference for removing cookie/consent banners from sites automatically. See reduce_cookie_banner_summary for additional context. -->
    <string name="preferences_cookie_banner_reduction" moz:RemovedIn="121" tools:ignore="UnusedResources">Redusering av infokapselbannere</string>
    <!-- Label for cookie banner section in quick settings panel. -->
    <string name="cookie_banner_blocker">Blokkering av infokapselbanner</string>
    <!-- Preference for removing cookie/consent banners from sites automatically in private mode. See reduce_cookie_banner_summary for additional context. -->
    <string name="preferences_cookie_banner_reduction_private_mode">Blokkering av infokapselbanner i privat nettlesing</string>
    <!-- Preference for rejecting or removing as many cookie/consent banners as possible on sites. See reduce_cookie_banner_summary for additional context. -->
    <string name="reduce_cookie_banner_option" moz:RemovedIn="121" tools:ignore="UnusedResources">Reduser infokapselbannere</string>
    <!-- Summary of cookie banner handling preference if the setting disabled is set to off -->
    <string name="reduce_cookie_banner_option_off" moz:RemovedIn="121" tools:ignore="UnusedResources">Av</string>
    <!-- Summary of cookie banner handling preference if the setting enabled is set to on -->
    <string name="reduce_cookie_banner_option_on" moz:RemovedIn="121" tools:ignore="UnusedResources">På</string>

    <!-- Summary for the preference for rejecting all cookies whenever possible. The first parameter is the application name -->
    <string name="reduce_cookie_banner_summary_1" moz:RemovedIn="121" tools:ignore="UnusedResources">%1$s prøver automatisk å avvise infokapselforespørsler på infokapselbannere.</string>
    <!-- Text for indicating cookie banner handling is off this site, this is shown as part of the protections panel with the tracking protection toggle -->
    <string name="reduce_cookie_banner_off_for_site">Av for dette nettstedet</string>
    <!-- Text for cancel button indicating that cookie banner reduction is not supported for the current site, this is shown as part of the cookie banner details view. -->
    <string name="cookie_banner_handling_details_site_is_not_supported_cancel_button">Avbryt</string>
    <!-- Text for request support button indicating that cookie banner reduction is not supported for the current site, this is shown as part of the cookie banner details view. -->
    <string name="cookie_banner_handling_details_site_is_not_supported_request_support_button_2">Send forespørsel</string>
    <!-- Text for title indicating that cookie banner reduction is not supported for the current site, this is shown as part of the cookie banner details view. -->
    <string name="cookie_banner_handling_details_site_is_not_supported_title_2">Be om støtte for dette nettstedet?</string>
    <!-- Label for the snackBar, after the user reports with success a website where cookie banner reducer did not work -->
    <string name="cookie_banner_handling_report_site_snack_bar_text_2">Forespørsel sendt</string>
    <!-- Text for indicating cookie banner handling is on this site, this is shown as part of the protections panel with the tracking protection toggle -->
    <string name="reduce_cookie_banner_on_for_site">På for dette nettstedet</string>
    <!-- Text for indicating that a request for unsupported site was sent to Nimbus (it's a Mozilla library for experiments), this is shown as part of the protections panel with the tracking protection toggle -->
    <string name="reduce_cookie_banner_unsupported_site_request_submitted_2">Støtteforespørsel sendt</string>
    <!-- Text for indicating cookie banner handling is currently not supported for this site, this is shown as part of the protections panel with the tracking protection toggle -->
    <string name="reduce_cookie_banner_unsupported_site">Nettstedet støttes for øyeblikket ikke</string>
    <!-- Title text for a detail explanation indicating cookie banner handling is on this site, this is shown as part of the cookie banner panel in the toolbar. The first parameter is a shortened URL of the current site-->
    <string name="reduce_cookie_banner_details_panel_title_on_for_site" moz:RemovedIn="121" tools:ignore="UnusedResources">Vil du slå på reduksjon av infokapselbannere for %1$s?</string>
<<<<<<< HEAD
    <!-- Title text for a detail explanation indicating cookie banner handling is off this site, this is shown as part of the cookie banner panel in the toolbar. The first parameter is a shortened URL of the current site-->
    <string name="reduce_cookie_banner_details_panel_title_off_for_site" moz:RemovedIn="121" tools:ignore="UnusedResources">Vil du slå av reduksjon av infokapselbannere for %1$s?</string>
=======
    <!-- Title text for a detail explanation indicating cookie banner handling is on this site, this is shown as part of the cookie banner panel in the toolbar. The first parameter is a shortened URL of the current site-->
    <string name="reduce_cookie_banner_details_panel_title_on_for_site_1">Vil du slå på blokkering av infokapselbanner for %1$s?</string>
    <!-- Title text for a detail explanation indicating cookie banner handling is off this site, this is shown as part of the cookie banner panel in the toolbar. The first parameter is a shortened URL of the current site-->
    <string name="reduce_cookie_banner_details_panel_title_off_for_site" moz:RemovedIn="121" tools:ignore="UnusedResources">Vil du slå av reduksjon av infokapselbannere for %1$s?</string>
    <!-- Title text for a detail explanation indicating cookie banner handling is off this site, this is shown as part of the cookie banner panel in the toolbar. The first parameter is a shortened URL of the current site-->
    <string name="reduce_cookie_banner_details_panel_title_off_for_site_1">Vil du slå av blokkering av infokapselbanner for %1$s?</string>
>>>>>>> d602c86b
    <!-- Title text for a detail explanation indicating cookie banner reducer didn't work for the current site, this is shown as part of the cookie banner panel in the toolbar. The first parameter is the application name-->
    <string name="reduce_cookie_banner_details_panel_title_unsupported_site_request_2">%1$s kan ikke automatisk avvise forespørsler om infokapsler på dette nettstedet. Du kan sende en forespørsel om å støtte dette nettstedet i fremtiden.</string>
    <!-- Long text for a detail explanation indicating what will happen if cookie banner handling is off for a site, this is shown as part of the cookie banner panel in the toolbar. The first parameter is the application name -->
    <string name="reduce_cookie_banner_details_panel_description_off_for_site" moz:RemovedIn="121" tools:ignore="UnusedResources">%1$s vill slette infokapsler og oppdatere siden. Sletting av alle infokapsler kan føre til at du blir logget ut eller at handlekurver blir tømt.</string>

    <!-- Long text for a detail explanation indicating what will happen if cookie banner handling is off for a site, this is shown as part of the cookie banner panel in the toolbar. The first parameter is the application name -->
    <string name="reduce_cookie_banner_details_panel_description_off_for_site_1">Slå av og %1$s sletter infokapsler og laster inn dette nettstedet på nytt. Dette kan logge deg ut eller tømme handlekurver.</string>
    <!-- Long text for a detail explanation indicating what will happen if cookie banner handling is on for a site, this is shown as part of the cookie banner panel in the toolbar. The first parameter is the application name -->
    <string name="reduce_cookie_banner_details_panel_description_on_for_site_2" moz:RemovedIn="121" tools:ignore="UnusedResources">%1$s prøver å automatisk avvise alle infokapselforespørsler på støttede nettsteder.</string>
<<<<<<< HEAD
=======
    <!-- Long text for a detail explanation indicating what will happen if cookie banner handling is on for a site, this is shown as part of the cookie banner panel in the toolbar. The first parameter is the application name -->
    <string name="reduce_cookie_banner_details_panel_description_on_for_site_3">Slå på, og %1$s vil prøve å automatisk nekte infokapselbannere på dette nettstedet.</string>
>>>>>>> d602c86b
    <!-- Title text for the cookie banner re-engagement dialog. The first parameter is the application name. -->
    <string name="reduce_cookie_banner_dialog_title" moz:RemovedIn="121" tools:ignore="UnusedResources">Tillat at %1$s avviser infokapselbannere?</string>
    <!-- Body text for the cookie banner re-engagement dialog use. The first parameter is the application name. -->
    <string name="reduce_cookie_banner_dialog_body" moz:RemovedIn="121" tools:ignore="UnusedResources">%1$s  kan automatisk avvise mange infokapselbanner-forespørsler.</string>
    <!-- Remind me later text button for the onboarding dialog -->
    <string name="reduce_cookie_banner_dialog_not_now_button" moz:RemovedIn="121" tools:ignore="UnusedResources">Ikke nå</string>
    <!-- Snack text for the cookie banner dialog, after user hit the dismiss banner button -->
    <string name="reduce_cookie_banner_dialog_snackbar_text" moz:RemovedIn="121" tools:ignore="UnusedResources">Du vil se færre forespørsler om infokapsler</string>

    <!-- Change setting text button, for the cookie banner re-engagement dialog -->
    <string name="reduce_cookie_banner_dialog_change_setting_button" moz:RemovedIn="121" tools:ignore="UnusedResources">Tillat</string>
<<<<<<< HEAD
=======

    <!--Title for the cookie banner re-engagement CFR, the placeholder is replaced with app name -->
    <string name="cookie_banner_cfr_title">%1$s nektet nettopp infokapsler for deg</string>
    <!--Message for the cookie banner re-engagement CFR -->
    <string name="cookie_banner_cfr_message">Mindre distraksjoner, mindre infokapsler som sporer deg på denne siden.</string>
>>>>>>> d602c86b

    <!-- Description of the preference to enable "HTTPS-Only" mode. -->
    <string name="preferences_https_only_summary">Forsøker automatisk å koble til nettsteder ved hjelp av HTTPS-krypteringsprotokollen for økt sikkerhet.</string>
    <!-- Summary of https only preference if https only is set to off -->
    <string name="preferences_https_only_off">Av</string>
    <!-- Summary of https only preference if https only is set to on in all tabs -->
    <string name="preferences_https_only_on_all">På i alle faner</string>
    <!-- Summary of https only preference if https only is set to on in private tabs only -->
    <string name="preferences_https_only_on_private">På i private faner</string>
    <!-- Text displayed that links to website containing documentation about "HTTPS-Only" mode -->
    <string name="preferences_http_only_learn_more">Les mer</string>
    <!-- Option for the https only setting -->
    <string name="preferences_https_only_in_all_tabs">Aktiver i alle faner</string>
    <!-- Option for the https only setting -->
    <string name="preferences_https_only_in_private_tabs">Aktiver bare i private faner</string>
    <!-- Title shown in the error page for when trying to access a http website while https only mode is enabled. -->
    <string name="errorpage_httpsonly_title">Sikkert nettsted ikke tilgjengelig</string>
    <!-- Message shown in the error page for when trying to access a http website while https only mode is enabled. The message has two paragraphs. This is the first. -->
    <string name="errorpage_httpsonly_message_title">Mest sannsynlig støtter nettstedet ganske enkelt ikke HTTPS.</string>
    <!-- Message shown in the error page for when trying to access a http website while https only mode is enabled. The message has two paragraphs. This is the second. -->
    <string name="errorpage_httpsonly_message_summary">Det er imidlertid også mulig at en angriper er involvert. Hvis du fortsetter til nettstedet, bør du ikke oppgi noen sensitiv informasjon. Hvis du fortsetter, vil bare HTTPS-modus bli slått av midlertidig for nettstedet.</string>
    <!-- Preference for accessibility -->
    <string name="preferences_accessibility">Tilgjengelighet</string>
    <!-- Preference to override the Firefox Account server -->
    <string name="preferences_override_fxa_server" moz:RemovedIn="120" tools:ignore="UnusedResources">Selvvalgt server for Firefox-konto</string>
    <!-- Preference to override the Mozilla account server -->
    <string name="preferences_override_account_server">Selvvalgt server for Mozilla-konto</string>
    <!-- Preference to override the Sync token server -->
    <string name="preferences_override_sync_tokenserver">Selvvalgt synkroniseringsserver</string>
    <!-- Toast shown after updating the FxA/Sync server override preferences -->
    <string name="toast_override_fxa_sync_server_done" moz:RemovedIn="120" tools:ignore="UnusedResources">Firefox-konto/synkroniseringsserver endret. Avslutter applikasjonen for å legge til endringer…</string>
    <!-- Toast shown after updating the Mozilla account/Sync server override preferences -->
    <string name="toast_override_account_sync_server_done">Mozilla-konto/synkroniseringsserver endret. Avslutter applikasjonen for å legge til endringer…</string>
    <!-- Preference category for account information -->
    <string name="preferences_category_account">Konto</string>
    <!-- Preference for changing where the toolbar is positioned -->
    <string name="preferences_toolbar">Verktøylinje</string>
    <!-- Preference for changing default theme to dark or light mode -->
    <string name="preferences_theme">Tema</string>
    <!-- Preference for customizing the home screen -->
    <string name="preferences_home_2">Startside</string>
    <!-- Preference for gestures based actions -->
    <string name="preferences_gestures">Bevegelser</string>
    <!-- Preference for settings related to visual options -->
    <string name="preferences_customize">Tilpass</string>
    <!-- Preference description for banner about signing in -->
    <string name="preferences_sign_in_description_2">Logg inn for å synkronisere faner, bokmerker, passord med mer.</string>
    <!-- Preference shown instead of account display name while account profile information isn't available yet. -->
    <string name="preferences_account_default_name" moz:RemovedIn="120" tools:ignore="UnusedResources">Firefox-konto</string>
    <!-- Preference shown instead of account display name while account profile information isn't available yet. -->
    <string name="preferences_account_default_name_2">Mozilla-konto</string>
    <!-- Preference text for account title when there was an error syncing FxA -->
    <string name="preferences_account_sync_error">Koble til igjen for å fortsette synkroniseringen</string>
    <!-- Preference for language -->
    <string name="preferences_language">Språk</string>
    <!-- Preference for data choices -->
    <string name="preferences_data_choices">Datavalg</string>
    <!-- Preference for data collection -->
    <string name="preferences_data_collection">Datainnsamling</string>
    <!-- Preference for developers -->
    <string name="preferences_remote_debugging">Fjernfeilsøking via USB</string>

    <!-- Preference title for switch preference to show search engines -->
    <string name="preferences_show_search_engines" moz:RemovedIn="120" tools:ignore="UnusedResources">Vis søkemotorer</string>
    <!-- Preference title for switch preference to show search suggestions -->
    <string name="preferences_show_search_suggestions">Vis søkeforslag</string>
    <!-- Preference title for switch preference to show voice search button -->
    <string name="preferences_show_voice_search">Vis stemmesøk</string>
    <!-- Preference title for switch preference to show search suggestions also in private mode -->
    <string name="preferences_show_search_suggestions_in_private">Vis i private økter</string>
    <!-- Preference title for switch preference to show a clipboard suggestion when searching -->
    <string name="preferences_show_clipboard_suggestions">Vis utklippstavleforslag</string>
    <!-- Preference title for switch preference to suggest browsing history when searching -->
    <string name="preferences_search_browsing_history">Søk i nettleserhistorikk</string>
    <!-- Preference title for switch preference to suggest bookmarks when searching -->
    <string name="preferences_search_bookmarks">Søk i bokmerker</string>
    <!-- Preference title for switch preference to suggest synced tabs when searching -->
    <string name="preferences_search_synced_tabs">Søk i synkroniserte faner</string>
    <!-- Preference for account settings -->
    <string name="preferences_account_settings">Kontoinnstillinger</string>
    <!-- Preference for enabling url autocomplete-->
    <string name="preferences_enable_autocomplete_urls">Autofullfør nettadresser</string>
    <!-- Preference title for switch preference to show sponsored Firefox Suggest search suggestions -->
    <string name="preferences_show_sponsored_suggestions">Forslag fra sponsorer</string>
<<<<<<< HEAD
=======
    <!-- Summary for preference to show sponsored Firefox Suggest search suggestions.
         The first parameter is the name of the application. -->
    <string name="preferences_show_sponsored_suggestions_summary">Støtt %1$s med sporadiske sponsede forslag</string>
    <!-- Preference title for switch preference to show Firefox Suggest search suggestions for web content.
         The first parameter is the name of the application. -->
    <string name="preferences_show_nonsponsored_suggestions">Forslag fra %1$s</string>
    <!-- Summary for preference to show Firefox Suggest search suggestions for web content -->
    <string name="preferences_show_nonsponsored_suggestions_summary">Få forslag fra nettet relatert til søket ditt</string>
>>>>>>> d602c86b
    <!-- Preference for open links in third party apps -->
    <string name="preferences_open_links_in_apps">Åpne lenker i apper</string>
    <!-- Preference for open links in third party apps always open in apps option -->
    <string name="preferences_open_links_in_apps_always">Alltid</string>
    <!-- Preference for open links in third party apps ask before opening option -->
    <string name="preferences_open_links_in_apps_ask">Spør før du åpner</string>
    <!-- Preference for open links in third party apps never open in apps option -->
    <string name="preferences_open_links_in_apps_never">Aldri</string>
    <!-- Preference for open download with an external download manager app -->
    <string name="preferences_external_download_manager">Ekstern nedlastingsbehandler</string>
    <!-- Preference for enabling gecko engine logs -->
    <string name="preferences_enable_gecko_logs">Slå på Gecko-logger</string>
    <!-- Message to indicate users that we are quitting the application to apply the changes -->
    <string name="quit_application">Avslutter applikasjonen for å legge til endringer…</string>

    <!-- Preference for add_ons -->
    <string name="preferences_addons">Utvidelser</string>

    <!-- Preference for installing a local add-on -->
    <string name="preferences_install_local_addon">Installer utvidelse fra fil</string>
    <!-- Preference for notifications -->
    <string name="preferences_notifications">Varslinger</string>

    <!-- Summary for notification preference indicating notifications are allowed -->
    <string name="notifications_allowed_summary">Tillatt</string>
    <!-- Summary for notification preference indicating notifications are not allowed -->
    <string name="notifications_not_allowed_summary">Ikke tillatt</string>

    <!-- Add-on Preferences -->
    <!-- Preference to customize the configured AMO (addons.mozilla.org) collection -->
    <string name="preferences_customize_amo_collection">Tilpasset tilleggssamling</string>
    <!-- Button caption to confirm the add-on collection configuration -->
    <string name="customize_addon_collection_ok">OK</string>
    <!-- Button caption to abort the add-on collection configuration -->
    <string name="customize_addon_collection_cancel">Avbryt</string>
    <!-- Hint displayed on input field for custom collection name -->
    <string name="customize_addon_collection_hint">Samlingsnavn</string>
    <!-- Hint displayed on input field for custom collection user ID-->
    <string name="customize_addon_collection_user_hint">Samlingseier (bruker-ID)</string>

    <!-- Toast shown after confirming the custom add-on collection configuration -->
    <string name="toast_customize_addon_collection_done">Tilleggssamling endret. Avslutter applikasjonen for å legge til endringer…</string>

    <!-- Customize Home -->
    <!-- Header text for jumping back into the recent tab in customize the home screen -->
    <string name="customize_toggle_jump_back_in">Hopp inn igjen</string>
    <!-- Title for the customize home screen section with recently saved bookmarks. -->
    <string name="customize_toggle_recent_bookmarks">Nylige bokmerker</string>
    <!-- Title for the customize home screen section with recently visited. Recently visited is
    a section where users see a list of tabs that they have visited in the past few days -->
    <string name="customize_toggle_recently_visited">Nylig besøkt</string>

    <!-- Title for the customize home screen section with Pocket. -->
    <string name="customize_toggle_pocket_2">Tankevekkende artikler</string>
    <!-- Summary for the customize home screen section with Pocket. The first parameter is product name Pocket -->
    <string name="customize_toggle_pocket_summary">Artikler drevet av %s</string>
    <!-- Title for the customize home screen section with sponsored Pocket stories. -->
    <string name="customize_toggle_pocket_sponsored">Sponsede historier</string>
    <!-- Title for the opening wallpaper settings screen -->
    <string name="customize_wallpapers">Bakgrunnsbilder</string>
    <!-- Title for the customize home screen section with sponsored shortcuts. -->
    <string name="customize_toggle_contile">Sponsede snarveier</string>

    <!-- Wallpapers -->
    <!-- Content description for various wallpapers. The first parameter is the name of the wallpaper -->
    <string name="wallpapers_item_name_content_description">Bakgrunnsbildeelement: %1$s</string>
    <!-- Snackbar message for when wallpaper is selected -->
    <string name="wallpaper_updated_snackbar_message">Bakgrunnsbilde oppdatert!</string>
    <!-- Snackbar label for action to view selected wallpaper -->
    <string name="wallpaper_updated_snackbar_action">Vis</string>
    <!-- Snackbar message for when wallpaper couldn't be downloaded -->
    <string name="wallpaper_download_error_snackbar_message">Kunne ikke laste ned bakgrunnsbildet</string>
    <!-- Snackbar label for action to retry downloading the wallpaper -->
    <string name="wallpaper_download_error_snackbar_action">Prøv igjen</string>
    <!-- Snackbar message for when wallpaper couldn't be selected because of the disk error -->
    <string name="wallpaper_select_error_snackbar_message">Kunne ikke endre bakgrunnsbildet</string>
    <!-- Text displayed that links to website containing documentation about the "Limited Edition" wallpapers. -->
    <string name="wallpaper_learn_more">Les mer</string>

    <!-- Text for classic wallpapers title. The first parameter is the Firefox name. -->
    <string name="wallpaper_classic_title">Klassisk %s</string>
    <!-- Text for artist series wallpapers title. "Artist series" represents a collection of artist collaborated wallpapers. -->
    <string name="wallpaper_artist_series_title">Artist-serien</string>
    <!-- Description text for the artist series wallpapers with learn more link. The first parameter is the learn more string defined in wallpaper_learn_more. "Independent voices" is the name of the wallpaper collection -->
    <string name="wallpaper_artist_series_description_with_learn_more">Kolleksjonen uavhengige stemmer. %s</string>
    <!-- Description text for the artist series wallpapers. "Independent voices" is the name of the wallpaper collection -->
    <string name="wallpaper_artist_series_description">Kolleksjonen uavhengige stemmer.</string>
    <!-- Wallpaper onboarding dialog header text. -->
    <string name="wallpapers_onboarding_dialog_title_text">Prøv en fargeklatt</string>
    <!-- Wallpaper onboarding dialog body text. -->
    <string name="wallpapers_onboarding_dialog_body_text">Velg det perfekte bakgrunnsbildet for deg.</string>
    <!-- Wallpaper onboarding dialog learn more button text. The button navigates to the wallpaper settings screen. -->
    <string name="wallpapers_onboarding_dialog_explore_more_button_text">Utforsk flere bakgrunnsbilder</string>

    <!-- Add-ons general availability nimbus message-->
    <!-- Title of the Nimbus message for add-ons general availability-->
    <string name="addon_ga_message_title" tools:ignore="UnusedResources">Nye utvidelser nå tilgjengelig</string>
    <!-- Body of the Nimbus message for add-ons general availability. 'Firefox' intentionally hardcoded here-->
    <string name="addon_ga_message_body" tools:ignore="UnusedResources">Sjekk ut 100+ nye utvidelser som lar deg gjøre Firefox til din egen.</string>
    <!-- Button text of the Nimbus message for add-ons general availability. -->
    <string name="addon_ga_message_button" tools:ignore="UnusedResources">Utforsk utvidelser</string>

    <!-- Add-on Installation from AMO-->
    <!-- Error displayed when user attempts to install an add-on from AMO (addons.mozilla.org) that is not supported -->
    <string name="addon_not_supported_error" moz:removedIn="120" tools:ignore="UnusedResources">Tillegget støttes ikke</string>
    <!-- Error displayed when user attempts to install an add-on from AMO (addons.mozilla.org) that is already installed -->
    <string name="addon_already_installed" moz:removedIn="120" tools:ignore="UnusedResources">Tillegget er allerede installert</string>

    <!-- Add-on process crash dialog to user -->
    <!-- Title of a dialog shown to the user when enough errors have occurred with addons and they need to be temporarily disabled -->
    <string name="addon_process_crash_dialog_title" tools:ignore="UnusedResources">Tillegg er midlertidig deaktivert</string>
    <!-- The first parameter is the application name. This is a message shown to the user when too many errors have occurred with the addons process and they have been disabled. The user can decide if they would like to continue trying to start add-ons or if they'd rather continue without them. -->
    <string name="addon_process_crash_dialog_message" tools:ignore="UnusedResources">Ett eller flere tillegg sluttet å virke, noe som gjorde systemet ditt ustabilt. %1$s forsøkte uten hell å starte tillegget/tilleggene på nytt.\n\nTillegg vil ikke bli startet på nytt under den nåværende økten.\n\nHvis du fjerner eller deaktiverer tillegg, kan dette løse problemet.</string>
    <!-- This will cause the add-ons to try restarting but the dialog will reappear if it is unsuccessful again -->
    <string name="addon_process_crash_dialog_retry_button_text" tools:ignore="UnusedResources">Prøv å starte tilleggene på nytt</string>
    <!-- The user will continue with all add-ons disabled -->
    <string name="addon_process_crash_dialog_disable_addons_button_text" tools:ignore="UnusedResources">Fortsett med tillegg deaktivert</string>

    <!-- Account Preferences -->
    <!-- Preference for managing your account via accounts.firefox.com -->
    <string name="preferences_manage_account">Behandle konto</string>
    <!-- Summary of the preference for managing your account via accounts.firefox.com. -->
    <string name="preferences_manage_account_summary">Endre passordet ditt, behandle datainnsamling eller slett kontoen din</string>
    <!-- Preference for triggering sync -->
    <string name="preferences_sync_now">Synkroniser nå</string>
    <!-- Preference category for sync -->
    <string name="preferences_sync_category">Velg hva som skal synkroniseres</string>
    <!-- Preference for syncing history -->
    <string name="preferences_sync_history">Historikk</string>
    <!-- Preference for syncing bookmarks -->
    <string name="preferences_sync_bookmarks">Bokmerker</string>
    <!-- Preference for syncing logins -->
    <string name="preferences_sync_logins">Innlogginger</string>
    <!-- Preference for syncing tabs -->
    <string name="preferences_sync_tabs_2">Åpne faner</string>
    <!-- Preference for signing out -->
    <string name="preferences_sign_out">Logg ut</string>
    <!-- Preference displays and allows changing current FxA device name -->
    <string name="preferences_sync_device_name">Enhetsnavn</string>
    <!-- Text shown when user enters empty device name -->
    <string name="empty_device_name_error">Enhetsnavn kan ikke være tomt.</string>
    <!-- Label indicating that sync is in progress -->
    <string name="sync_syncing_in_progress">Synkroniserer…</string>
    <!-- Label summary indicating that sync failed. The first parameter is the date stamp showing last time it succeeded -->
    <string name="sync_failed_summary">Synkroniseringen mislyktes. Lyktest sist: %s</string>
    <!-- Label summary showing never synced -->
    <string name="sync_failed_never_synced_summary">Synkroniseringen mislyktes. Sist synkronisert: aldri</string>
    <!-- Label summary the date we last synced. The first parameter is date stamp showing last time synced -->
    <string name="sync_last_synced_summary">Sist synkronisert: %s</string>
    <!-- Label summary showing never synced -->
    <string name="sync_never_synced_summary">Sist synkronisert: aldri</string>

    <!-- Text for displaying the default device name.
        The first parameter is the application name, the second is the device manufacturer name
        and the third is the device model. -->
    <string name="default_device_name_2">%1$s på %2$s %3$s</string>

    <!-- Preference for syncing credit cards -->
    <string name="preferences_sync_credit_cards">Betalingskort</string>
    <!-- Preference for syncing addresses -->
    <string name="preferences_sync_address">Adresser</string>

    <!-- Send Tab -->
    <!-- Name of the "receive tabs" notification channel. Displayed in the "App notifications" system settings for the app -->
    <string name="fxa_received_tab_channel_name">Mottatte faner</string>

    <!-- Description of the "receive tabs" notification channel. Displayed in the "App notifications" system settings for the app -->
    <string name="fxa_received_tab_channel_description">Varsler for faner mottatt fra andre Firefox-enheter.</string>
    <!--  The body for these is the URL of the tab received  -->
    <string name="fxa_tab_received_notification_name">Fane mottatt</string>
    <!-- %s is the device name -->
    <string name="fxa_tab_received_from_notification_name">Fane fra %s</string>

    <!-- Advanced Preferences -->
    <!-- Preference for tracking protection exceptions -->
    <string name="preferences_tracking_protection_exceptions">Unntak</string>
    <!-- Button in Exceptions Preference to turn on tracking protection for all sites (remove all exceptions) -->
    <string name="preferences_tracking_protection_exceptions_turn_on_for_all">Slå på for alle nettsteder</string>
    <!-- Text displayed when there are no exceptions -->
    <string name="exceptions_empty_message_description">Unntak lar deg slå av sporingsbeskyttelse for utvalgte nettsteder.</string>
    <!-- Text displayed when there are no exceptions, with learn more link that brings users to a tracking protection SUMO page -->
    <string name="exceptions_empty_message_learn_more_link">Les mer</string>

    <!-- Preference switch for usage and technical data collection -->
    <string name="preference_usage_data">Bruk og tekniske data</string>
    <!-- Preference description for usage and technical data collection -->
    <string name="preferences_usage_data_description">Deler data om ytelse, bruksmønster, maskinvare og tilpasninger i din nettleser med Mozilla, for å hjelpe oss å gjøre %1$s bedre</string>
    <!-- Preference switch for marketing data collection -->
    <string name="preferences_marketing_data">Markedsføringsdata</string>
    <!-- Preference description for marketing data collection -->
    <string name="preferences_marketing_data_description2">Deler grunnleggende bruksdata med Adjust, vår mobile markedsføringsleverandør</string>
    <!-- Title for studies preferences -->
    <string name="preference_experiments_2">Undersøkelse</string>
    <!-- Summary for studies preferences -->
    <string name="preference_experiments_summary_2">Tillater Mozilla å installere og kjøre undersøkelser</string>

    <!-- Turn On Sync Preferences -->
    <!-- Header of the Sync and save your data preference view -->
    <string name="preferences_sync_2">Synkroniser og lagre dataene dine</string>
    <!-- Preference for reconnecting to FxA sync -->
    <string name="preferences_sync_sign_in_to_reconnect">Logg inn for å koble til på nytt</string>
    <!-- Preference for removing FxA account -->
    <string name="preferences_sync_remove_account">Fjern konto</string>

    <!-- Pairing Feature strings -->
    <!-- Instructions on how to access pairing -->
    <string name="pair_instructions_2"><![CDATA[Skann QR-koden vist på <b>firefox.com/pair</b>]]></string>

    <!-- Toolbar Preferences -->
    <!-- Preference for using top toolbar -->
    <string name="preference_top_toolbar">Øverst</string>
    <!-- Preference for using bottom toolbar -->
    <string name="preference_bottom_toolbar">Nederst</string>

    <!-- Theme Preferences -->
    <!-- Preference for using light theme -->
    <string name="preference_light_theme">Lyst</string>
    <!-- Preference for using dark theme -->
    <string name="preference_dark_theme">Mørkt</string>

    <!-- Preference for using using dark or light theme automatically set by battery -->
    <string name="preference_auto_battery_theme">Innstilt av strømstyring</string>
    <!-- Preference for using following device theme -->
    <string name="preference_follow_device_theme">Følg enhetens tema</string>

    <!-- Gestures Preferences-->
    <!-- Preferences for using pull to refresh in a webpage -->
    <string name="preference_gestures_website_pull_to_refresh">Trekk for å oppdatere</string>

    <!-- Preference for using the dynamic toolbar -->
    <string name="preference_gestures_dynamic_toolbar">Bla for å skjule verktøylinjen</string>
    <!-- Preference for switching tabs by swiping horizontally on the toolbar -->
    <string name="preference_gestures_swipe_toolbar_switch_tabs">Sveip verktøylinjen sidelengs for å bytte fane</string>
    <!-- Preference for showing the opened tabs by swiping up on the toolbar-->
    <string name="preference_gestures_swipe_toolbar_show_tabs">Sveip verktøylinjen opp for å åpne faner</string>

    <!-- Library -->
    <!-- Option in Library to open Downloads page -->
    <string name="library_downloads">Nedlastinger</string>
    <!-- Option in library to open Bookmarks page -->
    <string name="library_bookmarks">Bokmerker</string>

    <!-- Option in library to open Desktop Bookmarks root page -->
    <string name="library_desktop_bookmarks_root">Bokmerker på PC-en</string>
    <!-- Option in library to open Desktop Bookmarks "menu" page -->
    <string name="library_desktop_bookmarks_menu">Bokmerkemeny</string>
    <!-- Option in library to open Desktop Bookmarks "toolbar" page -->
    <string name="library_desktop_bookmarks_toolbar">Bokmerkelinje</string>
    <!-- Option in library to open Desktop Bookmarks "unfiled" page -->
    <string name="library_desktop_bookmarks_unfiled">Andre bokmerker</string>
    <!-- Option in Library to open History page -->
    <string name="library_history">Historikk</string>
    <!-- Option in Library to open a new tab -->
    <string name="library_new_tab">Ny fane</string>
    <!-- Settings Page Title -->
    <string name="settings_title">Innstillinger</string>
    <!-- Content description (not visible, for screen readers etc.): "Close button for library settings" -->
    <string name="content_description_close_button">Lukk</string>

    <!-- Title to show in alert when a lot of tabs are to be opened
    %d is a placeholder for the number of tabs that will be opened -->
    <string name="open_all_warning_title">Åpne %d faner?</string>
    <!-- Message to warn users that a large number of tabs will be opened
    %s will be replaced by app name. -->
    <string name="open_all_warning_message">Å åpne så mange faner kan redusere hastigheten på %s mens sidene lastes. Er du sikker på at du vil fortsette?</string>
    <!-- Dialog button text for confirming open all tabs -->
    <string name="open_all_warning_confirm">Åpne faner</string>
    <!-- Dialog button text for canceling open all tabs -->
    <string name="open_all_warning_cancel">Avbryt</string>

    <!-- Text to show users they have one page in the history group section of the History fragment.
    %d is a placeholder for the number of pages in the group. -->
    <string name="history_search_group_site_1">%d side</string>

    <!-- Text to show users they have multiple pages in the history group section of the History fragment.
    %d is a placeholder for the number of pages in the group. -->
    <string name="history_search_group_sites_1">%d sider</string>

    <!-- Option in library for Recently Closed Tabs -->
    <string name="library_recently_closed_tabs">Nylig lukkede faner</string>
    <!-- Option in library to open Recently Closed Tabs page -->
    <string name="recently_closed_show_full_history">Vis all historikk</string>
    <!-- Text to show users they have multiple tabs saved in the Recently Closed Tabs section of history.
    %d is a placeholder for the number of tabs selected. -->
    <string name="recently_closed_tabs">%d faner</string>
    <!-- Text to show users they have one tab saved in the Recently Closed Tabs section of history.
    %d is a placeholder for the number of tabs selected. -->
    <string name="recently_closed_tab">%d fane</string>
    <!-- Recently closed tabs screen message when there are no recently closed tabs -->
    <string name="recently_closed_empty_message">Ingen nylige lukkede faner her</string>

    <!-- Tab Management -->
    <!-- Title of preference for tabs management -->
    <string name="preferences_tabs">Faner</string>
    <!-- Title of preference that allows a user to specify the tab view -->
    <string name="preferences_tab_view">Fanevisning</string>
    <!-- Option for a list tab view -->
    <string name="tab_view_list">Liste</string>
    <!-- Option for a grid tab view -->
    <string name="tab_view_grid">Rutenett</string>
    <!-- Title of preference that allows a user to auto close tabs after a specified amount of time -->
    <string name="preferences_close_tabs">Lukk faner</string>
    <!-- Option for auto closing tabs that will never auto close tabs, always allows user to manually close tabs -->
    <string name="close_tabs_manually">Manuelt</string>
    <!-- Option for auto closing tabs that will auto close tabs after one day -->
    <string name="close_tabs_after_one_day">Etter en dag</string>
    <!-- Option for auto closing tabs that will auto close tabs after one week -->
    <string name="close_tabs_after_one_week">Etter en uke</string>
    <!-- Option for auto closing tabs that will auto close tabs after one month -->
    <string name="close_tabs_after_one_month">Etter en måned</string>

    <!-- Title of preference that allows a user to specify the auto-close settings for open tabs -->
    <string name="preference_auto_close_tabs" tools:ignore="UnusedResources">Lukk åpne faner automatisk</string>

    <!-- Opening screen -->
    <!-- Title of a preference that allows a user to choose what screen to show after opening the app -->
    <string name="preferences_opening_screen">Åpningsskjerm</string>
    <!-- Option for always opening the homepage when re-opening the app -->
    <string name="opening_screen_homepage">Startside</string>
    <!-- Option for always opening the user's last-open tab when re-opening the app -->
    <string name="opening_screen_last_tab">Siste fane</string>
    <!-- Option for always opening the homepage when re-opening the app after four hours of inactivity -->
    <string name="opening_screen_after_four_hours_of_inactivity">Startside etter fire timers inaktivitet</string>
    <!-- Summary for tabs preference when auto closing tabs setting is set to manual close-->
    <string name="close_tabs_manually_summary">Lukk manuelt</string>
    <!-- Summary for tabs preference when auto closing tabs setting is set to auto close tabs after one day-->
    <string name="close_tabs_after_one_day_summary">Lukk etter en dag</string>
    <!-- Summary for tabs preference when auto closing tabs setting is set to auto close tabs after one week-->
    <string name="close_tabs_after_one_week_summary">Lukk etter en uke</string>
    <!-- Summary for tabs preference when auto closing tabs setting is set to auto close tabs after one month-->
    <string name="close_tabs_after_one_month_summary">Lukk etter en måned</string>

    <!-- Summary for homepage preference indicating always opening the homepage when re-opening the app -->
    <string name="opening_screen_homepage_summary">Åpne på startsiden</string>
    <!-- Summary for homepage preference indicating always opening the last-open tab when re-opening the app -->
    <string name="opening_screen_last_tab_summary">Åpne på siste fane</string>
    <!-- Summary for homepage preference indicating opening the homepage when re-opening the app after four hours of inactivity -->
    <string name="opening_screen_after_four_hours_of_inactivity_summary">Åpne på startsiden etter fire timer</string>

    <!-- Inactive tabs -->
    <!-- Category header of a preference that allows a user to enable or disable the inactive tabs feature -->
    <string name="preferences_inactive_tabs">Flytt gamle faner til inaktive</string>
    <!-- Title of inactive tabs preference -->
    <string name="preferences_inactive_tabs_title">Faner du ikke har vist på to uker, flyttes til den inaktive delen.</string>

    <!-- Studies -->
    <!-- Title of the remove studies button -->
    <string name="studies_remove">Fjern</string>
    <!-- Title of the active section on the studies list -->
    <string name="studies_active">Aktiv</string>
    <!-- Description for studies, it indicates why Firefox use studies. The first parameter is the name of the application. -->
    <string name="studies_description_2">%1$s kan installere og kjøre studier fra tid til annen.</string>
    <!-- Learn more link for studies, links to an article for more information about studies. -->
    <string name="studies_learn_more">Les mer</string>
    <!-- Dialog message shown after removing a study -->
    <string name="studies_restart_app">Applikasjonen avsluttes for å iverksette endringer</string>
    <!-- Dialog button to confirm the removing a study. -->
    <string name="studies_restart_dialog_ok">OK</string>
    <!-- Dialog button text for canceling removing a study. -->
    <string name="studies_restart_dialog_cancel">Avbryt</string>
    <!-- Toast shown after turning on/off studies preferences -->
    <string name="studies_toast_quit_application" tools:ignore="UnusedResources">Avslutter applikasjonen for å legge til endringer…</string>

    <!-- Sessions -->
    <!-- Title for the list of tabs -->
    <string name="tab_header_label">Åpne faner</string>
    <!-- Title for the list of tabs in the current private session -->
    <string name="tabs_header_private_tabs_title">Private faner</string>
    <!-- Title for the list of tabs in the synced tabs -->
    <string name="tabs_header_synced_tabs_title">Synkroniserte faner</string>
    <!-- Content description (not visible, for screen readers etc.): Add tab button. Adds a news tab when pressed -->
    <string name="add_tab">Legg til fane</string>

    <!-- Content description (not visible, for screen readers etc.): Add tab button. Adds a news tab when pressed -->
    <string name="add_private_tab">Legg til privat fane</string>
    <!-- Text for the new tab button to indicate adding a new private tab in the tab -->
    <string name="tab_drawer_fab_content">Privat</string>
    <!-- Text for the new tab button to indicate syncing command on the synced tabs page -->
    <string name="tab_drawer_fab_sync">Synkroniser</string>
    <!-- Text shown in the menu for sharing all tabs -->
    <string name="tab_tray_menu_item_share">Del alle faner</string>
    <!-- Text shown in the menu to view recently closed tabs -->
    <string name="tab_tray_menu_recently_closed">Nylig lukkede faner</string>
    <!-- Text shown in the tabs tray inactive tabs section -->
    <string name="tab_tray_inactive_recently_closed" tools:ignore="UnusedResources">Nylig lukket</string>
    <!-- Text shown in the menu to view account settings -->
    <string name="tab_tray_menu_account_settings">Kontoinnstillinger</string>
    <!-- Text shown in the menu to view tab settings -->
    <string name="tab_tray_menu_tab_settings">Fane-innstillinger</string>
    <!-- Text shown in the menu for closing all tabs -->
    <string name="tab_tray_menu_item_close">Lukk alle faner</string>
    <!-- Text shown in the multiselect menu for bookmarking selected tabs. -->
    <string name="tab_tray_multiselect_menu_item_bookmark">Legg til som bokmerke</string>
    <!-- Text shown in the multiselect menu for closing selected tabs. -->
    <string name="tab_tray_multiselect_menu_item_close">Lukk</string>
    <!-- Content description for tabs tray multiselect share button -->
    <string name="tab_tray_multiselect_share_content_description">Del valgte faner</string>
    <!-- Content description for tabs tray multiselect menu -->
    <string name="tab_tray_multiselect_menu_content_description">Valgte faner-meny</string>
    <!-- Content description (not visible, for screen readers etc.): Removes tab from collection button. Removes the selected tab from collection when pressed -->
    <string name="remove_tab_from_collection">Fjern fane fra samlingen</string>
    <!-- Text for button to enter multiselect mode in tabs tray -->
    <string name="tabs_tray_select_tabs">Velg faner</string>
    <!-- Content description (not visible, for screen readers etc.): Close tab button. Closes the current session when pressed -->
    <string name="close_tab">Lukk fane</string>
    <!-- Content description (not visible, for screen readers etc.): Close tab <title> button. First parameter is tab title  -->
    <string name="close_tab_title">Lukk fane %s</string>
    <!-- Content description (not visible, for screen readers etc.): Opens the open tabs menu when pressed -->
    <string name="open_tabs_menu">Åpne fanemenyen</string>
    <!-- Open tabs menu item to save tabs to collection -->
    <string name="tabs_menu_save_to_collection1">Lagre faner til samling</string>
    <!-- Text for the menu button to delete a collection -->
    <string name="collection_delete">Slett samling</string>
    <!-- Text for the menu button to rename a collection -->
    <string name="collection_rename">Bytt navn på samling</string>
    <!-- Text for the button to open tabs of the selected collection -->
    <string name="collection_open_tabs">Åpne faner</string>
    <!-- Hint for adding name of a collection -->
    <string name="collection_name_hint">Samlingsnavn</string>
    <!-- Text for the menu button to rename a top site -->
    <string name="rename_top_site">Endre navn</string>
    <!-- Text for the menu button to remove a top site -->
    <string name="remove_top_site">Fjern</string>

    <!-- Text for the menu button to delete a top site from history -->
    <string name="delete_from_history">Slett fra historikk</string>
    <!-- Postfix for private WebApp titles, placeholder is replaced with app name -->
    <string name="pwa_site_controls_title_private">%1$s (privatmodus)</string>

    <!-- History -->
    <!-- Text for the button to search all history -->
    <string name="history_search_1">Skriv inn søketekst</string>
    <!-- Text for the button to clear all history -->
    <string name="history_delete_all">Slett historikk</string>
    <!-- Text for the snackbar to confirm that multiple browsing history items has been deleted -->
    <string name="history_delete_multiple_items_snackbar">Historikk slettet</string>
    <!-- Text for the snackbar to confirm that a single browsing history item has been deleted. The first parameter is the shortened URL of the deleted history item. -->
    <string name="history_delete_single_item_snackbar">Slettet %1$s</string>
    <!-- Context description text for the button to delete a single history item -->
    <string name="history_delete_item">Slett</string>
    <!-- History multi select title in app bar
    The first parameter is the number of bookmarks selected -->
    <string name="history_multi_select_title">%1$d valgt</string>
    <!-- Text for the header that groups the history for today -->
    <string name="history_today">I dag</string>
    <!-- Text for the header that groups the history for yesterday -->
    <string name="history_yesterday">I går</string>
    <!-- Text for the header that groups the history the past 7 days -->
    <string name="history_7_days">Siste 7 dager</string>
    <!-- Text for the header that groups the history the past 30 days -->
    <string name="history_30_days">Siste 30 dager</string>

    <!-- Text for the header that groups the history older than the last month -->
    <string name="history_older">Eldre</string>
    <!-- Text shown when no history exists -->
    <string name="history_empty_message">Ingen historikk her</string>

    <!-- Downloads -->
    <!-- Text for the snackbar to confirm that multiple downloads items have been removed -->
    <string name="download_delete_multiple_items_snackbar_1">Nedlastinger fjernet</string>
    <!-- Text for the snackbar to confirm that a single download item has been removed. The first parameter is the name of the download item. -->
    <string name="download_delete_single_item_snackbar">Fjernet %1$s</string>
    <!-- Text shown when no download exists -->
    <string name="download_empty_message_1">Ingen nedlastede filer</string>
    <!-- History multi select title in app bar
    The first parameter is the number of downloads selected -->
    <string name="download_multi_select_title">%1$d valgt</string>


    <!-- Text for the button to remove a single download item -->
    <string name="download_delete_item_1">Fjern</string>


    <!-- Crashes -->
    <!-- Title text displayed on the tab crash page. This first parameter is the name of the application (For example: Fenix) -->
    <string name="tab_crash_title_2">Beklager. %1$s kan ikke laste den siden.</string>
    <!-- Send crash report checkbox text on the tab crash page -->
    <string name="tab_crash_send_report">Send krasjrapport til Mozilla</string>
    <!-- Close tab button text on the tab crash page -->
    <string name="tab_crash_close">Lukk fane</string>
    <!-- Restore tab button text on the tab crash page -->
    <string name="tab_crash_restore">Gjenopprett fane</string>

    <!-- Bookmarks -->
    <!-- Confirmation message for a dialog confirming if the user wants to delete the selected folder -->
    <string name="bookmark_delete_folder_confirmation_dialog">Er du sikker på at du vil slette denne mappen?</string>
    <!-- Confirmation message for a dialog confirming if the user wants to delete multiple items including folders. Parameter will be replaced by app name. -->
    <string name="bookmark_delete_multiple_folders_confirmation_dialog">%s vil slette de valgte elementene.</string>
    <!-- Text for the cancel button on delete bookmark dialog -->
    <string name="bookmark_delete_negative">Avbryt</string>
    <!-- Screen title for adding a bookmarks folder -->
    <string name="bookmark_add_folder">Legg til mappe</string>
    <!-- Snackbar title shown after a bookmark has been created. -->
    <string name="bookmark_saved_snackbar">Bokmerke lagret!</string>
    <!-- Snackbar edit button shown after a bookmark has been created. -->
    <string name="edit_bookmark_snackbar_action">REDIGER</string>
    <!-- Bookmark overflow menu edit button -->
    <string name="bookmark_menu_edit_button">Rediger</string>
    <!-- Bookmark overflow menu copy button -->
    <string name="bookmark_menu_copy_button">Kopier</string>
    <!-- Bookmark overflow menu share button -->
    <string name="bookmark_menu_share_button">Del</string>
    <!-- Bookmark overflow menu open in new tab button -->
    <string name="bookmark_menu_open_in_new_tab_button">Åpne i ny fane</string>
    <!-- Bookmark overflow menu open in private tab button -->
    <string name="bookmark_menu_open_in_private_tab_button">Åpne i privat fane</string>
    <!-- Bookmark overflow menu open all in tabs button -->
    <string name="bookmark_menu_open_all_in_tabs_button">Åpne alle i nye faner</string>
    <!-- Bookmark overflow menu open all in private tabs button -->
    <string name="bookmark_menu_open_all_in_private_tabs_button">Åpne alle i private faner</string>
    <!-- Bookmark overflow menu delete button -->
    <string name="bookmark_menu_delete_button">Slett</string>
    <!--Bookmark overflow menu save button -->
    <string name="bookmark_menu_save_button">Lagre</string>
    <!-- Bookmark multi select title in app bar
     The first parameter is the number of bookmarks selected -->
    <string name="bookmarks_multi_select_title">%1$d valgt</string>
    <!-- Bookmark editing screen title -->
    <string name="edit_bookmark_fragment_title">Rediger bokmerke</string>
    <!-- Bookmark folder editing screen title -->
    <string name="edit_bookmark_folder_fragment_title">Rediger mappe</string>
    <!-- Bookmark sign in button message -->
    <string name="bookmark_sign_in_button">Logg inn for å se synkroniserte bokmerker</string>
    <!-- Bookmark URL editing field label -->
    <string name="bookmark_url_label">URL</string>
    <!-- Bookmark FOLDER editing field label -->
    <string name="bookmark_folder_label">MAPPE</string>
    <!-- Bookmark NAME editing field label -->
    <string name="bookmark_name_label">NAVN</string>
    <!-- Bookmark add folder screen title -->
    <string name="bookmark_add_folder_fragment_label">Legg til mappe</string>
    <!-- Bookmark select folder screen title -->
    <string name="bookmark_select_folder_fragment_label">Velg mappe</string>
    <!-- Bookmark editing error missing title -->
    <string name="bookmark_empty_title_error">Må ha en tittel</string>
    <!-- Bookmark editing error missing or improper URL -->
    <string name="bookmark_invalid_url_error">Ugyldig URL</string>
    <!-- Bookmark screen message for empty bookmarks folder -->
    <string name="bookmarks_empty_message">Ingen bokmerker her</string>
    <!-- Bookmark snackbar message on deletion
     The first parameter is the host part of the URL of the bookmark deleted, if any -->
    <string name="bookmark_deletion_snackbar_message">Slettet %1$s</string>

    <!-- Bookmark snackbar message on deleting multiple bookmarks not including folders-->
    <string name="bookmark_deletion_multiple_snackbar_message_2">Bokmerker slettet</string>
    <!-- Bookmark snackbar message on deleting multiple bookmarks including folders-->
    <string name="bookmark_deletion_multiple_snackbar_message_3">Sletter valgte mapper</string>
    <!-- Bookmark undo button for deletion snackbar action -->
    <string name="bookmark_undo_deletion">ANGRE</string>

    <!-- Text for the button to search all bookmarks -->
    <string name="bookmark_search">Skriv inn søketekst</string>

    <!-- Site Permissions -->
    <!-- Button label that take the user to the Android App setting -->
    <string name="phone_feature_go_to_settings">Gå til Innstillinger</string>

    <!-- Content description (not visible, for screen readers etc.): Quick settings sheet
        to give users access to site specific information / settings. For example:
        Secure settings status and a button to modify site permissions -->
    <string name="quick_settings_sheet">Oversikt over hurtige innstillinger</string>
    <!-- Label that indicates that this option it the recommended one -->
    <string name="phone_feature_recommended">Anbefalt</string>

    <!-- Button label for clearing all the information of site permissions-->
    <string name="clear_permissions">Fjern tillatelser</string>
    <!-- Text for the OK button on Clear permissions dialog -->
    <string name="clear_permissions_positive">OK</string>
    <!-- Text for the cancel button on Clear permissions dialog -->
    <string name="clear_permissions_negative">Avbryt</string>
    <!-- Button label for clearing a site permission-->
    <string name="clear_permission">Fjern tillatelse</string>
    <!-- Text for the OK button on Clear permission dialog -->
    <string name="clear_permission_positive">OK</string>
    <!-- Text for the cancel button on Clear permission dialog -->
    <string name="clear_permission_negative">Avbryt</string>
    <!-- Button label for clearing all the information on all sites-->
    <string name="clear_permissions_on_all_sites">Fjern tillatelser på alle nettsteder</string>
    <!-- Preference for altering video and audio autoplay for all websites -->
    <string name="preference_browser_feature_autoplay">Automatisk avspilling</string>
    <!-- Preference for altering the camera access for all websites -->
    <string name="preference_phone_feature_camera">Kamera</string>
    <!-- Preference for altering the microphone access for all websites -->
    <string name="preference_phone_feature_microphone">Mikrofon</string>
    <!-- Preference for altering the location access for all websites -->
    <string name="preference_phone_feature_location">Plassering</string>
    <!-- Preference for altering the notification access for all websites -->
    <string name="preference_phone_feature_notification">Varsel</string>
    <!-- Preference for altering the persistent storage access for all websites -->
    <string name="preference_phone_feature_persistent_storage">Vedvarende lagring</string>
    <!-- Preference for altering the storage access setting for all websites -->
    <string name="preference_phone_feature_cross_origin_storage_access">Infokapsler på tvers av nettsteder</string>
    <!-- Preference for altering the EME access for all websites -->
    <string name="preference_phone_feature_media_key_system_access">DRM-kontrollert innhold</string>
    <!-- Label that indicates that a permission must be asked always -->
    <string name="preference_option_phone_feature_ask_to_allow">Be om å tillate</string>
    <!-- Label that indicates that a permission must be blocked -->
    <string name="preference_option_phone_feature_blocked">Blokkert</string>
    <!-- Label that indicates that a permission must be allowed -->
    <string name="preference_option_phone_feature_allowed">Tillatt</string>
    <!--Label that indicates a permission is by the Android OS-->
    <string name="phone_feature_blocked_by_android">Blokkert av Android</string>
    <!-- Preference for showing a list of websites that the default configurations won't apply to them -->
    <string name="preference_exceptions">Unntak</string>
    <!-- Summary of tracking protection preference if tracking protection is set to off -->
    <string name="tracking_protection_off">Av</string>
    <!-- Summary of tracking protection preference if tracking protection is set to standard -->
    <string name="tracking_protection_standard">Standard</string>
    <!-- Summary of tracking protection preference if tracking protection is set to strict -->
    <string name="tracking_protection_strict">Streng</string>
    <!-- Summary of tracking protection preference if tracking protection is set to custom -->
    <string name="tracking_protection_custom">Tilpasset</string>
    <!-- Label for global setting that indicates that all video and audio autoplay is allowed -->
    <string name="preference_option_autoplay_allowed2">Tillat lyd og video</string>
    <!-- Label for site specific setting that indicates that all video and audio autoplay is allowed -->
    <string name="quick_setting_option_autoplay_allowed">Tillat lyd og video</string>
    <!-- Label that indicates that video and audio autoplay is only allowed over Wi-Fi -->
    <string name="preference_option_autoplay_allowed_wifi_only2">Blokker lyd og video bare på mobildata</string>
    <!-- Subtext that explains 'autoplay on Wi-Fi only' option -->
    <string name="preference_option_autoplay_allowed_wifi_subtext">Lyd og video spilles av på Wi-Fi</string>
    <!-- Label for global setting that indicates that video autoplay is allowed, but audio autoplay is blocked -->
    <string name="preference_option_autoplay_block_audio2">Blokker bare lyd</string>
    <!-- Label for site specific setting that indicates that video autoplay is allowed, but audio autoplay is blocked -->
    <string name="quick_setting_option_autoplay_block_audio">Blokker bare lyd</string>
    <!-- Label for global setting that indicates that all video and audio autoplay is blocked -->
    <string name="preference_option_autoplay_blocked3">Blokker lyd og video</string>
    <!-- Label for site specific setting that indicates that all video and audio autoplay is blocked -->
    <string name="quick_setting_option_autoplay_blocked">Blokker lyd og video</string>
    <!-- Summary of delete browsing data on quit preference if it is set to on -->
    <string name="delete_browsing_data_quit_on">På</string>
    <!-- Summary of delete browsing data on quit preference if it is set to off -->
    <string name="delete_browsing_data_quit_off">Av</string>

    <!-- Summary of studies preference if it is set to on -->
    <string name="studies_on">På</string>
    <!-- Summary of studies data on quit preference if it is set to off -->
    <string name="studies_off">Av</string>

    <!-- Collections -->
    <!-- Collections header on home fragment -->
    <string name="collections_header">Samlinger</string>
    <!-- Content description (not visible, for screen readers etc.): Opens the collection menu when pressed -->
    <string name="collection_menu_button_content_description">Samlingsmeny</string>
    <!-- Label to describe what collections are to a new user without any collections -->
    <string name="no_collections_description2">Samle tingene som betyr noe for deg.\nGrupper lignende søk, nettsteder og faner for rask tilgang senere.</string>
    <!-- Title for the "select tabs" step of the collection creator -->
    <string name="create_collection_select_tabs">Velg faner</string>
    <!-- Title for the "select collection" step of the collection creator -->
    <string name="create_collection_select_collection">Velg samling</string>
    <!-- Title for the "name collection" step of the collection creator -->
    <string name="create_collection_name_collection">Navngi samling</string>
    <!-- Button to add new collection for the "select collection" step of the collection creator -->
    <string name="create_collection_add_new_collection">Legg til ny samling</string>
    <!-- Button to select all tabs in the "select tabs" step of the collection creator -->
    <string name="create_collection_select_all">Merk alt</string>
    <!-- Button to deselect all tabs in the "select tabs" step of the collection creator -->
    <string name="create_collection_deselect_all">Merk ingen</string>
    <!-- Text to prompt users to select the tabs to save in the "select tabs" step of the collection creator -->
    <string name="create_collection_save_to_collection_empty">Velg faner du vil lagre</string>
    <!-- Text to show users how many tabs they have selected in the "select tabs" step of the collection creator.
     %d is a placeholder for the number of tabs selected. -->
    <string name="create_collection_save_to_collection_tabs_selected">%d faner valgte</string>
    <!-- Text to show users they have one tab selected in the "select tabs" step of the collection creator.
    %d is a placeholder for the number of tabs selected. -->
    <string name="create_collection_save_to_collection_tab_selected">%d fane valgt</string>

    <!-- Text shown in snackbar when multiple tabs have been saved in a collection -->
    <string name="create_collection_tabs_saved">Faner lagret!</string>
    <!-- Text shown in snackbar when one or multiple tabs have been saved in a new collection -->
    <string name="create_collection_tabs_saved_new_collection">Samling lagret!</string>
    <!-- Text shown in snackbar when one tab has been saved in a collection -->
    <string name="create_collection_tab_saved">Fane lagret!</string>
    <!-- Content description (not visible, for screen readers etc.): button to close the collection creator -->
    <string name="create_collection_close">Lukk</string>
    <!-- Button to save currently selected tabs in the "select tabs" step of the collection creator-->
    <string name="create_collection_save">Lagre</string>

    <!-- Snackbar action to view the collection the user just created or updated -->
    <string name="create_collection_view">Vis</string>

    <!-- Text for the OK button from collection dialogs -->
    <string name="create_collection_positive">OK</string>
    <!-- Text for the cancel button from collection dialogs -->
    <string name="create_collection_negative">Avbryt</string>

    <!-- Default name for a new collection in "name new collection" step of the collection creator. %d is a placeholder for the number of collections-->
    <string name="create_collection_default_name">Samling %d</string>

    <!-- Share -->
    <!-- Share screen header -->
    <string name="share_header_2">Del</string>
    <!-- Content description (not visible, for screen readers etc.):
        "Share" button. Opens the share menu when pressed. -->
    <string name="share_button_content_description">Del</string>
    <!-- Text for the Save to PDF feature in the share menu -->
    <string name="share_save_to_pdf">Lagre som PDF</string>
    <!-- Text for error message when generating a PDF file Text. -->
    <string name="unable_to_save_to_pdf_error">Klarte ikke å generere PDF</string>
    <!-- Text for standard error snackbar dismiss button. -->
    <string name="standard_snackbar_error_dismiss">Ignorer</string>
    <!-- Text for error message when printing a page and it fails. -->
    <string name="unable_to_print_error" moz:removedIn="121" tools:ignore="UnusedResources">Kan ikke å skrive ut</string>
    <!-- Text for error message when printing a page and it fails. -->
    <string name="unable_to_print_page_error">Kan ikke å skrive ut denne siden</string>
    <!-- Text for the print feature in the share and browser menu -->
    <string name="menu_print">Skriv ut</string>
    <!-- Sub-header in the dialog to share a link to another sync device -->
    <string name="share_device_subheader">Send til enhet</string>
    <!-- Sub-header in the dialog to share a link to an app from the full list -->
    <string name="share_link_all_apps_subheader">Alle handlinger</string>
    <!-- Sub-header in the dialog to share a link to an app from the most-recent sorted list -->
    <string name="share_link_recent_apps_subheader">Nylig brukt</string>
    <!-- Text for the copy link action in the share screen. -->
    <string name="share_copy_link_to_clipboard">Kopier til utklippstavle</string>
    <!-- Toast shown after copying link to clipboard -->
    <string name="toast_copy_link_to_clipboard">Kopiert til utklippstavle</string>
    <!-- An option from the share dialog to sign into sync -->
    <string name="sync_sign_in">Logg inn på Sync</string>
     <!-- An option from the three dot menu to sync and save data -->
    <string name="sync_menu_sync_and_save_data">Synkroniser og lagre data</string>
    <!-- An option from the share dialog to send link to all other sync devices -->
    <string name="sync_send_to_all">Send til alle enheter</string>
    <!-- An option from the share dialog to reconnect to sync -->
    <string name="sync_reconnect">Koble til Sync på nytt</string>
    <!-- Text displayed when sync is offline and cannot be accessed -->
    <string name="sync_offline">Frakoblet</string>
    <!-- An option to connect additional devices -->
    <string name="sync_connect_device">Koble til en annen enhet</string>
    <!-- The dialog text shown when additional devices are not available -->
    <string name="sync_connect_device_dialog">For å sende en fane, logg deg på Firefox på minst en annen enhet.</string>
    <!-- Confirmation dialog button -->
    <string name="sync_confirmation_button">Skjønner</string>
    <!-- Share error message -->
    <string name="share_error_snackbar">Kan ikke dele med denne appen</string>
    <!-- Add new device screen title -->
    <string name="sync_add_new_device_title">Send til enhet</string>
    <!-- Text for the warning message on the Add new device screen -->
    <string name="sync_add_new_device_message">Ingen enheter tilkoblet</string>
    <!-- Text for the button to learn about sending tabs -->
    <string name="sync_add_new_device_learn_button">Les mer om sending av faner…</string>
    <!-- Text for the button to connect another device -->
    <string name="sync_add_new_device_connect_button">Koble til en annen enhet…</string>

    <!-- Notifications -->
    <!-- Text shown in the notification that pops up to remind the user that a private browsing session is active. -->
    <string name="notification_pbm_delete_text_2">Lukk private faner</string>
    <!-- Name of the marketing notification channel. Displayed in the "App notifications" system settings for the app -->
    <string name="notification_marketing_channel_name">Markedsføring</string>

    <!-- Title shown in the notification that pops up to remind the user to set fenix as default browser.
    The app name is in the text, due to limitations with localizing Nimbus experiments -->
    <string name="nimbus_notification_default_browser_title" tools:ignore="UnusedResources">Firefox er rask og privat</string>
    <!-- Text shown in the notification that pops up to remind the user to set fenix as default browser.
    The app name is in the text, due to limitations with localizing Nimbus experiments -->
    <string name="nimbus_notification_default_browser_text" tools:ignore="UnusedResources">Gjør Firefox til din standardnettleser</string>
    <!-- Title shown in the notification that pops up to re-engage the user -->
    <string name="notification_re_engagement_title">Prøv privat nettlesing</string>
    <!-- Text shown in the notification that pops up to re-engage the user.
    %1$s is a placeholder that will be replaced by the app name. -->
    <string name="notification_re_engagement_text">Surf uten lagrede infokapsler eller historikk med %1$s</string>

    <!-- Title A shown in the notification that pops up to re-engage the user -->
    <string name="notification_re_engagement_A_title">Surf sporløst</string>
    <!-- Text A shown in the notification that pops up to re-engage the user.
    %1$s is a placeholder that will be replaced by the app name. -->
    <string name="notification_re_engagement_A_text">Privat nettlesing i %1$s lagrer ikke informasjonen din.</string>
    <!-- Title B shown in the notification that pops up to re-engage the user -->
    <string name="notification_re_engagement_B_title">Start ditt første søk</string>
    <!-- Text B shown in the notification that pops up to re-engage the user -->
    <string name="notification_re_engagement_B_text">Finn noe i nærheten. Eller oppdag noe morsomt.</string>

    <!-- Survey -->
    <!-- Text shown in the fullscreen message that pops up to ask user to take a short survey.
    The app name is in the text, due to limitations with localizing Nimbus experiments -->
    <string name="nimbus_survey_message_text">Bidra til å gjøre Firefox bedre ved å ta en kort undersøkelse.</string>
    <!-- Preference for taking the short survey. -->
    <string name="preferences_take_survey">Delta i undersøkelsen</string>
    <!-- Preference for not taking the short survey. -->
    <string name="preferences_not_take_survey">Nei takk</string>

    <!-- Snackbar -->
    <!-- Text shown in snackbar when user deletes a collection -->
    <string name="snackbar_collection_deleted">Samling slettet</string>
    <!-- Text shown in snackbar when user renames a collection -->
    <string name="snackbar_collection_renamed">Samlingen omdøpt</string>
    <!-- Text shown in snackbar when user closes a tab -->
    <string name="snackbar_tab_closed">Fane lukket</string>
    <!-- Text shown in snackbar when user closes all tabs -->
    <string name="snackbar_tabs_closed">Faner lukket</string>
    <!-- Text shown in snackbar when user bookmarks a list of tabs -->
    <string name="snackbar_message_bookmarks_saved">Bokmerker lagret!</string>
    <!-- Text shown in snackbar when user adds a site to shortcuts -->
    <string name="snackbar_added_to_shortcuts">Lagt til i snarveier!</string>
    <!-- Text shown in snackbar when user closes a private tab -->
    <string name="snackbar_private_tab_closed">Privat fane lukket</string>
    <!-- Text shown in snackbar when user closes all private tabs -->
    <string name="snackbar_private_tabs_closed">Private faner lukket</string>
    <!-- Text shown in snackbar when user erases their private browsing data -->
    <string name="snackbar_private_data_deleted">Private nettleserdata slettet</string>
    <!-- Text shown in snackbar to undo deleting a tab, top site or collection -->
    <string name="snackbar_deleted_undo">ANGRE</string>
    <!-- Text shown in snackbar when user removes a top site -->
    <string name="snackbar_top_site_removed">Nettsted fjernet</string>
    <!-- QR code scanner prompt which appears after scanning a code, but before navigating to it
        First parameter is the name of the app, second parameter is the URL or text scanned-->
    <string name="qr_scanner_confirmation_dialog_message">La %1$s åpne %2$s</string>
    <!-- QR code scanner prompt dialog positive option to allow navigation to scanned link -->
    <string name="qr_scanner_dialog_positive">TILLAT</string>
    <!-- QR code scanner prompt dialog positive option to deny navigation to scanned link -->
    <string name="qr_scanner_dialog_negative">AVSLÅ</string>
    <!-- QR code scanner prompt dialog error message shown when a hostname does not contain http or https. -->
    <string name="qr_scanner_dialog_invalid">Nettadressen er ikke gyldig.</string>
    <!-- QR code scanner prompt dialog positive option when there is an error -->
    <string name="qr_scanner_dialog_invalid_ok">OK</string>
    <!-- Tab collection deletion prompt dialog message. Placeholder will be replaced with the collection name -->
    <string name="tab_collection_dialog_message">Er du sikker på at du vil slette %1$s?</string>
    <!-- Collection and tab deletion prompt dialog message. This will show when the last tab from a collection is deleted -->
    <string name="delete_tab_and_collection_dialog_message">Hvis du sletter denne fanen, blir hele samlingen slettet. Du kan når som helst lage nye samlinger.</string>
    <!-- Collection and tab deletion prompt dialog title. Placeholder will be replaced with the collection name. This will show when the last tab from a collection is deleted -->
    <string name="delete_tab_and_collection_dialog_title">Vil du slette %1$s?</string>
    <!-- Tab collection deletion prompt dialog option to delete the collection -->
    <string name="tab_collection_dialog_positive">Slett</string>
    <!-- Text displayed in a notification when the user enters full screen mode -->
    <string name="full_screen_notification">Starter fullskjermmodus</string>
    <!-- Message for copying the URL via long press on the toolbar -->
    <string name="url_copied">URL kopiert</string>

    <!-- Sample text for accessibility font size -->
    <string name="accessibility_text_size_sample_text_1">Dette er eksempeltekst. Det er her for å vise hvordan tekst vil vises når du øker eller reduserer størrelsen med denne innstillingen.</string>
    <!-- Summary for Accessibility Text Size Scaling Preference -->
    <string name="preference_accessibility_text_size_summary">Gjør tekst på nettsteder større eller mindre</string>
    <!-- Title for Accessibility Text Size Scaling Preference -->
    <string name="preference_accessibility_font_size_title">Skriftstørrelse</string>

    <!-- Title for Accessibility Text Automatic Size Scaling Preference -->
    <string name="preference_accessibility_auto_size_2">Automatisk skriftstørrelse</string>
    <!-- Summary for Accessibility Text Automatic Size Scaling Preference -->
    <string name="preference_accessibility_auto_size_summary">Skriftstørrelse vil samsvare med Android-innstillingene dine. Slå av for å behandle skriftstørrelse her.</string>

    <!-- Title for the Delete browsing data preference -->
    <string name="preferences_delete_browsing_data">Slett nettleserdata</string>
    <!-- Title for the tabs item in Delete browsing data -->
    <string name="preferences_delete_browsing_data_tabs_title_2">Åpne faner</string>
    <!-- Subtitle for the tabs item in Delete browsing data, parameter will be replaced with the number of open tabs -->
    <string name="preferences_delete_browsing_data_tabs_subtitle">%d faner</string>
    <!-- Title for the data and history items in Delete browsing data -->
    <!-- Title for the history item in Delete browsing data -->
    <string name="preferences_delete_browsing_data_browsing_history_title">Nettleserhistorikk</string>
    <!-- Subtitle for the data and history items in delete browsing data, parameter will be replaced with the
        number of history items the user has -->
    <string name="preferences_delete_browsing_data_browsing_data_subtitle">%d adresser</string>
    <!-- Title for the cookies and site data items in Delete browsing data -->
    <string name="preferences_delete_browsing_data_cookies_and_site_data">Infokapsler og nettstedsdata</string>
    <!-- Subtitle for the cookies item in Delete browsing data -->
    <string name="preferences_delete_browsing_data_cookies_subtitle">Du blir logget ut fra de fleste nettsteder</string>
    <!-- Title for the cached images and files item in Delete browsing data -->
    <string name="preferences_delete_browsing_data_cached_files">Hurtiglagrede (cached) bilder og filer</string>
    <!-- Subtitle for the cached images and files item in Delete browsing data -->
    <string name="preferences_delete_browsing_data_cached_files_subtitle">Frigjør lagringsplass</string>
    <!-- Title for the site permissions item in Delete browsing data -->
    <string name="preferences_delete_browsing_data_site_permissions">Nettstedstillatelser</string>

    <!-- Title for the downloads item in Delete browsing data -->
    <string name="preferences_delete_browsing_data_downloads">Nedlastinger</string>
    <!-- Text for the button to delete browsing data -->
    <string name="preferences_delete_browsing_data_button">Slett nettleserdata</string>
    <!-- Title for the Delete browsing data on quit preference -->
    <string name="preferences_delete_browsing_data_on_quit">Slett nettleserdata når du avslutter</string>
    <!-- Summary for the Delete browsing data on quit preference. "Quit" translation should match delete_browsing_data_on_quit_action translation. -->
    <string name="preference_summary_delete_browsing_data_on_quit_2">Sletter nettleserdata automatisk når du velger «Avslutt» fra hovedmenyen</string>
    <!-- Action item in menu for the Delete browsing data on quit feature -->
    <string name="delete_browsing_data_on_quit_action">Avslutt</string>

    <!-- Title text of a delete browsing data dialog. -->
    <string name="delete_history_prompt_title">Tidsrom for sletting</string>
    <!-- Body text of a delete browsing data dialog. -->
    <string name="delete_history_prompt_body" moz:RemovedIn="130" tools:ignore="UnusedResources">Fjerner historikk (inkludert historikk synkronisert fra andre enheter), infokapsler og andre nettlesingsdata.</string>
    <!-- Body text of a delete browsing data dialog. -->
    <string name="delete_history_prompt_body_2">Fjerner historikk (inkludert historikk synkronisert fra andre enheter)</string>
    <!-- Radio button in the delete browsing data dialog to delete history items for the last hour. -->
    <string name="delete_history_prompt_button_last_hour">Den siste timen</string>
    <!-- Radio button in the delete browsing data dialog to delete history items for today and yesterday. -->
    <string name="delete_history_prompt_button_today_and_yesterday">I dag og i går</string>
    <!-- Radio button in the delete browsing data dialog to delete all history. -->
    <string name="delete_history_prompt_button_everything">Alt</string>

    <!-- Dialog message to the user asking to delete browsing data. Parameter will be replaced by app name. -->
    <string name="delete_browsing_data_prompt_message_3">%s vil slette valgte nettleserdata.</string>
    <!-- Text for the cancel button for the data deletion dialog -->
    <string name="delete_browsing_data_prompt_cancel">Avbryt</string>
    <!-- Text for the allow button for the data deletion dialog -->
    <string name="delete_browsing_data_prompt_allow">Slett</string>
    <!-- Text for the snackbar confirmation that the data was deleted -->
    <string name="preferences_delete_browsing_data_snackbar">Nettleserdata slettet</string>
    <!-- Text for the snackbar to show the user that the deletion of browsing data is in progress -->
    <string name="deleting_browsing_data_in_progress">Sletter nettleserdata…</string>

    <!-- Dialog message to the user asking to delete all history items inside the opened group. Parameter will be replaced by a history group name. -->
    <string name="delete_all_history_group_prompt_message">Slett alle nettsteder i «%s»</string>
    <!-- Text for the cancel button for the history group deletion dialog -->
    <string name="delete_history_group_prompt_cancel">Avbryt</string>
    <!-- Text for the allow button for the history group dialog -->
    <string name="delete_history_group_prompt_allow">Slett</string>
    <!-- Text for the snackbar confirmation that the history group was deleted -->
    <string name="delete_history_group_snackbar">Gruppe slettet</string>

    <!-- Onboarding -->
    <!-- text to display in the snackbar once account is signed-in -->
    <string name="onboarding_firefox_account_sync_is_on">Synkroniseringen er på</string>

    <!-- Onboarding theme -->
    <!-- Text shown in snackbar when multiple tabs have been sent to device -->
    <string name="sync_sent_tabs_snackbar">Faner sendt!</string>
    <!-- Text shown in snackbar when one tab has been sent to device  -->
    <string name="sync_sent_tab_snackbar">Fane er sendt!</string>
    <!-- Text shown in snackbar when sharing tabs failed  -->
    <string name="sync_sent_tab_error_snackbar">Kan ikke å sende</string>
    <!-- Text shown in snackbar for the "retry" action that the user has after sharing tabs failed -->
    <string name="sync_sent_tab_error_snackbar_action">PRØV IGJEN</string>
    <!-- Title of QR Pairing Fragment -->
    <string name="sync_scan_code">Skann koden</string>
    <!-- Instructions on how to access pairing -->
    <string name="sign_in_instructions"><![CDATA[Åpne Firefox på datamaskinen din og gå til <b>https://firefox.com/pair</b>]]></string>
    <!-- Text shown for sign in pairing when ready -->
    <string name="sign_in_ready_for_scan">Klar til å skanne</string>
    <!-- Text shown for settings option for sign with pairing -->
    <string name="sign_in_with_camera">Logg inn med kameraet ditt</string>
    <!-- Text shown for settings option for sign with email -->
    <string name="sign_in_with_email">Bruk e-post i stedet</string>
    <!-- Text shown for settings option for create new account text.'Firefox' intentionally hardcoded here.-->
    <string name="sign_in_create_account_text"><![CDATA[Ingen konto? <u>Opprett en</u> for å synkronisere Firefox mellom enheter.]]></string>
    <!-- Text shown in confirmation dialog to sign out of account. The first parameter is the name of the app (e.g. Firefox Preview) -->
    <string name="sign_out_confirmation_message_2">%s vil stoppe synkroniseringen med kontoen din, men vil ikke slette noen av dine nettleserdata på denne enheten.</string>
    <!-- Option to continue signing out of account shown in confirmation dialog to sign out of account -->
    <string name="sign_out_disconnect">Koble fra</string>
    <!-- Option to cancel signing out shown in confirmation dialog to sign out of account -->
    <string name="sign_out_cancel">Avbryt</string>
    <!-- Error message snackbar shown after the user tried to select a default folder which cannot be altered -->
    <string name="bookmark_cannot_edit_root">Kan ikke redigere standardmapper</string>

    <!-- Enhanced Tracking Protection -->
    <!-- Link displayed in enhanced tracking protection panel to access tracking protection settings -->
    <string name="etp_settings">Innstillinger for beskyttelse</string>
    <!-- Preference title for enhanced tracking protection settings -->
    <string name="preference_enhanced_tracking_protection">Utvidet sporingsbeskyttelse</string>

    <!-- Preference summary for enhanced tracking protection settings on/off switch -->
    <string name="preference_enhanced_tracking_protection_summary">Nå med total beskyttelse mot infokapsler, vår kraftigste barriere til nå mot sporing på tvers av nettsteder.</string>
    <!-- Description of enhanced tracking protection. The parameter is the name of the application (For example: Firefox Fenix) -->
    <string name="preference_enhanced_tracking_protection_explanation_2">%s beskytter deg mot mange av de vanligste sporingsteknologier som følger det du gjør på nettet.</string>
    <!-- Text displayed that links to website about enhanced tracking protection -->
    <string name="preference_enhanced_tracking_protection_explanation_learn_more">Les mer</string>
    <!-- Preference for enhanced tracking protection for the standard protection settings -->
    <string name="preference_enhanced_tracking_protection_standard_default_1">Standard (standard)</string>
    <!-- Preference description for enhanced tracking protection for the standard protection settings -->
    <string name="preference_enhanced_tracking_protection_standard_description_5">Sider lastes normalt, men færre sporings-metoder blokkeres.</string>
    <!--  Accessibility text for the Standard protection information icon  -->
    <string name="preference_enhanced_tracking_protection_standard_info_button">Hva er blokkert av standard sporingsbeskyttelse</string>
    <!-- Preference for enhanced tracking protection for the strict protection settings -->
    <string name="preference_enhanced_tracking_protection_strict">Streng</string>

    <!-- Preference description for enhanced tracking protection for the strict protection settings -->
    <string name="preference_enhanced_tracking_protection_strict_description_4">Sterkere sporingsbeskyttelse og raskere ytelse, men noen nettsteder fungerer kanskje ikke ordentlig.</string>
    <!--  Accessibility text for the Strict protection information icon  -->
    <string name="preference_enhanced_tracking_protection_strict_info_button">Hva er blokkert av streng sporingsbeskyttelse</string>
    <!-- Preference for enhanced tracking protection for the custom protection settings -->
    <string name="preference_enhanced_tracking_protection_custom">Tilpasset</string>
    <!-- Preference description for enhanced tracking protection for the strict protection settings -->
    <string name="preference_enhanced_tracking_protection_custom_description_2">Velg hvilke sporere og skript som skal blokkeres.</string>
    <!--  Accessibility text for the Strict protection information icon  -->
    <string name="preference_enhanced_tracking_protection_custom_info_button">Hva er blokkert av tilpasset sporingsbeskyttelse</string>
    <!-- Header for categories that are being blocked by current Enhanced Tracking Protection settings -->
    <!-- Preference for enhanced tracking protection for the custom protection settings for cookies-->
    <string name="preference_enhanced_tracking_protection_custom_cookies">Infokapsler</string>
    <!-- Option for enhanced tracking protection for the custom protection settings for cookies-->
    <string name="preference_enhanced_tracking_protection_custom_cookies_1">Sporing på tvers av nettsteder og sporing via sosiale medier</string>
    <!-- Option for enhanced tracking protection for the custom protection settings for cookies-->
    <string name="preference_enhanced_tracking_protection_custom_cookies_2">Infokapsler fra ubesøkte nettsteder</string>
    <!-- Option for enhanced tracking protection for the custom protection settings for cookies-->
    <string name="preference_enhanced_tracking_protection_custom_cookies_3">Alle tredjeparts-infokapsler (kan forårsake feil på nettsteder)</string>
    <!-- Option for enhanced tracking protection for the custom protection settings for cookies-->
    <string name="preference_enhanced_tracking_protection_custom_cookies_4">Alle infokapsler (vil føre til feil på nettsteder)</string>
    <!-- Option for enhanced tracking protection for the custom protection settings for cookies-->
    <string name="preference_enhanced_tracking_protection_custom_cookies_5">Isoler infokapsler på tvers av nettsteder</string>
    <!-- Preference for enhanced tracking protection for the custom protection settings for tracking content -->
    <string name="preference_enhanced_tracking_protection_custom_tracking_content">Sporingsinnhold</string>
    <!-- Option for enhanced tracking protection for the custom protection settings for tracking content-->
    <string name="preference_enhanced_tracking_protection_custom_tracking_content_1">I alle faner</string>
    <!-- Option for enhanced tracking protection for the custom protection settings for tracking content-->
    <string name="preference_enhanced_tracking_protection_custom_tracking_content_2">Bare i private faner</string>
    <!-- Preference for enhanced tracking protection for the custom protection settings -->
    <string name="preference_enhanced_tracking_protection_custom_cryptominers">Kryptoutvinnere</string>
    <!-- Preference for enhanced tracking protection for the custom protection settings -->
    <string name="preference_enhanced_tracking_protection_custom_fingerprinters">Fingerprinters</string>
    <!-- Button label for navigating to the Enhanced Tracking Protection details -->
    <string name="enhanced_tracking_protection_details">Detaljer</string>
    <!-- Header for categories that are being being blocked by current Enhanced Tracking Protection settings -->
    <string name="enhanced_tracking_protection_blocked">Blokkert</string>
    <!-- Header for categories that are being not being blocked by current Enhanced Tracking Protection settings -->
    <string name="enhanced_tracking_protection_allowed">Tillatt</string>

    <!-- Category of trackers (social media trackers) that can be blocked by Enhanced Tracking Protection -->
    <string name="etp_social_media_trackers_title">Sporing via sosiale medier</string>
    <!-- Description of social media trackers that can be blocked by Enhanced Tracking Protection -->
    <string name="etp_social_media_trackers_description">Begrenser evnen sosiale nettverk har til å spore din surfe-aktiviteten din rundt på nettet.</string>
    <!-- Category of trackers (cross-site tracking cookies) that can be blocked by Enhanced Tracking Protection -->
    <string name="etp_cookies_title">Sporingsinfokapsler på tvers av nettsteder</string>
    <!-- Category of trackers (cross-site tracking cookies) that can be blocked by Enhanced Tracking Protection -->
    <string name="etp_cookies_title_2">Infokapsler på tvers av nettsteder</string>
    <!-- Description of cross-site tracking cookies that can be blocked by Enhanced Tracking Protection -->
    <string name="etp_cookies_description">Blokkerer informasjonskapsler som annonsenettverk og analyseselskap bruker for å sammenstille aktivitet en din på nettet på tvers av nettsteder.</string>
    <!-- Description of cross-site tracking cookies that can be blocked by Enhanced Tracking Protection -->
    <string name="etp_cookies_description_2">Total beskyttelse mot infokapsler isolerer infokapsler til nettstedet du er på, så sporere som annonsenettverk ikke kan bruke dem til å følge deg på mellom nettsteder.</string>
    <!-- Category of trackers (cryptominers) that can be blocked by Enhanced Tracking Protection -->
    <string name="etp_cryptominers_title">Kryptoutvinnere</string>
    <!-- Description of cryptominers that can be blocked by Enhanced Tracking Protection -->
    <string name="etp_cryptominers_description">Forhindrer ondsinnede skript som får tilgang til enheten din for å utvinne digitale valutaer.</string>
    <!-- Category of trackers (fingerprinters) that can be blocked by Enhanced Tracking Protection -->
    <string name="etp_fingerprinters_title">Fingerprinters</string>

    <!-- Description of fingerprinters that can be blocked by Enhanced Tracking Protection -->
    <string name="etp_fingerprinters_description">Stopper innsamling av unikt identifiserbare data om enheten din som kan brukes til å spore deg rundt på nettet.</string>
    <!-- Category of trackers (tracking content) that can be blocked by Enhanced Tracking Protection -->
    <string name="etp_tracking_content_title">Sporingsinnhold</string>
    <!-- Description of tracking content that can be blocked by Enhanced Tracking Protection -->
    <string name="etp_tracking_content_description">Stopper innlasting av eksterne annonser, videoer og annet innhold, da de kan inneholde sporingskode. Kan påvirke visse nettstedsfunksjoner.</string>
    <!-- Enhanced Tracking Protection message that protection is currently on for this site -->
    <string name="etp_panel_on">Beskyttelse er slått PÅ for dette nettstedet</string>
    <!-- Enhanced Tracking Protection message that protection is currently off for this site -->
    <string name="etp_panel_off">Beskyttelse er slått AV for dette nettstedet</string>
    <!-- Header for exceptions list for which sites enhanced tracking protection is always off -->
    <string name="enhanced_tracking_protection_exceptions">Utvidet sporingsbeskyttelse er slått av for disse nettstedene</string>
    <!-- Content description (not visible, for screen readers etc.): Navigate
    back from ETP details (Ex: Tracking content) -->
    <string name="etp_back_button_content_description">Naviger tilbake</string>

    <!-- About page link text to open what's new link -->
    <string name="about_whats_new">Hva er nytt i %s</string>
    <!-- Open source licenses page title
    The first parameter is the app name -->
    <string name="open_source_licenses_title">%s | OSS-bibliotek</string>

    <!-- Category of trackers (redirect trackers) that can be blocked by Enhanced Tracking Protection -->
    <string name="etp_redirect_trackers_title">Omdirigeringssporere</string>
    <!-- Description of redirect tracker cookies that can be blocked by Enhanced Tracking Protection -->
    <string name="etp_redirect_trackers_description">Fjerner infokapsler satt av omdirigeringer til kjente sporingsnettsteder.</string>

    <!-- Description of the SmartBlock Enhanced Tracking Protection feature. The * symbol is intentionally hardcoded here,
         as we use it on the UI to indicate which trackers have been partially unblocked.  -->
    <string name="preference_etp_smartblock_description">Noen sporere som er merket nedenfor, er delvis blitt avblokkert på denne siden fordi du samhandlet med dem *.</string>
    <!-- Text displayed that links to website about enhanced tracking protection SmartBlock -->
    <string name="preference_etp_smartblock_learn_more">Les mer</string>

    <!-- Content description (not visible, for screen readers etc.):
    Enhanced tracking protection exception preference icon for ETP settings. -->
    <string name="preference_etp_exceptions_icon_description">Ikon for unntaksinnstillinger for utvidet sporingsbeskyttelse</string>

    <!-- About page link text to open support link -->
    <string name="about_support">Brukerstøtte</string>
    <!-- About page link text to list of past crashes (like about:crashes on desktop) -->
    <string name="about_crashes">Krasj</string>
    <!-- About page link text to open privacy notice link -->
    <string name="about_privacy_notice">Personvernbestemmelser</string>
    <!-- About page link text to open know your rights link -->
    <string name="about_know_your_rights">Kjenn dine rettigheter</string>
    <!-- About page link text to open licensing information link -->
    <string name="about_licensing_information">Lisensinformasjon</string>
    <!-- About page link text to open a screen with libraries that are used -->
    <string name="about_other_open_source_libraries">Bibliotek som vi bruker</string>

    <!-- Toast shown to the user when they are activating the secret dev menu
        The first parameter is number of long clicks left to enable the menu -->
    <string name="about_debug_menu_toast_progress">Feilsøkingsmeny: %1$d klikk igjen for å aktivere</string>
    <string name="about_debug_menu_toast_done">Feilsøkingsmeny aktivert</string>

    <!-- Browser long press popup menu -->
    <!-- Copy the current url -->
    <string name="browser_toolbar_long_press_popup_copy">Kopier</string>
    <!-- Paste & go the text in the clipboard. '&amp;' is replaced with the ampersand symbol: & -->
    <string name="browser_toolbar_long_press_popup_paste_and_go">Lim inn og åpne</string>
    <!-- Paste the text in the clipboard -->
    <string name="browser_toolbar_long_press_popup_paste">Lim inn</string>
    <!-- Snackbar message shown after an URL has been copied to clipboard. -->
    <string name="browser_toolbar_url_copied_to_clipboard_snackbar">URL kopiert til utklippstavlen</string>

    <!-- Title text for the Add To Homescreen dialog -->
    <string name="add_to_homescreen_title">Legg til på startskjermen</string>
    <!-- Cancel button text for the Add to Homescreen dialog -->
    <string name="add_to_homescreen_cancel">Avbryt</string>
    <!-- Add button text for the Add to Homescreen dialog -->
    <string name="add_to_homescreen_add">Legg til</string>
    <!-- Continue to website button text for the first-time Add to Homescreen dialog -->
    <string name="add_to_homescreen_continue">Fortsett til nettstedet</string>
    <!-- Placeholder text for the TextView in the Add to Homescreen dialog -->
    <string name="add_to_homescreen_text_placeholder">Navn på snarvei</string>

    <!-- Describes the add to homescreen functionality -->
    <string name="add_to_homescreen_description_2">Du kan enkelt legge til dette nettstedet på enhetens startskjerm for å få øyeblikkelig tilgang og surfe raskere med en app-lignende opplevelse.</string>

    <!-- Preference for managing the settings for logins and passwords in Fenix -->
    <string name="preferences_passwords_logins_and_passwords">Innlogginger og passord</string>
    <!-- Preference for managing the saving of logins and passwords in Fenix -->
    <string name="preferences_passwords_save_logins">Lagre innlogginger og passord</string>
    <!-- Preference option for asking to save passwords in Fenix -->
    <string name="preferences_passwords_save_logins_ask_to_save">Spør om å lagre</string>
    <!-- Preference option for never saving passwords in Fenix -->
    <string name="preferences_passwords_save_logins_never_save">Lagre aldri</string>

    <!-- Preference for autofilling saved logins in Firefox (in web content), %1$s will be replaced with the app name -->
    <string name="preferences_passwords_autofill2">Autofyll i %1$s</string>
    <!-- Description for the preference for autofilling saved logins in Firefox (in web content), %1$s will be replaced with the app name -->
    <string name="preferences_passwords_autofill_description">Fyll inn og lagre brukernavn og passord på nettsteder mens du bruker %1$s.</string>
    <!-- Preference for autofilling logins from Fenix in other apps (e.g. autofilling the Twitter app) -->
    <string name="preferences_android_autofill">Autofyll i andre apper</string>
    <!-- Description for the preference for autofilling logins from Fenix in other apps (e.g. autofilling the Twitter app) -->
    <string name="preferences_android_autofill_description">Fyll inn brukernavn og passord i andre apper på enheten din.</string>

    <!-- Preference option for adding a login -->
    <string name="preferences_logins_add_login">Legg til innlogging</string>

    <!-- Preference for syncing saved logins in Fenix -->
    <string name="preferences_passwords_sync_logins">Synkroniser innlogginger</string>
    <!-- Preference for syncing saved logins in Fenix, when not signed in-->
    <string name="preferences_passwords_sync_logins_across_devices">Synkroniser innlogginger på tvers av enheter</string>

    <!-- Preference to access list of saved logins -->
    <string name="preferences_passwords_saved_logins">Lagrede innlogginger</string>
    <!-- Description of empty list of saved passwords. Placeholder is replaced with app name.  -->
    <string name="preferences_passwords_saved_logins_description_empty_text">De innlogginger du lagrer eller synkroniserer til %s vil vises her.</string>
    <!-- Preference to access list of saved logins -->
    <string name="preferences_passwords_saved_logins_description_empty_learn_more_link">Les mer om Sync.</string>
    <!-- Preference to access list of login exceptions that we never save logins for -->
    <string name="preferences_passwords_exceptions">Unntak</string>
    <!-- Empty description of list of login exceptions that we never save logins for -->
    <string name="preferences_passwords_exceptions_description_empty">Innlogginger og passord som ikke er lagret vil vises her.</string>
    <!-- Description of list of login exceptions that we never save logins for -->
    <string name="preferences_passwords_exceptions_description">Innlogginger og passord vil ikke bli lagret for disse nettstedene.</string>
    <!-- Text on button to remove all saved login exceptions -->
    <string name="preferences_passwords_exceptions_remove_all">Slett alle unntak</string>
    <!-- Hint for search box in logins list -->
    <string name="preferences_passwords_saved_logins_search">Søk innlogginger</string>
    <!-- The header for the site that a login is for -->
    <string name="preferences_passwords_saved_logins_site">Nettsted</string>
    <!-- The header for the username for a login -->
    <string name="preferences_passwords_saved_logins_username">Brukernavn</string>
    <!-- The header for the password for a login -->
    <string name="preferences_passwords_saved_logins_password">Passord</string>
    <!-- Shown in snackbar to tell user that the password has been copied -->
    <string name="logins_password_copied">Passord kopiert til utklippstavlen</string>
    <!-- Shown in snackbar to tell user that the username has been copied -->
    <string name="logins_username_copied">Brukernavn kopiert til utklippstavlen</string>

    <!-- Content Description (for screenreaders etc) read for the button to copy a password in logins-->
    <string name="saved_logins_copy_password">Kopier passord</string>
    <!-- Content Description (for screenreaders etc) read for the button to clear a password while editing a login-->
    <string name="saved_logins_clear_password">Tøm passord</string>
    <!-- Content Description (for screenreaders etc) read for the button to copy a username in logins -->
    <string name="saved_login_copy_username">Kopier brukernavn</string>
    <!-- Content Description (for screenreaders etc) read for the button to clear a username while editing a login -->
    <string name="saved_login_clear_username">Tøm brukernavn</string>
    <!-- Content Description (for screenreaders etc) read for the button to clear the hostname field while creating a login -->
    <string name="saved_login_clear_hostname">Tøm servernavnet</string>
    <!-- Content Description (for screenreaders etc) read for the button to open a site in logins -->
    <string name="saved_login_open_site">Åpne nettsted i nettleseren</string>
    <!-- Content Description (for screenreaders etc) read for the button to reveal a password in logins -->
    <string name="saved_login_reveal_password">Vis passord</string>
    <!-- Content Description (for screenreaders etc) read for the button to hide a password in logins -->
    <string name="saved_login_hide_password">Skjul passord</string>
    <!-- Message displayed in biometric prompt displayed for authentication before allowing users to view their logins -->
    <string name="logins_biometric_prompt_message">Lås opp for å se dine lagrede innlogginger</string>
    <!-- Title of warning dialog if users have no device authentication set up -->
    <string name="logins_warning_dialog_title">Sikre dine innlogginger og passord</string>
    <!-- Message of warning dialog if users have no device authentication set up -->
    <string name="logins_warning_dialog_message">Konfigurer en PIN-kode, et passord eller et låsemønster for å forhindre at andre mennesker får tilgang de lagrede innloggingene og passordene dine, hvis de har adgang til din enhet.</string>
    <!-- Negative button to ignore warning dialog if users have no device authentication set up -->
    <string name="logins_warning_dialog_later">Senere</string>

    <!-- Positive button to send users to set up a pin of warning dialog if users have no device authentication set up -->
    <string name="logins_warning_dialog_set_up_now">Konfigurer nå</string>
    <!-- Title of PIN verification dialog to direct users to re-enter their device credentials to access their logins -->
    <string name="logins_biometric_prompt_message_pin">Lås opp enheten din</string>
    <!-- Title for Accessibility Force Enable Zoom Preference -->
    <string name="preference_accessibility_force_enable_zoom">Zoom på alle nettsteder</string>

    <!-- Summary for Accessibility Force Enable Zoom Preference -->
    <string name="preference_accessibility_force_enable_zoom_summary">Aktiver for å tillate klyping og zooming, selv på nettsteder som forhindrer denne bevegelsen.</string>

    <!-- Saved logins sorting strategy menu item -by name- (if selected, it will sort saved logins alphabetically) -->
    <string name="saved_logins_sort_strategy_alphabetically">Navn (A-Å)</string>
    <!-- Saved logins sorting strategy menu item -by last used- (if selected, it will sort saved logins by last used) -->
    <string name="saved_logins_sort_strategy_last_used">Sist brukt</string>

    <!-- Content description (not visible, for screen readers etc.): Sort saved logins dropdown menu chevron icon -->
    <string name="saved_logins_menu_dropdown_chevron_icon_content_description">Sorter innlogginger-meny</string>

    <!-- Autofill -->
    <!-- Preference and title for managing the autofill settings -->
    <string name="preferences_autofill">Autofyll</string>
    <!-- Preference and title for managing the settings for addresses -->
    <string name="preferences_addresses">Adresser</string>
    <!-- Preference and title for managing the settings for credit cards -->
    <string name="preferences_credit_cards">Betalingskort</string>
    <!-- Preference for saving and autofilling credit cards -->
    <string name="preferences_credit_cards_save_and_autofill_cards">Lagre og fyll ut kort automatisk</string>
    <!-- Preference summary for saving and autofilling credit card data -->
    <string name="preferences_credit_cards_save_and_autofill_cards_summary">Data er kryptert</string>
    <!-- Preference option for syncing credit cards across devices. This is displayed when the user is not signed into sync -->
    <string name="preferences_credit_cards_sync_cards_across_devices">Synkroniser kort på tvers av enheter</string>
    <!-- Preference option for syncing credit cards across devices. This is displayed when the user is signed into sync -->
    <string name="preferences_credit_cards_sync_cards">Synkroniser kort</string>
    <!-- Preference option for adding a credit card -->
    <string name="preferences_credit_cards_add_credit_card">Legg til betalingskort</string>

    <!-- Preference option for managing saved credit cards -->
    <string name="preferences_credit_cards_manage_saved_cards">Behandle lagrede kort</string>
    <!-- Preference option for adding an address -->
    <string name="preferences_addresses_add_address">Legg til adresse</string>
    <!-- Preference option for managing saved addresses -->
    <string name="preferences_addresses_manage_addresses">Behandle adresser</string>
    <!-- Preference for saving and autofilling addresses -->
    <string name="preferences_addresses_save_and_autofill_addresses">Lagre og autoutfyll adresser</string>
    <!-- Preference summary for saving and autofilling address data -->
    <string name="preferences_addresses_save_and_autofill_addresses_summary">Inkluderer informasjon som telefonnummer, e-post og leveringsadresser</string>

    <!-- Title of the "Add card" screen -->
    <string name="credit_cards_add_card">Legg til kort</string>
    <!-- Title of the "Edit card" screen -->
    <string name="credit_cards_edit_card">Rediger kort</string>
    <!-- The header for the card number of a credit card -->
    <string name="credit_cards_card_number">Kortnummer</string>
    <!-- The header for the expiration date of a credit card -->
    <string name="credit_cards_expiration_date">Utløpsdato</string>
    <!-- The label for the expiration date month of a credit card to be used by a11y services-->
    <string name="credit_cards_expiration_date_month">Utløpsdato måned</string>
    <!-- The label for the expiration date year of a credit card to be used by a11y services-->
    <string name="credit_cards_expiration_date_year">Utløpsdato år</string>
    <!-- The header for the name on the credit card -->
    <string name="credit_cards_name_on_card">Navn på kort</string>
    <!-- The text for the "Delete card" menu item for deleting a credit card -->
    <string name="credit_cards_menu_delete_card">Slett kort</string>
    <!-- The text for the "Delete card" button for deleting a credit card -->
    <string name="credit_cards_delete_card_button">Slett kort</string>
    <!-- The text for the confirmation message of "Delete card" dialog -->
    <string name="credit_cards_delete_dialog_confirmation">Er du sikker på at du vil slette dette bankkortet?</string>
    <!-- The text for the positive button on "Delete card" dialog -->
    <string name="credit_cards_delete_dialog_button">Slett</string>
    <!-- The title for the "Save" menu item for saving a credit card -->
    <string name="credit_cards_menu_save">Lagre</string>
    <!-- The text for the "Save" button for saving a credit card -->
    <string name="credit_cards_save_button">Lagre</string>
    <!-- The text for the "Cancel" button for cancelling adding, updating or deleting a credit card -->
    <string name="credit_cards_cancel_button">Avbryt</string>
    <!-- Title of the "Saved cards" screen -->
    <string name="credit_cards_saved_cards">Lagrede kort</string>

    <!-- Error message for credit card number validation -->
    <string name="credit_cards_number_validation_error_message">Oppgi et gyldig betalingskortnummer</string>

    <!-- Error message for credit card name on card validation -->
    <string name="credit_cards_name_on_card_validation_error_message">Fyll ut dette feltet</string>
    <!-- Message displayed in biometric prompt displayed for authentication before allowing users to view their saved credit cards -->
    <string name="credit_cards_biometric_prompt_message">Lås opp for å se dine lagrede betalingskort</string>
    <!-- Title of warning dialog if users have no device authentication set up -->
    <string name="credit_cards_warning_dialog_title">Sikre dine betalingskort</string>
    <!-- Message of warning dialog if users have no device authentication set up -->
    <string name="credit_cards_warning_dialog_message">Konfigurer en PIN-kode, et passord eller et låsemønster for å beskytte de lagrede betalingskortene dine om noen andre skulle få tak i enheten din.</string>
    <!-- Positive button to send users to set up a pin of warning dialog if users have no device authentication set up -->
    <string name="credit_cards_warning_dialog_set_up_now">Konfigurer nå</string>
    <!-- Negative button to ignore warning dialog if users have no device authentication set up -->
    <string name="credit_cards_warning_dialog_later">Senere</string>
    <!-- Title of PIN verification dialog to direct users to re-enter their device credentials to access their credit cards -->
    <string name="credit_cards_biometric_prompt_message_pin">Lås opp enheten din</string>

    <!-- Message displayed in biometric prompt for authentication, before allowing users to use their stored credit card information -->
    <string name="credit_cards_biometric_prompt_unlock_message">Lås opp for å bruke lagret betalingskortinformasjon</string>

    <!-- Title of the "Add address" screen -->
    <string name="addresses_add_address">Legg til adresse</string>
    <!-- Title of the "Edit address" screen -->
    <string name="addresses_edit_address">Rediger adresse</string>
    <!-- Title of the "Manage addresses" screen -->
    <string name="addresses_manage_addresses">Behandle adresser</string>
    <!-- The header for the first name of an address -->
    <string name="addresses_first_name">Fornavn</string>
    <!-- The header for the middle name of an address -->
    <string name="addresses_middle_name">Mellomnavn</string>
    <!-- The header for the last name of an address -->
    <string name="addresses_last_name">Etternavn</string>
    <!-- The header for the street address of an address -->
    <string name="addresses_street_address">Gateadresse</string>
    <!-- The header for the city of an address -->
    <string name="addresses_city">Sted</string>
    <!-- The header for the subregion of an address when "state" should be used -->
    <string name="addresses_state">Stat</string>
    <!-- The header for the subregion of an address when "province" should be used -->
    <string name="addresses_province">Fylke</string>
    <!-- The header for the zip code of an address -->
    <string name="addresses_zip">Postnummer</string>
    <!-- The header for the country or region of an address -->
    <string name="addresses_country">Land eller region</string>
    <!-- The header for the phone number of an address -->
    <string name="addresses_phone">Telefon</string>
    <!-- The header for the email of an address -->
    <string name="addresses_email">E-post</string>
    <!-- The text for the "Save" button for saving an address -->
    <string name="addresses_save_button">Lagre</string>
    <!-- The text for the "Cancel" button for cancelling adding, updating or deleting an address -->
    <string name="addresses_cancel_button">Avbryt</string>
    <!-- The text for the "Delete address" button for deleting an address -->
    <string name="addressess_delete_address_button">Slett adresse</string>

    <!-- The title for the "Delete address" confirmation dialog -->
    <string name="addressess_confirm_dialog_message">Er du sikker på at du vil slette denne adressen?</string>
    <!-- The text for the positive button on "Delete address" dialog -->
    <string name="addressess_confirm_dialog_ok_button">Slett</string>
    <!-- The text for the negative button on "Delete address" dialog -->
    <string name="addressess_confirm_dialog_cancel_button">Avbryt</string>
    <!-- The text for the "Save address" menu item for saving an address -->
    <string name="address_menu_save_address">Lagre adresse</string>
    <!-- The text for the "Delete address" menu item for deleting an address -->
    <string name="address_menu_delete_address">Slett adresse</string>

    <!-- Title of the Add search engine screen -->
    <string name="search_engine_add_custom_search_engine_title">Legg til søkemotor</string>
    <!-- Content description (not visible, for screen readers etc.): Title for the button that navigates to add new engine screen -->
    <string name="search_engine_add_custom_search_engine_button_content_description">Legg til ny søkemotor</string>
    <!-- Title of the Edit search engine screen -->
    <string name="search_engine_edit_custom_search_engine_title">Rediger søkemotor</string>
    <!-- Content description (not visible, for screen readers etc.): Title for the button to add a search engine in the action bar -->
    <string name="search_engine_add_button_content_description" moz:RemovedIn="120" tools:ignore="UnusedResources">Legg til</string>
    <!-- Content description (not visible, for screen readers etc.): Title for the button to save a search engine in the action bar -->
    <string name="search_engine_add_custom_search_engine_edit_button_content_description" moz:RemovedIn="120" tools:ignore="UnusedResources">Lagre</string>
    <!-- Text for the menu button to edit a search engine -->
    <string name="search_engine_edit">Rediger</string>
    <!-- Text for the menu button to delete a search engine -->
    <string name="search_engine_delete">Slett</string>

    <!-- Text for the button to create a custom search engine on the Add search engine screen -->
    <string name="search_add_custom_engine_label_other" moz:RemovedIn="120" tools:ignore="UnusedResources">Andre</string>
    <!-- Label for the TextField in which user enters custom search engine name -->
    <string name="search_add_custom_engine_name_label">Navn</string>
    <!-- Placeholder text shown in the Search Engine Name TextField before a user enters text -->
    <string name="search_add_custom_engine_name_hint" moz:RemovedIn="120" tools:ignore="UnusedResources">Navn</string>
    <!-- Placeholder text shown in the Search Engine Name text field before a user enters text -->
    <string name="search_add_custom_engine_name_hint_2">Søkemotornavn</string>
    <!-- Label for the TextField in which user enters custom search engine URL -->
    <string name="search_add_custom_engine_url_label">Søkestreng-URL</string>
    <!-- Placeholder text shown in the Search String TextField before a user enters text -->
    <string name="search_add_custom_engine_search_string_hint" moz:RemovedIn="120" tools:ignore="UnusedResources">Søkestreng å bruke</string>
    <!-- Placeholder text shown in the Search String TextField before a user enters text -->
    <string name="search_add_custom_engine_search_string_hint_2">URL å bruke for søk</string>
    <!-- Description text for the Search String TextField. The %s is part of the string -->
    <string name="search_add_custom_engine_search_string_example" formatted="false">Bytt ut spørringen med «%s». Eksempel:\nhttps://www.google.com/search?q=%s</string>

    <!-- Accessibility description for the form in which details about the custom search engine are entered -->
    <string name="search_add_custom_engine_form_description">Detaljer om tilpasset søketjeneste</string>

    <!-- Label for the TextField in which user enters custom search engine suggestion URL -->
    <string name="search_add_custom_engine_suggest_url_label">Søkeforslag-API (valgfritt)</string>
    <!-- Placeholder text shown in the Search Suggestion String TextField before a user enters text -->
    <string name="search_add_custom_engine_suggest_string_hint">Søkeforslag-API nettadresse</string>
    <!-- Description text for the Search Suggestion String TextField. The %s is part of the string -->
    <string name="search_add_custom_engine_suggest_string_example_2" formatted="false">Erstatt spørringen med «%s». Eksempel:\nhttps://suggestqueries.google.com/complete/search?client=firefox&amp;q=%s</string>
    <!-- The text for the "Save" button for saving a custom search engine -->
    <string name="search_custom_engine_save_button">Lagre</string>

    <!-- Text shown when a user leaves the name field empty -->
    <string name="search_add_custom_engine_error_empty_name">Skriv inn navn på søkemotor</string>
    <!-- Text shown when a user leaves the search string field empty -->
    <string name="search_add_custom_engine_error_empty_search_string">Skriv inn en søkestreng</string>

    <!-- Text shown when a user leaves out the required template string -->
    <string name="search_add_custom_engine_error_missing_template">Kontroller at søkestrengen passer med eksempelformatet</string>
    <!-- Text shown when we aren't able to validate the custom search query. The first parameter is the url of the custom search engine -->
    <string name="search_add_custom_engine_error_cannot_reach">Feil ved tilkobling til «%s»</string>
    <!-- Text shown when a user creates a new search engine -->
    <string name="search_add_custom_engine_success_message">%s ble opprettet</string>
    <!-- Text shown when a user successfully edits a custom search engine -->
    <string name="search_edit_custom_engine_success_message">%s ble lagret</string>
    <!-- Text shown when a user successfully deletes a custom search engine -->
    <string name="search_delete_search_engine_success_message">%s ble slettet</string>

    <!-- Heading for the instructions to allow a permission -->
    <string name="phone_feature_blocked_intro">For å tillate det:</string>

    <!-- First step for the allowing a permission -->
    <string name="phone_feature_blocked_step_settings">1. Gå til Android-innstillinger</string>
    <!-- Second step for the allowing a permission -->
    <string name="phone_feature_blocked_step_permissions"><![CDATA[2. Trykk på <b>Tillatelser</b>]]></string>
    <!-- Third step for the allowing a permission (Fore example: Camera) -->
    <string name="phone_feature_blocked_step_feature"><![CDATA[3. Slå <b>%1$s</b> PÅ]]></string>

    <!-- Label that indicates a site is using a secure connection -->
    <string name="quick_settings_sheet_secure_connection_2">Tilkoblingen er sikker</string>
    <!-- Label that indicates a site is using a insecure connection -->
    <string name="quick_settings_sheet_insecure_connection_2">Tilkoblingen er ikke sikker</string>
    <!-- Label to clear site data -->
    <string name="clear_site_data">Fjern infokapsler og nettstedsdata</string>
    <!-- Confirmation message for a dialog confirming if the user wants to delete all data for current site -->
    <string name="confirm_clear_site_data"><![CDATA[Er du sikker på at du vil fjerne alle infokapslene og dataene for nettstedet <b>%s</b>?]]></string>
    <!-- Confirmation message for a dialog confirming if the user wants to delete all the permissions for all sites-->
    <string name="confirm_clear_permissions_on_all_sites">Er du sikker på at du vil fjerne alle tillatelsene på alle nettsteder?</string>
    <!-- Confirmation message for a dialog confirming if the user wants to delete all the permissions for a site-->
    <string name="confirm_clear_permissions_site">Er du sikker på at du vil fjerne alle tillatelsene for dette nettstedet?</string>
    <!-- Confirmation message for a dialog confirming if the user wants to set default value a permission for a site-->
    <string name="confirm_clear_permission_site">Er du sikker på at du vil fjerne denne tillatelsen for dette nettstedet?</string>
    <!-- label shown when there are not site exceptions to show in the site exception settings -->
    <string name="no_site_exceptions">Ingen unntak fra nettstedet</string>
    <!-- Bookmark deletion confirmation -->
    <string name="bookmark_deletion_confirmation">Er du sikker på at du vil slette dette bokmerket?</string>
    <!-- Browser menu button that adds a shortcut to the home fragment -->
    <string name="browser_menu_add_to_shortcuts">Legg til i snarveier</string>
    <!-- Browser menu button that removes a shortcut from the home fragment -->
    <string name="browser_menu_remove_from_shortcuts">Fjern fra snarveier</string>
    <!-- text shown before the issuer name to indicate who its verified by, parameter is the name of
     the certificate authority that verified the ticket-->
    <string name="certificate_info_verified_by">Bekreftet av: %1$s</string>
    <!-- Login overflow menu delete button -->
    <string name="login_menu_delete_button">Slett</string>
    <!-- Login overflow menu edit button -->
    <string name="login_menu_edit_button">Rediger</string>
    <!-- Message in delete confirmation dialog for logins -->
    <string name="login_deletion_confirmation">Er du sikker på at du ønsker å slette denne innloggingen?</string>
    <!-- Positive action of a dialog asking to delete  -->
    <string name="dialog_delete_positive">Slett</string>
    <!-- Negative action of a dialog asking to delete login -->
    <string name="dialog_delete_negative">Avbryt</string>
    <!--  The saved login options menu description. -->
    <string name="login_options_menu">Innloggingsalternativer</string>
    <!--  The editable text field for a login's web address. -->
    <string name="saved_login_hostname_description">Det redigerbare tekstfeltet for innloggingens nettadresse.</string>
    <!--  The editable text field for a login's username. -->
    <string name="saved_login_username_description">Det redigerbare tekstfeltet for innloggingens brukernavn.</string>
    <!--  The editable text field for a login's password. -->
    <string name="saved_login_password_description">Det redigerbare tekstfeltet for innloggingens passord.</string>
    <!--  The button description to save changes to an edited login. -->
    <string name="save_changes_to_login">Lagre endringer for innlogging.</string>
    <!--  The page title for editing a saved login. -->
    <string name="edit">Rediger</string>
    <!--  The page title for adding new login. -->
    <string name="add_login">Legg til ny innlogging</string>
    <!--  The error message in add/edit login view when password field is blank. -->
    <string name="saved_login_password_required">Passord kreves</string>
    <!--  The error message in add login view when username field is blank. -->
    <string name="saved_login_username_required">Brukernavn påkrevd</string>
    <!--  The error message in add login view when hostname field is blank. -->
    <string name="saved_login_hostname_required" tools:ignore="UnusedResources">Servernavn påkrevd</string>
    <!-- Voice search button content description  -->
    <string name="voice_search_content_description">Stemmesøk</string>
    <!-- Voice search prompt description displayed after the user presses the voice search button -->
    <string name="voice_search_explainer">Snakk nå</string>

    <!--  The error message in edit login view when a duplicate username exists. -->
    <string name="saved_login_duplicate">En innlogging med det brukernavnet eksisterer allerede</string>

    <!-- This is the hint text that is shown inline on the hostname field of the create new login page. 'https://www.example.com' intentionally hardcoded here -->
    <string name="add_login_hostname_hint_text">https://www.example.com</string>
    <!-- This is an error message shown below the hostname field of the add login page when a hostname does not contain http or https. -->
    <string name="add_login_hostname_invalid_text_3">Nettadressen må inneholde &quot;https://&quot; eller &quot;http://&quot;</string>
    <!-- This is an error message shown below the hostname field of the add login page when a hostname is invalid. -->
    <string name="add_login_hostname_invalid_text_2">Gyldig servernavn påkrevd</string>

    <!-- Synced Tabs -->
    <!-- Text displayed to ask user to connect another device as no devices found with account -->
    <string name="synced_tabs_connect_another_device">Koble til en annen enhet.</string>
    <!-- Text displayed asking user to re-authenticate -->
    <string name="synced_tabs_reauth">Autentiser på nytt.</string>
    <!-- Text displayed when user has disabled tab syncing in Firefox Sync Account -->
    <string name="synced_tabs_enable_tab_syncing">Slå på fanssynkronisering.</string>
    <!-- Text displayed when user has no tabs that have been synced -->
    <string name="synced_tabs_no_tabs">Du har ingen faner åpne i Firefox på andre enheter.</string>
    <!-- Text displayed in the synced tabs screen when a user is not signed in to Firefox Sync describing Synced Tabs -->
    <string name="synced_tabs_sign_in_message">Vis en liste over faner fra andre enheter.</string>
    <!-- Text displayed on a button in the synced tabs screen to link users to sign in when a user is not signed in to Firefox Sync -->
    <string name="synced_tabs_sign_in_button">Logg inn for å synkronisere</string>

    <!-- The text displayed when a synced device has no tabs to show in the list of Synced Tabs. -->
    <string name="synced_tabs_no_open_tabs">Ingen åpne faner</string>

    <!-- Content description for expanding a group of synced tabs. -->
    <string name="synced_tabs_expand_group">Utvid gruppen med synkroniserte faner</string>
    <!-- Content description for collapsing a group of synced tabs. -->
    <string name="synced_tabs_collapse_group">Skjul gruppen med synkroniserte faner</string>

    <!-- Top Sites -->
    <!-- Title text displayed in the dialog when shortcuts limit is reached. -->
    <string name="shortcut_max_limit_title">Grensen for antall snarveier nådd</string>
    <!-- Content description text displayed in the dialog when shortcut limit is reached. -->
    <string name="shortcut_max_limit_content">For å legge til en ny snarvei, må du fjerne et annet. Trykk og hold på nettstedet, og velg fjern.</string>
    <!-- Confirmation dialog button text when top sites limit is reached. -->
    <string name="top_sites_max_limit_confirmation_button">OK, jeg skjønner</string>

    <!-- Label for the preference to show the shortcuts for the most visited top sites on the homepage -->
    <string name="top_sites_toggle_top_recent_sites_4">Snarveier</string>
    <!-- Title text displayed in the rename top site dialog. -->
    <string name="top_sites_rename_dialog_title">Navn</string>
    <!-- Hint for renaming title of a shortcut -->
    <string name="shortcut_name_hint">Navn på snarvei</string>
    <!-- Button caption to confirm the renaming of the top site. -->
    <string name="top_sites_rename_dialog_ok">OK</string>
    <!-- Dialog button text for canceling the rename top site prompt. -->
    <string name="top_sites_rename_dialog_cancel">Avbryt</string>

    <!-- Text for the menu button to open the homepage settings. -->
    <string name="top_sites_menu_settings">Innstillinger</string>
    <!-- Text for the menu button to navigate to sponsors and privacy support articles. '&amp;' is replaced with the ampersand symbol: & -->
    <string name="top_sites_menu_sponsor_privacy">Våre sponsorer og ditt personvern</string>
    <!-- Label text displayed for a sponsored top site. -->
    <string name="top_sites_sponsored_label">Sponset</string>

    <!-- Inactive tabs in the tabs tray -->
    <!-- Title text displayed in the tabs tray when a tab has been unused for 14 days. -->
    <string name="inactive_tabs_title">Inaktive faner</string>
    <!-- Content description for closing all inactive tabs -->
    <string name="inactive_tabs_delete_all">Lukk alle inaktive faner</string>

    <!-- Content description for expanding the inactive tabs section. -->
    <string name="inactive_tabs_expand_content_description">Utvid inaktive faner</string>
    <!-- Content description for collapsing the inactive tabs section. -->
    <string name="inactive_tabs_collapse_content_description">Fold sammen inaktive faner</string>

    <!-- Inactive tabs auto-close message in the tabs tray -->
    <!-- The header text of the auto-close message when the user is asked if they want to turn on the auto-closing of inactive tabs. -->
    <string name="inactive_tabs_auto_close_message_header" tools:ignore="UnusedResources">Lukk automatisk etter en måned?</string>
    <!-- A description below the header to notify the user what the inactive tabs auto-close feature is. -->
    <string name="inactive_tabs_auto_close_message_description" tools:ignore="UnusedResources">Firefox kan lukke faner du ikke har sett den siste måneden.</string>
    <!-- A call to action below the description to allow the user to turn on the auto closing of inactive tabs. -->
    <string name="inactive_tabs_auto_close_message_action" tools:ignore="UnusedResources">SLÅ PÅ AUTOLUKKING</string>

    <!-- Text for the snackbar to confirm auto-close is enabled for inactive tabs -->
    <string name="inactive_tabs_auto_close_message_snackbar">Automatisk lukking aktivert</string>

    <!-- Awesome bar suggestion's headers -->
    <!-- Search suggestions title for Firefox Suggest. -->
    <string name="firefox_suggest_header">Firefox-forslag</string>

    <!-- Title for search suggestions when Google is the default search suggestion engine. -->
    <string name="google_search_engine_suggestion_header">Google-søk</string>
    <!-- Title for search suggestions when the default search suggestion engine is anything other than Google. The first parameter is default search engine name. -->
    <string name="other_default_search_engine_suggestion_header">%s-søk</string>

    <!-- Default browser experiment -->
    <string name="default_browser_experiment_card_text">Angi at lenker fra nettsteder, e-postmeldinger og meldinger skal åpnes automatisk i Firefox.</string>

    <!-- Content description for close button in collection placeholder. -->
    <string name="remove_home_collection_placeholder_content_description">Fjern</string>

    <!-- Content description radio buttons with a link to more information -->
    <string name="radio_preference_info_content_description">Trykk her for mer informasjon</string>

    <!-- Content description for the action bar "up" button -->
    <string name="action_bar_up_description">Naviger opp</string>

    <!-- Content description for privacy content close button -->
    <string name="privacy_content_close_button_content_description">Lukk</string>

    <!-- Pocket recommended stories -->
    <!-- Header text for a section on the home screen. -->
    <string name="pocket_stories_header_1">Tankevekkende artikler</string>
    <!-- Header text for a section on the home screen. -->
    <string name="pocket_stories_categories_header">Artikler etter emne</string>
    <!-- Text of a button allowing users to access an external url for more Pocket recommendations. -->
    <string name="pocket_stories_placeholder_text">Oppdag mer</string>
    <!-- Title of an app feature. Smaller than a heading. The first parameter is product name Pocket -->
    <string name="pocket_stories_feature_title_2">Drevet av %1$s.</string>
    <!-- Caption for describing a certain feature. The placeholder is for a clickable text (eg: Learn more) which will load an url in a new tab when clicked.  -->
    <string name="pocket_stories_feature_caption">Del av Firefox-familien. %s</string>
    <!-- Clickable text for opening an external link for more information about Pocket. -->
    <string name="pocket_stories_feature_learn_more">Les mer</string>

    <!-- Text indicating that the Pocket story that also displays this text is a sponsored story by other 3rd party entity. -->
    <string name="pocket_stories_sponsor_indication">Sponset</string>

    <!-- Snackbar message for enrolling in a Nimbus experiment from the secret settings when Studies preference is Off.-->
    <string name="experiments_snackbar">Aktiver telemetri for å sende data.</string>
    <!-- Snackbar button text to navigate to telemetry settings.-->
    <string name="experiments_snackbar_button">Gå til innstillinger</string>

    <!-- Review quality check feature-->
    <!-- Name for the review quality check feature used as title for the panel. -->
    <string name="review_quality_check_feature_name" moz:RemovedIn="120" tools:ignore="UnusedResources">Vurderingskontrollør</string>
    <!-- Name for the review quality check feature used as title for the panel. -->
    <string name="review_quality_check_feature_name_2">Vurderingskontrollør</string>
    <!-- Summary for grades A and B for review quality check adjusted grading. -->
    <string name="review_quality_check_grade_a_b_description">Pålitelige vurderinger</string>
    <!-- Summary for grade C for review quality check adjusted grading. -->
    <string name="review_quality_check_grade_c_description">Blanding av pålitelige og upålitelige vurderinger</string>
    <!-- Summary for grades D and F for review quality check adjusted grading. -->
    <string name="review_quality_check_grade_d_f_description">Upålitelige vurderinger</string>
    <!-- Text for title presenting the reliability of a product's reviews. -->
    <string name="review_quality_check_grade_title">Hvor pålitelige er disse vurderingene?</string>
    <!-- Title for when the rating has been updated by the review checker -->
    <string name="review_quality_check_adjusted_rating_title">Justert vurdering</string>
    <!-- Description for a product's adjusted star rating. The text presents that the product's reviews which were evaluated as unreliable were removed from the adjusted rating. -->
    <string name="review_quality_check_adjusted_rating_description">Upålitelige vuderinger er fjernet</string>
    <!-- Title for list of highlights from a product's review emphasizing a product's important traits. -->
    <string name="review_quality_check_highlights_title">Høydepunkter fra nylige vurderinger</string>
    <!-- Title for section explaining how we analyze the reliability of a product's reviews. -->
    <string name="review_quality_check_explanation_title">Hvordan vi avgjør vurderingskvalitet</string>
    <!-- Paragraph explaining how we analyze the reliability of a product's reviews. First parameter is the Fakespot product name. In the phrase "Fakespot by Mozilla", "by" can be localized. Does not need to stay by. -->
    <string name="review_quality_check_explanation_body_reliability">Vi bruker kunstig intelligens (AI) fra %s fra Mozilla for å sjekke påliteligheten til produktvurderinger. Dette vil bare hjelpe deg med å bedømme kvaliteten av vurderinger, ikke kvaliteten på selve produktetet.</string>
    <!-- Paragraph explaining the grading system we use to classify the reliability of a product's reviews. -->
    <string name="review_quality_check_info_review_grade_header"><![CDATA[Vi tildeler hvert produkts vurderinger en <b>bokstavkarakter</b> fra A til F.]]></string>
    <!-- Description explaining grades A and B for review quality check adjusted grading. -->
    <string name="review_quality_check_info_grade_info_AB">Pålitelige vurderinger. Vi tror at vurderingene sannsynligvis kommer fra ekte kunder som har gitt ærlige, objektive vurderinger.</string>
    <!-- Description explaining grades A and B for review quality check adjusted grading. -->
    <string name="review_quality_check_info_grade_info_AB_2" moz:RemovedIn="120" tools:ignore="UnusedResources">Vi mener vurderingene er pålitelige.</string>
    <!-- Description explaining grade C for review quality check adjusted grading. -->
    <string name="review_quality_check_info_grade_info_C">Vi tror det er en blanding av pålitelige og upålitelige vurderinger.</string>
    <!-- Description explaining grades D and F for review quality check adjusted grading. -->
    <string name="review_quality_check_info_grade_info_DF">Upålitelige vurderinger. Vi mener vurderingene sannsynligvis er falske eller fra partiske vurderere.</string>
    <!-- Description explaining grades D and F for review quality check adjusted grading. -->
    <string name="review_quality_check_info_grade_info_DF_2" moz:RemovedIn="120" tools:ignore="UnusedResources">Vi mener vurderingene er upålitelige.</string>
    <!-- Paragraph explaining how a product's adjusted grading is calculated. -->
    <string name="review_quality_check_explanation_body_adjusted_grading"><![CDATA[Den <b>justerte vurderingen</b> er kun basert på vurderinger vi mener er pålitelige.]]></string>
    <!-- Paragraph explaining product review highlights. First parameter is the name of the retailer (e.g. Amazon). -->
    <string name="review_quality_check_explanation_body_highlights"><![CDATA[<b>Høydepunkter</b> er fra %s-vurderinger i løpet av de siste 80 dagene som vi mener er pålitelige.]]></string>
    <!-- Text for learn more caption presenting a link with information about review quality. First parameter is for clickable text defined in review_quality_check_info_learn_more_link. -->
    <string name="review_quality_check_info_learn_more">Les mer om %s.</string>
    <!-- Clickable text that links to review quality check SuMo page. First parameter is the Fakespot product name. In the phrase "Fakespot by Mozilla", "by" can be localized. Does not need to stay by. -->
    <string name="review_quality_check_info_learn_more_link" moz:RemovedIn="121" tools:ignore="UnusedResources">hvordan %s fra Mozilla bestemmer vurderingskvalitet</string>
    <!-- Clickable text that links to review quality check SuMo page. First parameter is the Fakespot product name. -->
    <string name="review_quality_check_info_learn_more_link_2">hvordan %s bestemmer vurderingskvalitet</string>
    <!-- Text for title of settings section. -->
    <string name="review_quality_check_settings_title">Innstillinger</string>
    <!-- Text for label for switch preference to show recommended products from review quality check settings section. -->
    <string name="review_quality_check_settings_recommended_products">Vis annonser i vurderingskontrolløren</string>
    <!-- Description for switch preference to show recommended products from review quality check settings section. First parameter is for clickable text defined in review_quality_check_settings_recommended_products_learn_more.-->
    <string name="review_quality_check_settings_recommended_products_description" moz:RemovedIn="120" tools:ignore="UnusedResources">Du ser sporadiske annonser for relevante produkter. Alle annonser må oppfylle kvalitetsstandardene våre for vurderinger. %s</string>
    <!-- Description for switch preference to show recommended products from review quality check settings section. First parameter is for clickable text defined in review_quality_check_settings_recommended_products_learn_more.-->
    <string name="review_quality_check_settings_recommended_products_description_2" tools:ignore="UnusedResources">Du ser sporadiske annonser for relevante produkter. Vi annonserer kun produkter med pålitelige vurderinger. %s</string>
    <!-- Clickable text that links to review quality check recommended products support article. -->
    <string name="review_quality_check_settings_recommended_products_learn_more" tools:ignore="UnusedResources">Les mer</string>
    <!-- Text for turning sidebar off button from review quality check settings section. -->
    <string name="review_quality_check_settings_turn_off">Slå av vurderingskontrolløren</string>
    <!-- Text for title of recommended product section. This is displayed above a product image, suggested as an alternative to the product reviewed. -->
    <string name="review_quality_check_ad_title" tools:ignore="UnusedResources">Mer å vurdere</string>
    <!-- Caption for recommended product section indicating this is an ad by Fakespot. First parameter is the Fakespot product name. -->
    <string name="review_quality_check_ad_caption" tools:ignore="UnusedResources">Annonse fra %s</string>
    <!-- Caption for review quality check panel. First parameter is for clickable text defined in review_quality_check_powered_by_link. -->
    <string name="review_quality_check_powered_by_2">Vurderingskontrolløren er drevet av%s</string>
    <!-- Clickable text that links to Fakespot.com. First parameter is the Fakespot product name. In the phrase "Fakespot by Mozilla", "by" can be localized. Does not need to stay by. -->
    <string name="review_quality_check_powered_by_link" tools:ignore="UnusedResources">%s fra Mozilla</string>
    <!-- Text for title of warning card informing the user that the current analysis is outdated. -->
    <string name="review_quality_check_outdated_analysis_warning_title" tools:ignore="UnusedResources">Ny info å sjekke</string>
    <!-- Text for button from warning card informing the user that the current analysis is outdated. Clicking this should trigger the product's re-analysis. -->
    <string name="review_quality_check_outdated_analysis_warning_action" tools:ignore="UnusedResources">Sjekk nå</string>
    <!-- Title for warning card informing the user that the current product does not have enough reviews for a review analysis. -->
    <string name="review_quality_check_no_reviews_warning_title">Ikke nok vurderinger ennå</string>
    <!-- Text for body of warning card informing the user that the current product does not have enough reviews for a review analysis. -->
    <string name="review_quality_check_no_reviews_warning_body">Når dette produktet har flere vurderinger, kan vi sjekke kvaliteten.</string>
    <!-- Title for warning card informing the user that the current product is currently not available. -->
    <string name="review_quality_check_product_availability_warning_title" tools:ignore="UnusedResources">Produktet er ikke tilgjengelig</string>
    <!-- Text for the body of warning card informing the user that the current product is currently not available. -->
    <string name="review_quality_check_product_availability_warning_body" tools:ignore="UnusedResources">Hvis du ser at dette produktet er tilbake på lager, rapporter det og vi vil jobbe med å sjekke vurderingene.</string>
    <!-- Clickable text for warning card informing the user that the current product is currently not available. Clicking this should inform the server that the product is available. -->
    <string name="review_quality_check_product_availability_warning_action" moz:RemovedIn="120" tools:ignore="UnusedResources">Rapporter at dette produktet er tilbake på lager</string>
    <!-- Clickable text for warning card informing the user that the current product is currently not available. Clicking this should inform the server that the product is available. -->
    <string name="review_quality_check_product_availability_warning_action_2" tools:ignore="UnusedResources">Rapporter at produktet er på lager</string>
    <!-- Title for warning card informing the user that the current product's re-analysis is still processing. -->
    <string name="review_quality_check_reanalysis_in_progress_warning_title">Kontrollerer kvaliteten på vurderingen</string>
    <!-- Title for warning card informing the user that the current product's analysis is still processing. -->
    <string name="review_quality_check_analysis_in_progress_warning_title">Kontrollerer kvaliteten på vurderingen</string>
    <!-- Text for body of warning card informing the user that the current product's analysis is still processing. -->
    <string name="review_quality_check_analysis_in_progress_warning_body">Dette kan ta cirka 60 sekunder.</string>
    <!-- Title for info card displayed after the user reports a product is back in stock. -->
    <string name="review_quality_check_analysis_requested_info_title" tools:ignore="UnusedResources">Takk for at du rapporterte!</string>
    <!-- Text for body of info card displayed after the user reports a product is back in stock. -->
    <string name="review_quality_check_analysis_requested_info_body" tools:ignore="UnusedResources">Vi bør ha informasjon om dette produktets anmeldelser innen 24 timer. Sjekk igjen senere.</string>
    <!-- Title for info card displayed when the user review checker while on a product that Fakespot does not analyze (e.g. gift cards, music). -->
    <string name="review_quality_check_not_analyzable_info_title">Vi kan ikke sjekke disse vurderingene</string>
    <!-- Text for body of info card displayed when the user review checker while on a product that Fakespot does not analyze (e.g. gift cards, music). -->
    <string name="review_quality_check_not_analyzable_info_body">Dessverre kan vi ikke sjekke vurderingskvaliteten for visse typer produkter. For eksempel gavekort og strømming av video, musikk og spill.</string>
    <!-- Title for info card displayed when another user reported the displayed product is back in stock. -->
    <string name="review_quality_check_analysis_requested_other_user_info_title" tools:ignore="UnusedResources">Info kommer snart</string>
    <!-- Text for body of info card displayed when another user reported the displayed product is back in stock. -->
    <string name="review_quality_check_analysis_requested_other_user_info_body" tools:ignore="UnusedResources">Vi bør ha informasjon om dette produktets anmeldelser innen 24 timer. Sjekk igjen senere.</string>
    <!-- Title for info card displayed to the user when analysis finished updating. -->
    <string name="review_quality_check_analysis_updated_confirmation_title" tools:ignore="UnusedResources">Analysen er oppdatert</string>
    <!-- Text for the action button from info card displayed to the user when analysis finished updating. -->
    <string name="review_quality_check_analysis_updated_confirmation_action" tools:ignore="UnusedResources">Jeg forstår</string>
    <!-- Title for error card displayed to the user when an error occurred. -->
    <string name="review_quality_check_generic_error_title">Ingen informasjon tilgjengelig akkurat nå</string>
    <!-- Text for body of error card displayed to the user when an error occurred. -->
    <string name="review_quality_check_generic_error_body">Vi jobber med å løse problemet. Prøv på nytt, snart.</string>
    <!-- Title for error card displayed to the user when the device is disconnected from the network. -->
    <string name="review_quality_check_no_connection_title">Ingen nettverkstilkobling</string>
    <!-- Text for body of error card displayed to the user when the device is disconnected from the network. -->
    <string name="review_quality_check_no_connection_body">Kontroller nettverkstilkoblingen og prøv å laste inn siden på nytt.</string>
    <!-- Title for card displayed to the user for products whose reviews were not analyzed yet. -->
    <string name="review_quality_check_no_analysis_title">Ingen informasjon om disse vurderingene ennå</string>
    <!-- Text for the body of card displayed to the user for products whose reviews were not analyzed yet. -->
    <string name="review_quality_check_no_analysis_body">For å vite om dette produktets vurderinger er pålitelige, sjekk kvaliteten på vurderingen. Det tar bare omtrent 60 sekunder.</string>
    <!-- Text for button from body of card displayed to the user for products whose reviews were not analyzed yet. Clicking this should trigger a product analysis. -->
    <string name="review_quality_check_no_analysis_link">Kontrollerer kvaliteten på vurderingen</string>
    <!-- Headline for review quality check contextual onboarding card. -->
    <string name="review_quality_check_contextual_onboarding_title">Prøv vår pålitelige guide til produktvurderinger</string>
    <!-- Description for review quality check contextual onboarding card. The first and last two parameters are for retailer names (e.g. Amazon, Walmart). The second parameter is for the name of the application (e.g. Firefox). -->
    <string name="review_quality_check_contextual_onboarding_description">Se hvor pålitelige produktvurderinger er på %1$s før du handler. Vurderingskontrollør, en eksperimentell funksjon fra %2$s, er innebygd rett i nettleseren. Det fungerer på %3$s og %4$s også.</string>
    <!-- Description for review quality check contextual onboarding card. The first parameters is for retailer name (e.g. Amazon). The second parameter is for the name of the application (e.g. Firefox). -->
    <string name="review_quality_check_contextual_onboarding_description_one_vendor">Se hvor pålitelige produktvurderinger er på %1$s før du handler. Vurderingskontrollør, en eksperimentell funksjon fra %2$s, er innebygd rett i nettleseren.</string>
    <!-- Paragraph presenting review quality check feature. First parameter is the Fakespot product name. Second parameter is for clickable text defined in review_quality_check_contextual_onboarding_learn_more_link. In the phrase "Fakespot by Mozilla", "by" can be localized. Does not need to stay by. -->
    <string name="review_quality_check_contextual_onboarding_learn_more">Ved hjelp av %1$s fra Mozilla gjør vi det lettere for deg å unngå partiske og uekte anmeldelser. AI-modellen vår blir alltid bedre for å beskytte deg mens du handler. %2$s</string>
    <!-- Clickable text from the contextual onboarding card that links to review quality check support article. -->
    <string name="review_quality_check_contextual_onboarding_learn_more_link">Les mer</string>
    <!-- Caption text to be displayed in review quality check contextual onboarding card above the opt-in button. First parameter is the Fakespot product name. Following parameters are for clickable texts defined in review_quality_check_contextual_onboarding_privacy_policy and review_quality_check_contextual_onboarding_terms_use. In the phrase "Fakespot by Mozilla", "by" can be localized. Does not need to stay by. -->
    <string name="review_quality_check_contextual_onboarding_caption" moz:RemovedIn="121" tools:ignore="UnusedResources">Ved å velge «Ja, prøv det» godtar du %1$s fra Mozilla sine %2$s og %3$s.</string>
    <!-- Caption text to be displayed in review quality check contextual onboarding card above the opt-in button. Parameter is the Fakespot product name. After the colon, what appears are two links, each on their own line. The first link is to a Privacy policy (review_quality_check_contextual_onboarding_privacy_policy_2). The second link is to Terms of use (review_quality_check_contextual_onboarding_terms_use_2). -->
    <string name="review_quality_check_contextual_onboarding_caption_2">Ved å velge «Ja, prøv det» godtar du følgende fra %1$s:</string>
    <!-- Clickable text from the review quality check contextual onboarding card that links to Fakespot privacy policy. -->
    <string name="review_quality_check_contextual_onboarding_privacy_policy" moz:RemovedIn="121" tools:ignore="UnusedResources">personvernbestemmelser</string>
    <!-- Clickable text from the review quality check contextual onboarding card that links to Fakespot privacy policy. -->
    <string name="review_quality_check_contextual_onboarding_privacy_policy_2">Personvernbestemmelser</string>
    <!-- Clickable text from the review quality check contextual onboarding card that links to Fakespot terms of use. -->
    <string name="review_quality_check_contextual_onboarding_terms_use" moz:RemovedIn="121" tools:ignore="UnusedResources">vilkår for bruk</string>
    <!-- Clickable text from the review quality check contextual onboarding card that links to Fakespot terms of use. -->
    <string name="review_quality_check_contextual_onboarding_terms_use_2">Vilkår for bruk</string>
    <!-- Text for opt-in button from the review quality check contextual onboarding card. -->
    <string name="review_quality_check_contextual_onboarding_primary_button_text">Ja, prøv det</string>
    <!-- Text for opt-out button from the review quality check contextual onboarding card. -->
    <string name="review_quality_check_contextual_onboarding_secondary_button_text">Ikke nå</string>
    <!-- Text for the first CFR presenting the review quality check feature. -->
    <string name="review_quality_check_first_cfr_message">Finn ut om du kan stole på vurderinger av dette produktet — før du kjøper.</string>
    <!-- Text displayed in the first CFR presenting the review quality check feature that opens the review checker when clicked. -->
    <string name="review_quality_check_first_cfr_action" tools:ignore="UnusedResources">Prøv vurderingskontrollør</string>

    <!-- Text for the second CFR presenting the review quality check feature. -->
    <string name="review_quality_check_second_cfr_message">Er disse vurderingene pålitelige? Sjekk nå for å se en justert vurdering.</string>
    <!-- Text displayed in the second CFR presenting the review quality check feature that opens the review checker when clicked. -->
    <string name="review_quality_check_second_cfr_action" tools:ignore="UnusedResources">Åpne vurderingskontrollør</string>

    <!-- Flag showing that the review quality check feature is work in progress. -->
    <string name="review_quality_check_beta_flag">Beta</string>
    <!-- Content description (not visible, for screen readers etc.) for opening browser menu button to open review quality check bottom sheet. -->
    <string name="review_quality_check_open_handle_content_description">Åpne vurderingskontrolløren</string>
    <!-- Content description (not visible, for screen readers etc.) for closing browser menu button to open review quality check bottom sheet. -->
    <string name="review_quality_check_close_handle_content_description">Lukk vurderingskontrolløren</string>
    <!-- Content description (not visible, for screen readers etc.) for review quality check star rating. First parameter is the number of stars (1-5) representing the rating. -->
    <string name="review_quality_check_star_rating_content_description">%1$s av 5 stjerner</string>
    <!-- Text for minimize button from highlights card. When clicked the highlights card should reduce its size. -->
    <string name="review_quality_check_highlights_show_less">Vis mindre</string>
    <!-- Text for maximize button from highlights card. When clicked the highlights card should expand to its full size. -->
    <string name="review_quality_check_highlights_show_more">Vis mer</string>
    <!-- Text for highlights card quality category header. Reviews shown under this header should refer the product's quality. -->
    <string name="review_quality_check_highlights_type_quality">Kvalitet</string>
    <!-- Text for highlights card price category header. Reviews shown under this header should refer the product's price. -->
    <string name="review_quality_check_highlights_type_price">Pris</string>
    <!-- Text for highlights card shipping category header. Reviews shown under this header should refer the product's shipping. -->
    <string name="review_quality_check_highlights_type_shipping">Frakt</string>
    <!-- Text for highlights card packaging and appearance category header. Reviews shown under this header should refer the product's packaging and appearance. -->
    <string name="review_quality_check_highlights_type_packaging_appearance">Emballasje og utseende</string>
    <!-- Text for highlights card competitiveness category header. Reviews shown under this header should refer the product's competitiveness. -->
    <string name="review_quality_check_highlights_type_competitiveness">Konkurranseevne</string>

    <!-- Accessibility services actions labels. These will be appended to accessibility actions like "Double tap to.." but not by or applications but by services like Talkback. -->
    <!-- Action label for elements that can be collapsed if interacting with them. Talkback will append this to say "Double tap to collapse". -->
    <string name="a11y_action_label_collapse">slå sammen</string>
    <!-- Current state for elements that can be collapsed if interacting with them. Talkback will dictate this after a state change. -->
    <string name="a11y_state_label_collapsed">sammenslått</string>
    <!-- Action label for elements that can be expanded if interacting with them. Talkback will append this to say "Double tap to expand". -->
    <string name="a11y_action_label_expand">fold ut</string>
    <!-- Current state for elements that can be expanded if interacting with them. Talkback will dictate this after a state change. -->
    <string name="a11y_state_label_expanded">utvidet</string>
    <!-- Action label for links to a website containing documentation about a wallpaper collection. Talkback will append this to say "Double tap to open link to learn more about this collection". -->
    <string name="a11y_action_label_wallpaper_collection_learn_more">åpne lenken for å lære mer om denne samlingen</string>
    <!-- Action label for links that point to an article. Talkback will append this to say "Double tap to read the article". -->
    <string name="a11y_action_label_read_article">les artikkelen</string>
    <!-- Action label for links to the Firefox Pocket website. Talkback will append this to say "Double tap to open link to learn more". -->
    <string name="a11y_action_label_pocket_learn_more">åpne lenken for å lese mer</string>
    <!-- Content description for headings announced by accessibility service. The first parameter is the text of the heading. Talkback will announce the first parameter and then speak the word "Heading" indicating to the user that this text is a heading for a section. -->
    <string name="a11y_heading">%s, Overskrift</string>
</resources><|MERGE_RESOLUTION|>--- conflicted
+++ resolved
@@ -367,19 +367,11 @@
     <!-- Title for enable notification permission screen used by Nimbus experiments. Nimbus experiments do not support string placeholders.
         Note: The word "Firefox" should NOT be translated -->
     <string name="juno_onboarding_enable_notifications_title_nimbus_2">Varsler hjelper deg å holde deg tryggere med Firefox</string>
-<<<<<<< HEAD
     <!-- Description for enable notification permission screen used by Nimbus experiments. Nimbus experiments do not support string placeholders.
        Note: The word "Firefox" should NOT be translated -->
     <string name="juno_onboarding_enable_notifications_description_nimbus" moz:removedIn="120" tools:ignore="UnusedResources">Send faner mellom enheter, behandle nedlastinger og få tips om hvordan du får mest mulig ut av Firefox.</string>
     <!-- Description for enable notification permission screen used by Nimbus experiments. Nimbus experiments do not support string placeholders.
        Note: The word "Firefox" should NOT be translated -->
-=======
-    <!-- Description for enable notification permission screen used by Nimbus experiments. Nimbus experiments do not support string placeholders.
-       Note: The word "Firefox" should NOT be translated -->
-    <string name="juno_onboarding_enable_notifications_description_nimbus" moz:removedIn="120" tools:ignore="UnusedResources">Send faner mellom enheter, behandle nedlastinger og få tips om hvordan du får mest mulig ut av Firefox.</string>
-    <!-- Description for enable notification permission screen used by Nimbus experiments. Nimbus experiments do not support string placeholders.
-       Note: The word "Firefox" should NOT be translated -->
->>>>>>> d602c86b
     <string name="juno_onboarding_enable_notifications_description_nimbus_2">Send faner sikkert mellom enhetene dine og oppdag andre personvernfunksjoner i Firefox.</string>
     <!-- Text for the button to request notification permission on the device -->
     <string name="juno_onboarding_enable_notifications_positive_button" tools:ignore="UnusedResources">Slå på varsler</string>
@@ -501,17 +493,12 @@
     <string name="reduce_cookie_banner_unsupported_site">Nettstedet støttes for øyeblikket ikke</string>
     <!-- Title text for a detail explanation indicating cookie banner handling is on this site, this is shown as part of the cookie banner panel in the toolbar. The first parameter is a shortened URL of the current site-->
     <string name="reduce_cookie_banner_details_panel_title_on_for_site" moz:RemovedIn="121" tools:ignore="UnusedResources">Vil du slå på reduksjon av infokapselbannere for %1$s?</string>
-<<<<<<< HEAD
-    <!-- Title text for a detail explanation indicating cookie banner handling is off this site, this is shown as part of the cookie banner panel in the toolbar. The first parameter is a shortened URL of the current site-->
-    <string name="reduce_cookie_banner_details_panel_title_off_for_site" moz:RemovedIn="121" tools:ignore="UnusedResources">Vil du slå av reduksjon av infokapselbannere for %1$s?</string>
-=======
     <!-- Title text for a detail explanation indicating cookie banner handling is on this site, this is shown as part of the cookie banner panel in the toolbar. The first parameter is a shortened URL of the current site-->
     <string name="reduce_cookie_banner_details_panel_title_on_for_site_1">Vil du slå på blokkering av infokapselbanner for %1$s?</string>
     <!-- Title text for a detail explanation indicating cookie banner handling is off this site, this is shown as part of the cookie banner panel in the toolbar. The first parameter is a shortened URL of the current site-->
     <string name="reduce_cookie_banner_details_panel_title_off_for_site" moz:RemovedIn="121" tools:ignore="UnusedResources">Vil du slå av reduksjon av infokapselbannere for %1$s?</string>
     <!-- Title text for a detail explanation indicating cookie banner handling is off this site, this is shown as part of the cookie banner panel in the toolbar. The first parameter is a shortened URL of the current site-->
     <string name="reduce_cookie_banner_details_panel_title_off_for_site_1">Vil du slå av blokkering av infokapselbanner for %1$s?</string>
->>>>>>> d602c86b
     <!-- Title text for a detail explanation indicating cookie banner reducer didn't work for the current site, this is shown as part of the cookie banner panel in the toolbar. The first parameter is the application name-->
     <string name="reduce_cookie_banner_details_panel_title_unsupported_site_request_2">%1$s kan ikke automatisk avvise forespørsler om infokapsler på dette nettstedet. Du kan sende en forespørsel om å støtte dette nettstedet i fremtiden.</string>
     <!-- Long text for a detail explanation indicating what will happen if cookie banner handling is off for a site, this is shown as part of the cookie banner panel in the toolbar. The first parameter is the application name -->
@@ -521,11 +508,8 @@
     <string name="reduce_cookie_banner_details_panel_description_off_for_site_1">Slå av og %1$s sletter infokapsler og laster inn dette nettstedet på nytt. Dette kan logge deg ut eller tømme handlekurver.</string>
     <!-- Long text for a detail explanation indicating what will happen if cookie banner handling is on for a site, this is shown as part of the cookie banner panel in the toolbar. The first parameter is the application name -->
     <string name="reduce_cookie_banner_details_panel_description_on_for_site_2" moz:RemovedIn="121" tools:ignore="UnusedResources">%1$s prøver å automatisk avvise alle infokapselforespørsler på støttede nettsteder.</string>
-<<<<<<< HEAD
-=======
     <!-- Long text for a detail explanation indicating what will happen if cookie banner handling is on for a site, this is shown as part of the cookie banner panel in the toolbar. The first parameter is the application name -->
     <string name="reduce_cookie_banner_details_panel_description_on_for_site_3">Slå på, og %1$s vil prøve å automatisk nekte infokapselbannere på dette nettstedet.</string>
->>>>>>> d602c86b
     <!-- Title text for the cookie banner re-engagement dialog. The first parameter is the application name. -->
     <string name="reduce_cookie_banner_dialog_title" moz:RemovedIn="121" tools:ignore="UnusedResources">Tillat at %1$s avviser infokapselbannere?</string>
     <!-- Body text for the cookie banner re-engagement dialog use. The first parameter is the application name. -->
@@ -537,14 +521,11 @@
 
     <!-- Change setting text button, for the cookie banner re-engagement dialog -->
     <string name="reduce_cookie_banner_dialog_change_setting_button" moz:RemovedIn="121" tools:ignore="UnusedResources">Tillat</string>
-<<<<<<< HEAD
-=======
 
     <!--Title for the cookie banner re-engagement CFR, the placeholder is replaced with app name -->
     <string name="cookie_banner_cfr_title">%1$s nektet nettopp infokapsler for deg</string>
     <!--Message for the cookie banner re-engagement CFR -->
     <string name="cookie_banner_cfr_message">Mindre distraksjoner, mindre infokapsler som sporer deg på denne siden.</string>
->>>>>>> d602c86b
 
     <!-- Description of the preference to enable "HTTPS-Only" mode. -->
     <string name="preferences_https_only_summary">Forsøker automatisk å koble til nettsteder ved hjelp av HTTPS-krypteringsprotokollen for økt sikkerhet.</string>
@@ -629,8 +610,6 @@
     <string name="preferences_enable_autocomplete_urls">Autofullfør nettadresser</string>
     <!-- Preference title for switch preference to show sponsored Firefox Suggest search suggestions -->
     <string name="preferences_show_sponsored_suggestions">Forslag fra sponsorer</string>
-<<<<<<< HEAD
-=======
     <!-- Summary for preference to show sponsored Firefox Suggest search suggestions.
          The first parameter is the name of the application. -->
     <string name="preferences_show_sponsored_suggestions_summary">Støtt %1$s med sporadiske sponsede forslag</string>
@@ -639,7 +618,6 @@
     <string name="preferences_show_nonsponsored_suggestions">Forslag fra %1$s</string>
     <!-- Summary for preference to show Firefox Suggest search suggestions for web content -->
     <string name="preferences_show_nonsponsored_suggestions_summary">Få forslag fra nettet relatert til søket ditt</string>
->>>>>>> d602c86b
     <!-- Preference for open links in third party apps -->
     <string name="preferences_open_links_in_apps">Åpne lenker i apper</string>
     <!-- Preference for open links in third party apps always open in apps option -->
