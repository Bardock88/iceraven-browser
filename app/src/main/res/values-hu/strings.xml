--- conflicted
+++ resolved
@@ -368,15 +368,6 @@
     <!-- Preference category for all links about Fenix -->
     <string name="preferences_category_about">Névjegy</string>
     <!-- Preference category for settings related to changing the default search engine -->
-<<<<<<< HEAD
-    <string name="preferences_category_select_default_search_engine" tools:ignore="UnusedResources">Válasszon egyet</string>
-    <!-- Preference for settings related to managing search shortcuts for the quick search menu -->
-    <string name="preferences_manage_search_shortcuts" tools:ignore="UnusedResources">Keresési gyorsparancsok kezelése</string>
-    <!-- Summary for preference for settings related to managing search shortcuts for the quick search menu -->
-    <string name="preferences_manage_search_shortcuts_summary" tools:ignore="UnusedResources">A keresés menüben látható keresőszolgáltatások szerkesztése</string>
-    <!-- Preference category for settings related to managing search shortcuts for the quick search menu -->
-    <string name="preferences_category_engines_in_search_menu" tools:ignore="UnusedResources">A keresés menüben látható keresőszolgáltatások</string>
-=======
     <string name="preferences_category_select_default_search_engine">Válasszon egyet</string>
     <!-- Preference for settings related to managing search shortcuts for the quick search menu -->
     <string name="preferences_manage_search_shortcuts">Keresési gyorsparancsok kezelése</string>
@@ -384,7 +375,6 @@
     <string name="preferences_manage_search_shortcuts_summary">A keresés menüben látható keresőszolgáltatások szerkesztése</string>
     <!-- Preference category for settings related to managing search shortcuts for the quick search menu -->
     <string name="preferences_category_engines_in_search_menu">A keresés menüben látható keresőszolgáltatások</string>
->>>>>>> ae224354
     <!-- Preference for settings related to changing the default search engine -->
     <string name="preferences_default_search_engine">Alapértelmezett keresőszolgáltatás</string>
     <!-- Preference for settings related to Search -->
@@ -1893,11 +1883,7 @@
     <!-- Title of the Add search engine screen -->
     <string name="search_engine_add_custom_search_engine_title">Keresőszolgáltatás hozzáadása</string>
     <!-- Content description (not visible, for screen readers etc.): Title for the button that navigates to add new engine screen -->
-<<<<<<< HEAD
-    <string name="search_engine_add_custom_search_engine_button_content_description" tools:ignore="UnusedResources">Új keresőszolgáltatás hozzáadása</string>
-=======
     <string name="search_engine_add_custom_search_engine_button_content_description">Új keresőszolgáltatás hozzáadása</string>
->>>>>>> ae224354
     <!-- Title of the Edit search engine screen -->
     <string name="search_engine_edit_custom_search_engine_title">Keresőszolgáltatás szerkesztése</string>
     <!-- Content description (not visible, for screen readers etc.): Title for the button to add a search engine in the action bar -->
@@ -1912,19 +1898,6 @@
     <!-- Text for the button to create a custom search engine on the Add search engine screen -->
     <string name="search_add_custom_engine_label_other">Egyéb</string>
     <!-- Label for the TextField in which user enters custom search engine name -->
-<<<<<<< HEAD
-    <string name="search_add_custom_engine_name_label" tools:ignore="UnusedResources">Név</string>
-    <!-- Placeholder text shown in the Search Engine Name TextField before a user enters text -->
-    <string name="search_add_custom_engine_name_hint">Név</string>
-    <!-- Placeholder text shown in the Search Engine Name text field before a user enters text -->
-    <string name="search_add_custom_engine_name_hint_2" tools:ignore="UnusedResources">Keresőszolgáltatás neve</string>
-    <!-- Label for the TextField in which user enters custom search engine URL -->
-    <string name="search_add_custom_engine_url_label" tools:ignore="UnusedResources">Kereső webcíme</string>
-    <!-- Placeholder text shown in the Search String TextField before a user enters text -->
-    <string name="search_add_custom_engine_search_string_hint">Használandó keresőkifejezés</string>
-    <!-- Placeholder text shown in the Search String TextField before a user enters text -->
-    <string name="search_add_custom_engine_search_string_hint_2" tools:ignore="UnusedResources">A kereséshez használandó webcím</string>
-=======
     <string name="search_add_custom_engine_name_label">Név</string>
     <!-- Placeholder text shown in the Search Engine Name TextField before a user enters text -->
     <string name="search_add_custom_engine_name_hint">Név</string>
@@ -1936,7 +1909,6 @@
     <string name="search_add_custom_engine_search_string_hint">Használandó keresőkifejezés</string>
     <!-- Placeholder text shown in the Search String TextField before a user enters text -->
     <string name="search_add_custom_engine_search_string_hint_2">A kereséshez használandó webcím</string>
->>>>>>> ae224354
     <!-- Description text for the Search String TextField. The %s is part of the string -->
     <string name="search_add_custom_engine_search_string_example" formatted="false">A keresés cseréje erre: „%s”. Példa:\nhttps://www.google.com/search?q=%s</string>
 
@@ -1944,11 +1916,7 @@
     <string name="search_add_custom_engine_form_description">Egyéni keresőszolgáltatás részletei</string>
 
     <!-- The text for the "Save" button for saving a custom search engine -->
-<<<<<<< HEAD
-    <string name="search_custom_engine_save_button" tools:ignore="UnusedResources">Mentés</string>
-=======
     <string name="search_custom_engine_save_button">Mentés</string>
->>>>>>> ae224354
 
     <!-- Text shown when a user leaves the name field empty -->
     <string name="search_add_custom_engine_error_empty_name">Adja meg a keresőszolgáltatás nevét</string>
