<?xml version="1.0" encoding="utf-8"?>
<resources xmlns:tools="http://schemas.android.com/tools" xmlns:moz="http://mozac.org/tools">

    <!-- App name for private browsing mode. The first parameter is the name of the app defined in app_name (for example: Fenix)-->
    <string name="app_name_private_5">Privát %s</string>
    <!-- App name for private browsing mode. The first parameter is the name of the app defined in app_name (for example: Fenix)-->
    <string name="app_name_private_4">%s (Privát)</string>

    <!-- Home Fragment -->
    <!-- Content description (not visible, for screen readers etc.): "Three dot" menu button. -->
    <string name="content_description_menu">További beállítások</string>
    <!-- Content description (not visible, for screen readers etc.): "Private Browsing" menu button. -->
    <string name="content_description_private_browsing_button">Privát böngészés engedélyezése</string>
    <!-- Content description (not visible, for screen readers etc.): "Private Browsing" menu button. -->
    <string name="content_description_disable_private_browsing_button">Privát böngészés letiltása</string>
    <!-- Placeholder text shown in the search bar before a user enters text for the default engine -->
    <string name="search_hint">Keressen, vagy adjon meg címet</string>
    <!-- Placeholder text shown in the search bar before a user enters text for a general engine -->
    <string name="search_hint_general_engine">Keresés a weben</string>
    <!-- Placeholder text shown in search bar when using history search -->
    <string name="history_search_hint">Keresés előzményei</string>
    <!-- Placeholder text shown in search bar when using bookmarks search -->
    <string name="bookmark_search_hint">Könyvjelzők keresése</string>
    <!-- Placeholder text shown in search bar when using tabs search -->
    <string name="tab_search_hint">Lapok keresése</string>
    <!-- Placeholder text shown in the search bar when using application search engines -->
    <string name="application_search_hint">Adja meg a keresési kifejezéseket</string>
    <!-- No Open Tabs Message Description -->
    <string name="no_open_tabs_description">A nyitott lapok itt fognak megjelenni.</string>

    <!-- No Private Tabs Message Description -->
    <string name="no_private_tabs_description">A privát lapjai itt fognak megjelenni.</string>

    <!-- Tab tray multi select title in app bar. The first parameter is the number of tabs selected -->
    <string name="tab_tray_multi_select_title">%1$d kiválasztva</string>
    <!-- Label of button in create collection dialog for creating a new collection  -->
    <string name="tab_tray_add_new_collection">Új gyűjtemény hozzáadása</string>
    <!-- Label of editable text in create collection dialog for naming a new collection  -->
    <string name="tab_tray_add_new_collection_name">Név</string>
    <!-- Label of button in save to collection dialog for selecting a current collection  -->
    <string name="tab_tray_select_collection">Gyűjtemény kiválasztása</string>
    <!-- Content description for close button while in multiselect mode in tab tray -->
    <string name="tab_tray_close_multiselect_content_description">Kilépés a többszörös kiválasztási módból</string>
    <!-- Content description for save to collection button while in multiselect mode in tab tray -->
    <string name="tab_tray_collection_button_multiselect_content_description">Kiválasztott lapok gyűjteménybe mentése</string>
    <!-- Content description on checkmark while tab is selected in multiselect mode in tab tray -->
    <string name="tab_tray_multiselect_selected_content_description">Kiválasztva</string>

    <!-- Home - Recently saved bookmarks -->
    <!-- Title for the home screen section with recently saved bookmarks. -->
    <string name="recently_saved_title">Nemrég mentett</string>
    <!-- Content description for the button which navigates the user to show all of their saved bookmarks. -->
    <string name="recently_saved_show_all_content_description_2">Összes mentett könyvjelző megjelenítése</string>

    <!-- Text for the menu button to remove a recently saved bookmark from the user's home screen -->
    <string name="recently_saved_menu_item_remove">Eltávolítás</string>

    <!-- About content. The first parameter is the name of the application. (For example: Fenix) -->
    <string name="about_content">A %1$s a Mozilla terméke.</string>

    <!-- Private Browsing -->
    <!-- Explanation for private browsing displayed to users on home view when they first enable private mode
        The first parameter is the name of the app defined in app_name (for example: Fenix) -->
    <string name="private_browsing_placeholder_description_2">A %1$s törli a keresési és böngészési előzményeit a privát lapokból, ha bezárja őket vagy kilép az alkalmazásból. Ugyan ez nem teszi névtelenné a weboldalak vagy a szolgáltatója felé, könnyebbé teszi, hogy bizalmasan kezelje az online tevékenységét, és más ne tudjon róla, aki ezt az eszközt használja.</string>
    <string name="private_browsing_common_myths">
       Gyakori tévhitek a privát böngészésről
    </string>

    <!-- True Private Browsing Mode -->
    <!-- Title for info card on private homescreen in True Private Browsing Mode. -->
    <string name="felt_privacy_desc_card_title">Ne hagyjon nyomot ezen az eszközön</string>
    <!-- Explanation for private browsing displayed to users on home view when they first enable
        private mode in our new Total Private Browsing mode.
        The first parameter is the name of the app defined in app_name (for example: Firefox Nightly)
        The second parameter is the clickable link text in felt_privacy_info_card_subtitle_link_text -->
    <string name="felt_privacy_info_card_subtitle" moz:removedIn="120" tools:ignore="UnusedResources">A %1$s törli a sütiket, előzményeket és oldaladatokat, amikor bezárja az összes privát ablakot. %2$s</string>
    <!-- Explanation for private browsing displayed to users on home view when they first enable
        private mode in our new Total Private Browsing mode.
        The first parameter is the name of the app defined in app_name (for example: Firefox Nightly)
        The second parameter is the clickable link text in felt_privacy_info_card_subtitle_link_text -->
    <string name="felt_privacy_info_card_subtitle_2">A %1$s törli a sütiket, előzményeket és oldaladatokat, amikor bezárja az összes privát lapot. %2$s</string>
    <!-- Clickable portion of the explanation for private browsing that links the user to our
        about privacy page.
        This string is used in felt_privacy_info_card_subtitle as the second parameter.-->
    <string name="felt_privacy_info_card_subtitle_link_text">Ki láthatja a tevékenységemet?</string>

    <!-- Private mode shortcut "contextual feature recommendation" (CFR) -->
    <!-- Text for the Private mode shortcut CFR message for adding a private mode shortcut to open private tabs from the Home screen -->
    <string name="private_mode_cfr_message_2">Indítsa el a következő privát lapot egy koppintással.</string>
    <!-- Text for the positive button to accept adding a Private Browsing shortcut to the Home screen -->
    <string name="private_mode_cfr_pos_button_text">Kezdőképernyőhöz adás</string>
    <!-- Text for the negative button to decline adding a Private Browsing shortcut to the Home screen -->
    <string name="cfr_neg_button_text">Köszönöm, nem</string>

    <!-- Open in App "contextual feature recommendation" (CFR) -->
    <!-- Text for the info message. The first parameter is the name of the application.-->
    <string name="open_in_app_cfr_info_message_2">Beállíthatja, hogy a %1$s automatikusan alkalmazásokban nyisson meg hivatkozásokat.</string>
    <!-- Text for the positive action button -->
    <string name="open_in_app_cfr_positive_button_text">Ugrás a beállításokhoz</string>
    <!-- Text for the negative action button -->
    <string name="open_in_app_cfr_negative_button_text">Eltüntetés</string>

    <!-- Total cookie protection "contextual feature recommendation" (CFR) -->
    <!-- Text for the message displayed in the contextual feature recommendation popup promoting the total cookie protection feature. -->
    <string name="tcp_cfr_message">Az eddigi leghatékonyabb adatvédelmi funkciónk, amely elkülöníti a webhelyek közötti nyomkövetőket.</string>
    <!-- Text displayed that links to website containing documentation about the "Total cookie protection" feature. -->
    <string name="tcp_cfr_learn_more">További információk a Teljes sütivédelemről</string>

    <!-- Private browsing erase action "contextual feature recommendation" (CFR) -->
    <!-- Text for the message displayed in the contextual feature recommendation popup promoting the erase private browsing feature. -->
    <string name="erase_action_cfr_message">Koppintson ide egy új privát munkamenet indításához. Törli az előzményeket, sütiket – mindent.</string>


    <!-- Text for the info dialog when camera permissions have been denied but user tries to access a camera feature. -->
    <string name="camera_permissions_needed_message">Kamera-hozzáférés szükséges. Ugorjon az Android beállításokhoz, koppintson az engedélyekre, majd az engedélyezésre.</string>
    <!-- Text for the positive action button to go to Android Settings to grant permissions. -->
    <string name="camera_permissions_needed_positive_button_text">Ugrás a beállításokhoz</string>
    <!-- Text for the negative action button to dismiss the dialog. -->
    <string name="camera_permissions_needed_negative_button_text">Eltüntetés</string>

    <!-- Text for the banner message to tell users about our auto close feature. -->
    <string name="tab_tray_close_tabs_banner_message">Beállíthatja, hogy a nyitott lapok automatikusan bezáródjanak, ha nem nézte meg azokat az elmúlt napon, héten vagy hónapban.</string>
    <!-- Text for the positive action button to go to Settings for auto close tabs. -->
    <string name="tab_tray_close_tabs_banner_positive_button_text">Beállítások megtekintése</string>
    <!-- Text for the negative action button to dismiss the Close Tabs Banner. -->
    <string name="tab_tray_close_tabs_banner_negative_button_text">Eltüntetés</string>

    <!-- Text for the banner message to tell users about our inactive tabs feature. -->
    <string name="tab_tray_inactive_onboarding_message">Azok a lapok, melyeket két hete nem nézett meg, ide kerülnek.</string>
    <!-- Text for the action link to go to Settings for inactive tabs. -->
    <string name="tab_tray_inactive_onboarding_button_text">Kikapcsolás a beállításokban</string>

    <!-- Text for title for the auto-close dialog of the inactive tabs. -->
    <string name="tab_tray_inactive_auto_close_title">Automatikus bezárás egy hónap után?</string>
    <!-- Text for the body for the auto-close dialog of the inactive tabs.
        The first parameter is the name of the application.-->
    <string name="tab_tray_inactive_auto_close_body_2">A %1$s bezárhatja azokat a lapokat, amelyeket az elmúlt hónapban nem nézett meg.</string>
    <!-- Content description for close button in the auto-close dialog of the inactive tabs. -->
    <string name="tab_tray_inactive_auto_close_button_content_description">Bezárás</string>

    <!-- Text for turn on auto close tabs button in the auto-close dialog of the inactive tabs. -->
    <string name="tab_tray_inactive_turn_on_auto_close_button_2">Automatikus bezárás bekapcsolása</string>


    <!-- Home screen icons - Long press shortcuts -->
    <!-- Shortcut action to open new tab -->
    <string name="home_screen_shortcut_open_new_tab_2">Új lap</string>
    <!-- Shortcut action to open new private tab -->
    <string name="home_screen_shortcut_open_new_private_tab_2">Új privát lap</string>

    <!-- Shortcut action to open Passwords screens -->
    <string name="home_screen_shortcut_open_password_screen">Jelszavak indítóikon</string>

    <!-- Recent Tabs -->
    <!-- Header text for jumping back into the recent tab in the home screen -->
    <string name="recent_tabs_header">Ugrás vissza</string>
    <!-- Button text for showing all the tabs in the tabs tray -->
    <string name="recent_tabs_show_all">Összes megjelenítése</string>

    <!-- Content description for the button which navigates the user to show all recent tabs in the tabs tray. -->
    <string name="recent_tabs_show_all_content_description_2">Öösszes legutóbbi lap megjelenítése gomb</string>

    <!-- Text for button in synced tab card that opens synced tabs tray -->
    <string name="recent_tabs_see_all_synced_tabs_button_text">Összes szinkronizált lap megtekintése</string>
    <!-- Accessibility description for device icon used for recent synced tab -->
    <string name="recent_tabs_synced_device_icon_content_description">Szinkronizált eszköz</string>
    <!-- Text for the dropdown menu to remove a recent synced tab from the homescreen -->
    <string name="recent_synced_tab_menu_item_remove">Eltávolítás</string>
    <!-- Text for the menu button to remove a grouped highlight from the user's browsing history
         in the Recently visited section -->
    <string name="recent_tab_menu_item_remove">Eltávolítás</string>

    <!-- History Metadata -->
    <!-- Header text for a section on the home screen that displays grouped highlights from the
         user's browsing history, such as topics they have researched or explored on the web -->
    <string name="history_metadata_header_2">Nemrég felkeresett</string>
    <!-- Text for the menu button to remove a grouped highlight from the user's browsing history
         in the Recently visited section -->
    <string name="recently_visited_menu_item_remove">Eltávolítás</string>

    <!-- Content description for the button which navigates the user to show all of their history. -->
    <string name="past_explorations_show_all_content_description_2">Összes korábbi felfedezés megjelenítése</string>

    <!-- Browser Fragment -->
    <!-- Content description (not visible, for screen readers etc.): Navigate backward (browsing history) -->
    <string name="browser_menu_back">Vissza</string>
    <!-- Content description (not visible, for screen readers etc.): Navigate forward (browsing history) -->
    <string name="browser_menu_forward">Előre</string>
    <!-- Content description (not visible, for screen readers etc.): Refresh current website -->
    <string name="browser_menu_refresh">Frissítés</string>
    <!-- Content description (not visible, for screen readers etc.): Stop loading current website -->
    <string name="browser_menu_stop">Leállítás</string>
    <!-- Browser menu button that opens the addon manager -->
    <string name="browser_menu_add_ons">Kiegészítők</string>
    <!-- Browser menu button that opens account settings -->
    <string name="browser_menu_account_settings">Fiókinformáció</string>
    <!-- Text displayed when there are no add-ons to be shown -->
    <string name="no_add_ons">Nincsenek kiegészítők</string>
    <!-- Browser menu button that sends a user to help articles -->
    <string name="browser_menu_help">Súgó</string>
    <!-- Browser menu button that sends a to a the what's new article -->
    <string name="browser_menu_whats_new">Újdonságok</string>
    <!-- Browser menu button that opens the settings menu -->
    <string name="browser_menu_settings">Beállítások</string>
    <!-- Browser menu button that opens a user's library -->
    <string name="browser_menu_library">Könyvtár</string>
    <!-- Browser menu toggle that requests a desktop site -->
    <string name="browser_menu_desktop_site">Asztali oldal</string>
    <!-- Browser menu toggle that adds a shortcut to the site on the device home screen. -->
    <string name="browser_menu_add_to_homescreen">Kezdőképernyőhöz adás</string>
    <!-- Browser menu toggle that installs a Progressive Web App shortcut to the site on the device home screen. -->
    <string name="browser_menu_install_on_homescreen">Telepítés</string>
    <!-- Content description (not visible, for screen readers etc.) for the Resync tabs button -->
    <string name="resync_button_content_description">Újraszinkronizálás</string>
    <!-- Browser menu button that opens the find in page menu -->
    <string name="browser_menu_find_in_page">Keresés az oldalon</string>
    <!-- Browser menu button that saves the current tab to a collection -->
    <string name="browser_menu_save_to_collection_2">Gyűjteménybe mentés</string>
    <!-- Browser menu button that open a share menu to share the current site -->
    <string name="browser_menu_share">Megosztás</string>
    <!-- Browser menu button shown in custom tabs that opens the current tab in Fenix
        The first parameter is the name of the app defined in app_name (for example: Fenix) -->
    <string name="browser_menu_open_in_fenix">Megnyitás ezzel: %1$s</string>
    <!-- Browser menu text shown in custom tabs to indicate this is a Fenix tab
        The first parameter is the name of the app defined in app_name (for example: Fenix) -->
    <string name="browser_menu_powered_by">%1$s ALAPOKON</string>

    <!-- Browser menu text shown in custom tabs to indicate this is a Fenix tab
        The first parameter is the name of the app defined in app_name (for example: Fenix) -->
    <string name="browser_menu_powered_by2">A motorháztető alatt: %1$s</string>

    <!-- Browser menu button to put the current page in reader mode -->
    <string name="browser_menu_read">Olvasó nézet</string>
    <!-- Browser menu button content description to close reader mode and return the user to the regular browser -->
    <string name="browser_menu_read_close">Olvasó nézet bezárása</string>
    <!-- Browser menu button to open the current page in an external app -->
    <string name="browser_menu_open_app_link">Megnyitás alkalmazásban</string>

    <!-- Browser menu button to show reader view appearance controls e.g. the used font type and size -->
    <string name="browser_menu_customize_reader_view">Olvasó nézet testreszabása</string>
    <!-- Browser menu label for adding a bookmark -->
    <string name="browser_menu_add">Hozzáadás</string>
    <!-- Browser menu label for editing a bookmark -->
    <string name="browser_menu_edit">Szerkesztés</string>

    <!-- Button shown on the home page that opens the Customize home settings -->
    <string name="browser_menu_customize_home_1">Kezdőoldal testreszabása</string>
    <!-- Browser Toolbar -->
    <!-- Content description for the Home screen button on the browser toolbar -->
    <string name="browser_toolbar_home">Kezdőképernyő</string>

    <!-- Content description (not visible, for screen readers etc.): Erase button: Erase the browsing
         history and go back to the home screen. -->
    <string name="browser_toolbar_erase">Böngészési előzmények törlése</string>
    <!-- Locale Settings Fragment -->
    <!-- Content description for tick mark on selected language -->
    <string name="a11y_selected_locale_content_description">Kiválasztott nyelv</string>
    <!-- Text for default locale item -->
    <string name="default_locale_text">Az eszköz nyelvének követése</string>
    <!-- Placeholder text shown in the search bar before a user enters text -->
    <string name="locale_search_hint">Nyelv keresése</string>

    <!-- Search Fragment -->
    <!-- Button in the search view that lets a user search by scanning a QR code -->
    <string name="search_scan_button">Beolvasás</string>
    <!-- Button in the search view that lets a user change their search engine -->
    <string name="search_engine_button" moz:RemovedIn="121" tools:ignore="UnusedResources">Keresőszolgáltatás</string>
    <!-- Button in the search view when shortcuts are displayed that takes a user to the search engine settings -->
    <string name="search_shortcuts_engine_settings">Keresőszolgáltatás-beállítások</string>
    <!-- Button in the search view that lets a user navigate to the site in their clipboard -->
    <string name="awesomebar_clipboard_title">Hivatkozás kitöltése a vágólapról</string>

    <!-- Button in the search suggestions onboarding that allows search suggestions in private sessions -->
    <string name="search_suggestions_onboarding_allow_button">Engedélyezés</string>
    <!-- Button in the search suggestions onboarding that does not allow search suggestions in private sessions -->
    <string name="search_suggestions_onboarding_do_not_allow_button">Tiltás</string>
    <!-- Search suggestion onboarding hint title text -->
    <string name="search_suggestions_onboarding_title">Engedélyezi a keresési javaslatokat a privát munkamenetekben?</string>
    <!-- Search suggestion onboarding hint description text, first parameter is the name of the app defined in app_name (for example: Fenix)-->
    <string name="search_suggestions_onboarding_text">A %s minden a címsávba írt szöveget meg fog osztani az alapértelmezett keresőszolgáltatással.</string>

    <!-- Search engine suggestion title text. The first parameter is the name of the suggested engine-->
    <string name="search_engine_suggestions_title">%s keresés</string>
    <!-- Search engine suggestion description text -->
    <string name="search_engine_suggestions_description">Keresés közvetlenül a címsávból</string>

    <!-- Menu option in the search selector menu to open the search settings -->
    <string name="search_settings_menu_item">Keresési beállítások</string>

    <!-- Header text for the search selector menu -->
    <string name="search_header_menu_item_2">Ezúttal keresés ebben:</string>

    <!-- Content description (not visible, for screen readers etc.): Search engine icon. The first parameter is the search engine name (for example: DuckDuckGo). -->
    <string name="search_engine_icon_content_description" tools:ignore="UnusedResources">%s keresőszolgáltatás</string>

    <!-- Home onboarding -->
    <!-- Onboarding home screen popup dialog, shown on top of the Jump back in section. -->
    <string name="onboarding_home_screen_jump_back_contextual_hint_2">Ismerje meg személyre szabott kezdőlapját. Itt jelennek meg a legutóbbi lapok, könyvjelzők és keresési találatok.</string>
    <!-- Home onboarding dialog welcome screen title text. -->
    <string name="onboarding_home_welcome_title_2">Üdvözöljük egy személyesebb interneten</string>
    <!-- Home onboarding dialog welcome screen description text. -->
    <string name="onboarding_home_welcome_description">Több szín. Jobb adatvédelem. Ugyanaz az elkötelezettség: az emberek a profit előtt.</string>
    <!-- Home onboarding dialog sign into sync screen title text. -->
    <string name="onboarding_home_sync_title_3">A képernyők közötti váltás egyszerűbb, mint valaha</string>
    <!-- Home onboarding dialog sign into sync screen description text. -->
    <string name="onboarding_home_sync_description">Folytassa onnan, ahol abbahagyta, és most már a kezdőlapján megjelennek a többi eszközről származó lapjai is.</string>
    <!-- Text for the button to continue the onboarding on the home onboarding dialog. -->
    <string name="onboarding_home_get_started_button">Kezdő lépések</string>
    <!-- Text for the button to navigate to the sync sign in screen on the home onboarding dialog. -->
    <string name="onboarding_home_sign_in_button">Bejelentkezés</string>
    <!-- Text for the button to skip the onboarding on the home onboarding dialog. -->
    <string name="onboarding_home_skip_button">Kihagyás</string>

    <!-- Onboarding home screen sync popup dialog message, shown on top of Recent Synced Tabs in the Jump back in section. -->
    <string name="sync_cfr_message">A lapjai szinkronizálódnak! Folytassa onnan, ahol abbahagyta a másik eszközén.</string>

    <!-- Content description (not visible, for screen readers etc.): Close button for the home onboarding dialog -->
    <string name="onboarding_home_content_description_close_button">Bezárás</string>

    <!-- Notification pre-permission dialog -->
    <!-- Enable notification pre permission dialog title
        The first parameter is the name of the app defined in app_name (for example: Fenix) -->
    <string name="onboarding_home_enable_notifications_title">Az értesítések segítségével még többet tehet a %s alkalmazással</string>
    <!-- Enable notification pre permission dialog description with rationale
        The first parameter is the name of the app defined in app_name (for example: Fenix) -->
    <string name="onboarding_home_enable_notifications_description">Szinkronizálhatja lapjait az eszközök között, kezelheti a letöltéseket, tippeket kaphat a %s adatvédelmi funkcióinak maximális kihasználásához stb.</string>
    <!-- Text for the button to request notification permission on the device -->
    <string name="onboarding_home_enable_notifications_positive_button">Folytatás</string>
    <!-- Text for the button to not request notification permission on the device and dismiss the dialog -->
    <string name="onboarding_home_enable_notifications_negative_button">Most nem</string>

    <!-- Juno first user onboarding flow experiment, strings are marked unused as they are only referenced by Nimbus experiments. -->
    <!-- Title for set firefox as default browser screen used by Nimbus experiments. Nimbus experiments do not support string placeholders.
        Note: The word "Firefox" should NOT be translated -->
<<<<<<< HEAD
    <string name="juno_onboarding_default_browser_title_nimbus" tools:ignore="UnusedResources">Legyen a Firefox a szokásos böngészője</string>
=======
    <string name="juno_onboarding_default_browser_title_nimbus" moz:removedIn="120" tools:ignore="UnusedResources">Legyen a Firefox a szokásos böngészője</string>
    <!-- Title for set firefox as default browser screen used by Nimbus experiments. -->
    <string name="juno_onboarding_default_browser_title_nimbus_2">Szeretjük biztonságban tartani Önt</string>
>>>>>>> eeb875b8
    <!-- Description for set firefox as default browser screen used by Nimbus experiments. Nimbus experiments do not support string placeholders.
        Note: The word "Firefox" should NOT be translated -->
    <string name="juno_onboarding_default_browser_description_nimbus" moz:removedIn="120" tools:ignore="UnusedResources">A Firefox az embereket helyezi a profit elé, és a webhelyek közötti nyomkövetők blokkolásával védi az Ön adatait.\n\nTovábbi információk az adatvédelmi nyilatkozatban találhatók.</string>
    <!-- Description for set firefox as default browser screen used by Nimbus experiments. -->
    <string name="juno_onboarding_default_browser_description_nimbus_2">A nonprofit szervezet által támogatott böngészőnk segít megakadályozni, hogy a cégek titokban nyomon kövessék Önt az interneten.\n\nTovábbi információk az adatvédelmi nyilatkozatban találhatók.</string>
    <!-- Text for the link to the privacy notice webpage for set as firefox default browser screen.
    This is part of the string with the key "juno_onboarding_default_browser_description". -->
    <string name="juno_onboarding_default_browser_description_link_text" tools:ignore="UnusedResources">adatvédelmi nyilatkozatban</string>
    <!-- Text for the button to set firefox as default browser on the device -->
    <string name="juno_onboarding_default_browser_positive_button" tools:ignore="UnusedResources">Beállítás alapértelmezett böngészőként</string>
    <!-- Text for the button dismiss the screen and move on with the flow -->
    <string name="juno_onboarding_default_browser_negative_button" tools:ignore="UnusedResources">Most nem</string>
    <!-- Title for sign in to sync screen. -->
    <string name="juno_onboarding_sign_in_title" moz:removedIn="120" tools:ignore="UnusedResources">Váltson át a telefonról a laptopra és vissza</string>
    <!-- Title for sign in to sync screen. -->
    <string name="juno_onboarding_sign_in_title_2">Maradjon titkosítva, amikor az eszközök között vált</string>
    <!-- Description for sign in to sync screen. -->
    <string name="juno_onboarding_sign_in_description" moz:removedIn="120" tools:ignore="UnusedResources">Vegye át a lapokat és a jelszavakat a többi eszközéről, hogy ott folytassa, ahol abbahagyta.</string>
    <!-- Description for sign in to sync screen. Nimbus experiments do not support string placeholders.
     Note: The word "Firefox" should NOT be translated -->
    <string name="juno_onboarding_sign_in_description_2">Ha be van jelentkezve és szinkronizálva van, akkor nagyobb biztonságban van. A Firefox titkosítja a jelszavait, könyvjelzőit és egyebeit.</string>
    <!-- Text for the button to sign in to sync on the device -->
    <string name="juno_onboarding_sign_in_positive_button" tools:ignore="UnusedResources">Bejelentkezés</string>
    <!-- Text for the button dismiss the screen and move on with the flow -->
    <string name="juno_onboarding_sign_in_negative_button" tools:ignore="UnusedResources">Most nem</string>
    <!-- Title for enable notification permission screen used by Nimbus experiments. Nimbus experiments do not support string placeholders.
        Note: The word "Firefox" should NOT be translated -->
<<<<<<< HEAD
    <string name="juno_onboarding_enable_notifications_title_nimbus" tools:ignore="UnusedResources">Az értesítések segítségével még többet tehet a Firefoxszal</string>
=======
    <string name="juno_onboarding_enable_notifications_title_nimbus" moz:removedIn="120" tools:ignore="UnusedResources">Az értesítések segítségével még többet tehet a Firefoxszal</string>
    <!-- Title for enable notification permission screen used by Nimbus experiments. Nimbus experiments do not support string placeholders.
        Note: The word "Firefox" should NOT be translated -->
    <string name="juno_onboarding_enable_notifications_title_nimbus_2">Az értesítések segítségével nagyobb biztonságban lehet a Firefoxszal</string>
    <!-- Description for enable notification permission screen used by Nimbus experiments. Nimbus experiments do not support string placeholders.
       Note: The word "Firefox" should NOT be translated -->
    <string name="juno_onboarding_enable_notifications_description_nimbus" moz:removedIn="120" tools:ignore="UnusedResources">Küldjön lapokat az eszközök között, kezelje a letöltéseket, és kapjon tippeket arról, hogyan hozza ki a legtöbbet a Firefoxból.</string>
>>>>>>> eeb875b8
    <!-- Description for enable notification permission screen used by Nimbus experiments. Nimbus experiments do not support string placeholders.
       Note: The word "Firefox" should NOT be translated -->
    <string name="juno_onboarding_enable_notifications_description_nimbus_2">Küldjön biztonságosan lapokat eszközei között, és fedezzen fel más adatvédelmi funkciókat a Firefoxban.</string>
    <!-- Text for the button to request notification permission on the device -->
    <string name="juno_onboarding_enable_notifications_positive_button" tools:ignore="UnusedResources">Értesítések bekapcsolása</string>
    <!-- Text for the button dismiss the screen and move on with the flow -->
    <string name="juno_onboarding_enable_notifications_negative_button" tools:ignore="UnusedResources">Most nem</string>

    <!-- Title for add search widget screen used by Nimbus experiments. Nimbus experiments do not support string placeholders.
        Note: The word "Firefox" should NOT be translated -->
    <string name="juno_onboarding_add_search_widget_title" tools:ignore="UnusedResources">Próbálja ki a Firefox keresőmodult</string>
    <!-- Description for add search widget screen used by Nimbus experiments. Nimbus experiments do not support string placeholders.
        Note: The word "Firefox" should NOT be translated -->
    <string name="juno_onboarding_add_search_widget_description" tools:ignore="UnusedResources">Ha a Firefox a kezdőképernyőn van, akkor könnyen hozzáférhet az adatvédelmet előtérbe helyező böngészőhöz, amely blokkolja a webhelyek közötti követőket.</string>
    <!-- Text for the button to add search widget on the device used by Nimbus experiments. Nimbus experiments do not support string placeholders.
        Note: The word "Firefox" should NOT be translated -->
    <string name="juno_onboarding_add_search_widget_positive_button" tools:ignore="UnusedResources">Firefox modul hozzáadása</string>
    <!-- Text for the button to dismiss the screen and move on with the flow -->
    <string name="juno_onboarding_add_search_widget_negative_button" tools:ignore="UnusedResources">Most nem</string>

    <!-- Search Widget -->
    <!-- Content description for searching with a widget. The first parameter is the name of the application.-->
    <string name="search_widget_content_description_2">Új %1$s lap megnyitása</string>
    <!-- Text preview for smaller sized widgets -->
    <string name="search_widget_text_short">Keresés</string>
    <!-- Text preview for larger sized widgets -->
    <string name="search_widget_text_long">Keresés a weben</string>

    <!-- Content description (not visible, for screen readers etc.): Voice search -->
    <string name="search_widget_voice">Hangalapú keresés</string>

    <!-- Preferences -->
    <!-- Title for the settings page-->
    <string name="settings">Beállítások</string>
    <!-- Preference category for general settings -->
    <string name="preferences_category_general">Általános</string>
    <!-- Preference category for all links about Fenix -->
    <string name="preferences_category_about">Névjegy</string>
    <!-- Preference category for settings related to changing the default search engine -->
    <string name="preferences_category_select_default_search_engine">Válasszon egyet</string>
    <!-- Preference for settings related to managing search shortcuts for the quick search menu -->
    <string name="preferences_manage_search_shortcuts" moz:removedIn="120" tools:ignore="UnusedResources">Keresési gyorsparancsok kezelése</string>
    <!-- Preference for settings related to managing search shortcuts for the quick search menu -->
    <string name="preferences_manage_search_shortcuts_2">Alternatív keresőszolgáltatások kezelése</string>
    <!-- Summary for preference for settings related to managing search shortcuts for the quick search menu -->
    <string name="preferences_manage_search_shortcuts_summary">A keresés menüben látható keresőszolgáltatások szerkesztése</string>
    <!-- Preference category for settings related to managing search shortcuts for the quick search menu -->
    <string name="preferences_category_engines_in_search_menu">A keresés menüben látható keresőszolgáltatások</string>
    <!-- Preference for settings related to changing the default search engine -->
    <string name="preferences_default_search_engine">Alapértelmezett keresőszolgáltatás</string>
    <!-- Preference for settings related to Search -->
    <string name="preferences_search">Keresés</string>
    <!-- Preference for settings related to Search engines -->
    <string name="preferences_search_engines">Keresőszolgáltatások</string>
    <!-- Preference for settings related to Search engines suggestions-->
    <string name="preferences_search_engines_suggestions">Javaslatok a keresőszolgáltatásoktól</string>
    <!-- Preference for settings related to Search address bar -->
    <string name="preferences_search_address_bar" moz:removedIn="120" tools:ignore="UnusedResources">Címsáv</string>
    <!-- Preference Category for settings related to Search address bar -->
    <string name="preferences_settings_address_bar">Címsáv beállításai</string>
    <!-- Preference Category for settings to Firefox Suggest -->
    <string name="preference_search_address_bar_fx_suggest">Címsáv – Firefox Suggest</string>
    <!-- Preference link to Learn more about Firefox Suggest -->
    <string name="preference_search_learn_about_fx_suggest">Ismerje meg a Firefox Suggestet</string>
    <!-- Preference link to rating Fenix on the Play Store -->
    <string name="preferences_rate">Értékelés a Google Playen</string>
    <!-- Preference linking to about page for Fenix
        The first parameter is the name of the app defined in app_name (for example: Fenix) -->
    <string name="preferences_about">A %1$s névjegye</string>
    <!-- Preference for settings related to changing the default browser -->
    <string name="preferences_set_as_default_browser">Beállítás alapértelmezett böngészőként</string>
    <!-- Preference category for advanced settings -->
    <string name="preferences_category_advanced">Speciális</string>
    <!-- Preference category for privacy and security settings -->
    <string name="preferences_category_privacy_security">Adatvédelem és biztonság</string>
    <!-- Preference for advanced site permissions -->
    <string name="preferences_site_permissions">Webhely engedélyek</string>
    <!-- Preference for private browsing options -->
    <string name="preferences_private_browsing_options">Privát böngészés</string>
    <!-- Preference for opening links in a private tab-->
    <string name="preferences_open_links_in_a_private_tab">Hivatkozások megnyitása privát lapon</string>
    <!-- Preference for allowing screenshots to be taken while in a private tab-->
    <string name="preferences_allow_screenshots_in_private_mode">Képernyőképek engedélyezése privát böngészésben</string>
    <!-- Will inform the user of the risk of activating Allow screenshots in private browsing option -->
    <string name="preferences_screenshots_in_private_mode_disclaimer">Ha engedélyezett, a privát lapok akkor is láthatóak lesznek, ha több alkalmazás van nyitva</string>
    <!-- Preference for adding private browsing shortcut -->
    <string name="preferences_add_private_browsing_shortcut">Privát böngészési indítóikon hozzáadása</string>
    <!-- Preference for enabling "HTTPS-Only" mode -->
    <string name="preferences_https_only_title">Csak HTTPS mód</string>

    <!-- Preference for removing cookie/consent banners from sites automatically. See reduce_cookie_banner_summary for additional context. -->
    <string name="preferences_cookie_banner_reduction">Sütibannerek számának csökkentése</string>
    <!-- Preference for rejecting or removing as many cookie/consent banners as possible on sites. See reduce_cookie_banner_summary for additional context. -->
    <string name="reduce_cookie_banner_option">A sütibannerek számának csökkentése</string>
    <!-- Summary of cookie banner handling preference if the setting disabled is set to off -->
    <string name="reduce_cookie_banner_option_off">Ki</string>
    <!-- Summary of cookie banner handling preference if the setting enabled is set to on -->
    <string name="reduce_cookie_banner_option_on">Be</string>

    <!-- Summary for the preference for rejecting all cookies whenever possible. The first parameter is the application name -->
    <string name="reduce_cookie_banner_summary_1">A %1$s automatikusan megpróbálja elutasítani a sütibannereken lévő sütikéréseket.</string>
    <!-- Text for indicating cookie banner handling is off this site, this is shown as part of the protections panel with the tracking protection toggle -->
    <string name="reduce_cookie_banner_off_for_site">Kikapcsolva erre az oldalra</string>
    <!-- Text for cancel button indicating that cookie banner reduction is not supported for the current site, this is shown as part of the cookie banner details view. -->
    <string name="cookie_banner_handling_details_site_is_not_supported_cancel_button">Mégse</string>
    <!-- Text for request support button indicating that cookie banner reduction is not supported for the current site, this is shown as part of the cookie banner details view. -->
    <string name="cookie_banner_handling_details_site_is_not_supported_request_support_button_2">Kérés küldése</string>
    <!-- Text for title indicating that cookie banner reduction is not supported for the current site, this is shown as part of the cookie banner details view. -->
    <string name="cookie_banner_handling_details_site_is_not_supported_title_2">Támogatást kér ehhez az oldalhoz?</string>
    <!-- Label for the snackBar, after the user reports with success a website where cookie banner reducer did not work -->
    <string name="cookie_banner_handling_report_site_snack_bar_text_2">Kérés elküldve</string>
    <!-- Text for indicating cookie banner handling is on this site, this is shown as part of the protections panel with the tracking protection toggle -->
    <string name="reduce_cookie_banner_on_for_site">Bekapcsolva erre az oldalra</string>
    <!-- Text for indicating that a request for unsupported site was sent to Nimbus (it's a Mozilla library for experiments), this is shown as part of the protections panel with the tracking protection toggle -->
    <string name="reduce_cookie_banner_unsupported_site_request_submitted_2">Támogatási kérés elküldve</string>
    <!-- Text for indicating cookie banner handling is currently not supported for this site, this is shown as part of the protections panel with the tracking protection toggle -->
    <string name="reduce_cookie_banner_unsupported_site">A webhely jelenleg nem támogatott</string>
    <!-- Title text for a detail explanation indicating cookie banner handling is on this site, this is shown as part of the cookie banner panel in the toolbar. The first parameter is a shortened URL of the current site-->
    <string name="reduce_cookie_banner_details_panel_title_on_for_site">Bekapcsolja a sütibanner-csökkentést a következőnél: %1$s?</string>
    <!-- Title text for a detail explanation indicating cookie banner handling is off this site, this is shown as part of the cookie banner panel in the toolbar. The first parameter is a shortened URL of the current site-->
    <string name="reduce_cookie_banner_details_panel_title_off_for_site">Kikapcsolja a sütibanner-csökkentést a következőnél: %1$s?</string>
    <!-- Title text for a detail explanation indicating cookie banner reducer didn't work for the current site, this is shown as part of the cookie banner panel in the toolbar. The first parameter is the application name-->
    <string name="reduce_cookie_banner_details_panel_title_unsupported_site_request_2">A %1$s nem tudja automatikusan elutasítani a sütikéréseket ezen az oldalon. Küldhet egy kérést, hogy támogassák ezt az oldalt a jövőben.</string>
    <!-- Long text for a detail explanation indicating what will happen if cookie banner handling is off for a site, this is shown as part of the cookie banner panel in the toolbar. The first parameter is the application name -->
    <string name="reduce_cookie_banner_details_panel_description_off_for_site">A %1$s törli a webhely sütijeit, és frissíti az oldalt. Az összes süti törlésével kijelentkezhet, vagy kiürítheti a kosarait.</string>

    <!-- Long text for a detail explanation indicating what will happen if cookie banner handling is on for a site, this is shown as part of the cookie banner panel in the toolbar. The first parameter is the application name -->
    <string name="reduce_cookie_banner_details_panel_description_on_for_site_2">A %1$s automatikusan megpróbálja elutasítani az összes sütikérést a támogatott oldalakon.</string>
    <!-- Title text for the cookie banner re-engagement dialog. The first parameter is the application name. -->
    <string name="reduce_cookie_banner_dialog_title" moz:RemovedIn="121" tools:ignore="UnusedResources">Engedélyezi a %1$s számára a sütibannerek elutasítását?</string>
    <!-- Body text for the cookie banner re-engagement dialog use. The first parameter is the application name. -->
    <string name="reduce_cookie_banner_dialog_body" moz:RemovedIn="121" tools:ignore="UnusedResources">A %1$s automatikusan elutasíthat számos sütibanneres kérést.</string>
    <!-- Remind me later text button for the onboarding dialog -->
    <string name="reduce_cookie_banner_dialog_not_now_button" moz:RemovedIn="121" tools:ignore="UnusedResources">Most nem</string>
    <!-- Snack text for the cookie banner dialog, after user hit the dismiss banner button -->
    <string name="reduce_cookie_banner_dialog_snackbar_text" moz:RemovedIn="121" tools:ignore="UnusedResources">Kevesebb sütikérést fog látni</string>

    <!-- Change setting text button, for the cookie banner re-engagement dialog -->
    <string name="reduce_cookie_banner_dialog_change_setting_button" moz:RemovedIn="121" tools:ignore="UnusedResources">Engedélyezés</string>

    <!-- Description of the preference to enable "HTTPS-Only" mode. -->
    <string name="preferences_https_only_summary">Automatikusan HTTPS titkosítási protokoll használatával próbál meg csatlakozni a webhelyekhez a fokozott biztonság érdekében.</string>
    <!-- Summary of https only preference if https only is set to off -->
    <string name="preferences_https_only_off">Ki</string>
    <!-- Summary of https only preference if https only is set to on in all tabs -->
    <string name="preferences_https_only_on_all">Az összes lapon</string>
    <!-- Summary of https only preference if https only is set to on in private tabs only -->
    <string name="preferences_https_only_on_private">Csak privát lapokon</string>
    <!-- Text displayed that links to website containing documentation about "HTTPS-Only" mode -->
    <string name="preferences_http_only_learn_more">További tudnivalók</string>
    <!-- Option for the https only setting -->
    <string name="preferences_https_only_in_all_tabs">Engedélyezés az összes lapon</string>
    <!-- Option for the https only setting -->
    <string name="preferences_https_only_in_private_tabs">Engedélyezés csak a privát lapokon</string>
    <!-- Title shown in the error page for when trying to access a http website while https only mode is enabled. -->
    <string name="errorpage_httpsonly_title">Biztonságos webhely nem érhető el</string>
    <!-- Message shown in the error page for when trying to access a http website while https only mode is enabled. The message has two paragraphs. This is the first. -->
    <string name="errorpage_httpsonly_message_title">Valószínűleg a webhely egyszerűen nem támogatja a HTTPS-t.</string>
    <!-- Message shown in the error page for when trying to access a http website while https only mode is enabled. The message has two paragraphs. This is the second. -->
    <string name="errorpage_httpsonly_message_summary">Az is lehetséges azonban, hogy egy támadó van a dologban. Ha továbblép a webhelyre, ne adjon meg semmilyen bizalmas információt. Ha folytatja, a Csak HTTPS mód ideiglenesen ki lesz kapcsolva a webhelyen.</string>
    <!-- Preference for accessibility -->
    <string name="preferences_accessibility">Akadálymentesítés</string>
    <!-- Preference to override the Firefox Account server -->
    <string name="preferences_override_fxa_server" moz:RemovedIn="120" tools:ignore="UnusedResources">Egyéni Firefox-fiókkiszolgáló</string>
    <!-- Preference to override the Mozilla account server -->
    <string name="preferences_override_account_server">Egyéni Mozilla-fiókkiszolgáló</string>
    <!-- Preference to override the Sync token server -->
    <string name="preferences_override_sync_tokenserver">Egyéni Sync kiszolgáló</string>
    <!-- Toast shown after updating the FxA/Sync server override preferences -->
    <string name="toast_override_fxa_sync_server_done" moz:RemovedIn="120" tools:ignore="UnusedResources">A Firefox-fiók/Sync-kiszolgáló módosítva. Kilépés az alkalmazásból a változások érvényesítéséhez…</string>
    <!-- Toast shown after updating the Mozilla account/Sync server override preferences -->
    <string name="toast_override_account_sync_server_done">A Mozilla-fiók/Sync-kiszolgáló módosítva. Kilépés az alkalmazásból a változások érvényesítéséhez…</string>
    <!-- Preference category for account information -->
    <string name="preferences_category_account">Fiók</string>
    <!-- Preference for changing where the toolbar is positioned -->
    <string name="preferences_toolbar">Eszköztár</string>
    <!-- Preference for changing default theme to dark or light mode -->
    <string name="preferences_theme">Téma</string>
    <!-- Preference for customizing the home screen -->
    <string name="preferences_home_2">Kezdőlap</string>
    <!-- Preference for gestures based actions -->
    <string name="preferences_gestures">Kézmozdulatok</string>
    <!-- Preference for settings related to visual options -->
    <string name="preferences_customize">Testreszabás</string>
    <!-- Preference description for banner about signing in -->
    <string name="preferences_sign_in_description_2">Jelentkezzen be a lapok, könyvjelzők, jelszavak és sok más szinkronizálásához.</string>
    <!-- Preference shown instead of account display name while account profile information isn't available yet. -->
    <string name="preferences_account_default_name" moz:RemovedIn="120" tools:ignore="UnusedResources">Firefox-fiók</string>
    <!-- Preference shown instead of account display name while account profile information isn't available yet. -->
    <string name="preferences_account_default_name_2">Mozilla-fiók</string>
    <!-- Preference text for account title when there was an error syncing FxA -->
    <string name="preferences_account_sync_error">Újracsatlakozás a szinkronizálás folytatásához</string>
    <!-- Preference for language -->
    <string name="preferences_language">Nyelv</string>
    <!-- Preference for data choices -->
    <string name="preferences_data_choices">Adatküldések</string>
    <!-- Preference for data collection -->
    <string name="preferences_data_collection">Adatgyűjtés</string>
    <!-- Preference for developers -->
    <string name="preferences_remote_debugging">Távoli hibakeresés USB-n</string>
    <!-- Preference title for switch preference to show search engines -->
    <string name="preferences_show_search_engines" moz:RemovedIn="120" tools:ignore="UnusedResources">Keresőszolgáltatások megjelenítése</string>
    <!-- Preference title for switch preference to show search suggestions -->
    <string name="preferences_show_search_suggestions">Keresési javaslatok</string>
    <!-- Preference title for switch preference to show voice search button -->
    <string name="preferences_show_voice_search">Hangalapú keresés megjelenítése</string>
    <!-- Preference title for switch preference to show search suggestions also in private mode -->
    <string name="preferences_show_search_suggestions_in_private">Megjelenítés privát munkamenetekben</string>
    <!-- Preference title for switch preference to show a clipboard suggestion when searching -->
    <string name="preferences_show_clipboard_suggestions">Vágólap javaslatok megjelenítése</string>
    <!-- Preference title for switch preference to suggest browsing history when searching -->
    <string name="preferences_search_browsing_history">Böngészési előzmények keresése</string>
    <!-- Preference title for switch preference to suggest bookmarks when searching -->
    <string name="preferences_search_bookmarks">Könyvjelzők keresése</string>
    <!-- Preference title for switch preference to suggest synced tabs when searching -->
    <string name="preferences_search_synced_tabs">Szinkronizált lapok keresése</string>
    <!-- Preference for account settings -->
    <string name="preferences_account_settings">Fiókbeállítások</string>

    <!-- Preference for enabling url autocomplete-->
    <string name="preferences_enable_autocomplete_urls">Automatikus URL-kiegészítés</string>
    <!-- Preference title for switch preference to show sponsored Firefox Suggest search suggestions -->
    <string name="preferences_show_sponsored_suggestions">Szponzorált javaslatok</string>
    <!-- Summary for preference to show sponsored Firefox Suggest search suggestions.
         The first parameter is the name of the application. -->
    <string name="preferences_show_sponsored_suggestions_summary">A %1$s támogatása az alkalmankénti szponzorált javaslatokkal</string>
    <!-- Preference title for switch preference to show Firefox Suggest search suggestions for web content.
         The first parameter is the name of the application. -->
    <string name="preferences_show_nonsponsored_suggestions">Javaslatok a következőtől: %1$s</string>
    <!-- Summary for preference to show Firefox Suggest search suggestions for web content -->
    <string name="preferences_show_nonsponsored_suggestions_summary">Kapjon a kereséséhez kapcsolódó javaslatokat a webről</string>
    <!-- Preference for open links in third party apps -->
    <string name="preferences_open_links_in_apps">Hivatkozások megnyitása alkalmazásokban</string>

    <!-- Preference for open links in third party apps always open in apps option -->
    <string name="preferences_open_links_in_apps_always">Mindig</string>
    <!-- Preference for open links in third party apps ask before opening option -->
    <string name="preferences_open_links_in_apps_ask">Kérdés megnyitás előtt</string>
    <!-- Preference for open links in third party apps never open in apps option -->
    <string name="preferences_open_links_in_apps_never">Soha</string>
    <!-- Preference for open download with an external download manager app -->
    <string name="preferences_external_download_manager">Külső letöltéskezelő</string>
    <!-- Preference for enabling gecko engine logs -->
    <string name="preferences_enable_gecko_logs">Gecko naplók engedélyezése</string>

    <!-- Message to indicate users that we are quitting the application to apply the changes -->
    <string name="quit_application">Kilépés az alkalmazásból a módosítások alkalmazásához…</string>

    <!-- Preference for add_ons -->
    <string name="preferences_addons">Kiegészítők</string>

    <!-- Preference for notifications -->
    <string name="preferences_notifications">Értesítések</string>

    <!-- Summary for notification preference indicating notifications are allowed -->
    <string name="notifications_allowed_summary">Engedélyezett</string>
    <!-- Summary for notification preference indicating notifications are not allowed -->
    <string name="notifications_not_allowed_summary">Nem engedélyezett</string>

    <!-- Add-on Preferences -->
    <!-- Preference to customize the configured AMO (addons.mozilla.org) collection -->
    <string name="preferences_customize_amo_collection">Egyéni kiegészítőgyűjtemény</string>
    <!-- Button caption to confirm the add-on collection configuration -->
    <string name="customize_addon_collection_ok">Rendben</string>
    <!-- Button caption to abort the add-on collection configuration -->
    <string name="customize_addon_collection_cancel">Mégse</string>
    <!-- Hint displayed on input field for custom collection name -->
    <string name="customize_addon_collection_hint">Gyűjtemény neve</string>
    <!-- Hint displayed on input field for custom collection user ID-->
    <string name="customize_addon_collection_user_hint">Gyűjtemény tulajdonosa (felhasználói azonosító)</string>
    <!-- Toast shown after confirming the custom add-on collection configuration -->
    <string name="toast_customize_addon_collection_done">A kiegészítőgyűjtemény módosítva. Kilépés az alkalmazásból a változások érvényesítéséhez…</string>

    <!-- Customize Home -->
    <!-- Header text for jumping back into the recent tab in customize the home screen -->
    <string name="customize_toggle_jump_back_in">Ugrás vissza</string>
    <!-- Title for the customize home screen section with recently saved bookmarks. -->
    <string name="customize_toggle_recent_bookmarks">Friss könyvjelzők</string>
    <!-- Title for the customize home screen section with recently visited. Recently visited is
    a section where users see a list of tabs that they have visited in the past few days -->
    <string name="customize_toggle_recently_visited">Nemrég felkeresett</string>

    <!-- Title for the customize home screen section with Pocket. -->
    <string name="customize_toggle_pocket_2">Elgondolkodtató történetek</string>
    <!-- Summary for the customize home screen section with Pocket. The first parameter is product name Pocket -->
    <string name="customize_toggle_pocket_summary">A cikkek forrása: %s</string>
    <!-- Title for the customize home screen section with sponsored Pocket stories. -->
    <string name="customize_toggle_pocket_sponsored">Szponzorált történetek</string>
    <!-- Title for the opening wallpaper settings screen -->
    <string name="customize_wallpapers">Háttérképek</string>
    <!-- Title for the customize home screen section with sponsored shortcuts. -->
    <string name="customize_toggle_contile">Szponzorált gyorskeresők</string>

    <!-- Wallpapers -->
    <!-- Content description for various wallpapers. The first parameter is the name of the wallpaper -->
    <string name="wallpapers_item_name_content_description">Háttérkép elem: %1$s</string>
    <!-- Snackbar message for when wallpaper is selected -->
    <string name="wallpaper_updated_snackbar_message">Háttérkép frissítve!</string>
    <!-- Snackbar label for action to view selected wallpaper -->
    <string name="wallpaper_updated_snackbar_action">Nézet</string>

    <!-- Snackbar message for when wallpaper couldn't be downloaded -->
    <string name="wallpaper_download_error_snackbar_message">Nem sikerült letölteni a háttérképet</string>
    <!-- Snackbar label for action to retry downloading the wallpaper -->
    <string name="wallpaper_download_error_snackbar_action">Próbálja újra</string>
    <!-- Snackbar message for when wallpaper couldn't be selected because of the disk error -->
    <string name="wallpaper_select_error_snackbar_message">Nem sikerült megváltoztatni a háttérképet</string>
    <!-- Text displayed that links to website containing documentation about the "Limited Edition" wallpapers. -->
    <string name="wallpaper_learn_more">További tudnivalók</string>

    <!-- Text for classic wallpapers title. The first parameter is the Firefox name. -->
    <string name="wallpaper_classic_title">Klasszikus %s</string>
    <!-- Text for artist series wallpapers title. "Artist series" represents a collection of artist collaborated wallpapers. -->
    <string name="wallpaper_artist_series_title">Művész sorozat</string>
    <!-- Description text for the artist series wallpapers with learn more link. The first parameter is the learn more string defined in wallpaper_learn_more. "Independent voices" is the name of the wallpaper collection -->
    <string name="wallpaper_artist_series_description_with_learn_more">A Független hangok gyűjtemény. %s</string>
    <!-- Description text for the artist series wallpapers. "Independent voices" is the name of the wallpaper collection -->
    <string name="wallpaper_artist_series_description">A Független hangok gyűjtemény.</string>
    <!-- Wallpaper onboarding dialog header text. -->
    <string name="wallpapers_onboarding_dialog_title_text">Próbáljon ki egy kis színt</string>
    <!-- Wallpaper onboarding dialog body text. -->
    <string name="wallpapers_onboarding_dialog_body_text">Válasszon olyan háttérképet, amely Önhöz szól.</string>
    <!-- Wallpaper onboarding dialog learn more button text. The button navigates to the wallpaper settings screen. -->
    <string name="wallpapers_onboarding_dialog_explore_more_button_text">Fedezzen fel további háttérképeket</string>

    <!-- Add-ons general availability nimbus message-->
    <!-- Title of the Nimbus message for add-ons general availability-->
    <string name="addon_ga_message_title" tools:ignore="UnusedResources">Új kiegészítők érhetők el</string>
    <!-- Body of the Nimbus message for add-ons general availability. 'Firefox' intentionally hardcoded here-->
    <string name="addon_ga_message_body" tools:ignore="UnusedResources">Nézzen meg több mint 100 új kiegészítőt, amellyel a sajátjává teheti a Firefoxot.</string>
    <!-- Button text of the Nimbus message for add-ons general availability. -->
    <string name="addon_ga_message_button" tools:ignore="UnusedResources">Kiegészítők felfedezése</string>

    <!-- Add-on Installation from AMO-->
    <!-- Error displayed when user attempts to install an add-on from AMO (addons.mozilla.org) that is not supported -->
    <string name="addon_not_supported_error" moz:removedIn="120" tools:ignore="UnusedResources">A kiegészítő nem támogatott</string>
    <!-- Error displayed when user attempts to install an add-on from AMO (addons.mozilla.org) that is already installed -->
    <string name="addon_already_installed" moz:removedIn="120" tools:ignore="UnusedResources">A kiegészítő már telepítve van.</string>

    <!-- Add-on process crash dialog to user -->
    <!-- Title of a dialog shown to the user when enough errors have occurred with addons and they need to be temporarily disabled -->
    <string name="addon_process_crash_dialog_title" tools:ignore="UnusedResources">A kiegészítők ideiglenesen le vannak tiltva</string>
    <!-- The first parameter is the application name. This is a message shown to the user when too many errors have occurred with the addons process and they have been disabled. The user can decide if they would like to continue trying to start add-ons or if they'd rather continue without them. -->
    <string name="addon_process_crash_dialog_message" tools:ignore="UnusedResources">Egy vagy több kiegészítő működése leállt, ami instabillá teszi a rendszert. A %1$s sikertelenül próbálta újraindítani a kiegészítőt.\n\nA kiegészítők nem fognak újraindulni a jelenlegi munkamenet alatt.\n\nA kiegészítők eltávolítása vagy letiltása megoldhatja a problémát.</string>
    <!-- This will cause the add-ons to try restarting but the dialog will reappear if it is unsuccessful again -->
    <string name="addon_process_crash_dialog_retry_button_text" tools:ignore="UnusedResources">Próbálja meg újraindítani a kiegészítőket</string>
    <!-- The user will continue with all add-ons disabled -->
    <string name="addon_process_crash_dialog_disable_addons_button_text" tools:ignore="UnusedResources">Folytatás letiltott kiegészítőkkel</string>

    <!-- Account Preferences -->
    <!-- Preference for managing your account via accounts.firefox.com -->
    <string name="preferences_manage_account">Fiók kezelése</string>
    <!-- Summary of the preference for managing your account via accounts.firefox.com. -->
    <string name="preferences_manage_account_summary">Változtassa meg a jelszavát, kezelje az adatgyűjtést vagy törölje a fiókját</string>
    <!-- Preference for triggering sync -->
    <string name="preferences_sync_now">Szinkronizálás most</string>
    <!-- Preference category for sync -->
    <string name="preferences_sync_category">Válassza ki, mit szeretne szinkronizálni</string>
    <!-- Preference for syncing history -->
    <string name="preferences_sync_history">Előzmények</string>
    <!-- Preference for syncing bookmarks -->
    <string name="preferences_sync_bookmarks">Könyvjelzők</string>
    <!-- Preference for syncing logins -->
    <string name="preferences_sync_logins">Bejelentkezések</string>
    <!-- Preference for syncing tabs -->
    <string name="preferences_sync_tabs_2">Nyitott lapok</string>
    <!-- Preference for signing out -->
    <string name="preferences_sign_out">Kijelentkezés</string>
    <!-- Preference displays and allows changing current FxA device name -->
    <string name="preferences_sync_device_name">Eszköznév</string>
    <!-- Text shown when user enters empty device name -->
    <string name="empty_device_name_error">Az eszköznév nem lehet üres.</string>
    <!-- Label indicating that sync is in progress -->
    <string name="sync_syncing_in_progress">Szinkronizálás…</string>
    <!-- Label summary indicating that sync failed. The first parameter is the date stamp showing last time it succeeded -->
    <string name="sync_failed_summary">Szinkronizálás sikertelen. Legutóbb szinkronizálva: %s</string>
    <!-- Label summary showing never synced -->
    <string name="sync_failed_never_synced_summary">Szinkronizálás sikertelen. Legutóbb szinkronizálva: soha</string>
    <!-- Label summary the date we last synced. The first parameter is date stamp showing last time synced -->
    <string name="sync_last_synced_summary">Legutóbb szinkronizálva: %s</string>
    <!-- Label summary showing never synced -->
    <string name="sync_never_synced_summary">Legutóbb szinkronizálva: soha</string>

    <!-- Text for displaying the default device name.
        The first parameter is the application name, the second is the device manufacturer name
        and the third is the device model. -->
    <string name="default_device_name_2">%1$s ezen: %2$s %3$s</string>

    <!-- Preference for syncing credit cards -->
    <string name="preferences_sync_credit_cards">Bankkártyák</string>
    <!-- Preference for syncing addresses -->
    <string name="preferences_sync_address">Címek</string>

    <!-- Send Tab -->
    <!-- Name of the "receive tabs" notification channel. Displayed in the "App notifications" system settings for the app -->
    <string name="fxa_received_tab_channel_name">Fogadott lapok</string>
    <!-- Description of the "receive tabs" notification channel. Displayed in the "App notifications" system settings for the app -->
    <string name="fxa_received_tab_channel_description">Értesítések a más firefoxos eszközökről fogadott lapokról.</string>
    <!--  The body for these is the URL of the tab received  -->
    <string name="fxa_tab_received_notification_name">Lap fogadva</string>
    <!-- %s is the device name -->
    <string name="fxa_tab_received_from_notification_name">Lap innen: %s</string>

    <!-- Advanced Preferences -->
    <!-- Preference for tracking protection exceptions -->
    <string name="preferences_tracking_protection_exceptions">Kivételek</string>
    <!-- Button in Exceptions Preference to turn on tracking protection for all sites (remove all exceptions) -->
    <string name="preferences_tracking_protection_exceptions_turn_on_for_all">Bekapcsolás az összes oldalon</string>
    <!-- Text displayed when there are no exceptions -->
    <string name="exceptions_empty_message_description">A kivételek lehetővé teszik a követés elleni védelem kikapcsolását a kiválasztott oldalak esetén.</string>
    <!-- Text displayed when there are no exceptions, with learn more link that brings users to a tracking protection SUMO page -->
    <string name="exceptions_empty_message_learn_more_link">További tudnivalók</string>

    <!-- Preference switch for usage and technical data collection -->
    <string name="preference_usage_data">Használati és műszaki adatok</string>
    <!-- Preference description for usage and technical data collection -->
    <string name="preferences_usage_data_description">Adatokat küld a Mozillának a böngésző teljesítményéről, a hardverről, a felhasználásról és az egyéni beállításokról, hogy a %1$s jobb lehessen</string>
    <!-- Preference switch for marketing data collection -->
    <string name="preferences_marketing_data">Marketing adatok</string>
    <!-- Preference description for marketing data collection -->
    <string name="preferences_marketing_data_description2">Megosztja az alapvető használati adatokat az Adjusttal, a mobilos marketing szolgáltatónkkal</string>
    <!-- Title for studies preferences -->
    <string name="preference_experiments_2">Tanulmányok</string>
    <!-- Summary for studies preferences -->
    <string name="preference_experiments_summary_2">Engedélyezés, hogy a Mozilla tanulmányokat telepítsen és futtasson</string>

    <!-- Turn On Sync Preferences -->
    <!-- Header of the Sync and save your data preference view -->
    <string name="preferences_sync_2">Szinkronizálja és mentse adatait</string>
    <!-- Preference for reconnecting to FxA sync -->
    <string name="preferences_sync_sign_in_to_reconnect">Jelentkezzen be az újrakapcsolódáshoz</string>
    <!-- Preference for removing FxA account -->
    <string name="preferences_sync_remove_account">Fiók eltávolítása</string>


    <!-- Pairing Feature strings -->
    <!-- Instructions on how to access pairing -->
    <string name="pair_instructions_2"><![CDATA[Olvassa le a <b>firefox.com/pair</b> webhelyen látható QR-kódot]]></string>

    <!-- Toolbar Preferences -->
    <!-- Preference for using top toolbar -->
    <string name="preference_top_toolbar">Felül</string>
    <!-- Preference for using bottom toolbar -->
    <string name="preference_bottom_toolbar">Alul</string>

    <!-- Theme Preferences -->
    <!-- Preference for using light theme -->
    <string name="preference_light_theme">Világos</string>
    <!-- Preference for using dark theme -->
    <string name="preference_dark_theme">Sötét</string>


    <!-- Preference for using using dark or light theme automatically set by battery -->
    <string name="preference_auto_battery_theme">Energiagazdálkodás által beállítva</string>
    <!-- Preference for using following device theme -->
    <string name="preference_follow_device_theme">Az eszköz témájának követése</string>

    <!-- Gestures Preferences-->
    <!-- Preferences for using pull to refresh in a webpage -->
    <string name="preference_gestures_website_pull_to_refresh">Húzás a frissítéshez</string>
    <!-- Preference for using the dynamic toolbar -->
    <string name="preference_gestures_dynamic_toolbar">Görgetés az eszköztár elrejtéséhez</string>

    <!-- Preference for switching tabs by swiping horizontally on the toolbar -->
    <string name="preference_gestures_swipe_toolbar_switch_tabs">Eszköztár oldalra seprése a lapok közti váltáshoz</string>
    <!-- Preference for showing the opened tabs by swiping up on the toolbar-->
    <string name="preference_gestures_swipe_toolbar_show_tabs">Eszköztár felfelé seprése a lapok megnyitásához</string>

    <!-- Library -->
    <!-- Option in Library to open Downloads page -->
    <string name="library_downloads">Letöltések</string>
    <!-- Option in library to open Bookmarks page -->
    <string name="library_bookmarks">Könyvjelzők</string>
    <!-- Option in library to open Desktop Bookmarks root page -->
    <string name="library_desktop_bookmarks_root">Asztali könyvjelzők</string>
    <!-- Option in library to open Desktop Bookmarks "menu" page -->
    <string name="library_desktop_bookmarks_menu">Könyvjelzők menü</string>
    <!-- Option in library to open Desktop Bookmarks "toolbar" page -->
    <string name="library_desktop_bookmarks_toolbar">Könyvjelzők eszköztár</string>
    <!-- Option in library to open Desktop Bookmarks "unfiled" page -->
    <string name="library_desktop_bookmarks_unfiled">Más könyvjelzők</string>
    <!-- Option in Library to open History page -->
    <string name="library_history">Előzmények</string>
    <!-- Option in Library to open a new tab -->
    <string name="library_new_tab">Új lap</string>
    <!-- Settings Page Title -->
    <string name="settings_title">Beállítások</string>
    <!-- Content description (not visible, for screen readers etc.): "Close button for library settings" -->
    <string name="content_description_close_button">Bezárás</string>

    <!-- Title to show in alert when a lot of tabs are to be opened
    %d is a placeholder for the number of tabs that will be opened -->
    <string name="open_all_warning_title">Megnyit %d lapot?</string>
    <!-- Message to warn users that a large number of tabs will be opened
    %s will be replaced by app name. -->
    <string name="open_all_warning_message">Ennyi lap megnyitása lelassíthatja a %s programot, miközben a lapok betöltődnek. Biztos, hogy folytatja?</string>
    <!-- Dialog button text for confirming open all tabs -->
    <string name="open_all_warning_confirm">Nyitott lapok</string>
    <!-- Dialog button text for canceling open all tabs -->
    <string name="open_all_warning_cancel">Mégse</string>

    <!-- Text to show users they have one page in the history group section of the History fragment.
    %d is a placeholder for the number of pages in the group. -->
    <string name="history_search_group_site_1">%d oldal</string>

    <!-- Text to show users they have multiple pages in the history group section of the History fragment.
    %d is a placeholder for the number of pages in the group. -->
    <string name="history_search_group_sites_1">%d oldal</string>

    <!-- Option in library for Recently Closed Tabs -->
    <string name="library_recently_closed_tabs">Nemrég bezárt lapok</string>
    <!-- Option in library to open Recently Closed Tabs page -->
    <string name="recently_closed_show_full_history">Minden előzmény megjelenítése</string>
    <!-- Text to show users they have multiple tabs saved in the Recently Closed Tabs section of history.
    %d is a placeholder for the number of tabs selected. -->
    <string name="recently_closed_tabs">%d lap</string>
    <!-- Text to show users they have one tab saved in the Recently Closed Tabs section of history.
    %d is a placeholder for the number of tabs selected. -->
    <string name="recently_closed_tab">%d lap</string>
    <!-- Recently closed tabs screen message when there are no recently closed tabs -->
    <string name="recently_closed_empty_message">Nincs itt nemrég bezárt lap</string>

    <!-- Tab Management -->
    <!-- Title of preference for tabs management -->
    <string name="preferences_tabs">Lapok</string>
    <!-- Title of preference that allows a user to specify the tab view -->
    <string name="preferences_tab_view">Lapnézet</string>
    <!-- Option for a list tab view -->
    <string name="tab_view_list">Lista</string>
    <!-- Option for a grid tab view -->
    <string name="tab_view_grid">Rács</string>
    <!-- Title of preference that allows a user to auto close tabs after a specified amount of time -->
    <string name="preferences_close_tabs">Lapok bezárása</string>
    <!-- Option for auto closing tabs that will never auto close tabs, always allows user to manually close tabs -->
    <string name="close_tabs_manually">Kézzel</string>
    <!-- Option for auto closing tabs that will auto close tabs after one day -->
    <string name="close_tabs_after_one_day">Egy nap után</string>
    <!-- Option for auto closing tabs that will auto close tabs after one week -->
    <string name="close_tabs_after_one_week">Egy hét után</string>
    <!-- Option for auto closing tabs that will auto close tabs after one month -->
    <string name="close_tabs_after_one_month">Egy hónap után</string>

    <!-- Title of preference that allows a user to specify the auto-close settings for open tabs -->
    <string name="preference_auto_close_tabs" tools:ignore="UnusedResources">Nyitott lapok automatikus bezárása</string>

    <!-- Opening screen -->
    <!-- Title of a preference that allows a user to choose what screen to show after opening the app -->
    <string name="preferences_opening_screen">Nyitóképernyő</string>
    <!-- Option for always opening the homepage when re-opening the app -->
    <string name="opening_screen_homepage">Kezdőlap</string>
    <!-- Option for always opening the user's last-open tab when re-opening the app -->
    <string name="opening_screen_last_tab">Legutóbbi lap</string>
    <!-- Option for always opening the homepage when re-opening the app after four hours of inactivity -->
    <string name="opening_screen_after_four_hours_of_inactivity">Kezdőlap négy óra tétlenség után</string>
    <!-- Summary for tabs preference when auto closing tabs setting is set to manual close-->
    <string name="close_tabs_manually_summary">Bezárás kézzel</string>
    <!-- Summary for tabs preference when auto closing tabs setting is set to auto close tabs after one day-->
    <string name="close_tabs_after_one_day_summary">Bezárás egy nap után</string>
    <!-- Summary for tabs preference when auto closing tabs setting is set to auto close tabs after one week-->
    <string name="close_tabs_after_one_week_summary">Bezárás egy hét után</string>
    <!-- Summary for tabs preference when auto closing tabs setting is set to auto close tabs after one month-->
    <string name="close_tabs_after_one_month_summary">Bezárás egy hónap után</string>

    <!-- Summary for homepage preference indicating always opening the homepage when re-opening the app -->
    <string name="opening_screen_homepage_summary">Megnyitás a kezdőlapon</string>
    <!-- Summary for homepage preference indicating always opening the last-open tab when re-opening the app -->
    <string name="opening_screen_last_tab_summary">Megnyitás az utolsó lapon</string>
    <!-- Summary for homepage preference indicating opening the homepage when re-opening the app after four hours of inactivity -->
    <string name="opening_screen_after_four_hours_of_inactivity_summary">Megnyitás a kezdőlapon négy óra után</string>

    <!-- Inactive tabs -->
    <!-- Category header of a preference that allows a user to enable or disable the inactive tabs feature -->
    <string name="preferences_inactive_tabs">Régi lapok áthelyezése az inaktívak közé</string>
    <!-- Title of inactive tabs preference -->
    <string name="preferences_inactive_tabs_title">Azok a lapok, melyeket két hete nem nézett meg, átkerülnek az inaktív részbe.</string>

    <!-- Studies -->
    <!-- Title of the remove studies button -->
    <string name="studies_remove">Eltávolítás</string>
    <!-- Title of the active section on the studies list -->
    <string name="studies_active">Aktív</string>
    <!-- Description for studies, it indicates why Firefox use studies. The first parameter is the name of the application. -->
    <string name="studies_description_2">A %1$s időről időre tanulmányokat telepíthet és futtathat.</string>
    <!-- Learn more link for studies, links to an article for more information about studies. -->
    <string name="studies_learn_more">További tudnivalók</string>

    <!-- Dialog message shown after removing a study -->
    <string name="studies_restart_app">Az alkalmazás kilép a módosítások alkalmazásához</string>
    <!-- Dialog button to confirm the removing a study. -->
    <string name="studies_restart_dialog_ok">Rendben</string>
    <!-- Dialog button text for canceling removing a study. -->
    <string name="studies_restart_dialog_cancel">Mégse</string>

    <!-- Toast shown after turning on/off studies preferences -->
    <string name="studies_toast_quit_application" tools:ignore="UnusedResources">Kilépés az alkalmazásból a módosítások alkalmazásához…</string>

    <!-- Sessions -->
    <!-- Title for the list of tabs -->
    <string name="tab_header_label">Nyitott lapok</string>
    <!-- Title for the list of tabs in the current private session -->
    <string name="tabs_header_private_tabs_title">Privát lapok</string>
    <!-- Title for the list of tabs in the synced tabs -->
    <string name="tabs_header_synced_tabs_title">Szinkronizált lapok</string>
    <!-- Content description (not visible, for screen readers etc.): Add tab button. Adds a news tab when pressed -->
    <string name="add_tab">Lap hozzáadása</string>
    <!-- Content description (not visible, for screen readers etc.): Add tab button. Adds a news tab when pressed -->
    <string name="add_private_tab">Privát lap hozzáadása</string>
    <!-- Text for the new tab button to indicate adding a new private tab in the tab -->
    <string name="tab_drawer_fab_content">Privát</string>
    <!-- Text for the new tab button to indicate syncing command on the synced tabs page -->
    <string name="tab_drawer_fab_sync">Szinkronizálás</string>
    <!-- Text shown in the menu for sharing all tabs -->
    <string name="tab_tray_menu_item_share">Az összes lap megosztása</string>
    <!-- Text shown in the menu to view recently closed tabs -->
    <string name="tab_tray_menu_recently_closed">Nemrég bezárt lapok</string>
    <!-- Text shown in the tabs tray inactive tabs section -->
    <string name="tab_tray_inactive_recently_closed" tools:ignore="UnusedResources">Nemrég bezárt</string>
    <!-- Text shown in the menu to view account settings -->
    <string name="tab_tray_menu_account_settings">Fiókbeállítások</string>
    <!-- Text shown in the menu to view tab settings -->
    <string name="tab_tray_menu_tab_settings">Lapbeállítások</string>
    <!-- Text shown in the menu for closing all tabs -->
    <string name="tab_tray_menu_item_close">Az összes lap bezárása</string>
    <!-- Text shown in the multiselect menu for bookmarking selected tabs. -->
    <string name="tab_tray_multiselect_menu_item_bookmark">Könyvjelzőzés</string>
    <!-- Text shown in the multiselect menu for closing selected tabs. -->
    <string name="tab_tray_multiselect_menu_item_close">Bezárás</string>
    <!-- Content description for tabs tray multiselect share button -->
    <string name="tab_tray_multiselect_share_content_description">Kijelölt lapok megosztása</string>
    <!-- Content description for tabs tray multiselect menu -->
    <string name="tab_tray_multiselect_menu_content_description">Kijelölt lapok menü</string>
    <!-- Content description (not visible, for screen readers etc.): Removes tab from collection button. Removes the selected tab from collection when pressed -->
    <string name="remove_tab_from_collection">Lap eltávolítása a gyűjteményből</string>
    <!-- Text for button to enter multiselect mode in tabs tray -->
    <string name="tabs_tray_select_tabs">Lapok kiválasztása</string>
    <!-- Content description (not visible, for screen readers etc.): Close tab button. Closes the current session when pressed -->
    <string name="close_tab">Lap bezárása</string>
    <!-- Content description (not visible, for screen readers etc.): Close tab <title> button. First parameter is tab title  -->
    <string name="close_tab_title">%s lap bezárása</string>
    <!-- Content description (not visible, for screen readers etc.): Opens the open tabs menu when pressed -->
    <string name="open_tabs_menu">Lapok menü megnyitása</string>
    <!-- Open tabs menu item to save tabs to collection -->
    <string name="tabs_menu_save_to_collection1">Lapok gyűjteménybe mentése</string>
    <!-- Text for the menu button to delete a collection -->
    <string name="collection_delete">Gyűjtemény törlése</string>
    <!-- Text for the menu button to rename a collection -->
    <string name="collection_rename">Gyűjtemény átnevezése</string>
    <!-- Text for the button to open tabs of the selected collection -->
    <string name="collection_open_tabs">Nyitott lapok</string>


    <!-- Hint for adding name of a collection -->
    <string name="collection_name_hint">Gyűjtemény neve</string>
    <!-- Text for the menu button to rename a top site -->
    <string name="rename_top_site">Átnevezés</string>
    <!-- Text for the menu button to remove a top site -->
    <string name="remove_top_site">Eltávolítás</string>

    <!-- Text for the menu button to delete a top site from history -->
    <string name="delete_from_history">Törlés az előzményekből</string>
    <!-- Postfix for private WebApp titles, placeholder is replaced with app name -->
    <string name="pwa_site_controls_title_private">%1$s (privát mód)</string>

    <!-- History -->
    <!-- Text for the button to search all history -->
    <string name="history_search_1">Adja meg a keresési kifejezéseket</string>
    <!-- Text for the button to clear all history -->
    <string name="history_delete_all">Előzmények törlése</string>
    <!-- Text for the snackbar to confirm that multiple browsing history items has been deleted -->
    <string name="history_delete_multiple_items_snackbar">Előzmények törölve</string>
    <!-- Text for the snackbar to confirm that a single browsing history item has been deleted. The first parameter is the shortened URL of the deleted history item. -->
    <string name="history_delete_single_item_snackbar">%1$s törölve</string>
    <!-- Context description text for the button to delete a single history item -->
    <string name="history_delete_item">Törlés</string>
    <!-- History multi select title in app bar
    The first parameter is the number of bookmarks selected -->
    <string name="history_multi_select_title">%1$d kiválasztva</string>
    <!-- Text for the header that groups the history for today -->
    <string name="history_today">Ma</string>
    <!-- Text for the header that groups the history for yesterday -->
    <string name="history_yesterday">Tegnap</string>
    <!-- Text for the header that groups the history the past 7 days -->
    <string name="history_7_days">Elmúlt 7 nap</string>
    <!-- Text for the header that groups the history the past 30 days -->
    <string name="history_30_days">Elmúlt 30 nap</string>
    <!-- Text for the header that groups the history older than the last month -->
    <string name="history_older">Régebbi</string>
    <!-- Text shown when no history exists -->
    <string name="history_empty_message">Nincsenek előzmények</string>

    <!-- Downloads -->
    <!-- Text for the snackbar to confirm that multiple downloads items have been removed -->
    <string name="download_delete_multiple_items_snackbar_1">Letöltések eltávolítva</string>
    <!-- Text for the snackbar to confirm that a single download item has been removed. The first parameter is the name of the download item. -->
    <string name="download_delete_single_item_snackbar">%1$s eltávolítva</string>
    <!-- Text shown when no download exists -->
    <string name="download_empty_message_1">Nincsenek letöltött fájlok</string>
    <!-- History multi select title in app bar
    The first parameter is the number of downloads selected -->
    <string name="download_multi_select_title">%1$d kiválasztva</string>


    <!-- Text for the button to remove a single download item -->
    <string name="download_delete_item_1">Eltávolítás</string>


    <!-- Crashes -->
    <!-- Title text displayed on the tab crash page. This first parameter is the name of the application (For example: Fenix) -->
    <string name="tab_crash_title_2">Sajnáljuk. A %1$s nem tudja betölteni az oldalt.</string>
    <!-- Send crash report checkbox text on the tab crash page -->
    <string name="tab_crash_send_report">Összeomlási jelentése elküldése a Mozillának</string>
    <!-- Close tab button text on the tab crash page -->
    <string name="tab_crash_close">Lap bezárása</string>
    <!-- Restore tab button text on the tab crash page -->
    <string name="tab_crash_restore">Lap visszaállítása</string>

    <!-- Bookmarks -->
    <!-- Confirmation message for a dialog confirming if the user wants to delete the selected folder -->
    <string name="bookmark_delete_folder_confirmation_dialog">Biztos, hogy törölni szeretné ezt a mappát?</string>
    <!-- Confirmation message for a dialog confirming if the user wants to delete multiple items including folders. Parameter will be replaced by app name. -->
    <string name="bookmark_delete_multiple_folders_confirmation_dialog">A(z) %s törölni fogja a kiválasztott elemeket.</string>
    <!-- Text for the cancel button on delete bookmark dialog -->
    <string name="bookmark_delete_negative">Mégse</string>
    <!-- Screen title for adding a bookmarks folder -->
    <string name="bookmark_add_folder">Mappa hozzáadása</string>
    <!-- Snackbar title shown after a bookmark has been created. -->
    <string name="bookmark_saved_snackbar">Könyvjelző mentve.</string>
    <!-- Snackbar edit button shown after a bookmark has been created. -->
    <string name="edit_bookmark_snackbar_action">SZERKESZTÉS</string>
    <!-- Bookmark overflow menu edit button -->
    <string name="bookmark_menu_edit_button">Szerkesztés</string>
    <!-- Bookmark overflow menu copy button -->
    <string name="bookmark_menu_copy_button">Másolás</string>
    <!-- Bookmark overflow menu share button -->
    <string name="bookmark_menu_share_button">Megosztás</string>
    <!-- Bookmark overflow menu open in new tab button -->
    <string name="bookmark_menu_open_in_new_tab_button">Megnyitás új lapon</string>
    <!-- Bookmark overflow menu open in private tab button -->
    <string name="bookmark_menu_open_in_private_tab_button">Megnyitás privát lapon</string>
    <!-- Bookmark overflow menu open all in tabs button -->
    <string name="bookmark_menu_open_all_in_tabs_button">Összes megnyitása új lapon</string>
    <!-- Bookmark overflow menu open all in private tabs button -->
    <string name="bookmark_menu_open_all_in_private_tabs_button">Összes megnyitása privát lapon</string>
    <!-- Bookmark overflow menu delete button -->
    <string name="bookmark_menu_delete_button">Törlés</string>
    <!--Bookmark overflow menu save button -->
    <string name="bookmark_menu_save_button">Mentés</string>
    <!-- Bookmark multi select title in app bar
     The first parameter is the number of bookmarks selected -->
    <string name="bookmarks_multi_select_title">%1$d kiválasztva</string>
    <!-- Bookmark editing screen title -->
    <string name="edit_bookmark_fragment_title">Könyvjelző szerkesztése</string>
    <!-- Bookmark folder editing screen title -->
    <string name="edit_bookmark_folder_fragment_title">Mappa szerkesztése</string>
    <!-- Bookmark sign in button message -->
    <string name="bookmark_sign_in_button">Jelentkezzen be a szinkronizált könyvjelzők megtekintéséhez</string>
    <!-- Bookmark URL editing field label -->
    <string name="bookmark_url_label">URL</string>
    <!-- Bookmark FOLDER editing field label -->
    <string name="bookmark_folder_label">MAPPA</string>
    <!-- Bookmark NAME editing field label -->
    <string name="bookmark_name_label">NÉV</string>
    <!-- Bookmark add folder screen title -->
    <string name="bookmark_add_folder_fragment_label">Mappa hozzáadása</string>
    <!-- Bookmark select folder screen title -->
    <string name="bookmark_select_folder_fragment_label">Válasszon mappát</string>
    <!-- Bookmark editing error missing title -->
    <string name="bookmark_empty_title_error">Címmel kell rendelkeznie</string>
    <!-- Bookmark editing error missing or improper URL -->
    <string name="bookmark_invalid_url_error">Érvénytelen URL</string>

    <!-- Bookmark screen message for empty bookmarks folder -->
    <string name="bookmarks_empty_message">Itt nincsenek könyvjelzők</string>
    <!-- Bookmark snackbar message on deletion
     The first parameter is the host part of the URL of the bookmark deleted, if any -->
    <string name="bookmark_deletion_snackbar_message">%1$s törölve</string>
    <!-- Bookmark snackbar message on deleting multiple bookmarks not including folders-->
    <string name="bookmark_deletion_multiple_snackbar_message_2">Könyvjelzők törölve</string>
    <!-- Bookmark snackbar message on deleting multiple bookmarks including folders-->
    <string name="bookmark_deletion_multiple_snackbar_message_3">Kiválasztott mappák törlése</string>
    <!-- Bookmark undo button for deletion snackbar action -->
    <string name="bookmark_undo_deletion">VISSZAVONÁS</string>

    <!-- Text for the button to search all bookmarks -->
    <string name="bookmark_search">Adja meg a keresési kifejezéseket</string>

    <!-- Site Permissions -->
    <!-- Button label that take the user to the Android App setting -->
    <string name="phone_feature_go_to_settings">Ugrás a beállításokhoz</string>
    <!-- Content description (not visible, for screen readers etc.): Quick settings sheet
        to give users access to site specific information / settings. For example:
        Secure settings status and a button to modify site permissions -->
    <string name="quick_settings_sheet">Gyors beállítások lap</string>
    <!-- Label that indicates that this option it the recommended one -->
    <string name="phone_feature_recommended">Ajánlott</string>
    <!-- Button label for clearing all the information of site permissions-->
    <string name="clear_permissions">Engedélyek törlése</string>
    <!-- Text for the OK button on Clear permissions dialog -->
    <string name="clear_permissions_positive">Rendben</string>
    <!-- Text for the cancel button on Clear permissions dialog -->
    <string name="clear_permissions_negative">Mégse</string>
    <!-- Button label for clearing a site permission-->
    <string name="clear_permission">Engedély törlése</string>
    <!-- Text for the OK button on Clear permission dialog -->
    <string name="clear_permission_positive">Rendben</string>
    <!-- Text for the cancel button on Clear permission dialog -->
    <string name="clear_permission_negative">Mégse</string>
    <!-- Button label for clearing all the information on all sites-->
    <string name="clear_permissions_on_all_sites">Engedélyek törlése az összes oldalon</string>
    <!-- Preference for altering video and audio autoplay for all websites -->
    <string name="preference_browser_feature_autoplay">Automatikus lejátszás</string>
    <!-- Preference for altering the camera access for all websites -->
    <string name="preference_phone_feature_camera">Kamera</string>
    <!-- Preference for altering the microphone access for all websites -->
    <string name="preference_phone_feature_microphone">Mikrofon</string>
    <!-- Preference for altering the location access for all websites -->
    <string name="preference_phone_feature_location">Hely</string>
    <!-- Preference for altering the notification access for all websites -->
    <string name="preference_phone_feature_notification">Értesítés</string>
    <!-- Preference for altering the persistent storage access for all websites -->
    <string name="preference_phone_feature_persistent_storage">Állandó tároló</string>
    <!-- Preference for altering the storage access setting for all websites -->
    <string name="preference_phone_feature_cross_origin_storage_access">Webhelyek közötti sütik</string>
    <!-- Preference for altering the EME access for all websites -->
    <string name="preference_phone_feature_media_key_system_access">DRM-vezérelt tartalom</string>
    <!-- Label that indicates that a permission must be asked always -->
    <string name="preference_option_phone_feature_ask_to_allow">Kérdezzen rá</string>
    <!-- Label that indicates that a permission must be blocked -->
    <string name="preference_option_phone_feature_blocked">Blokkolva</string>
    <!-- Label that indicates that a permission must be allowed -->
    <string name="preference_option_phone_feature_allowed">Engedélyezve</string>
    <!--Label that indicates a permission is by the Android OS-->
    <string name="phone_feature_blocked_by_android">Az Android blokkolta</string>
    <!-- Preference for showing a list of websites that the default configurations won't apply to them -->
    <string name="preference_exceptions">Kivételek</string>
    <!-- Summary of tracking protection preference if tracking protection is set to off -->
    <string name="tracking_protection_off">Ki</string>

    <!-- Summary of tracking protection preference if tracking protection is set to standard -->
    <string name="tracking_protection_standard">Szokásos</string>
    <!-- Summary of tracking protection preference if tracking protection is set to strict -->
    <string name="tracking_protection_strict">Szigorú</string>
    <!-- Summary of tracking protection preference if tracking protection is set to custom -->
    <string name="tracking_protection_custom">Egyéni</string>
    <!-- Label for global setting that indicates that all video and audio autoplay is allowed -->
    <string name="preference_option_autoplay_allowed2">Hang és videó engedélyezése</string>
    <!-- Label for site specific setting that indicates that all video and audio autoplay is allowed -->
    <string name="quick_setting_option_autoplay_allowed">Hang és videó engedélyezése</string>
    <!-- Label that indicates that video and audio autoplay is only allowed over Wi-Fi -->
    <string name="preference_option_autoplay_allowed_wifi_only2">Hang és videó blokkolása csak mobil-adatkapcsolaton</string>
    <!-- Subtext that explains 'autoplay on Wi-Fi only' option -->
    <string name="preference_option_autoplay_allowed_wifi_subtext">A hang és videó Wi-Fi-n lesz lejátszva</string>
    <!-- Label for global setting that indicates that video autoplay is allowed, but audio autoplay is blocked -->
    <string name="preference_option_autoplay_block_audio2">Csak a hang blokkolása</string>
    <!-- Label for site specific setting that indicates that video autoplay is allowed, but audio autoplay is blocked -->
    <string name="quick_setting_option_autoplay_block_audio">Csak a hang blokkolása</string>
    <!-- Label for global setting that indicates that all video and audio autoplay is blocked -->
    <string name="preference_option_autoplay_blocked3">Hang és videó blokkolása</string>
    <!-- Label for site specific setting that indicates that all video and audio autoplay is blocked -->
    <string name="quick_setting_option_autoplay_blocked">Hang és videó blokkolása</string>
    <!-- Summary of delete browsing data on quit preference if it is set to on -->
    <string name="delete_browsing_data_quit_on">Be</string>
    <!-- Summary of delete browsing data on quit preference if it is set to off -->
    <string name="delete_browsing_data_quit_off">Ki</string>

    <!-- Summary of studies preference if it is set to on -->
    <string name="studies_on">Be</string>
    <!-- Summary of studies data on quit preference if it is set to off -->
    <string name="studies_off">Ki</string>

    <!-- Collections -->
    <!-- Collections header on home fragment -->
    <string name="collections_header">Gyűjtemények</string>
    <!-- Content description (not visible, for screen readers etc.): Opens the collection menu when pressed -->
    <string name="collection_menu_button_content_description">Gyűjtemény menü</string>
    <!-- Label to describe what collections are to a new user without any collections -->
    <string name="no_collections_description2">Gyűjtse össze a számára fontos dolgokat.\nCsoportosítsa a hasonló kereséseket, webhelyeket és lapokat a későbbi gyors hozzáférés végett.</string>
    <!-- Title for the "select tabs" step of the collection creator -->
    <string name="create_collection_select_tabs">Válasszon lapokat</string>
    <!-- Title for the "select collection" step of the collection creator -->
    <string name="create_collection_select_collection">Válasszon gyűjteményt</string>
    <!-- Title for the "name collection" step of the collection creator -->
    <string name="create_collection_name_collection">Gyűjtemény elnevezése</string>
    <!-- Button to add new collection for the "select collection" step of the collection creator -->
    <string name="create_collection_add_new_collection">Új gyűjtemény hozzáadása</string>
    <!-- Button to select all tabs in the "select tabs" step of the collection creator -->
    <string name="create_collection_select_all">Összes kiválasztása</string>
    <!-- Button to deselect all tabs in the "select tabs" step of the collection creator -->
    <string name="create_collection_deselect_all">Összes kiválasztásának megszüntetése</string>
    <!-- Text to prompt users to select the tabs to save in the "select tabs" step of the collection creator -->
    <string name="create_collection_save_to_collection_empty">Válassza ki a mentendő lapokat</string>
    <!-- Text to show users how many tabs they have selected in the "select tabs" step of the collection creator.
     %d is a placeholder for the number of tabs selected. -->
    <string name="create_collection_save_to_collection_tabs_selected">%d lap kiválasztva</string>
    <!-- Text to show users they have one tab selected in the "select tabs" step of the collection creator.
    %d is a placeholder for the number of tabs selected. -->
    <string name="create_collection_save_to_collection_tab_selected">%d lap kiválasztva</string>
    <!-- Text shown in snackbar when multiple tabs have been saved in a collection -->
    <string name="create_collection_tabs_saved">Lapok mentve.</string>
    <!-- Text shown in snackbar when one or multiple tabs have been saved in a new collection -->
    <string name="create_collection_tabs_saved_new_collection">Gyűjtemény mentve.</string>
    <!-- Text shown in snackbar when one tab has been saved in a collection -->
    <string name="create_collection_tab_saved">Lap mentve.</string>
    <!-- Content description (not visible, for screen readers etc.): button to close the collection creator -->
    <string name="create_collection_close">Bezárás</string>
    <!-- Button to save currently selected tabs in the "select tabs" step of the collection creator-->
    <string name="create_collection_save">Mentés</string>

    <!-- Snackbar action to view the collection the user just created or updated -->
    <string name="create_collection_view">Nézet</string>

    <!-- Text for the OK button from collection dialogs -->
    <string name="create_collection_positive">Rendben</string>
    <!-- Text for the cancel button from collection dialogs -->
    <string name="create_collection_negative">Mégse</string>

    <!-- Default name for a new collection in "name new collection" step of the collection creator. %d is a placeholder for the number of collections-->
    <string name="create_collection_default_name">%d. gyűjtemény</string>

    <!-- Share -->
    <!-- Share screen header -->
    <string name="share_header_2">Megosztás</string>
    <!-- Content description (not visible, for screen readers etc.):
        "Share" button. Opens the share menu when pressed. -->
    <string name="share_button_content_description">Megosztás</string>
    <!-- Text for the Save to PDF feature in the share menu -->
    <string name="share_save_to_pdf">Mentés PDF-ként</string>
    <!-- Text for error message when generating a PDF file Text. -->
    <string name="unable_to_save_to_pdf_error">A PDF nem állítható elő</string>
    <!-- Text for standard error snackbar dismiss button. -->
    <string name="standard_snackbar_error_dismiss">Eltüntetés</string>
    <!-- Text for error message when printing a page and it fails. -->
    <string name="unable_to_print_error" moz:removedIn="121" tools:ignore="UnusedResources">Nem lehet kinyomtatni</string>
    <!-- Text for error message when printing a page and it fails. -->
    <string name="unable_to_print_page_error">Az oldal nem nyomtatható</string>
    <!-- Text for the print feature in the share and browser menu -->
    <string name="menu_print">Nyomtatás</string>
    <!-- Sub-header in the dialog to share a link to another sync device -->
    <string name="share_device_subheader">Küldés eszközre</string>
    <!-- Sub-header in the dialog to share a link to an app from the full list -->
    <string name="share_link_all_apps_subheader">Összes művelet</string>
    <!-- Sub-header in the dialog to share a link to an app from the most-recent sorted list -->
    <string name="share_link_recent_apps_subheader">Nemrég használt</string>
    <!-- Text for the copy link action in the share screen. -->
    <string name="share_copy_link_to_clipboard">Vágólapra másolás</string>
    <!-- Toast shown after copying link to clipboard -->
    <string name="toast_copy_link_to_clipboard">Vágólapra másolva</string>
    <!-- An option from the share dialog to sign into sync -->
    <string name="sync_sign_in">Jelentkezzen be a Syncbe</string>
     <!-- An option from the three dot menu to sync and save data -->
    <string name="sync_menu_sync_and_save_data">Adatok szinkronizálása és mentése</string>
    <!-- An option from the share dialog to send link to all other sync devices -->
    <string name="sync_send_to_all">Küldés az összes eszközre</string>
    <!-- An option from the share dialog to reconnect to sync -->
    <string name="sync_reconnect">Újracsatlakozás a Synchez</string>
    <!-- Text displayed when sync is offline and cannot be accessed -->
    <string name="sync_offline">Kapcsolat nélkül</string>
    <!-- An option to connect additional devices -->
    <string name="sync_connect_device">Másik eszköz csatlakoztatása</string>
    <!-- The dialog text shown when additional devices are not available -->
    <string name="sync_connect_device_dialog">Lap küldéséhez legalább egy másik eszközön is jelentkezzen be a Firefoxba.</string>

    <!-- Confirmation dialog button -->
    <string name="sync_confirmation_button">Megértettem</string>

    <!-- Share error message -->
    <string name="share_error_snackbar">Nem lehet megosztani ezzel az alkalmazással</string>

    <!-- Add new device screen title -->
    <string name="sync_add_new_device_title">Küldés eszközre</string>
    <!-- Text for the warning message on the Add new device screen -->
    <string name="sync_add_new_device_message">Nincs eszköz csatlakoztatva</string>
    <!-- Text for the button to learn about sending tabs -->
    <string name="sync_add_new_device_learn_button">Ismerje meg a lapok küldését…</string>
    <!-- Text for the button to connect another device -->
    <string name="sync_add_new_device_connect_button">Másik eszköz csatlakoztatása…</string>

    <!-- Notifications -->
    <!-- Text shown in the notification that pops up to remind the user that a private browsing session is active. -->
    <string name="notification_pbm_delete_text_2">Privát lapok bezárása</string>
    <!-- Name of the marketing notification channel. Displayed in the "App notifications" system settings for the app -->
    <string name="notification_marketing_channel_name">Marketing</string>

    <!-- Title shown in the notification that pops up to remind the user to set fenix as default browser.
    The app name is in the text, due to limitations with localizing Nimbus experiments -->
    <string name="nimbus_notification_default_browser_title" tools:ignore="UnusedResources">A Firefox gyors és privát</string>
    <!-- Text shown in the notification that pops up to remind the user to set fenix as default browser.
    The app name is in the text, due to limitations with localizing Nimbus experiments -->
    <string name="nimbus_notification_default_browser_text" tools:ignore="UnusedResources">A Firefox alapértelmezett böngészővé tétele</string>
    <!-- Title shown in the notification that pops up to re-engage the user -->
    <string name="notification_re_engagement_title">Próbálja ki a privát böngészést</string>
    <!-- Text shown in the notification that pops up to re-engage the user.
    %1$s is a placeholder that will be replaced by the app name. -->
    <string name="notification_re_engagement_text">Böngésszen mentett sütik vagy előzmények nélkül a %1$sban</string>

    <!-- Title A shown in the notification that pops up to re-engage the user -->
    <string name="notification_re_engagement_A_title">Böngésszen nyom nélkül</string>
    <!-- Text A shown in the notification that pops up to re-engage the user.
    %1$s is a placeholder that will be replaced by the app name. -->
    <string name="notification_re_engagement_A_text">A %1$s privát böngészése nem menti el az adatait.</string>
    <!-- Title B shown in the notification that pops up to re-engage the user -->
    <string name="notification_re_engagement_B_title">Kezdje el az első keresést</string>
    <!-- Text B shown in the notification that pops up to re-engage the user -->
    <string name="notification_re_engagement_B_text">Keressen valamit a közelben. Vagy fedezzen fel valami szórakoztatót.</string>

    <!-- Survey -->
    <!-- Text shown in the fullscreen message that pops up to ask user to take a short survey.
    The app name is in the text, due to limitations with localizing Nimbus experiments -->
    <string name="nimbus_survey_message_text">Segítsen a Firefox jobbá tételében egy rövid felmérés kitöltésével.</string>
    <!-- Preference for taking the short survey. -->
    <string name="preferences_take_survey">Kérdőív kitöltése</string>
    <!-- Preference for not taking the short survey. -->
    <string name="preferences_not_take_survey">Köszönöm, nem</string>

    <!-- Snackbar -->
    <!-- Text shown in snackbar when user deletes a collection -->
    <string name="snackbar_collection_deleted">Gyűjtemény törölve</string>
    <!-- Text shown in snackbar when user renames a collection -->
    <string name="snackbar_collection_renamed">Gyűjtemény átnevezve</string>
    <!-- Text shown in snackbar when user closes a tab -->
    <string name="snackbar_tab_closed">Lap bezárva</string>
    <!-- Text shown in snackbar when user closes all tabs -->
    <string name="snackbar_tabs_closed">Lapok bezárva</string>
    <!-- Text shown in snackbar when user bookmarks a list of tabs -->
    <string name="snackbar_message_bookmarks_saved">Könyvjelzők mentve!</string>
    <!-- Text shown in snackbar when user adds a site to shortcuts -->
    <string name="snackbar_added_to_shortcuts">Hozzáadva az indítóikonokhoz.</string>
    <!-- Text shown in snackbar when user closes a private tab -->
    <string name="snackbar_private_tab_closed">Privát lap bezárva</string>
    <!-- Text shown in snackbar when user closes all private tabs -->
    <string name="snackbar_private_tabs_closed">Privát lapok bezárva</string>
    <!-- Text shown in snackbar when user erases their private browsing data -->
    <string name="snackbar_private_data_deleted">A privát böngészési adatok törölve</string>
    <!-- Text shown in snackbar to undo deleting a tab, top site or collection -->
    <string name="snackbar_deleted_undo">VISSZAVONÁS</string>
    <!-- Text shown in snackbar when user removes a top site -->
    <string name="snackbar_top_site_removed">Oldal eltávolítva</string>
    <!-- QR code scanner prompt which appears after scanning a code, but before navigating to it
        First parameter is the name of the app, second parameter is the URL or text scanned-->
    <string name="qr_scanner_confirmation_dialog_message">Engedélyezés, hogy a(z) %1$s megnyissa ezt: %2$s</string>
    <!-- QR code scanner prompt dialog positive option to allow navigation to scanned link -->
    <string name="qr_scanner_dialog_positive">ENGEDÉLYEZÉS</string>
    <!-- QR code scanner prompt dialog positive option to deny navigation to scanned link -->
    <string name="qr_scanner_dialog_negative">ELUTASÍTÁS</string>
    <!-- QR code scanner prompt dialog error message shown when a hostname does not contain http or https. -->
    <string name="qr_scanner_dialog_invalid">A webcím érvénytelen.</string>
    <!-- QR code scanner prompt dialog positive option when there is an error -->
    <string name="qr_scanner_dialog_invalid_ok">OK</string>
    <!-- Tab collection deletion prompt dialog message. Placeholder will be replaced with the collection name -->
    <string name="tab_collection_dialog_message">Biztos, hogy törli ezt: %1$s?</string>
    <!-- Collection and tab deletion prompt dialog message. This will show when the last tab from a collection is deleted -->
    <string name="delete_tab_and_collection_dialog_message">A lap törlésével törli az egész gyűjteményt. Bármikor létrehozhat új gyűjteményeket.</string>
    <!-- Collection and tab deletion prompt dialog title. Placeholder will be replaced with the collection name. This will show when the last tab from a collection is deleted -->
    <string name="delete_tab_and_collection_dialog_title">Törli ezt: %1$s?</string>
    <!-- Tab collection deletion prompt dialog option to delete the collection -->
    <string name="tab_collection_dialog_positive">Törlés</string>
    <!-- Text displayed in a notification when the user enters full screen mode -->
    <string name="full_screen_notification">Belépés teljes képernyős módba</string>
    <!-- Message for copying the URL via long press on the toolbar -->
    <string name="url_copied">URL másolva</string>
    <!-- Sample text for accessibility font size -->
    <string name="accessibility_text_size_sample_text_1">Ez egy mintaszöveg. Itt látható, hogy miként jelenik meg a szöveg, ha ezzel a beállítással növeli vagy csökkenti a méretét.</string>
    <!-- Summary for Accessibility Text Size Scaling Preference -->
    <string name="preference_accessibility_text_size_summary">A webhelyek szövegének nagyobbra vagy kisebbre állítása</string>
    <!-- Title for Accessibility Text Size Scaling Preference -->
    <string name="preference_accessibility_font_size_title">Betűméret</string>

    <!-- Title for Accessibility Text Automatic Size Scaling Preference -->
    <string name="preference_accessibility_auto_size_2">Automatikus betűméret</string>
    <!-- Summary for Accessibility Text Automatic Size Scaling Preference -->
    <string name="preference_accessibility_auto_size_summary">A betűméret megegyezik az Android-beállításokkal. Kapcsolja ki, hogy itt kezelje a betűméretet.</string>

    <!-- Title for the Delete browsing data preference -->
    <string name="preferences_delete_browsing_data">Böngészési adatok törlése</string>
    <!-- Title for the tabs item in Delete browsing data -->
    <string name="preferences_delete_browsing_data_tabs_title_2">Nyitott lapok</string>
    <!-- Subtitle for the tabs item in Delete browsing data, parameter will be replaced with the number of open tabs -->
    <string name="preferences_delete_browsing_data_tabs_subtitle">%d lap</string>
    <!-- Title for the data and history items in Delete browsing data -->
    <!-- Title for the history item in Delete browsing data -->
    <string name="preferences_delete_browsing_data_browsing_history_title">Böngészési előzmények</string>
    <!-- Subtitle for the data and history items in delete browsing data, parameter will be replaced with the
        number of history items the user has -->
    <string name="preferences_delete_browsing_data_browsing_data_subtitle">%d cím</string>
    <!-- Title for the cookies and site data items in Delete browsing data -->
    <string name="preferences_delete_browsing_data_cookies_and_site_data">Sütik és oldaladatok</string>
    <!-- Subtitle for the cookies item in Delete browsing data -->
    <string name="preferences_delete_browsing_data_cookies_subtitle">A legtöbb webhelyről ki lesz jelentkeztetve</string>
    <!-- Title for the cached images and files item in Delete browsing data -->
    <string name="preferences_delete_browsing_data_cached_files">Gyorsítótárazott képek és fájlok</string>
    <!-- Subtitle for the cached images and files item in Delete browsing data -->
    <string name="preferences_delete_browsing_data_cached_files_subtitle">Felszabadítja a tárhelyet</string>
    <!-- Title for the site permissions item in Delete browsing data -->
    <string name="preferences_delete_browsing_data_site_permissions">Webhely engedélyek</string>
    <!-- Title for the downloads item in Delete browsing data -->
    <string name="preferences_delete_browsing_data_downloads">Letöltések</string>
    <!-- Text for the button to delete browsing data -->
    <string name="preferences_delete_browsing_data_button">Böngészési adatok törlése</string>
    <!-- Title for the Delete browsing data on quit preference -->
    <string name="preferences_delete_browsing_data_on_quit">Böngészési adatok törlése kilépéskor</string>

    <!-- Summary for the Delete browsing data on quit preference. "Quit" translation should match delete_browsing_data_on_quit_action translation. -->
    <string name="preference_summary_delete_browsing_data_on_quit_2">Automatikusan törli a böngészési adatokat, ha a főmenüben a „Kilépés” lehetőséget választja</string>
    <!-- Action item in menu for the Delete browsing data on quit feature -->
    <string name="delete_browsing_data_on_quit_action">Kilépés</string>

    <!-- Title text of a delete browsing data dialog. -->
    <string name="delete_history_prompt_title">Törlendő időtartomány</string>
    <!-- Body text of a delete browsing data dialog. -->
    <string name="delete_history_prompt_body" moz:RemovedIn="130" tools:ignore="UnusedResources">Eltávolítja az előzményeket (beleértve a más eszközökről szinkronizált előzményeket), a sütiket és az egyéb böngészési adatokat.</string>
    <!-- Body text of a delete browsing data dialog. -->
    <string name="delete_history_prompt_body_2">Törli az előzményeket (beleértve a más eszközökről szinkronizált előzményeket is)</string>
    <!-- Radio button in the delete browsing data dialog to delete history items for the last hour. -->
    <string name="delete_history_prompt_button_last_hour">Utolsó egy óra</string>
    <!-- Radio button in the delete browsing data dialog to delete history items for today and yesterday. -->
    <string name="delete_history_prompt_button_today_and_yesterday">Ma és tegnap</string>
    <!-- Radio button in the delete browsing data dialog to delete all history. -->
    <string name="delete_history_prompt_button_everything">Minden</string>

    <!-- Dialog message to the user asking to delete browsing data. Parameter will be replaced by app name. -->
    <string name="delete_browsing_data_prompt_message_3">A %s törölni fogja a kiválasztott böngészési adatokat.</string>

    <!-- Text for the cancel button for the data deletion dialog -->
    <string name="delete_browsing_data_prompt_cancel">Mégse</string>
    <!-- Text for the allow button for the data deletion dialog -->
    <string name="delete_browsing_data_prompt_allow">Törlés</string>
    <!-- Text for the snackbar confirmation that the data was deleted -->
    <string name="preferences_delete_browsing_data_snackbar">Böngészési adatok törölve</string>

    <!-- Text for the snackbar to show the user that the deletion of browsing data is in progress -->
    <string name="deleting_browsing_data_in_progress">Böngészési adatok törlése…</string>

    <!-- Dialog message to the user asking to delete all history items inside the opened group. Parameter will be replaced by a history group name. -->
    <string name="delete_all_history_group_prompt_message">A(z) „%s” összes webhelyének törlése</string>
    <!-- Text for the cancel button for the history group deletion dialog -->
    <string name="delete_history_group_prompt_cancel">Mégse</string>
    <!-- Text for the allow button for the history group dialog -->
    <string name="delete_history_group_prompt_allow">Törlés</string>
    <!-- Text for the snackbar confirmation that the history group was deleted -->
    <string name="delete_history_group_snackbar">Csoport törölve</string>

    <!-- Onboarding -->
    <!-- text to display in the snackbar once account is signed-in -->
    <string name="onboarding_firefox_account_sync_is_on">A Sync be van kapcsolva</string>

    <!-- Onboarding theme -->
    <!-- Text shown in snackbar when multiple tabs have been sent to device -->
    <string name="sync_sent_tabs_snackbar">Lapok elküldve.</string>
    <!-- Text shown in snackbar when one tab has been sent to device  -->
    <string name="sync_sent_tab_snackbar">Lap elküldve.</string>
    <!-- Text shown in snackbar when sharing tabs failed  -->
    <string name="sync_sent_tab_error_snackbar">Nem sikerült elküldeni</string>
    <!-- Text shown in snackbar for the "retry" action that the user has after sharing tabs failed -->
    <string name="sync_sent_tab_error_snackbar_action">ÚJRAPRÓBÁLKOZÁS</string>
    <!-- Title of QR Pairing Fragment -->
    <string name="sync_scan_code">Olvassa le a kódot</string>

    <!-- Instructions on how to access pairing -->
    <string name="sign_in_instructions"><![CDATA[A számítógépen nyissa meg a Firefoxot, és ugorjon a <b>https://firefox.com/pair</b> oldalra]]></string>
    <!-- Text shown for sign in pairing when ready -->
    <string name="sign_in_ready_for_scan">Leolvasásra kész</string>
    <!-- Text shown for settings option for sign with pairing -->
    <string name="sign_in_with_camera">Jelentkezzen be a kamerájával</string>
    <!-- Text shown for settings option for sign with email -->
    <string name="sign_in_with_email">E-mail használata ehelyett</string>
    <!-- Text shown for settings option for create new account text.'Firefox' intentionally hardcoded here.-->
    <string name="sign_in_create_account_text"><![CDATA[Nincs fiókja? <u>Hozzon létre egyet</u>, hogy szinkronizálja a Firefoxot az eszközök között.]]></string>
    <!-- Text shown in confirmation dialog to sign out of account. The first parameter is the name of the app (e.g. Firefox Preview) -->
    <string name="sign_out_confirmation_message_2">A %s leállítja a szinkronizációt a fiókjával, de nem töröl semmilyen böngészési adatot erről az eszközről.</string>
    <!-- Option to continue signing out of account shown in confirmation dialog to sign out of account -->
    <string name="sign_out_disconnect">Kapcsolat bontása</string>
    <!-- Option to cancel signing out shown in confirmation dialog to sign out of account -->
    <string name="sign_out_cancel">Mégse</string>

    <!-- Error message snackbar shown after the user tried to select a default folder which cannot be altered -->
    <string name="bookmark_cannot_edit_root">Az alapértelmezett mappák nem szerkeszthetők</string>

    <!-- Enhanced Tracking Protection -->
    <!-- Link displayed in enhanced tracking protection panel to access tracking protection settings -->
    <string name="etp_settings">Védelmi beállítások</string>
    <!-- Preference title for enhanced tracking protection settings -->
    <string name="preference_enhanced_tracking_protection">Fokozott követés elleni védelem</string>
    <!-- Preference summary for enhanced tracking protection settings on/off switch -->
    <string name="preference_enhanced_tracking_protection_summary">Mostantól Teljes sütivédelem funkcióval, amely az eddigi legerősebb akadály a webhelyek közti nyomkövetők ellen.</string>
    <!-- Description of enhanced tracking protection. The parameter is the name of the application (For example: Firefox Fenix) -->
    <string name="preference_enhanced_tracking_protection_explanation_2">A %s megvédi a leggyakoribb nyomkövetőktől, amelyek követik az online tevékenységét.</string>
    <!-- Text displayed that links to website about enhanced tracking protection -->
    <string name="preference_enhanced_tracking_protection_explanation_learn_more">További tudnivalók</string>
    <!-- Preference for enhanced tracking protection for the standard protection settings -->
    <string name="preference_enhanced_tracking_protection_standard_default_1">Normál (alapértelmezett)</string>
    <!-- Preference description for enhanced tracking protection for the standard protection settings -->
    <string name="preference_enhanced_tracking_protection_standard_description_5">A lapok normálisan betöltenek, de néhány nyomkövető blokkolása.</string>
    <!--  Accessibility text for the Standard protection information icon  -->
    <string name="preference_enhanced_tracking_protection_standard_info_button">Mit blokkol a szokásos követésvédelem</string>
    <!-- Preference for enhanced tracking protection for the strict protection settings -->
    <string name="preference_enhanced_tracking_protection_strict">Szigorú</string>
    <!-- Preference description for enhanced tracking protection for the strict protection settings -->
    <string name="preference_enhanced_tracking_protection_strict_description_4">Erősebb követésvédelem és jobb teljesítmény, de előfordulhat, hogy egyes oldalak nem fognak megfelelően működni.</string>
    <!--  Accessibility text for the Strict protection information icon  -->
    <string name="preference_enhanced_tracking_protection_strict_info_button">Mit blokkol a szigorú követésvédelem</string>
    <!-- Preference for enhanced tracking protection for the custom protection settings -->
    <string name="preference_enhanced_tracking_protection_custom">Egyéni</string>
    <!-- Preference description for enhanced tracking protection for the strict protection settings -->
    <string name="preference_enhanced_tracking_protection_custom_description_2">Válassza ki a blokkolni kívánt nyomkövetőket és parancsfájlokat.</string>
    <!--  Accessibility text for the Strict protection information icon  -->
    <string name="preference_enhanced_tracking_protection_custom_info_button">Mit blokkol az egyéni követésvédelem</string>
    <!-- Header for categories that are being blocked by current Enhanced Tracking Protection settings -->
    <!-- Preference for enhanced tracking protection for the custom protection settings for cookies-->
    <string name="preference_enhanced_tracking_protection_custom_cookies">Sütik</string>
    <!-- Option for enhanced tracking protection for the custom protection settings for cookies-->
    <string name="preference_enhanced_tracking_protection_custom_cookies_1">Webhelyek közötti és közösségi média követők</string>
    <!-- Option for enhanced tracking protection for the custom protection settings for cookies-->
    <string name="preference_enhanced_tracking_protection_custom_cookies_2">Sütik a nem látogatott oldalakról</string>
    <!-- Option for enhanced tracking protection for the custom protection settings for cookies-->
    <string name="preference_enhanced_tracking_protection_custom_cookies_3">Összes harmadik féltől származó süti (egyes weboldalak eltörhetnek)</string>
    <!-- Option for enhanced tracking protection for the custom protection settings for cookies-->
    <string name="preference_enhanced_tracking_protection_custom_cookies_4">Összes süti (egyes weboldalakon hibát fog okozni)</string>
    <!-- Option for enhanced tracking protection for the custom protection settings for cookies-->
    <string name="preference_enhanced_tracking_protection_custom_cookies_5">Webhelyek közötti sütik elkülönítése</string>
    <!-- Preference for enhanced tracking protection for the custom protection settings for tracking content -->
    <string name="preference_enhanced_tracking_protection_custom_tracking_content">Nyomkövető tartalom</string>
    <!-- Option for enhanced tracking protection for the custom protection settings for tracking content-->
    <string name="preference_enhanced_tracking_protection_custom_tracking_content_1">Az összes lapon</string>
    <!-- Option for enhanced tracking protection for the custom protection settings for tracking content-->
    <string name="preference_enhanced_tracking_protection_custom_tracking_content_2">Csak privát lapokon</string>
    <!-- Preference for enhanced tracking protection for the custom protection settings -->
    <string name="preference_enhanced_tracking_protection_custom_cryptominers">Kriptobányászok</string>
    <!-- Preference for enhanced tracking protection for the custom protection settings -->
    <string name="preference_enhanced_tracking_protection_custom_fingerprinters">Ujjlenyomat-készítők</string>
    <!-- Button label for navigating to the Enhanced Tracking Protection details -->
    <string name="enhanced_tracking_protection_details">Részletek</string>
    <!-- Header for categories that are being being blocked by current Enhanced Tracking Protection settings -->
    <string name="enhanced_tracking_protection_blocked">Blokkolva</string>
    <!-- Header for categories that are being not being blocked by current Enhanced Tracking Protection settings -->
    <string name="enhanced_tracking_protection_allowed">Engedélyezve</string>
    <!-- Category of trackers (social media trackers) that can be blocked by Enhanced Tracking Protection -->
    <string name="etp_social_media_trackers_title">Közösségimédia-követők</string>
    <!-- Description of social media trackers that can be blocked by Enhanced Tracking Protection -->
    <string name="etp_social_media_trackers_description">Korlátozza a közösségi hálózatok azon képességét, hogy nyomon tudják követni a webböngészési tevékenységét.</string>
    <!-- Category of trackers (cross-site tracking cookies) that can be blocked by Enhanced Tracking Protection -->
    <string name="etp_cookies_title">Webhelyek közötti nyomkövető sütik</string>
    <!-- Category of trackers (cross-site tracking cookies) that can be blocked by Enhanced Tracking Protection -->
    <string name="etp_cookies_title_2">Webhelyek közötti sütik</string>
    <!-- Description of cross-site tracking cookies that can be blocked by Enhanced Tracking Protection -->
    <string name="etp_cookies_description">Blokkolja azokat a sütiket, amelyeket a hirdetési hálózatok és elemző cégek arra használnak, hogy számos webhelyről összegyűjtsék az Ön böngészési adatait.</string>
    <!-- Description of cross-site tracking cookies that can be blocked by Enhanced Tracking Protection -->
    <string name="etp_cookies_description_2">A Teljes sütivédelem ahhoz a webhelyhez köti a sütiket, amelyiken épp tartózkodik, így a követők nem használhatják azokat oldalak közti követésre.</string>
    <!-- Category of trackers (cryptominers) that can be blocked by Enhanced Tracking Protection -->
    <string name="etp_cryptominers_title">Kriptobányászok</string>
    <!-- Description of cryptominers that can be blocked by Enhanced Tracking Protection -->
    <string name="etp_cryptominers_description">Megakadályozza, hogy a rosszindulatú parancsfájlok digitális valuták bányászatához használják az eszközét.</string>
    <!-- Category of trackers (fingerprinters) that can be blocked by Enhanced Tracking Protection -->
    <string name="etp_fingerprinters_title">Ujjlenyomat-készítők</string>
    <!-- Description of fingerprinters that can be blocked by Enhanced Tracking Protection -->
    <string name="etp_fingerprinters_description">Megállítja az egyedileg azonosítható adatok gyűjtését az eszközéről, amelyek nyomkövetési célokra használhatók fel.</string>
    <!-- Category of trackers (tracking content) that can be blocked by Enhanced Tracking Protection -->
    <string name="etp_tracking_content_title">Nyomkövető tartalom</string>
    <!-- Description of tracking content that can be blocked by Enhanced Tracking Protection -->
    <string name="etp_tracking_content_description">Megállítja a követési kódokat tartalmazó külső hirdetések, videók és egyéb tartalmak betöltését. Befolyásolhatja az egyes weboldalak funkcióit.</string>
    <!-- Enhanced Tracking Protection message that protection is currently on for this site -->
    <string name="etp_panel_on">A védelem BE van kapcsolva ezen a webhelyen</string>
    <!-- Enhanced Tracking Protection message that protection is currently off for this site -->
    <string name="etp_panel_off">A védelem KI van kapcsolva ezen a webhelyen</string>

    <!-- Header for exceptions list for which sites enhanced tracking protection is always off -->
    <string name="enhanced_tracking_protection_exceptions">A fokozott követés elleni védelem ki van kapcsolva ezeken a webhelyeken</string>
    <!-- Content description (not visible, for screen readers etc.): Navigate
    back from ETP details (Ex: Tracking content) -->
    <string name="etp_back_button_content_description">Navigálás visszafelé</string>
    <!-- About page link text to open what's new link -->
    <string name="about_whats_new">A %s újdonságai</string>
    <!-- Open source licenses page title
    The first parameter is the app name -->
    <string name="open_source_licenses_title">%s | Nyílt forráskódú programkönyvtárak</string>

    <!-- Category of trackers (redirect trackers) that can be blocked by Enhanced Tracking Protection -->
    <string name="etp_redirect_trackers_title">Nyomkövetők átirányítása</string>
    <!-- Description of redirect tracker cookies that can be blocked by Enhanced Tracking Protection -->
    <string name="etp_redirect_trackers_description">Törli az ismert nyomkövető webhelyekre történő átirányítással beállított sütiket.</string>

    <!-- Description of the SmartBlock Enhanced Tracking Protection feature. The * symbol is intentionally hardcoded here,
         as we use it on the UI to indicate which trackers have been partially unblocked.  -->
    <string name="preference_etp_smartblock_description">Egyes lent jelzett nyomkövetők részleges feloldásra kerültek, mert interakcióba lépett velük *.</string>
    <!-- Text displayed that links to website about enhanced tracking protection SmartBlock -->
    <string name="preference_etp_smartblock_learn_more">További tudnivalók</string>

    <!-- Content description (not visible, for screen readers etc.):
    Enhanced tracking protection exception preference icon for ETP settings. -->
    <string name="preference_etp_exceptions_icon_description">Fokozott követés elleni védelem kivételeinek beállítási ikonja</string>

    <!-- About page link text to open support link -->
    <string name="about_support">Támogatás</string>
    <!-- About page link text to list of past crashes (like about:crashes on desktop) -->
    <string name="about_crashes">Összeomlások</string>
    <!-- About page link text to open privacy notice link -->
    <string name="about_privacy_notice">Adatvédelmi nyilatkozat</string>
    <!-- About page link text to open know your rights link -->
    <string name="about_know_your_rights">Ismerje meg a jogait</string>
    <!-- About page link text to open licensing information link -->
    <string name="about_licensing_information">Licencinformációk</string>
    <!-- About page link text to open a screen with libraries that are used -->
    <string name="about_other_open_source_libraries">Az általunk használt programkönyvtárak</string>

    <!-- Toast shown to the user when they are activating the secret dev menu
        The first parameter is number of long clicks left to enable the menu -->
    <string name="about_debug_menu_toast_progress">Hibakeresési menü: %1$d kattintás van hátra az engedélyezésig</string>
    <string name="about_debug_menu_toast_done">Hibakeresési menü engedélyezve</string>

    <!-- Browser long press popup menu -->
    <!-- Copy the current url -->
    <string name="browser_toolbar_long_press_popup_copy">Másolás</string>
    <!-- Paste & go the text in the clipboard. '&amp;' is replaced with the ampersand symbol: & -->
    <string name="browser_toolbar_long_press_popup_paste_and_go">Beillesztés és ugrás</string>
    <!-- Paste the text in the clipboard -->
    <string name="browser_toolbar_long_press_popup_paste">Beillesztés</string>

    <!-- Snackbar message shown after an URL has been copied to clipboard. -->
    <string name="browser_toolbar_url_copied_to_clipboard_snackbar">URL a vágólapra másolva</string>

    <!-- Title text for the Add To Homescreen dialog -->
    <string name="add_to_homescreen_title">Kezdőképernyőhöz adás</string>
    <!-- Cancel button text for the Add to Homescreen dialog -->
    <string name="add_to_homescreen_cancel">Mégse</string>
    <!-- Add button text for the Add to Homescreen dialog -->
    <string name="add_to_homescreen_add">Hozzáadás</string>
    <!-- Continue to website button text for the first-time Add to Homescreen dialog -->
    <string name="add_to_homescreen_continue">Tovább a weblapra</string>
    <!-- Placeholder text for the TextView in the Add to Homescreen dialog -->
    <string name="add_to_homescreen_text_placeholder">Indítóikon neve</string>

    <!-- Describes the add to homescreen functionality -->
    <string name="add_to_homescreen_description_2">Könnyedén hozzáadhatja ezt a weboldalt az eszköze Kezdőképernyőhöz, és azonnal elérheti azt, így gyorsabban böngészve, miközben alkalmazásszerű élményt kap.</string>

    <!-- Preference for managing the settings for logins and passwords in Fenix -->
    <string name="preferences_passwords_logins_and_passwords">Bejelentkezések és jelszavak</string>
    <!-- Preference for managing the saving of logins and passwords in Fenix -->
    <string name="preferences_passwords_save_logins">Bejelentkezések és jelszavak mentése</string>
    <!-- Preference option for asking to save passwords in Fenix -->
    <string name="preferences_passwords_save_logins_ask_to_save">Kérdés mentés előtt</string>
    <!-- Preference option for never saving passwords in Fenix -->
    <string name="preferences_passwords_save_logins_never_save">Soha ne mentse</string>
    <!-- Preference for autofilling saved logins in Firefox (in web content), %1$s will be replaced with the app name -->
    <string name="preferences_passwords_autofill2">Automatikus kitöltés a %1$sban</string>
    <!-- Description for the preference for autofilling saved logins in Firefox (in web content), %1$s will be replaced with the app name -->
    <string name="preferences_passwords_autofill_description">Felhasználónevek és jelszavak kitöltése a weboldalakon a %1$s használata során.</string>
    <!-- Preference for autofilling logins from Fenix in other apps (e.g. autofilling the Twitter app) -->
    <string name="preferences_android_autofill">Automatikus kitöltés más alkalmazásokban</string>
    <!-- Description for the preference for autofilling logins from Fenix in other apps (e.g. autofilling the Twitter app) -->
    <string name="preferences_android_autofill_description">Felhasználónevek és jelszavak kitöltése más alkalmazásokban az eszközén.</string>

    <!-- Preference option for adding a login -->
    <string name="preferences_logins_add_login">Bejelentkezés hozzáadása</string>

    <!-- Preference for syncing saved logins in Fenix -->
    <string name="preferences_passwords_sync_logins">Bejelentkezések szinkronizálása</string>
    <!-- Preference for syncing saved logins in Fenix, when not signed in-->
    <string name="preferences_passwords_sync_logins_across_devices">Bejelentkezések szinkronizálása az eszközök között</string>
    <!-- Preference to access list of saved logins -->
    <string name="preferences_passwords_saved_logins">Mentett bejelentkezések</string>
    <!-- Description of empty list of saved passwords. Placeholder is replaced with app name.  -->
    <string name="preferences_passwords_saved_logins_description_empty_text">Itt jelennek meg a mentett vagy a %s böngészővel szinkronizált bejelentkezések.</string>
    <!-- Preference to access list of saved logins -->
    <string name="preferences_passwords_saved_logins_description_empty_learn_more_link">Tudjon meg többet a Syncről.</string>
    <!-- Preference to access list of login exceptions that we never save logins for -->
    <string name="preferences_passwords_exceptions">Kivételek</string>
    <!-- Empty description of list of login exceptions that we never save logins for -->
    <string name="preferences_passwords_exceptions_description_empty">Itt jelennek meg a nem mentett bejelentkezések és jelszavak.</string>
    <!-- Description of list of login exceptions that we never save logins for -->
    <string name="preferences_passwords_exceptions_description">A bejelentkezéseket és a jelszavak nem lesznek elmentve ezeknél a webhelyeknél.</string>
    <!-- Text on button to remove all saved login exceptions -->
    <string name="preferences_passwords_exceptions_remove_all">Összes kivétel törlése</string>
    <!-- Hint for search box in logins list -->
    <string name="preferences_passwords_saved_logins_search">Bejelentkezések keresése</string>
    <!-- The header for the site that a login is for -->
    <string name="preferences_passwords_saved_logins_site">Webhely</string>
    <!-- The header for the username for a login -->
    <string name="preferences_passwords_saved_logins_username">Felhasználónév</string>
    <!-- The header for the password for a login -->
    <string name="preferences_passwords_saved_logins_password">Jelszó</string>
    <!-- Shown in snackbar to tell user that the password has been copied -->
    <string name="logins_password_copied">A jelszó vágólapra másolva</string>
    <!-- Shown in snackbar to tell user that the username has been copied -->
    <string name="logins_username_copied">A felhasználónév vágólapra másolva</string>
    <!-- Content Description (for screenreaders etc) read for the button to copy a password in logins-->
    <string name="saved_logins_copy_password">Jelszó másolása</string>
    <!-- Content Description (for screenreaders etc) read for the button to clear a password while editing a login-->
    <string name="saved_logins_clear_password">Jelszó törlése</string>
    <!-- Content Description (for screenreaders etc) read for the button to copy a username in logins -->
    <string name="saved_login_copy_username">Felhasználónév másolása</string>
    <!-- Content Description (for screenreaders etc) read for the button to clear a username while editing a login -->
    <string name="saved_login_clear_username">Felhasználónév törlése</string>
    <!-- Content Description (for screenreaders etc) read for the button to clear the hostname field while creating a login -->
    <string name="saved_login_clear_hostname">Gépnév törlése</string>
    <!-- Content Description (for screenreaders etc) read for the button to open a site in logins -->
    <string name="saved_login_open_site">Oldal megnyitása böngészőben</string>
    <!-- Content Description (for screenreaders etc) read for the button to reveal a password in logins -->
    <string name="saved_login_reveal_password">Jelszó megjelenítése</string>
    <!-- Content Description (for screenreaders etc) read for the button to hide a password in logins -->
    <string name="saved_login_hide_password">Jelszó elrejtése</string>
    <!-- Message displayed in biometric prompt displayed for authentication before allowing users to view their logins -->
    <string name="logins_biometric_prompt_message">Feloldás a mentett bejelentkezések megtekintéshez</string>
    <!-- Title of warning dialog if users have no device authentication set up -->
    <string name="logins_warning_dialog_title">Helyezze biztonságba bejelentkezéseit és jelszavait</string>
    <!-- Message of warning dialog if users have no device authentication set up -->
    <string name="logins_warning_dialog_message">Állítsa be az eszköz lezárási mintáját, PIN-kódját vagy jelszavát, hogy megvédje a mentett bejelentkezéseit és jelszavait, ha valaki hozzáfér az eszközéhez.</string>
    <!-- Negative button to ignore warning dialog if users have no device authentication set up -->
    <string name="logins_warning_dialog_later">Később</string>
    <!-- Positive button to send users to set up a pin of warning dialog if users have no device authentication set up -->
    <string name="logins_warning_dialog_set_up_now">Beállítás most</string>
    <!-- Title of PIN verification dialog to direct users to re-enter their device credentials to access their logins -->
    <string name="logins_biometric_prompt_message_pin">Eszköz feloldása</string>
    <!-- Title for Accessibility Force Enable Zoom Preference -->
    <string name="preference_accessibility_force_enable_zoom">Nagyítás az összes webhelyen</string>
    <!-- Summary for Accessibility Force Enable Zoom Preference -->
    <string name="preference_accessibility_force_enable_zoom_summary">A csípés és nagyítás engedélyezése, még azokon a weboldalakon is, amelyek megakadályozzák ezt a gesztust.</string>

    <!-- Saved logins sorting strategy menu item -by name- (if selected, it will sort saved logins alphabetically) -->
    <string name="saved_logins_sort_strategy_alphabetically">Név (A-Z)</string>
    <!-- Saved logins sorting strategy menu item -by last used- (if selected, it will sort saved logins by last used) -->
    <string name="saved_logins_sort_strategy_last_used">Legutóbbi használat</string>
    <!-- Content description (not visible, for screen readers etc.): Sort saved logins dropdown menu chevron icon -->
    <string name="saved_logins_menu_dropdown_chevron_icon_content_description">Bejelentkezések menü rendezése</string>

    <!-- Autofill -->
    <!-- Preference and title for managing the autofill settings -->
    <string name="preferences_autofill">Automatikus kitöltés</string>
    <!-- Preference and title for managing the settings for addresses -->
    <string name="preferences_addresses">Címek</string>
    <!-- Preference and title for managing the settings for credit cards -->
    <string name="preferences_credit_cards">Bankkártyák</string>
    <!-- Preference for saving and autofilling credit cards -->
    <string name="preferences_credit_cards_save_and_autofill_cards">Kártyák mentése és automatikus kitöltése</string>
    <!-- Preference summary for saving and autofilling credit card data -->
    <string name="preferences_credit_cards_save_and_autofill_cards_summary">Az adatok titkosítottak</string>
    <!-- Preference option for syncing credit cards across devices. This is displayed when the user is not signed into sync -->
    <string name="preferences_credit_cards_sync_cards_across_devices">Kártyák szinkronizálása az eszközök közt</string>
    <!-- Preference option for syncing credit cards across devices. This is displayed when the user is signed into sync -->
    <string name="preferences_credit_cards_sync_cards">Kártyák szinkronizálása</string>
    <!-- Preference option for adding a credit card -->
    <string name="preferences_credit_cards_add_credit_card">Bankkártya hozzáadása</string>

    <!-- Preference option for managing saved credit cards -->
    <string name="preferences_credit_cards_manage_saved_cards">Mentett kártyák kezelése</string>
    <!-- Preference option for adding an address -->
    <string name="preferences_addresses_add_address">Cím hozzáadása</string>
    <!-- Preference option for managing saved addresses -->
    <string name="preferences_addresses_manage_addresses">Címek kezelése</string>
    <!-- Preference for saving and autofilling addresses -->
    <string name="preferences_addresses_save_and_autofill_addresses">Címek mentése és automatikus kitöltése</string>

    <!-- Preference summary for saving and autofilling address data -->
    <string name="preferences_addresses_save_and_autofill_addresses_summary">Olyan információk belevétele, mint a számok, e-mail-címek és szállítási címek</string>

    <!-- Title of the "Add card" screen -->
    <string name="credit_cards_add_card">Kártya hozzáadása</string>
    <!-- Title of the "Edit card" screen -->
    <string name="credit_cards_edit_card">Kártya szerkesztése</string>
    <!-- The header for the card number of a credit card -->
    <string name="credit_cards_card_number">Kártyaszám</string>
    <!-- The header for the expiration date of a credit card -->
    <string name="credit_cards_expiration_date">Lejárati dátum</string>
    <!-- The label for the expiration date month of a credit card to be used by a11y services-->
    <string name="credit_cards_expiration_date_month">Lejárati dátum hónapja</string>
    <!-- The label for the expiration date year of a credit card to be used by a11y services-->
    <string name="credit_cards_expiration_date_year">Lejárati dátum éve</string>
    <!-- The header for the name on the credit card -->
    <string name="credit_cards_name_on_card">Kártyán szereplő név</string>
    <!-- The text for the "Delete card" menu item for deleting a credit card -->
    <string name="credit_cards_menu_delete_card">Kártya törlése</string>
    <!-- The text for the "Delete card" button for deleting a credit card -->
    <string name="credit_cards_delete_card_button">Kártya törlése</string>
    <!-- The text for the confirmation message of "Delete card" dialog -->
    <string name="credit_cards_delete_dialog_confirmation">Biztos, hogy törli ezt a bankkártyát?</string>
    <!-- The text for the positive button on "Delete card" dialog -->
    <string name="credit_cards_delete_dialog_button">Törlés</string>
    <!-- The title for the "Save" menu item for saving a credit card -->
    <string name="credit_cards_menu_save">Mentés</string>
    <!-- The text for the "Save" button for saving a credit card -->
    <string name="credit_cards_save_button">Mentés</string>
    <!-- The text for the "Cancel" button for cancelling adding, updating or deleting a credit card -->
    <string name="credit_cards_cancel_button">Mégse</string>

    <!-- Title of the "Saved cards" screen -->
    <string name="credit_cards_saved_cards">Mentett kártyák</string>

    <!-- Error message for credit card number validation -->
    <string name="credit_cards_number_validation_error_message">Adjon meg egy érvényes bankkártyaszámot</string>

    <!-- Error message for credit card name on card validation -->
    <string name="credit_cards_name_on_card_validation_error_message">Töltse ki ezt a mezőt</string>
    <!-- Message displayed in biometric prompt displayed for authentication before allowing users to view their saved credit cards -->
    <string name="credit_cards_biometric_prompt_message">Feloldás a mentett kártyák megtekintéshez</string>
    <!-- Title of warning dialog if users have no device authentication set up -->
    <string name="credit_cards_warning_dialog_title">Biztosítsa bankkártyáit</string>
    <!-- Message of warning dialog if users have no device authentication set up -->
    <string name="credit_cards_warning_dialog_message">Állítsa be az eszköz lezárási mintáját, PIN-kódját vagy jelszavát, hogy megvédje a mentett bankkártyáit, ha valaki hozzáfér az eszközéhez.</string>
    <!-- Positive button to send users to set up a pin of warning dialog if users have no device authentication set up -->
    <string name="credit_cards_warning_dialog_set_up_now">Beállítás most</string>
    <!-- Negative button to ignore warning dialog if users have no device authentication set up -->
    <string name="credit_cards_warning_dialog_later">Később</string>
    <!-- Title of PIN verification dialog to direct users to re-enter their device credentials to access their credit cards -->
    <string name="credit_cards_biometric_prompt_message_pin">Eszköz feloldása</string>

    <!-- Message displayed in biometric prompt for authentication, before allowing users to use their stored credit card information -->
    <string name="credit_cards_biometric_prompt_unlock_message">Oldja fel, hogy a tárolt bankkártya-információkat használja</string>

    <!-- Title of the "Add address" screen -->
    <string name="addresses_add_address">Cím hozzáadása</string>
    <!-- Title of the "Edit address" screen -->
    <string name="addresses_edit_address">Cím szerkesztése</string>
    <!-- Title of the "Manage addresses" screen -->
    <string name="addresses_manage_addresses">Címek kezelése</string>
    <!-- The header for the first name of an address -->
    <string name="addresses_first_name">Utónév</string>
    <!-- The header for the middle name of an address -->
    <string name="addresses_middle_name">Egyéb név</string>
    <!-- The header for the last name of an address -->
    <string name="addresses_last_name">Vezetéknév</string>
    <!-- The header for the street address of an address -->
    <string name="addresses_street_address">Utca, házszám</string>
    <!-- The header for the city of an address -->
    <string name="addresses_city">Város</string>
    <!-- The header for the subregion of an address when "state" should be used -->
    <string name="addresses_state">Állam</string>
    <!-- The header for the subregion of an address when "province" should be used -->
    <string name="addresses_province">Tartomány</string>
    <!-- The header for the zip code of an address -->
    <string name="addresses_zip">Irányítószám</string>
    <!-- The header for the country or region of an address -->
    <string name="addresses_country">Ország vagy régió</string>
    <!-- The header for the phone number of an address -->
    <string name="addresses_phone">Telefon</string>
    <!-- The header for the email of an address -->
    <string name="addresses_email">E-mail</string>
    <!-- The text for the "Save" button for saving an address -->
    <string name="addresses_save_button">Mentés</string>
    <!-- The text for the "Cancel" button for cancelling adding, updating or deleting an address -->
    <string name="addresses_cancel_button">Mégse</string>
    <!-- The text for the "Delete address" button for deleting an address -->
    <string name="addressess_delete_address_button">Cím törlése</string>

    <!-- The title for the "Delete address" confirmation dialog -->
    <string name="addressess_confirm_dialog_message">Biztos, hogy törli ezt a címet?</string>
    <!-- The text for the positive button on "Delete address" dialog -->
    <string name="addressess_confirm_dialog_ok_button">Törlés</string>
    <!-- The text for the negative button on "Delete address" dialog -->
    <string name="addressess_confirm_dialog_cancel_button">Mégse</string>
    <!-- The text for the "Save address" menu item for saving an address -->
    <string name="address_menu_save_address">Cím mentése</string>
    <!-- The text for the "Delete address" menu item for deleting an address -->
    <string name="address_menu_delete_address">Cím törlése</string>

    <!-- Title of the Add search engine screen -->
    <string name="search_engine_add_custom_search_engine_title">Keresőszolgáltatás hozzáadása</string>
    <!-- Content description (not visible, for screen readers etc.): Title for the button that navigates to add new engine screen -->
    <string name="search_engine_add_custom_search_engine_button_content_description">Új keresőszolgáltatás hozzáadása</string>
    <!-- Title of the Edit search engine screen -->
    <string name="search_engine_edit_custom_search_engine_title">Keresőszolgáltatás szerkesztése</string>
    <!-- Content description (not visible, for screen readers etc.): Title for the button to add a search engine in the action bar -->
    <string name="search_engine_add_button_content_description" moz:RemovedIn="120" tools:ignore="UnusedResources">Hozzáadás</string>
    <!-- Content description (not visible, for screen readers etc.): Title for the button to save a search engine in the action bar -->
    <string name="search_engine_add_custom_search_engine_edit_button_content_description" moz:RemovedIn="120" tools:ignore="UnusedResources">Mentés</string>
    <!-- Text for the menu button to edit a search engine -->
    <string name="search_engine_edit">Szerkesztés</string>
    <!-- Text for the menu button to delete a search engine -->
    <string name="search_engine_delete">Törlés</string>

    <!-- Text for the button to create a custom search engine on the Add search engine screen -->
    <string name="search_add_custom_engine_label_other" moz:RemovedIn="120" tools:ignore="UnusedResources">Egyéb</string>
    <!-- Label for the TextField in which user enters custom search engine name -->
    <string name="search_add_custom_engine_name_label">Név</string>
    <!-- Placeholder text shown in the Search Engine Name TextField before a user enters text -->
    <string name="search_add_custom_engine_name_hint" moz:RemovedIn="120" tools:ignore="UnusedResources">Név</string>
    <!-- Placeholder text shown in the Search Engine Name text field before a user enters text -->
    <string name="search_add_custom_engine_name_hint_2">Keresőszolgáltatás neve</string>
    <!-- Label for the TextField in which user enters custom search engine URL -->
    <string name="search_add_custom_engine_url_label">Kereső webcíme</string>
    <!-- Placeholder text shown in the Search String TextField before a user enters text -->
    <string name="search_add_custom_engine_search_string_hint" moz:RemovedIn="120" tools:ignore="UnusedResources">Használandó keresőkifejezés</string>
    <!-- Placeholder text shown in the Search String TextField before a user enters text -->
    <string name="search_add_custom_engine_search_string_hint_2">A kereséshez használandó webcím</string>
    <!-- Description text for the Search String TextField. The %s is part of the string -->
    <string name="search_add_custom_engine_search_string_example" formatted="false">A keresés cseréje erre: „%s”. Példa:\nhttps://www.google.com/search?q=%s</string>

    <!-- Accessibility description for the form in which details about the custom search engine are entered -->
    <string name="search_add_custom_engine_form_description">Egyéni keresőszolgáltatás részletei</string>

    <!-- Label for the TextField in which user enters custom search engine suggestion URL -->
    <string name="search_add_custom_engine_suggest_url_label">Keresési javaslati API (nem kötelező)</string>
    <!-- Placeholder text shown in the Search Suggestion String TextField before a user enters text -->
    <string name="search_add_custom_engine_suggest_string_hint">Keresési javaslati API webcíme</string>
    <!-- Description text for the Search Suggestion String TextField. The %s is part of the string -->
    <string name="search_add_custom_engine_suggest_string_example_2" formatted="false">Cserélje a lekérdezést erre: „%s”. Példa:\nhttps://suggestqueries.google.com/complete/search?client=firefox&amp;q=%s</string>
    <!-- The text for the "Save" button for saving a custom search engine -->
    <string name="search_custom_engine_save_button">Mentés</string>

    <!-- Text shown when a user leaves the name field empty -->
    <string name="search_add_custom_engine_error_empty_name">Adja meg a keresőszolgáltatás nevét</string>
    <!-- Text shown when a user leaves the search string field empty -->
    <string name="search_add_custom_engine_error_empty_search_string">Adjon meg egy keresési szöveget</string>
    <!-- Text shown when a user leaves out the required template string -->
    <string name="search_add_custom_engine_error_missing_template">Ellenőrizze, hogy a keresési szöveg egyezik-e a példa formátumával</string>
    <!-- Text shown when we aren't able to validate the custom search query. The first parameter is the url of the custom search engine -->
    <string name="search_add_custom_engine_error_cannot_reach">Hiba a következőhöz kapcsolódáskor: „%s”</string>
    <!-- Text shown when a user creates a new search engine -->
    <string name="search_add_custom_engine_success_message">%s létrehozva</string>
    <!-- Text shown when a user successfully edits a custom search engine -->
    <string name="search_edit_custom_engine_success_message">%s mentve</string>
    <!-- Text shown when a user successfully deletes a custom search engine -->
    <string name="search_delete_search_engine_success_message">%s törölve</string>

    <!-- Heading for the instructions to allow a permission -->
    <string name="phone_feature_blocked_intro">Engedélyezés módja:</string>
    <!-- First step for the allowing a permission -->
    <string name="phone_feature_blocked_step_settings">1. Ugorjon az Android beállításokhoz</string>
    <!-- Second step for the allowing a permission -->
    <string name="phone_feature_blocked_step_permissions"><![CDATA[2. Koppintson az <b>Engedélyek</b> lehetőségre]]></string>
    <!-- Third step for the allowing a permission (Fore example: Camera) -->
    <string name="phone_feature_blocked_step_feature"><![CDATA[3. Kapcsolja BE a következőt: <b>%1$s</b>]]></string>

    <!-- Label that indicates a site is using a secure connection -->
    <string name="quick_settings_sheet_secure_connection_2">A kapcsolat biztonságos</string>
    <!-- Label that indicates a site is using a insecure connection -->
    <string name="quick_settings_sheet_insecure_connection_2">A kapcsolat nem biztonságos</string>
    <!-- Label to clear site data -->
    <string name="clear_site_data">Sütik és oldaladatok törlése</string>
    <!-- Confirmation message for a dialog confirming if the user wants to delete all data for current site -->
    <string name="confirm_clear_site_data"><![CDATA[Biztos, hogy törli az összes sütit és oldaladatot ezen a webhelyen: <b>%s</b>?]]></string>
    <!-- Confirmation message for a dialog confirming if the user wants to delete all the permissions for all sites-->
    <string name="confirm_clear_permissions_on_all_sites">Biztos benne, hogy törli az összes engedélyt az összes webhelyen?</string>
    <!-- Confirmation message for a dialog confirming if the user wants to delete all the permissions for a site-->
    <string name="confirm_clear_permissions_site">Biztos benne, hogy törli az összes engedélyt ezen a webhelyen?</string>
    <!-- Confirmation message for a dialog confirming if the user wants to set default value a permission for a site-->
    <string name="confirm_clear_permission_site">Biztos benne, hogy törli ezt az engedélyt ezen a webhelyen?</string>
    <!-- label shown when there are not site exceptions to show in the site exception settings -->
    <string name="no_site_exceptions">Nincsenek webhelyenkénti kivételek</string>
    <!-- Bookmark deletion confirmation -->
    <string name="bookmark_deletion_confirmation">Biztos, hogy törli ezt a könyvjelzőt?</string>
    <!-- Browser menu button that adds a shortcut to the home fragment -->
    <string name="browser_menu_add_to_shortcuts">Hozzáadás az indítóikonokhoz</string>
    <!-- Browser menu button that removes a shortcut from the home fragment -->
    <string name="browser_menu_remove_from_shortcuts">Eltávolítás az indítóikonok közül</string>
    <!-- text shown before the issuer name to indicate who its verified by, parameter is the name of
     the certificate authority that verified the ticket-->
    <string name="certificate_info_verified_by">Ellenőrizte: %1$s </string>
    <!-- Login overflow menu delete button -->
    <string name="login_menu_delete_button">Törlés</string>
    <!-- Login overflow menu edit button -->
    <string name="login_menu_edit_button">Szerkesztés</string>
    <!-- Message in delete confirmation dialog for logins -->
    <string name="login_deletion_confirmation">Biztos, hogy törölni szeretné ezt a bejelentkezést?</string>
    <!-- Positive action of a dialog asking to delete  -->
    <string name="dialog_delete_positive">Törlés</string>
    <!-- Negative action of a dialog asking to delete login -->
    <string name="dialog_delete_negative">Mégse</string>
    <!--  The saved login options menu description. -->
    <string name="login_options_menu">Bejelentkezési lehetőségek</string>
    <!--  The editable text field for a login's web address. -->
    <string name="saved_login_hostname_description">A bejelentkezés webcíméhéz használandó szerkeszthető szövegmező.</string>
    <!--  The editable text field for a login's username. -->
    <string name="saved_login_username_description">A bejelentkezés felhasználónevéhez használandó szerkeszthető szövegmező.</string>
    <!--  The editable text field for a login's password. -->
    <string name="saved_login_password_description">A bejelentkezés jelszavához használandó szerkeszthető szövegmező.</string>
    <!--  The button description to save changes to an edited login. -->
    <string name="save_changes_to_login">Módosítások mentése a bejelentkezéshez.</string>
    <!--  The page title for editing a saved login. -->
    <string name="edit">Szerkesztés</string>
    <!--  The page title for adding new login. -->
    <string name="add_login">Új bejelentkezés hozzáadása</string>
    <!--  The error message in add/edit login view when password field is blank. -->
    <string name="saved_login_password_required">Jelszó szükséges</string>
    <!--  The error message in add login view when username field is blank. -->
    <string name="saved_login_username_required">Felhasználónév szükséges</string>
    <!--  The error message in add login view when hostname field is blank. -->
    <string name="saved_login_hostname_required" tools:ignore="UnusedResources">Gépnév szükséges</string>
    <!-- Voice search button content description  -->
    <string name="voice_search_content_description">Hangalapú keresés</string>
    <!-- Voice search prompt description displayed after the user presses the voice search button -->
    <string name="voice_search_explainer">Beszéljen most</string>

    <!--  The error message in edit login view when a duplicate username exists. -->
    <string name="saved_login_duplicate">Már létezik bejelentkezés ezzel a felhasználónévvel.</string>

    <!-- This is the hint text that is shown inline on the hostname field of the create new login page. 'https://www.example.com' intentionally hardcoded here -->
    <string name="add_login_hostname_hint_text">https://www.example.com</string>
    <!-- This is an error message shown below the hostname field of the add login page when a hostname does not contain http or https. -->
    <string name="add_login_hostname_invalid_text_3">A webcímnek tartalmaznia kell ezek egyikét: „https:” vagy „http://”</string>
    <!-- This is an error message shown below the hostname field of the add login page when a hostname is invalid. -->
    <string name="add_login_hostname_invalid_text_2">Érvényes gépnév szükséges</string>

    <!-- Synced Tabs -->
    <!-- Text displayed to ask user to connect another device as no devices found with account -->
    <string name="synced_tabs_connect_another_device">Másik eszköz csatlakoztatása.</string>
    <!-- Text displayed asking user to re-authenticate -->
    <string name="synced_tabs_reauth">Hitelesítsen újra.</string>
    <!-- Text displayed when user has disabled tab syncing in Firefox Sync Account -->
    <string name="synced_tabs_enable_tab_syncing">Engedélyezze a lapok szinkronizálását.</string>
    <!-- Text displayed when user has no tabs that have been synced -->
    <string name="synced_tabs_no_tabs">Nincs egyetlen lap sem nyitva a Firefoxban a többi eszközén.</string>

    <!-- Text displayed in the synced tabs screen when a user is not signed in to Firefox Sync describing Synced Tabs -->
    <string name="synced_tabs_sign_in_message">Tekintse meg a más eszközökről származó lapok listáját.</string>
    <!-- Text displayed on a button in the synced tabs screen to link users to sign in when a user is not signed in to Firefox Sync -->
    <string name="synced_tabs_sign_in_button">Jelentkezzen be a Syncbe</string>

    <!-- The text displayed when a synced device has no tabs to show in the list of Synced Tabs. -->
    <string name="synced_tabs_no_open_tabs">Nincsenek nyitott lapok</string>

    <!-- Content description for expanding a group of synced tabs. -->
    <string name="synced_tabs_expand_group">Szinkronizált lapok csoportjának kibontása</string>
    <!-- Content description for collapsing a group of synced tabs. -->
    <string name="synced_tabs_collapse_group">Szinkronizált lapok csoportjának összecsukása</string>

    <!-- Top Sites -->
    <!-- Title text displayed in the dialog when shortcuts limit is reached. -->
    <string name="shortcut_max_limit_title">Az indítóikonok korlátja elérve</string>
    <!-- Content description text displayed in the dialog when shortcut limit is reached. -->
    <string name="shortcut_max_limit_content">Új indítóikon hozzáadásához távolítson el egyet. Érintse meg és tartsa az ujját az oldalon, és válassza az eltávolítást.</string>
    <!-- Confirmation dialog button text when top sites limit is reached. -->
    <string name="top_sites_max_limit_confirmation_button">Rendben, értem</string>

    <!-- Label for the preference to show the shortcuts for the most visited top sites on the homepage -->
    <string name="top_sites_toggle_top_recent_sites_4">Indítóikonok</string>
    <!-- Title text displayed in the rename top site dialog. -->
    <string name="top_sites_rename_dialog_title">Név</string>
    <!-- Hint for renaming title of a shortcut -->
    <string name="shortcut_name_hint">Indítóikon neve</string>
    <!-- Button caption to confirm the renaming of the top site. -->
    <string name="top_sites_rename_dialog_ok">Rendben</string>
    <!-- Dialog button text for canceling the rename top site prompt. -->
    <string name="top_sites_rename_dialog_cancel">Mégse</string>

    <!-- Text for the menu button to open the homepage settings. -->
    <string name="top_sites_menu_settings">Beállítások</string>
    <!-- Text for the menu button to navigate to sponsors and privacy support articles. '&amp;' is replaced with the ampersand symbol: & -->
    <string name="top_sites_menu_sponsor_privacy">Támogatóink és az Ön adatvédelme</string>
    <!-- Label text displayed for a sponsored top site. -->
    <string name="top_sites_sponsored_label">Szponzorált</string>

    <!-- Inactive tabs in the tabs tray -->
    <!-- Title text displayed in the tabs tray when a tab has been unused for 14 days. -->
    <string name="inactive_tabs_title">Inaktív lapok</string>
    <!-- Content description for closing all inactive tabs -->
    <string name="inactive_tabs_delete_all">Összes inaktív lap bezárása</string>

    <!-- Content description for expanding the inactive tabs section. -->
    <string name="inactive_tabs_expand_content_description">Inaktív lapok kibontása</string>
    <!-- Content description for collapsing the inactive tabs section. -->
    <string name="inactive_tabs_collapse_content_description">Inaktív lapok összecsukása</string>

    <!-- Inactive tabs auto-close message in the tabs tray -->
    <!-- The header text of the auto-close message when the user is asked if they want to turn on the auto-closing of inactive tabs. -->
    <string name="inactive_tabs_auto_close_message_header" tools:ignore="UnusedResources">Automatikus bezárás egy hónap után?</string>
    <!-- A description below the header to notify the user what the inactive tabs auto-close feature is. -->
    <string name="inactive_tabs_auto_close_message_description" tools:ignore="UnusedResources">A Firefox bezárhatja azokat a lapokat, amelyeket az elmúlt hónapban nem nézett meg.</string>
    <!-- A call to action below the description to allow the user to turn on the auto closing of inactive tabs. -->
    <string name="inactive_tabs_auto_close_message_action" tools:ignore="UnusedResources">AUTOMATIKUS BEZÁRÁS BEKAPCSOLÁSA</string>

    <!-- Text for the snackbar to confirm auto-close is enabled for inactive tabs -->
    <string name="inactive_tabs_auto_close_message_snackbar">Automatikus bezárás engedélyezve</string>

    <!-- Awesome bar suggestion's headers -->
    <!-- Search suggestions title for Firefox Suggest. -->
    <string name="firefox_suggest_header">Firefox Suggest</string>

    <!-- Title for search suggestions when Google is the default search suggestion engine. -->
    <string name="google_search_engine_suggestion_header">Google keresés</string>
    <!-- Title for search suggestions when the default search suggestion engine is anything other than Google. The first parameter is default search engine name. -->
    <string name="other_default_search_engine_suggestion_header">%s keresés</string>

    <!-- Default browser experiment -->
    <string name="default_browser_experiment_card_text">Állítsa be a webhelyek, e-mailek és üzenetek hivatkozásait, hogy azok automatikusan a Firefoxban nyíljanak meg.</string>

    <!-- Content description for close button in collection placeholder. -->
    <string name="remove_home_collection_placeholder_content_description">Eltávolítás</string>

    <!-- Content description radio buttons with a link to more information -->
    <string name="radio_preference_info_content_description">Kattintson a további részletekért</string>

    <!-- Content description for the action bar "up" button -->
    <string name="action_bar_up_description">Navigálás fel</string>

    <!-- Content description for privacy content close button -->
    <string name="privacy_content_close_button_content_description">Bezárás</string>

    <!-- Pocket recommended stories -->
    <!-- Header text for a section on the home screen. -->
    <string name="pocket_stories_header_1">Elgondolkodtató történetek</string>
    <!-- Header text for a section on the home screen. -->
    <string name="pocket_stories_categories_header">Történetek téma szerint</string>
    <!-- Text of a button allowing users to access an external url for more Pocket recommendations. -->
    <string name="pocket_stories_placeholder_text">Folytassa a felfedezést</string>
    <!-- Title of an app feature. Smaller than a heading. The first parameter is product name Pocket -->
    <string name="pocket_stories_feature_title_2">A motorháztető alatt: %s.</string>
    <!-- Caption for describing a certain feature. The placeholder is for a clickable text (eg: Learn more) which will load an url in a new tab when clicked.  -->
    <string name="pocket_stories_feature_caption">A Firefox család tagja. %s</string>
    <!-- Clickable text for opening an external link for more information about Pocket. -->
    <string name="pocket_stories_feature_learn_more">További tudnivalók</string>

    <!-- Text indicating that the Pocket story that also displays this text is a sponsored story by other 3rd party entity. -->
    <string name="pocket_stories_sponsor_indication">Szponzorált</string>

    <!-- Snackbar message for enrolling in a Nimbus experiment from the secret settings when Studies preference is Off.-->
    <string name="experiments_snackbar">Engedélyezze a telemetriát az adatok küldéséhez.</string>
    <!-- Snackbar button text to navigate to telemetry settings.-->
    <string name="experiments_snackbar_button">Ugrás a beállításokhoz</string>

    <!-- Review quality check feature-->
    <!-- Name for the review quality check feature used as title for the panel. -->
    <string name="review_quality_check_feature_name" moz:RemovedIn="120" tools:ignore="UnusedResources">Értékelés-ellenőrző</string>
    <!-- Name for the review quality check feature used as title for the panel. -->
    <string name="review_quality_check_feature_name_2">Értékelés-ellenőrző</string>
    <!-- Summary for grades A and B for review quality check adjusted grading. -->
    <string name="review_quality_check_grade_a_b_description">Megbízható értékelések</string>
    <!-- Summary for grade C for review quality check adjusted grading. -->
    <string name="review_quality_check_grade_c_description">Megbízható és nem megbízható értékelések keveréke</string>
    <!-- Summary for grades D and F for review quality check adjusted grading. -->
    <string name="review_quality_check_grade_d_f_description">Nem megbízható értékelések</string>
    <!-- Text for title presenting the reliability of a product's reviews. -->
    <string name="review_quality_check_grade_title">Mennyire megbízhatók ezek az értékelések?</string>
    <!-- Title for when the rating has been updated by the review checker -->
    <string name="review_quality_check_adjusted_rating_title">Módosított értékelés</string>
    <!-- Description for a product's adjusted star rating. The text presents that the product's reviews which were evaluated as unreliable were removed from the adjusted rating. -->
    <string name="review_quality_check_adjusted_rating_description">A nem megbízható értékelések eltávolítva</string>
    <!-- Title for list of highlights from a product's review emphasizing a product's important traits. -->
    <string name="review_quality_check_highlights_title">Kiemelések a legutóbbi értékelésekből</string>
    <!-- Title for section explaining how we analyze the reliability of a product's reviews. -->
    <string name="review_quality_check_explanation_title">Hogyan határozzuk meg az értékelések minőségét</string>
    <!-- Paragraph explaining how we analyze the reliability of a product's reviews. First parameter is the Fakespot product name. In the phrase "Fakespot by Mozilla", "by" can be localized. Does not need to stay by. -->
    <string name="review_quality_check_explanation_body_reliability">A %s MI technológiáját használjuk a termékértékelések megbízhatóságának elemzéséhez. Ez az elemzés csak az értékelések minőségének felmérésében segít, a termék minőségében nem.</string>
    <!-- Paragraph explaining the grading system we use to classify the reliability of a product's reviews. -->
    <string name="review_quality_check_info_review_grade_header"><![CDATA[Minden termékértékeléshez egy <b>betűvel megadott osztályzatot</b> rendelünk, A-tól F-ig.]]></string>
    <!-- Description explaining grades A and B for review quality check adjusted grading. -->
    <string name="review_quality_check_info_grade_info_AB">Megbízható értékelések. Úgy gondoljuk, hogy az értékelések valószínűleg valódi vásárlóktól származnak, akik őszinte, elfogulatlan értékelést írtak.</string>
    <!-- Description explaining grades A and B for review quality check adjusted grading. -->
    <string name="review_quality_check_info_grade_info_AB_2" moz:RemovedIn="120" tools:ignore="UnusedResources">Úgy gondoljuk, hogy az értékelések megbízhatók.</string>
    <!-- Description explaining grade C for review quality check adjusted grading. -->
    <string name="review_quality_check_info_grade_info_C">Úgy gondoljuk, hogy vegyesen vannak megbízható és nem megbízható értékelések.</string>
    <!-- Description explaining grades D and F for review quality check adjusted grading. -->
    <string name="review_quality_check_info_grade_info_DF">Nem megbízható értékelések. Úgy gondoljuk, hogy az értékelések hamisak vagy elfogult értékelőktől származnak.</string>
    <!-- Description explaining grades D and F for review quality check adjusted grading. -->
    <string name="review_quality_check_info_grade_info_DF_2" moz:RemovedIn="120" tools:ignore="UnusedResources">Úgy gondoljuk, hogy az értékelések nem megbízhatók.</string>
    <!-- Paragraph explaining how a product's adjusted grading is calculated. -->
    <string name="review_quality_check_explanation_body_adjusted_grading"><![CDATA[A <b>módosított értékelés</b> az általunk megbízhatónak gondolt értékelések alapján van számítva.]]></string>
    <!-- Paragraph explaining product review highlights. First parameter is the name of the retailer (e.g. Amazon). -->
    <string name="review_quality_check_explanation_body_highlights"><![CDATA[A <b>kiemelések</b> a(z) %s értékeléseinek az elmúlt 80 napból származó és megbízhatónak ítélt elemei.]]></string>
    <!-- Text for learn more caption presenting a link with information about review quality. First parameter is for clickable text defined in review_quality_check_info_learn_more_link. -->
    <string name="review_quality_check_info_learn_more">Tudjon meg többet arról, %s.</string>
    <!-- Clickable text that links to review quality check SuMo page. First parameter is the Fakespot product name. In the phrase "Fakespot by Mozilla", "by" can be localized. Does not need to stay by. -->
    <string name="review_quality_check_info_learn_more_link" moz:RemovedIn="121" tools:ignore="UnusedResources">hogy a %s by Mozilla hogyan határozza meg az értékelések minőségét</string>
    <!-- Clickable text that links to review quality check SuMo page. First parameter is the Fakespot product name. -->
    <string name="review_quality_check_info_learn_more_link_2">hogyan határozza meg a %s az értékelések minőségét</string>
    <!-- Text for title of settings section. -->
    <string name="review_quality_check_settings_title">Beállítások</string>
    <!-- Text for label for switch preference to show recommended products from review quality check settings section. -->
    <string name="review_quality_check_settings_recommended_products">Reklámok megjelenítése az értékelés-ellenőrzőben</string>
    <!-- Description for switch preference to show recommended products from review quality check settings section. First parameter is for clickable text defined in review_quality_check_settings_recommended_products_learn_more.-->
    <string name="review_quality_check_settings_recommended_products_description" moz:RemovedIn="120" tools:ignore="UnusedResources">Alkalmanként releváns termékek hirdetéseit fogja látni. Minden reklámnak meg kell felelnie az ellenőrzési minőségi követelményeinknek. %s</string>
    <!-- Description for switch preference to show recommended products from review quality check settings section. First parameter is for clickable text defined in review_quality_check_settings_recommended_products_learn_more.-->
    <string name="review_quality_check_settings_recommended_products_description_2" tools:ignore="UnusedResources">Alkalmanként releváns termékek hirdetéseit fogja látni. Csak megbízható értékeléssel rendelkező termékeket hirdetünk. %s</string>
    <!-- Clickable text that links to review quality check recommended products support article. -->
    <string name="review_quality_check_settings_recommended_products_learn_more" tools:ignore="UnusedResources">További tudnivalók</string>

    <!-- Text for turning sidebar off button from review quality check settings section. -->
    <string name="review_quality_check_settings_turn_off">Értékelés-ellenőrző kikapcsolása</string>
    <!-- Text for title of recommended product section. This is displayed above a product image, suggested as an alternative to the product reviewed. -->
    <string name="review_quality_check_ad_title" tools:ignore="UnusedResources">További megfontolandó információk</string>
    <!-- Caption for recommended product section indicating this is an ad by Fakespot. First parameter is the Fakespot product name. -->
    <string name="review_quality_check_ad_caption" tools:ignore="UnusedResources">Reklám a következőtől: %s</string>
    <!-- Caption for review quality check panel. First parameter is for clickable text defined in review_quality_check_powered_by_link. -->
    <string name="review_quality_check_powered_by" tools:ignore="UnusedResources" moz:RemovedIn="119">Az értékelés-ellenőrzőt a %s biztosítja.</string>
    <!-- Caption for review quality check panel. First parameter is for clickable text defined in review_quality_check_powered_by_link. -->
    <string name="review_quality_check_powered_by_2">Az értékelés-ellenőrzőt a %s biztosítja</string>
    <!-- Clickable text that links to Fakespot.com. First parameter is the Fakespot product name. In the phrase "Fakespot by Mozilla", "by" can be localized. Does not need to stay by. -->
    <string name="review_quality_check_powered_by_link" tools:ignore="UnusedResources">%s by Mozilla</string>
    <!-- Text for title of warning card informing the user that the current analysis is outdated. -->
    <string name="review_quality_check_outdated_analysis_warning_title" tools:ignore="UnusedResources">Új ellenőrizendő információk</string>
    <!-- Text for button from warning card informing the user that the current analysis is outdated. Clicking this should trigger the product's re-analysis. -->
    <string name="review_quality_check_outdated_analysis_warning_action" tools:ignore="UnusedResources">Ellenőrzés most</string>
    <!-- Title for warning card informing the user that the current product does not have enough reviews for a review analysis. -->
    <string name="review_quality_check_no_reviews_warning_title">Még nincs elég értékelés</string>

    <!-- Text for body of warning card informing the user that the current product does not have enough reviews for a review analysis. -->
    <string name="review_quality_check_no_reviews_warning_body">Ha több értékelése lesz a terméknek, akkor fogjuk tudni ellenőrizni a minőségüket.</string>
    <!-- Title for warning card informing the user that the current product is currently not available. -->
    <string name="review_quality_check_product_availability_warning_title" tools:ignore="UnusedResources">A termék nem érhető el</string>
    <!-- Text for the body of warning card informing the user that the current product is currently not available. -->
    <string name="review_quality_check_product_availability_warning_body" tools:ignore="UnusedResources">Ha úgy látja, hogy a termék újra raktáron van, akkor jelentse, és akkor dolgozni fogunk az értékelések ellenőrzésén.</string>
    <!-- Clickable text for warning card informing the user that the current product is currently not available. Clicking this should inform the server that the product is available. -->
    <string name="review_quality_check_product_availability_warning_action" moz:RemovedIn="120" tools:ignore="UnusedResources">Jelentés, hogy a termék újra raktáron van</string>
    <!-- Clickable text for warning card informing the user that the current product is currently not available. Clicking this should inform the server that the product is available. -->
    <string name="review_quality_check_product_availability_warning_action_2" tools:ignore="UnusedResources">Jelentés, hogy a termék raktáron van</string>
    <!-- Title for warning card informing the user that the current product's re-analysis is still processing. -->
    <string name="review_quality_check_reanalysis_in_progress_warning_title">Értékelési minőség ellenőrzése</string>
    <!-- Title for warning card informing the user that the current product's analysis is still processing. -->
    <string name="review_quality_check_analysis_in_progress_warning_title">Értékelési minőség ellenőrzése</string>
    <!-- Text for body of warning card informing the user that the current product's analysis is still processing. -->
    <string name="review_quality_check_analysis_in_progress_warning_body">Ez körülbelül 60 másodpercig tarthat.</string>
    <!-- Title for info card displayed after the user reports a product is back in stock. -->
    <string name="review_quality_check_analysis_requested_info_title" tools:ignore="UnusedResources">Köszönjük, hogy jelentette!</string>

    <!-- Text for body of info card displayed after the user reports a product is back in stock. -->
    <string name="review_quality_check_analysis_requested_info_body" tools:ignore="UnusedResources">24 órán belül lesznek információink a termék értékeléseiről. Nézzen vissza később.</string>
    <!-- Title for info card displayed when the user review checker while on a product that Fakespot does not analyze (e.g. gift cards, music). -->
    <string name="review_quality_check_not_analyzable_info_title">Nem tudjuk ellenőrizni ezeket az értékeléseket</string>
    <!-- Text for body of info card displayed when the user review checker while on a product that Fakespot does not analyze (e.g. gift cards, music). -->
    <string name="review_quality_check_not_analyzable_info_body">Sajnos bizonyos terméktípusok esetén nem tudjuk ellenőrizni az értékelés minőségét. Például az ajándékutalványok, videóközvetítések, zenék és játékok esetén.</string>
    <!-- Title for info card displayed when another user reported the displayed product is back in stock. -->
    <string name="review_quality_check_analysis_requested_other_user_info_title" tools:ignore="UnusedResources">Az információk hamarosan érkeznek</string>
    <!-- Text for body of info card displayed when another user reported the displayed product is back in stock. -->
    <string name="review_quality_check_analysis_requested_other_user_info_body" tools:ignore="UnusedResources">24 órán belül lesznek információink a termék értékeléseiről. Nézzen vissza később.</string>
    <!-- Title for info card displayed to the user when analysis finished updating. -->
    <string name="review_quality_check_analysis_updated_confirmation_title" tools:ignore="UnusedResources">Az elemzés naprakész</string>
    <!-- Text for the action button from info card displayed to the user when analysis finished updating. -->
    <string name="review_quality_check_analysis_updated_confirmation_action" tools:ignore="UnusedResources">Megértettem</string>
    <!-- Title for error card displayed to the user when an error occurred. -->
    <string name="review_quality_check_generic_error_title">Jelenleg nem érhető el információ</string>
    <!-- Text for body of error card displayed to the user when an error occurred. -->
    <string name="review_quality_check_generic_error_body">Dolgozunk a probléma megoldásán. Nézzen vissza később.</string>
    <!-- Title for error card displayed to the user when the device is disconnected from the network. -->
    <string name="review_quality_check_no_connection_title">Nincs hálózati kapcsolat</string>
    <!-- Text for body of error card displayed to the user when the device is disconnected from the network. -->
    <string name="review_quality_check_no_connection_body">Ellenőrizze a hálózati kapcsolatot, majd próbálja meg újratölteni az oldalt.</string>

    <!-- Title for card displayed to the user for products whose reviews were not analyzed yet. -->
    <string name="review_quality_check_no_analysis_title">Ezekről az értékelésekről még nincs információ</string>
    <!-- Text for the body of card displayed to the user for products whose reviews were not analyzed yet. -->
    <string name="review_quality_check_no_analysis_body">Hogy megtudja, hogy ennek a terméknek az értékelései megbízhatóak-e, ellenőrizze az értékelés minőségét. Körülbelül 60 másodpercet vesz igénybe.</string>
    <!-- Text for button from body of card displayed to the user for products whose reviews were not analyzed yet. Clicking this should trigger a product analysis. -->
    <string name="review_quality_check_no_analysis_link">Értékelési minőség ellenőrzése</string>
    <!-- Headline for review quality check contextual onboarding card. -->
    <string name="review_quality_check_contextual_onboarding_title">Próbálja ki megbízható termékértékelési útmutatónkat</string>
    <!-- Description for review quality check contextual onboarding card. The first and last two parameters are for retailer names (e.g. Amazon, Walmart). The second parameter is for the name of the application (e.g. Firefox). -->
    <string name="review_quality_check_contextual_onboarding_description">Vásárlás előtt nézze meg, hogy mennyire megbízhatók a %1$s termékértékelései. Az értékelés-ellenőrző, a %2$s egy kísérleti funkciója, közvetlenül a böngészőbe van építve. A következőkön is működik: %3$s és %4$s.</string>
    <!-- Paragraph presenting review quality check feature. First parameter is the Fakespot product name. Second parameter is for clickable text defined in review_quality_check_contextual_onboarding_learn_more_link. In the phrase "Fakespot by Mozilla", "by" can be localized. Does not need to stay by. -->
    <string name="review_quality_check_contextual_onboarding_learn_more">A %1$s by Mozilla erejét használva segítünk elkerülni az elfogult és a nem hiteles értékeléseket. Az MI modellünket folyamatosan fejlesztjük, hogy megvédjük Önt vásárlás közben. %2$s</string>
    <!-- Clickable text from the contextual onboarding card that links to review quality check support article. -->
    <string name="review_quality_check_contextual_onboarding_learn_more_link">További tudnivalók</string>
    <!-- Caption text to be displayed in review quality check contextual onboarding card above the opt-in button. First parameter is the Fakespot product name. Following parameters are for clickable texts defined in review_quality_check_contextual_onboarding_privacy_policy and review_quality_check_contextual_onboarding_terms_use. In the phrase "Fakespot by Mozilla", "by" can be localized. Does not need to stay by. -->
    <string name="review_quality_check_contextual_onboarding_caption" moz:RemovedIn="121" tools:ignore="UnusedResources">Az „Igen, kipróbálom” kiválasztásával elfogadja a következőt: a %1$s by Mozilla %2$s és %3$s.</string>
    <!-- Caption text to be displayed in review quality check contextual onboarding card above the opt-in button. Parameter is the Fakespot product name. After the colon, what appears are two links, each on their own line. The first link is to a Privacy policy (review_quality_check_contextual_onboarding_privacy_policy_2). The second link is to Terms of use (review_quality_check_contextual_onboarding_terms_use_2). -->
    <string name="review_quality_check_contextual_onboarding_caption_2">Az „Igen, kipróbálás” kiválasztásával elfogadja a %1$s dokumentumait:</string>
    <!-- Clickable text from the review quality check contextual onboarding card that links to Fakespot privacy policy. -->
    <string name="review_quality_check_contextual_onboarding_privacy_policy" moz:RemovedIn="121" tools:ignore="UnusedResources">adatvédelmi irányelvei</string>
    <!-- Clickable text from the review quality check contextual onboarding card that links to Fakespot privacy policy. -->
    <string name="review_quality_check_contextual_onboarding_privacy_policy_2">Adatvédelmi irányelvek</string>
    <!-- Clickable text from the review quality check contextual onboarding card that links to Fakespot terms of use. -->
    <string name="review_quality_check_contextual_onboarding_terms_use" moz:RemovedIn="121" tools:ignore="UnusedResources">felhasználási feltételei</string>
    <!-- Clickable text from the review quality check contextual onboarding card that links to Fakespot terms of use. -->
    <string name="review_quality_check_contextual_onboarding_terms_use_2">Felhasználási feltételek</string>
    <!-- Text for opt-in button from the review quality check contextual onboarding card. -->
    <string name="review_quality_check_contextual_onboarding_primary_button_text">Igen, kipróbálom</string>
    <!-- Text for opt-out button from the review quality check contextual onboarding card. -->
    <string name="review_quality_check_contextual_onboarding_secondary_button_text">Most nem</string>

    <!-- Text for the first CFR presenting the review quality check feature. -->
    <string name="review_quality_check_first_cfr_message">Tudja meg, hogy megbízhat-e ezen termék értékeléseiben – még a vásárlás előtt.</string>
    <!-- Text displayed in the first CFR presenting the review quality check feature that opens the review checker when clicked. -->
    <string name="review_quality_check_first_cfr_action" tools:ignore="UnusedResources">Próbálja ki az értékelés-ellenőrzőt</string>

    <!-- Text for the second CFR presenting the review quality check feature. -->
    <string name="review_quality_check_second_cfr_message">Megbízhatók ezek az értékelések? Nézze meg a módosított értékelés megtekintéséhez.</string>
    <!-- Text displayed in the second CFR presenting the review quality check feature that opens the review checker when clicked. -->
    <string name="review_quality_check_second_cfr_action" tools:ignore="UnusedResources">Értékelés-ellenőrző megnyitása</string>
    <!-- Flag showing that the review quality check feature is work in progress. -->
    <string name="review_quality_check_beta_flag">Béta</string>
    <!-- Content description (not visible, for screen readers etc.) for opening browser menu button to open review quality check bottom sheet. -->
    <string name="review_quality_check_open_handle_content_description">Értékelés-ellenőrző megnyitása</string>
    <!-- Content description (not visible, for screen readers etc.) for closing browser menu button to open review quality check bottom sheet. -->
    <string name="review_quality_check_close_handle_content_description">Értékelés-ellenőrző bezárása</string>
    <!-- Content description (not visible, for screen readers etc.) for review quality check star rating. First parameter is the number of stars (1-5) representing the rating. -->
    <string name="review_quality_check_star_rating_content_description">%1$s / 5 csillag</string>
    <!-- Text for minimize button from highlights card. When clicked the highlights card should reduce its size. -->
    <string name="review_quality_check_highlights_show_less">Kevesebb megjelenítése</string>
    <!-- Text for maximize button from highlights card. When clicked the highlights card should expand to its full size. -->
    <string name="review_quality_check_highlights_show_more">Több megjelenítése</string>
    <!-- Text for highlights card quality category header. Reviews shown under this header should refer the product's quality. -->
    <string name="review_quality_check_highlights_type_quality">Minőség</string>
    <!-- Text for highlights card price category header. Reviews shown under this header should refer the product's price. -->
    <string name="review_quality_check_highlights_type_price">Ár</string>
    <!-- Text for highlights card shipping category header. Reviews shown under this header should refer the product's shipping. -->
    <string name="review_quality_check_highlights_type_shipping">Szállítás</string>
    <!-- Text for highlights card packaging and appearance category header. Reviews shown under this header should refer the product's packaging and appearance. -->
    <string name="review_quality_check_highlights_type_packaging_appearance">Csomagolás és megjelenés</string>
    <!-- Text for highlights card competitiveness category header. Reviews shown under this header should refer the product's competitiveness. -->
    <string name="review_quality_check_highlights_type_competitiveness">Versenyképesség</string>

    <!-- Accessibility services actions labels. These will be appended to accessibility actions like "Double tap to.." but not by or applications but by services like Talkback. -->
    <!-- Action label for elements that can be collapsed if interacting with them. Talkback will append this to say "Double tap to collapse". -->
    <string name="a11y_action_label_collapse">összecsukás</string>
    <!-- Current state for elements that can be collapsed if interacting with them. Talkback will dictate this after a state change. -->
    <string name="a11y_state_label_collapsed">összecsukva</string>
    <!-- Action label for elements that can be expanded if interacting with them. Talkback will append this to say "Double tap to expand". -->
    <string name="a11y_action_label_expand">kibontás</string>
    <!-- Current state for elements that can be expanded if interacting with them. Talkback will dictate this after a state change. -->
    <string name="a11y_state_label_expanded">kibontva</string>
    <!-- Action label for links to a website containing documentation about a wallpaper collection. Talkback will append this to say "Double tap to open link to learn more about this collection". -->
    <string name="a11y_action_label_wallpaper_collection_learn_more">hivatkozás megnyitása, hogy többet tudjon meg a gyűjteményről</string>
    <!-- Action label for links that point to an article. Talkback will append this to say "Double tap to read the article". -->
    <string name="a11y_action_label_read_article">a cikk elolvasása</string>
    <!-- Action label for links to the Firefox Pocket website. Talkback will append this to say "Double tap to open link to learn more". -->
    <string name="a11y_action_label_pocket_learn_more">hivatkozás megnyitása, hogy többet tudjon meg</string>
</resources><|MERGE_RESOLUTION|>--- conflicted
+++ resolved
@@ -332,13 +332,9 @@
     <!-- Juno first user onboarding flow experiment, strings are marked unused as they are only referenced by Nimbus experiments. -->
     <!-- Title for set firefox as default browser screen used by Nimbus experiments. Nimbus experiments do not support string placeholders.
         Note: The word "Firefox" should NOT be translated -->
-<<<<<<< HEAD
-    <string name="juno_onboarding_default_browser_title_nimbus" tools:ignore="UnusedResources">Legyen a Firefox a szokásos böngészője</string>
-=======
     <string name="juno_onboarding_default_browser_title_nimbus" moz:removedIn="120" tools:ignore="UnusedResources">Legyen a Firefox a szokásos böngészője</string>
     <!-- Title for set firefox as default browser screen used by Nimbus experiments. -->
     <string name="juno_onboarding_default_browser_title_nimbus_2">Szeretjük biztonságban tartani Önt</string>
->>>>>>> eeb875b8
     <!-- Description for set firefox as default browser screen used by Nimbus experiments. Nimbus experiments do not support string placeholders.
         Note: The word "Firefox" should NOT be translated -->
     <string name="juno_onboarding_default_browser_description_nimbus" moz:removedIn="120" tools:ignore="UnusedResources">A Firefox az embereket helyezi a profit elé, és a webhelyek közötti nyomkövetők blokkolásával védi az Ön adatait.\n\nTovábbi információk az adatvédelmi nyilatkozatban találhatók.</string>
@@ -366,9 +362,6 @@
     <string name="juno_onboarding_sign_in_negative_button" tools:ignore="UnusedResources">Most nem</string>
     <!-- Title for enable notification permission screen used by Nimbus experiments. Nimbus experiments do not support string placeholders.
         Note: The word "Firefox" should NOT be translated -->
-<<<<<<< HEAD
-    <string name="juno_onboarding_enable_notifications_title_nimbus" tools:ignore="UnusedResources">Az értesítések segítségével még többet tehet a Firefoxszal</string>
-=======
     <string name="juno_onboarding_enable_notifications_title_nimbus" moz:removedIn="120" tools:ignore="UnusedResources">Az értesítések segítségével még többet tehet a Firefoxszal</string>
     <!-- Title for enable notification permission screen used by Nimbus experiments. Nimbus experiments do not support string placeholders.
         Note: The word "Firefox" should NOT be translated -->
@@ -376,7 +369,6 @@
     <!-- Description for enable notification permission screen used by Nimbus experiments. Nimbus experiments do not support string placeholders.
        Note: The word "Firefox" should NOT be translated -->
     <string name="juno_onboarding_enable_notifications_description_nimbus" moz:removedIn="120" tools:ignore="UnusedResources">Küldjön lapokat az eszközök között, kezelje a letöltéseket, és kapjon tippeket arról, hogyan hozza ki a legtöbbet a Firefoxból.</string>
->>>>>>> eeb875b8
     <!-- Description for enable notification permission screen used by Nimbus experiments. Nimbus experiments do not support string placeholders.
        Note: The word "Firefox" should NOT be translated -->
     <string name="juno_onboarding_enable_notifications_description_nimbus_2">Küldjön biztonságosan lapokat eszközei között, és fedezzen fel más adatvédelmi funkciókat a Firefoxban.</string>
