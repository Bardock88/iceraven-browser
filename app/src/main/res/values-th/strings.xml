<?xml version="1.0" encoding="utf-8"?>
<resources xmlns:tools="http://schemas.android.com/tools" xmlns:moz="http://mozac.org/tools">
    <!-- App name for private browsing mode. The first parameter is the name of the app defined in app_name (for example: Fenix)-->
    <string name="app_name_private_5">%s ส่วนตัว</string>
    <!-- App name for private browsing mode. The first parameter is the name of the app defined in app_name (for example: Fenix)-->
    <string name="app_name_private_4">%s (ส่วนตัว)</string>

    <!-- Home Fragment -->
    <!-- Content description (not visible, for screen readers etc.): "Three dot" menu button. -->
    <string name="content_description_menu">ตัวเลือกเพิ่มเติม</string>
    <!-- Content description (not visible, for screen readers etc.): "Private Browsing" menu button. -->
    <string name="content_description_private_browsing_button">เปิดใช้งานการเรียกดูแบบส่วนตัว</string>
    <!-- Content description (not visible, for screen readers etc.): "Private Browsing" menu button. -->
    <string name="content_description_disable_private_browsing_button">ปิดใช้งานการเรียกดูแบบส่วนตัว</string>
    <!-- Placeholder text shown in the search bar before a user enters text for the default engine -->
    <string name="search_hint">ค้นหาหรือป้อนที่อยู่</string>
    <!-- Placeholder text shown in the search bar before a user enters text for a general engine -->
    <string name="search_hint_general_engine">ค้นหาเว็บ</string>
    <!-- Placeholder text shown in search bar when using history search -->
    <string name="history_search_hint">ค้นหาประวัติ</string>
    <!-- Placeholder text shown in search bar when using bookmarks search -->
    <string name="bookmark_search_hint">ค้นหาที่คั่นหน้า</string>
    <!-- Placeholder text shown in search bar when using tabs search -->
    <string name="tab_search_hint">ค้นหาแท็บ</string>
    <!-- Placeholder text shown in the search bar when using application search engines -->
    <string name="application_search_hint">ป้อนคำค้นหา</string>
    <!-- No Open Tabs Message Description -->
    <string name="no_open_tabs_description">แท็บที่คุณเปิดจะถูกแสดงที่นี่</string>

    <!-- No Private Tabs Message Description -->
    <string name="no_private_tabs_description">แท็บส่วนตัวของคุณจะถูกแสดงที่นี่</string>

    <!-- Tab tray multi select title in app bar. The first parameter is the number of tabs selected -->
    <string name="tab_tray_multi_select_title">เลือกอยู่ %1$d</string>
    <!-- Label of button in create collection dialog for creating a new collection  -->
    <string name="tab_tray_add_new_collection">เพิ่มชุดสะสมใหม่</string>
    <!-- Label of editable text in create collection dialog for naming a new collection  -->
    <string name="tab_tray_add_new_collection_name">ชื่อ</string>
    <!-- Label of button in save to collection dialog for selecting a current collection  -->
    <string name="tab_tray_select_collection">เลือกชุดสะสม</string>
    <!-- Content description for close button while in multiselect mode in tab tray -->
    <string name="tab_tray_close_multiselect_content_description">ออกจากโหมดเลือกหลายรายการ</string>
    <!-- Content description for save to collection button while in multiselect mode in tab tray -->
    <string name="tab_tray_collection_button_multiselect_content_description">บันทึกแท็บที่เลือกลงในชุดสะสม</string>
    <!-- Content description on checkmark while tab is selected in multiselect mode in tab tray -->
    <string name="tab_tray_multiselect_selected_content_description">เลือกแล้ว</string>

    <!-- Home - Recently saved bookmarks -->
    <!-- Title for the home screen section with recently saved bookmarks. -->
    <string name="recently_saved_title">บันทึกไว้ล่าสุด</string>
    <!-- Content description for the button which navigates the user to show all of their saved bookmarks. -->
    <string name="recently_saved_show_all_content_description_2">แสดงที่คั่นหน้าทั้งหมดที่บันทึกไว้</string>

    <!-- Text for the menu button to remove a recently saved bookmark from the user's home screen -->
    <string name="recently_saved_menu_item_remove">เอาออก</string>

    <!-- About content. The first parameter is the name of the application. (For example: Fenix) -->
    <string name="about_content">%1$s ผลิตขึ้นโดย Mozilla</string>

    <!-- Private Browsing -->
    <!-- Explanation for private browsing displayed to users on home view when they first enable private mode
        The first parameter is the name of the app defined in app_name (for example: Fenix) -->
    <string name="private_browsing_placeholder_description_2">%1$s จะล้างประวัติการค้นหาและประวัติการเรียกดูของคุณจากแท็บส่วนตัวเมื่อคุณปิดแท็บเหล่านั้นหรือออกจากแอป แม้ว่าสิ่งนี้จะไม่ทำให้คุณไม่เปิดเผยตัวตนกับเว็บไซต์หรือผู้ให้บริการอินเทอร์เน็ตของคุณ แต่จะทำให้การรักษาความเป็นส่วนตัวของสิ่งที่คุณทำออนไลน์จากผู้อื่นที่ใช้อุปกรณ์เครื่องนี้ง่ายขึ้น</string>
    <string name="private_browsing_common_myths">ความเข้าใจผิดที่พบบ่อยเกี่ยวกับการท่องเว็บแบบส่วนตัว</string>

    <!-- True Private Browsing Mode -->
    <!-- Title for info card on private homescreen in True Private Browsing Mode. -->
    <string name="felt_privacy_desc_card_title">ไม่ทิ้งร่องรอยใดๆ บนอุปกรณ์นี้</string>
    <!-- Explanation for private browsing displayed to users on home view when they first enable
        private mode in our new Total Private Browsing mode.
        The first parameter is the name of the app defined in app_name (for example: Firefox Nightly)
        The second parameter is the clickable link text in felt_privacy_info_card_subtitle_link_text -->
    <string name="felt_privacy_info_card_subtitle" moz:removedIn="120" tools:ignore="UnusedResources">%1$s จะลบคุกกี้ ประวัติ และข้อมูลไซต์ของคุณเมื่อคุณปิดหน้าต่างส่วนตัวของคุณทั้งหมด %2$s</string>
    <!-- Explanation for private browsing displayed to users on home view when they first enable
        private mode in our new Total Private Browsing mode.
        The first parameter is the name of the app defined in app_name (for example: Firefox Nightly)
        The second parameter is the clickable link text in felt_privacy_info_card_subtitle_link_text -->
    <string name="felt_privacy_info_card_subtitle_2">%1$s จะลบคุกกี้ ประวัติ และข้อมูลไซต์ของคุณเมื่อคุณปิดแท็บส่วนตัวของคุณทั้งหมด %2$s</string>
    <!-- Clickable portion of the explanation for private browsing that links the user to our
        about privacy page.
        This string is used in felt_privacy_info_card_subtitle as the second parameter.-->
    <string name="felt_privacy_info_card_subtitle_link_text">ใครบ้างที่สามารถเห็นกิจกรรมของฉันได้</string>

    <!-- Private mode shortcut "contextual feature recommendation" (CFR) -->
    <!-- Text for the Private mode shortcut CFR message for adding a private mode shortcut to open private tabs from the Home screen -->
    <string name="private_mode_cfr_message_2">เปิดแท็บส่วนตัวถัดไปของคุณโดยแตะเพียงครั้งเดียว</string>
    <!-- Text for the positive button to accept adding a Private Browsing shortcut to the Home screen -->
    <string name="private_mode_cfr_pos_button_text">เพิ่มไปยังหน้าจอหลัก</string>
    <!-- Text for the negative button to decline adding a Private Browsing shortcut to the Home screen -->
    <string name="cfr_neg_button_text">ไม่ ขอบคุณ</string>

    <!-- Open in App "contextual feature recommendation" (CFR) -->
    <!-- Text for the info message. The first parameter is the name of the application.-->
    <string name="open_in_app_cfr_info_message_2">คุณสามารถตั้งค่าให้ %1$s เปิดลิงก์ในแอปโดยอัตโนมัติได้</string>
    <!-- Text for the positive action button -->
    <string name="open_in_app_cfr_positive_button_text">ไปยังการตั้งค่า</string>
    <!-- Text for the negative action button -->
    <string name="open_in_app_cfr_negative_button_text">ยกเลิก</string>

    <!-- Total cookie protection "contextual feature recommendation" (CFR) -->
    <!-- Text for the message displayed in the contextual feature recommendation popup promoting the total cookie protection feature. -->
    <string name="tcp_cfr_message">คุณลักษณะความเป็นส่วนตัวที่ทรงพลังที่สุดของเราแยกตัวติดตามข้ามไซต์</string>
    <!-- Text displayed that links to website containing documentation about the "Total cookie protection" feature. -->
    <string name="tcp_cfr_learn_more">เรียนรู้เกี่ยวกับการป้องกันคุกกี้ทั้งหมด</string>


    <!-- Private browsing erase action "contextual feature recommendation" (CFR) -->
    <!-- Text for the message displayed in the contextual feature recommendation popup promoting the erase private browsing feature. -->
    <string name="erase_action_cfr_message">แตะที่นี่เพื่อเริ่มเปิดวาระส่วนตัวใหม่ โดยจะลบประวัติ คุกกี้ และทุกๆ อย่างของคุณเมื่อเสร็จแล้ว</string>


    <!-- Text for the info dialog when camera permissions have been denied but user tries to access a camera feature. -->
    <string name="camera_permissions_needed_message">จำเป็นต้องมีการเข้าถึงกล้อง ไปที่การตั้งค่า Android แตะสิทธิอนุญาต แล้วแตะอนุญาต</string>
    <!-- Text for the positive action button to go to Android Settings to grant permissions. -->
    <string name="camera_permissions_needed_positive_button_text">ไปยังการตั้งค่า</string>
    <!-- Text for the negative action button to dismiss the dialog. -->
    <string name="camera_permissions_needed_negative_button_text">ยกเลิก</string>

    <!-- Text for the banner message to tell users about our auto close feature. -->
    <string name="tab_tray_close_tabs_banner_message">ตั้งค่าแท็บที่เปิดอยู่ให้ปิดโดยอัตโนมัติที่ไม่ได้เข้าดูในวัน สัปดาห์ หรือเดือนที่ผ่านมา</string>
    <!-- Text for the positive action button to go to Settings for auto close tabs. -->
    <string name="tab_tray_close_tabs_banner_positive_button_text">ดูตัวเลือก</string>
    <!-- Text for the negative action button to dismiss the Close Tabs Banner. -->
    <string name="tab_tray_close_tabs_banner_negative_button_text">ยกเลิก</string>

    <!-- Text for the banner message to tell users about our inactive tabs feature. -->
    <string name="tab_tray_inactive_onboarding_message">แท็บที่คุณไม่ได้ดูเป็นเวลา 2 สัปดาห์จะถูกย้ายมาที่นี่</string>
    <!-- Text for the action link to go to Settings for inactive tabs. -->
    <string name="tab_tray_inactive_onboarding_button_text">ปิดในการตั้งค่า</string>
    <!-- Text for title for the auto-close dialog of the inactive tabs. -->
    <string name="tab_tray_inactive_auto_close_title">ปิดอัตโนมัติหลังจากหนึ่งเดือน?</string>
    <!-- Text for the body for the auto-close dialog of the inactive tabs.
        The first parameter is the name of the application.-->
    <string name="tab_tray_inactive_auto_close_body_2">%1$s สามารถปิดแท็บที่คุณไม่ได้ดูในช่วงเดือนที่ผ่านมาได้</string>
    <!-- Content description for close button in the auto-close dialog of the inactive tabs. -->
    <string name="tab_tray_inactive_auto_close_button_content_description">ปิด</string>


    <!-- Text for turn on auto close tabs button in the auto-close dialog of the inactive tabs. -->
    <string name="tab_tray_inactive_turn_on_auto_close_button_2">เปิดการปิดอัตโนมัติ</string>


    <!-- Home screen icons - Long press shortcuts -->
    <!-- Shortcut action to open new tab -->
    <string name="home_screen_shortcut_open_new_tab_2">แท็บใหม่</string>
    <!-- Shortcut action to open new private tab -->
    <string name="home_screen_shortcut_open_new_private_tab_2">แท็บส่วนตัวใหม่</string>

    <!-- Shortcut action to open Passwords screens -->
    <string name="home_screen_shortcut_open_password_screen">ทางลัดรหัสผ่าน</string>

    <!-- Recent Tabs -->
    <!-- Header text for jumping back into the recent tab in the home screen -->
    <string name="recent_tabs_header">กลับเข้าไป</string>
    <!-- Button text for showing all the tabs in the tabs tray -->
    <string name="recent_tabs_show_all">แสดงหมด</string>

    <!-- Content description for the button which navigates the user to show all recent tabs in the tabs tray. -->
    <string name="recent_tabs_show_all_content_description_2">แสดงปุ่มแท็บล่าสุดทั้งหมด</string>

    <!-- Text for button in synced tab card that opens synced tabs tray -->
    <string name="recent_tabs_see_all_synced_tabs_button_text">ดูแท็บที่ซิงค์ทั้งหมด</string>
    <!-- Accessibility description for device icon used for recent synced tab -->
    <string name="recent_tabs_synced_device_icon_content_description">อุปกรณ์ที่ซิงค์</string>
    <!-- Text for the dropdown menu to remove a recent synced tab from the homescreen -->
    <string name="recent_synced_tab_menu_item_remove">เอาออก</string>
    <!-- Text for the menu button to remove a grouped highlight from the user's browsing history
         in the Recently visited section -->
    <string name="recent_tab_menu_item_remove">เอาออก</string>

    <!-- History Metadata -->
    <!-- Header text for a section on the home screen that displays grouped highlights from the
         user's browsing history, such as topics they have researched or explored on the web -->
    <string name="history_metadata_header_2">เยี่ยมชมล่าสุด</string>
    <!-- Text for the menu button to remove a grouped highlight from the user's browsing history
         in the Recently visited section -->
    <string name="recently_visited_menu_item_remove">ลบ</string>

    <!-- Content description for the button which navigates the user to show all of their history. -->
    <string name="past_explorations_show_all_content_description_2">แสดงการสำรวจที่ผ่านมาทั้งหมด</string>

    <!-- Browser Fragment -->
    <!-- Content description (not visible, for screen readers etc.): Navigate backward (browsing history) -->
    <string name="browser_menu_back">ย้อนกลับ</string>

    <!-- Content description (not visible, for screen readers etc.): Navigate forward (browsing history) -->
    <string name="browser_menu_forward">เดินหน้า</string>
    <!-- Content description (not visible, for screen readers etc.): Refresh current website -->
    <string name="browser_menu_refresh">เรียกใหม่</string>
    <!-- Content description (not visible, for screen readers etc.): Stop loading current website -->
    <string name="browser_menu_stop">หยุด</string>
    <!-- Browser menu button that opens the addon manager -->
    <string name="browser_menu_add_ons">ส่วนเสริม</string>
    <!-- Browser menu button that opens account settings -->
    <string name="browser_menu_account_settings">ข้อมูลบัญชี</string>
    <!-- Text displayed when there are no add-ons to be shown -->
    <string name="no_add_ons">ไม่มีส่วนเสริมที่นี่</string>
    <!-- Browser menu button that sends a user to help articles -->
    <string name="browser_menu_help">ช่วยเหลือ</string>
    <!-- Browser menu button that sends a to a the what's new article -->
    <string name="browser_menu_whats_new">มีอะไรใหม่</string>
    <!-- Browser menu button that opens the settings menu -->
    <string name="browser_menu_settings">การตั้งค่า</string>
    <!-- Browser menu button that opens a user's library -->
    <string name="browser_menu_library">ห้องสมุด</string>
    <!-- Browser menu toggle that requests a desktop site -->
    <string name="browser_menu_desktop_site">ไซต์เดสก์ท็อป</string>
    <!-- Browser menu button that reopens a private tab as a regular tab -->
    <string name="browser_menu_open_in_regular_tab">เปิดในแท็บปกติ</string>
    <!-- Browser menu toggle that adds a shortcut to the site on the device home screen. -->
    <string name="browser_menu_add_to_homescreen">เพิ่มไปยังหน้าจอหลัก</string>
    <!-- Browser menu toggle that installs a Progressive Web App shortcut to the site on the device home screen. -->
    <string name="browser_menu_install_on_homescreen">ติดตั้ง</string>
    <!-- Content description (not visible, for screen readers etc.) for the Resync tabs button -->
    <string name="resync_button_content_description">ซิงค์ใหม่</string>
    <!-- Browser menu button that opens the find in page menu -->
    <string name="browser_menu_find_in_page">ค้นหาในหน้า</string>
    <!-- Browser menu button that saves the current tab to a collection -->
    <string name="browser_menu_save_to_collection_2">บันทึกไปยังชุดสะสม</string>
    <!-- Browser menu button that open a share menu to share the current site -->
    <string name="browser_menu_share">แบ่งปัน</string>
    <!-- Browser menu button shown in custom tabs that opens the current tab in Fenix
        The first parameter is the name of the app defined in app_name (for example: Fenix) -->
    <string name="browser_menu_open_in_fenix">เปิดใน %1$s</string>
    <!-- Browser menu text shown in custom tabs to indicate this is a Fenix tab
        The first parameter is the name of the app defined in app_name (for example: Fenix) -->
    <string name="browser_menu_powered_by">ขับเคลื่อนโดย %1$s</string>
    <!-- Browser menu text shown in custom tabs to indicate this is a Fenix tab
        The first parameter is the name of the app defined in app_name (for example: Fenix) -->
    <string name="browser_menu_powered_by2">ขับเคลื่อนโดย %1$s</string>
    <!-- Browser menu button to put the current page in reader mode -->
    <string name="browser_menu_read">มุมมองผู้อ่าน</string>
    <!-- Browser menu button content description to close reader mode and return the user to the regular browser -->
    <string name="browser_menu_read_close">ปิดมุมมองผู้อ่าน</string>
    <!-- Browser menu button to open the current page in an external app -->
    <string name="browser_menu_open_app_link">เปิดในแอป</string>

    <!-- Browser menu button to show reader view appearance controls e.g. the used font type and size -->
    <string name="browser_menu_customize_reader_view">ปรับแต่งมุมมองผู้อ่าน</string>
    <!-- Browser menu label for adding a bookmark -->
    <string name="browser_menu_add">เพิ่ม</string>
    <!-- Browser menu label for editing a bookmark -->
    <string name="browser_menu_edit">แก้ไข</string>

    <!-- Button shown on the home page that opens the Customize home settings -->
    <string name="browser_menu_customize_home_1">ปรับแต่งหน้าแรก</string>
    <!-- Browser Toolbar -->
    <!-- Content description for the Home screen button on the browser toolbar -->
    <string name="browser_toolbar_home">หน้าแรก</string>

    <!-- Content description (not visible, for screen readers etc.): Erase button: Erase the browsing
         history and go back to the home screen. -->
    <string name="browser_toolbar_erase">ล้างประวัติการเรียกดู</string>
    <!-- Locale Settings Fragment -->
    <!-- Content description for tick mark on selected language -->
    <string name="a11y_selected_locale_content_description">ภาษาที่เลือก</string>
    <!-- Text for default locale item -->
    <string name="default_locale_text">ตามภาษาอุปกรณ์</string>
    <!-- Placeholder text shown in the search bar before a user enters text -->
    <string name="locale_search_hint">ค้นหาภาษา</string>

    <!-- Search Fragment -->
    <!-- Button in the search view that lets a user search by scanning a QR code -->
    <string name="search_scan_button">สแกน</string>
    <!-- Button in the search view that lets a user change their search engine -->
    <string name="search_engine_button" moz:RemovedIn="121" tools:ignore="UnusedResources">เครื่องมือค้นหา</string>
    <!-- Button in the search view when shortcuts are displayed that takes a user to the search engine settings -->
    <string name="search_shortcuts_engine_settings">การตั้งค่าเครื่องมือค้นหา</string>
    <!-- Button in the search view that lets a user navigate to the site in their clipboard -->
    <string name="awesomebar_clipboard_title">เติมลิงก์จากคลิปบอร์ด</string>
    <!-- Button in the search suggestions onboarding that allows search suggestions in private sessions -->
    <string name="search_suggestions_onboarding_allow_button">อนุญาต</string>
    <!-- Button in the search suggestions onboarding that does not allow search suggestions in private sessions -->
    <string name="search_suggestions_onboarding_do_not_allow_button">ไม่อนุญาต</string>
    <!-- Search suggestion onboarding hint title text -->
    <string name="search_suggestions_onboarding_title">อนุญาตคำแนะนำการค้นหาในวาระส่วนตัวหรือไม่?</string>

    <!-- Search suggestion onboarding hint description text, first parameter is the name of the app defined in app_name (for example: Fenix)-->
    <string name="search_suggestions_onboarding_text">%s จะแบ่งปันทุกอย่างที่คุณพิมพ์ในแถบที่อยู่ไปยังเครื่องมือค้นหาเริ่มต้นของคุณ</string>

    <!-- Search engine suggestion title text. The first parameter is the name of the suggested engine-->
    <string name="search_engine_suggestions_title">ค้นหา %s</string>
    <!-- Search engine suggestion description text -->
    <string name="search_engine_suggestions_description">ค้นหาโดยตรงจากแถบที่อยู่</string>

    <!-- Menu option in the search selector menu to open the search settings -->
    <string name="search_settings_menu_item">ตั้งค่าการค้นหา</string>

    <!-- Header text for the search selector menu -->
    <string name="search_header_menu_item_2">ครั้งนี้ค้นหาใน:</string>

    <!-- Content description (not visible, for screen readers etc.): Search engine icon. The first parameter is the search engine name (for example: DuckDuckGo). -->
    <string name="search_engine_icon_content_description" tools:ignore="UnusedResources">เครื่องมือค้นหา %s</string>

    <!-- Home onboarding -->
    <!-- Onboarding home screen popup dialog, shown on top of the Jump back in section. -->
    <string name="onboarding_home_screen_jump_back_contextual_hint_2">พบกับโฮมเพจส่วนบุคคลของคุณ แท็บล่าสุด ที่คั่นหน้า และผลการค้นหาจะปรากฏที่นี่</string>
    <!-- Home onboarding dialog welcome screen title text. -->
    <string name="onboarding_home_welcome_title_2">ยินดีต้อนรับสู่อินเทอร์เน็ตที่เป็นส่วนตัวมากขึ้น</string>
    <!-- Home onboarding dialog welcome screen description text. -->
    <string name="onboarding_home_welcome_description">สีสันที่มากขึ้น ความเป็นส่วนตัวที่ดีขึ้น ให้ความมุ่งมั่นกับผู้คนมากกว่าผลกำไร</string>
    <!-- Home onboarding dialog sign into sync screen title text. -->
    <string name="onboarding_home_sync_title_3">สลับหน้าจอง่ายกว่าที่เคย</string>
    <!-- Home onboarding dialog sign into sync screen description text. -->
    <string name="onboarding_home_sync_description">เรียกดูต่อจากที่คุณค้างไว้ด้วยแท็บจากอุปกรณ์อื่นๆ บนหน้าแรกของคุณได้แล้วตอนนี้</string>

    <!-- Text for the button to continue the onboarding on the home onboarding dialog. -->
    <string name="onboarding_home_get_started_button">เริ่มต้นใช้งาน</string>
    <!-- Text for the button to navigate to the sync sign in screen on the home onboarding dialog. -->
    <string name="onboarding_home_sign_in_button">ลงชื่อเข้า</string>
    <!-- Text for the button to skip the onboarding on the home onboarding dialog. -->
    <string name="onboarding_home_skip_button">ข้าม</string>
    <!-- Onboarding home screen sync popup dialog message, shown on top of Recent Synced Tabs in the Jump back in section. -->
    <string name="sync_cfr_message">กำลังซิงค์แท็บของคุณ! เรียกดูต่อจากที่คุณค้างไว้บนอุปกรณ์อื่นๆ ของคุณ</string>

    <!-- Content description (not visible, for screen readers etc.): Close button for the home onboarding dialog -->
    <string name="onboarding_home_content_description_close_button">ปิด</string>

    <!-- Notification pre-permission dialog -->
    <!-- Enable notification pre permission dialog title
        The first parameter is the name of the app defined in app_name (for example: Fenix) -->
    <string name="onboarding_home_enable_notifications_title">การแจ้งเตือนช่วยให้คุณทำสิ่งต่างๆ ได้มากขึ้นด้วย %s</string>
    <!-- Enable notification pre permission dialog description with rationale
        The first parameter is the name of the app defined in app_name (for example: Fenix) -->
    <string name="onboarding_home_enable_notifications_description">ซิงค์แท็บของคุณระหว่างอุปกรณ์ต่างๆ จัดการการดาวน์โหลด รับคำแนะนำเกี่ยวกับการใช้ประโยชน์สูงสุดจากการปกป้องความเป็นส่วนตัวของ %s และอื่นๆ</string>
    <!-- Text for the button to request notification permission on the device -->
    <string name="onboarding_home_enable_notifications_positive_button">ดำเนินการต่อ</string>
    <!-- Text for the button to not request notification permission on the device and dismiss the dialog -->
    <string name="onboarding_home_enable_notifications_negative_button">ไม่ใช่ตอนนี้</string>

    <!-- Juno first user onboarding flow experiment, strings are marked unused as they are only referenced by Nimbus experiments. -->
    <!-- Title for set firefox as default browser screen used by Nimbus experiments. Nimbus experiments do not support string placeholders.
        Note: The word "Firefox" should NOT be translated -->
    <string name="juno_onboarding_default_browser_title_nimbus" moz:removedIn="120" tools:ignore="UnusedResources">ทำให้ Firefox เป็นเบราว์เซอร์เริ่มต้นของคุณ</string>
    <!-- Title for set firefox as default browser screen used by Nimbus experiments. -->
    <string name="juno_onboarding_default_browser_title_nimbus_2">เรารักที่จะดูแลคุณให้ปลอดภัย</string>
    <!-- Description for set firefox as default browser screen used by Nimbus experiments. Nimbus experiments do not support string placeholders.
        Note: The word "Firefox" should NOT be translated -->
    <string name="juno_onboarding_default_browser_description_nimbus" moz:removedIn="120" tools:ignore="UnusedResources">Firefox ให้ความสำคัญกับผู้คนมากกว่าผลกำไรและปกป้องความเป็นส่วนตัวของคุณด้วยการปิดกั้นเครื่องมือติดตามข้ามไซต์\n\nเรียนรู้เพิ่มเติมในประกาศความเป็นส่วนตัวของเรา</string>
    <!-- Description for set firefox as default browser screen used by Nimbus experiments. -->
    <string name="juno_onboarding_default_browser_description_nimbus_2">เบราว์เซอร์ที่ได้รับการสนับสนุนจากองค์กรไม่แสวงหาผลกำไรของเราช่วยหยุดบริษัทต่าง ๆ ไม่ให้แอบติดตามคุณทางเว็บได้\n\nเรียนรู้เพิ่มเติมในประกาศความเป็นส่วนตัวของเรา</string>
    <!-- Text for the link to the privacy notice webpage for set as firefox default browser screen.
    This is part of the string with the key "juno_onboarding_default_browser_description". -->
    <string name="juno_onboarding_default_browser_description_link_text" tools:ignore="UnusedResources">ประกาศความเป็นส่วนตัว</string>
    <!-- Text for the button to set firefox as default browser on the device -->
    <string name="juno_onboarding_default_browser_positive_button" tools:ignore="UnusedResources">ตั้งเป็นเบราว์เซอร์เริ่มต้น</string>
    <!-- Text for the button dismiss the screen and move on with the flow -->
    <string name="juno_onboarding_default_browser_negative_button" tools:ignore="UnusedResources">ไม่ใช่ตอนนี้</string>
    <!-- Title for sign in to sync screen. -->
    <string name="juno_onboarding_sign_in_title" moz:removedIn="120" tools:ignore="UnusedResources">สับเปลี่ยนไปมาระหว่างโทรศัพท์กับแล็ปท็อป</string>
    <!-- Title for sign in to sync screen. -->
    <string name="juno_onboarding_sign_in_title_2">คงการเข้ารหัสเมื่อคุณเปลี่ยนจากอุปกรณ์เครื่องหนึ่งไปยังอีกเครื่องหนึ่ง</string>
    <!-- Description for sign in to sync screen. -->
    <string name="juno_onboarding_sign_in_description" moz:removedIn="120" tools:ignore="UnusedResources">นำแท็บและรหัสผ่านจากอุปกรณ์อื่น ๆ ของคุณเข้ามาเพื่อเรียกดูต่อจากที่คุณค้างไว้</string>
    <!-- Description for sign in to sync screen. Nimbus experiments do not support string placeholders.
     Note: The word "Firefox" should NOT be translated -->
    <string name="juno_onboarding_sign_in_description_2">เมื่อคุณลงชื่อเข้าและซิงค์แล้ว คุณจะปลอดภัยยิ่งขึ้น Firefox จะเข้ารหัสลับรหัสผ่าน ที่คั่นหน้า และอื่น ๆ ของคุณ</string>
    <!-- Text for the button to sign in to sync on the device -->
    <string name="juno_onboarding_sign_in_positive_button" tools:ignore="UnusedResources">ลงชื่อเข้า</string>
    <!-- Text for the button dismiss the screen and move on with the flow -->
    <string name="juno_onboarding_sign_in_negative_button" tools:ignore="UnusedResources">ไม่ใช่ตอนนี้</string>
    <!-- Title for enable notification permission screen used by Nimbus experiments. Nimbus experiments do not support string placeholders.
        Note: The word "Firefox" should NOT be translated -->
    <string name="juno_onboarding_enable_notifications_title_nimbus" moz:removedIn="120" tools:ignore="UnusedResources">การแจ้งเตือนช่วยให้คุณทำสิ่งต่างๆ ได้มากขึ้นด้วย Firefox</string>
    <!-- Title for enable notification permission screen used by Nimbus experiments. Nimbus experiments do not support string placeholders.
        Note: The word "Firefox" should NOT be translated -->
    <string name="juno_onboarding_enable_notifications_title_nimbus_2">การแจ้งเตือนช่วยให้คุณปลอดภัยยิ่งขึ้นด้วย Firefox</string>
    <!-- Description for enable notification permission screen used by Nimbus experiments. Nimbus experiments do not support string placeholders.
       Note: The word "Firefox" should NOT be translated -->
    <string name="juno_onboarding_enable_notifications_description_nimbus" moz:removedIn="120" tools:ignore="UnusedResources">ส่งแท็บระหว่างอุปกรณ์ จัดการการดาวน์โหลด และรับเคล็ดลับในการใช้ประโยชน์สูงสุดจาก Firefox</string>
    <!-- Description for enable notification permission screen used by Nimbus experiments. Nimbus experiments do not support string placeholders.
       Note: The word "Firefox" should NOT be translated -->
    <string name="juno_onboarding_enable_notifications_description_nimbus_2">ส่งแท็บระหว่างอุปกรณ์ของคุณอย่างปลอดภัยและค้นพบคุณสมบัติความเป็นส่วนตัวอื่นๆ ใน Firefox</string>
    <!-- Text for the button to request notification permission on the device -->
    <string name="juno_onboarding_enable_notifications_positive_button" tools:ignore="UnusedResources">เปิดการแจ้งเตือน</string>
    <!-- Text for the button dismiss the screen and move on with the flow -->
    <string name="juno_onboarding_enable_notifications_negative_button" tools:ignore="UnusedResources">ไม่ใช่ตอนนี้</string>

    <!-- Title for add search widget screen used by Nimbus experiments. Nimbus experiments do not support string placeholders.
        Note: The word "Firefox" should NOT be translated -->
    <string name="juno_onboarding_add_search_widget_title" tools:ignore="UnusedResources">ลองใช้วิดเจ็ตค้นหาของ Firefox</string>
    <!-- Description for add search widget screen used by Nimbus experiments. Nimbus experiments do not support string placeholders.
        Note: The word "Firefox" should NOT be translated -->
    <string name="juno_onboarding_add_search_widget_description" tools:ignore="UnusedResources">ด้วย Firefox บนหน้าจอแรกของคุณ คุณจะสามารถเข้าถึงเบราว์เซอร์ที่เน้นเรื่องความเป็นส่วนตัวเป็นหลักซึ่งช่วยปิดกั้นตัวติดตามแบบข้ามไซต์ได้อย่างง่ายดาย</string>
    <!-- Text for the button to add search widget on the device used by Nimbus experiments. Nimbus experiments do not support string placeholders.
        Note: The word "Firefox" should NOT be translated -->
    <string name="juno_onboarding_add_search_widget_positive_button" tools:ignore="UnusedResources">เพิ่มวิดเจ็ต Firefox</string>
    <!-- Text for the button to dismiss the screen and move on with the flow -->
    <string name="juno_onboarding_add_search_widget_negative_button" tools:ignore="UnusedResources">ไม่ใช่ตอนนี้</string>

    <!-- Search Widget -->
    <!-- Content description for searching with a widget. The first parameter is the name of the application.-->
    <string name="search_widget_content_description_2">เปิดแท็บ %1$s ใหม่</string>
    <!-- Text preview for smaller sized widgets -->
    <string name="search_widget_text_short">ค้นหา</string>
    <!-- Text preview for larger sized widgets -->
    <string name="search_widget_text_long">ค้นหาเว็บ</string>

    <!-- Content description (not visible, for screen readers etc.): Voice search -->
    <string name="search_widget_voice">ค้นหาด้วยเสียง</string>

    <!-- Preferences -->
    <!-- Title for the settings page-->
    <string name="settings">การตั้งค่า</string>
    <!-- Preference category for general settings -->
    <string name="preferences_category_general">ทั่วไป</string>
    <!-- Preference category for all links about Fenix -->
    <string name="preferences_category_about">เกี่ยวกับ</string>
    <!-- Preference category for settings related to changing the default search engine -->
    <string name="preferences_category_select_default_search_engine">เลือกหนึ่งตัว</string>
    <!-- Preference for settings related to managing search shortcuts for the quick search menu -->
    <string name="preferences_manage_search_shortcuts" moz:removedIn="120" tools:ignore="UnusedResources">จัดการทางลัดการค้นหา</string>
    <!-- Preference for settings related to managing search shortcuts for the quick search menu -->
    <string name="preferences_manage_search_shortcuts_2">จัดการเครื่องมือค้นหาทางเลือก</string>
    <!-- Summary for preference for settings related to managing search shortcuts for the quick search menu -->
    <string name="preferences_manage_search_shortcuts_summary">แก้ไขเครื่องมือที่แสดงในเมนูค้นหา</string>
    <!-- Preference category for settings related to managing search shortcuts for the quick search menu -->
    <string name="preferences_category_engines_in_search_menu">เครื่องมือที่แสดงบนเมนูค้นหา</string>
    <!-- Preference for settings related to changing the default search engine -->
    <string name="preferences_default_search_engine">เครื่องมือค้นหาเริ่มต้น</string>
    <!-- Preference for settings related to Search -->
    <string name="preferences_search">ค้นหา</string>
    <!-- Preference for settings related to Search engines -->
    <string name="preferences_search_engines">เครื่องมือค้นหา</string>
    <!-- Preference for settings related to Search engines suggestions-->
    <string name="preferences_search_engines_suggestions">คำแนะนำจากเครื่องมือค้นหา</string>
    <!-- Preference for settings related to Search address bar -->
    <string name="preferences_search_address_bar" moz:removedIn="120" tools:ignore="UnusedResources">แถบที่อยู่</string>
<<<<<<< HEAD
=======
    <!-- Preference Category for settings related to Search address bar -->
    <string name="preferences_settings_address_bar">การกำหนดลักษณะแถบที่อยู่</string>
    <!-- Preference Category for settings to Firefox Suggest -->
    <string name="preference_search_address_bar_fx_suggest">แถบที่อยู่ - Firefox Suggest</string>
>>>>>>> d602c86b
    <!-- Preference link to Learn more about Firefox Suggest -->
    <string name="preference_search_learn_about_fx_suggest">เรียนรู้เพิ่มเติมเกี่ยวกับ Firefox Suggest</string>
    <!-- Preference link to rating Fenix on the Play Store -->
    <string name="preferences_rate">ให้คะแนนบน Google Play</string>
    <!-- Preference linking to about page for Fenix
        The first parameter is the name of the app defined in app_name (for example: Fenix) -->
    <string name="preferences_about">เกี่ยวกับ %1$s</string>
    <!-- Preference for settings related to changing the default browser -->
    <string name="preferences_set_as_default_browser">ตั้งเป็นเบราว์เซอร์เริ่มต้น</string>
    <!-- Preference category for advanced settings -->
    <string name="preferences_category_advanced">ขั้นสูง</string>
    <!-- Preference category for privacy and security settings -->
    <string name="preferences_category_privacy_security">ความเป็นส่วนตัวและความปลอดภัย</string>
    <!-- Preference for advanced site permissions -->
    <string name="preferences_site_permissions">สิทธิอนุญาตไซต์</string>

    <!-- Preference for private browsing options -->
    <string name="preferences_private_browsing_options">การเรียกดูแบบส่วนตัว</string>
    <!-- Preference for opening links in a private tab-->
    <string name="preferences_open_links_in_a_private_tab">เปิดลิงก์ในแท็บส่วนตัว</string>
    <!-- Preference for allowing screenshots to be taken while in a private tab-->
    <string name="preferences_allow_screenshots_in_private_mode">อนุญาตภาพหน้าจอในการเรียกดูแบบส่วนตัว</string>
    <!-- Will inform the user of the risk of activating Allow screenshots in private browsing option -->
    <string name="preferences_screenshots_in_private_mode_disclaimer">ถ้าอนุญาต แท็บส่วนตัวจะปรากฏให้เห็นเมื่อมีหลายแอปที่เปิดอยู่</string>
    <!-- Preference for adding private browsing shortcut -->
    <string name="preferences_add_private_browsing_shortcut">เพิ่มทางลัดการเรียกดูแบบส่วนตัว</string>
    <!-- Preference for enabling "HTTPS-Only" mode -->
    <string name="preferences_https_only_title">โหมด HTTPS-Only</string>

    <!-- Preference for removing cookie/consent banners from sites automatically. See reduce_cookie_banner_summary for additional context. -->
    <string name="preferences_cookie_banner_reduction" moz:RemovedIn="121" tools:ignore="UnusedResources">การลดคุกกี้แบนเนอร์</string>
    <!-- Label for cookie banner section in quick settings panel. -->
    <string name="cookie_banner_blocker">ตัวปิดกั้นแบนเนอร์คุกกี้</string>
    <!-- Preference for removing cookie/consent banners from sites automatically in private mode. See reduce_cookie_banner_summary for additional context. -->
    <string name="preferences_cookie_banner_reduction_private_mode">ตัวปิดกั้นแบนเนอร์คุกกี้ในการเรียกดูแบบส่วนตัว</string>
    <!-- Preference for rejecting or removing as many cookie/consent banners as possible on sites. See reduce_cookie_banner_summary for additional context. -->
    <string name="reduce_cookie_banner_option" moz:RemovedIn="121" tools:ignore="UnusedResources">ลดคุกกี้แบนเนอร์</string>
    <!-- Summary of cookie banner handling preference if the setting disabled is set to off -->
    <string name="reduce_cookie_banner_option_off" moz:RemovedIn="121" tools:ignore="UnusedResources">ปิด</string>
    <!-- Summary of cookie banner handling preference if the setting enabled is set to on -->
    <string name="reduce_cookie_banner_option_on" moz:RemovedIn="121" tools:ignore="UnusedResources">เปิด</string>

    <!-- Summary for the preference for rejecting all cookies whenever possible. The first parameter is the application name -->
    <string name="reduce_cookie_banner_summary_1" moz:RemovedIn="121" tools:ignore="UnusedResources">%1$s จะพยายามปฏิเสธคำขอคุกกี้บนแบนเนอร์คุกกี้โดยอัตโนมัติ</string>
    <!-- Text for indicating cookie banner handling is off this site, this is shown as part of the protections panel with the tracking protection toggle -->
    <string name="reduce_cookie_banner_off_for_site">ปิดสำหรับไซต์นี้</string>
    <!-- Text for cancel button indicating that cookie banner reduction is not supported for the current site, this is shown as part of the cookie banner details view. -->
    <string name="cookie_banner_handling_details_site_is_not_supported_cancel_button">ยกเลิก</string>
    <!-- Text for request support button indicating that cookie banner reduction is not supported for the current site, this is shown as part of the cookie banner details view. -->
    <string name="cookie_banner_handling_details_site_is_not_supported_request_support_button_2">ส่งคำขอ</string>
    <!-- Text for title indicating that cookie banner reduction is not supported for the current site, this is shown as part of the cookie banner details view. -->
    <string name="cookie_banner_handling_details_site_is_not_supported_title_2">ขอการรองรับไซต์นี้ไหม?</string>
    <!-- Label for the snackBar, after the user reports with success a website where cookie banner reducer did not work -->
    <string name="cookie_banner_handling_report_site_snack_bar_text_2">ส่งคำขอแล้ว</string>
    <!-- Text for indicating cookie banner handling is on this site, this is shown as part of the protections panel with the tracking protection toggle -->
    <string name="reduce_cookie_banner_on_for_site">เปิดสำหรับไซต์นี้</string>

    <!-- Text for indicating that a request for unsupported site was sent to Nimbus (it's a Mozilla library for experiments), this is shown as part of the protections panel with the tracking protection toggle -->
    <string name="reduce_cookie_banner_unsupported_site_request_submitted_2">ส่งคำขอรองรับแล้ว</string>
    <!-- Text for indicating cookie banner handling is currently not supported for this site, this is shown as part of the protections panel with the tracking protection toggle -->
    <string name="reduce_cookie_banner_unsupported_site">ไม่รองรับไซต์ในขณะนี้</string>
    <!-- Title text for a detail explanation indicating cookie banner handling is on this site, this is shown as part of the cookie banner panel in the toolbar. The first parameter is a shortened URL of the current site-->
    <string name="reduce_cookie_banner_details_panel_title_on_for_site" moz:RemovedIn="121" tools:ignore="UnusedResources">ต้องการเปิดการลดแบนเนอร์คุกกี้สำหรับ %1$s หรือไม่?</string>
    <!-- Title text for a detail explanation indicating cookie banner handling is on this site, this is shown as part of the cookie banner panel in the toolbar. The first parameter is a shortened URL of the current site-->
    <string name="reduce_cookie_banner_details_panel_title_on_for_site_1">ต้องการเปิดตัวปิดกั้นแบนเนอร์คุกกี้สำหรับ %1$s หรือไม่?</string>
    <!-- Title text for a detail explanation indicating cookie banner handling is off this site, this is shown as part of the cookie banner panel in the toolbar. The first parameter is a shortened URL of the current site-->
    <string name="reduce_cookie_banner_details_panel_title_off_for_site" moz:RemovedIn="121" tools:ignore="UnusedResources">ต้องการปิดการลดแบนเนอร์คุกกี้สำหรับ %1$s หรือไม่?</string>
    <!-- Title text for a detail explanation indicating cookie banner handling is off this site, this is shown as part of the cookie banner panel in the toolbar. The first parameter is a shortened URL of the current site-->
    <string name="reduce_cookie_banner_details_panel_title_off_for_site_1">ต้องการปิดตัวปิดกั้นแบนเนอร์คุกกี้สำหรับ %1$s หรือไม่?</string>
    <!-- Title text for a detail explanation indicating cookie banner reducer didn't work for the current site, this is shown as part of the cookie banner panel in the toolbar. The first parameter is the application name-->
    <string name="reduce_cookie_banner_details_panel_title_unsupported_site_request_2">%1$s ไม่สามารถปฏิเสธคำขอคุกกี้โดยอัตโนมัติบนไซต์นี้ คุณสามารถส่งคำขอให้รองรับไซต์นี้ในอนาคตได้</string>
    <!-- Long text for a detail explanation indicating what will happen if cookie banner handling is off for a site, this is shown as part of the cookie banner panel in the toolbar. The first parameter is the application name -->
    <string name="reduce_cookie_banner_details_panel_description_off_for_site" moz:RemovedIn="121" tools:ignore="UnusedResources">%1$s จะล้างคุกกี้ของไซต์นี้และรีเฟรชหน้า การล้างคุกกี้ทั้งหมดอาจนำคุณออกจากระบบหรือล้างรถเข็นช็อปปิ้ง</string>

    <!-- Long text for a detail explanation indicating what will happen if cookie banner handling is off for a site, this is shown as part of the cookie banner panel in the toolbar. The first parameter is the application name -->
    <string name="reduce_cookie_banner_details_panel_description_off_for_site_1">หลังจากปิดแล้ว %1$s จะล้างคุกกี้และโหลดไซต์นี้ใหม่ การกระทำนี้อาจนำคุณลงชื่อออกหรือล้างรถเข็นช็อปปิ้ง</string>
    <!-- Long text for a detail explanation indicating what will happen if cookie banner handling is on for a site, this is shown as part of the cookie banner panel in the toolbar. The first parameter is the application name -->
    <string name="reduce_cookie_banner_details_panel_description_on_for_site_2" moz:RemovedIn="121" tools:ignore="UnusedResources">%1$s จะพยายามปฏิเสธคำขอคุกกี้ทั้งหมดบนไซต์ที่รองรับโดยอัตโนมัติ</string>
    <!-- Long text for a detail explanation indicating what will happen if cookie banner handling is on for a site, this is shown as part of the cookie banner panel in the toolbar. The first parameter is the application name -->
    <string name="reduce_cookie_banner_details_panel_description_on_for_site_3">หลังจากเปิดแล้ว %1$s จะพยายามปฏิเสธแบนเนอร์คุกกี้ทั้งหมดบนไซต์นี้โดยอัตโนมัติ</string>
    <!-- Title text for the cookie banner re-engagement dialog. The first parameter is the application name. -->
<<<<<<< HEAD
    <string name="reduce_cookie_banner_dialog_title" moz:RemovedIn="120" tools:ignore="UnusedResources">อนุญาตให้ %1$s ปฏิเสธแบนเนอร์คุกกี้หรือไม่?</string>
    <!-- Body text for the cookie banner re-engagement dialog use. The first parameter is the application name. -->
    <string name="reduce_cookie_banner_dialog_body" moz:RemovedIn="120" tools:ignore="UnusedResources">%1$s สามารถปฏิเสธคำขอคุกกี้จำนวนมากได้โดยอัตโนมัติ</string>
    <!-- Remind me later text button for the onboarding dialog -->
    <string name="reduce_cookie_banner_dialog_not_now_button" moz:RemovedIn="120" tools:ignore="UnusedResources">ไม่ใช่ตอนนี้</string>

    <!-- Snack text for the cookie banner dialog, after user hit the dismiss banner button -->
    <string name="reduce_cookie_banner_dialog_snackbar_text" moz:RemovedIn="120" tools:ignore="UnusedResources">คุณจะเห็นคำขอคุกกี้น้อยลง</string>

    <!-- Change setting text button, for the cookie banner re-engagement dialog -->
    <string name="reduce_cookie_banner_dialog_change_setting_button" moz:RemovedIn="120" tools:ignore="UnusedResources">อนุญาต</string>
=======
    <string name="reduce_cookie_banner_dialog_title" moz:RemovedIn="121" tools:ignore="UnusedResources">อนุญาตให้ %1$s ปฏิเสธแบนเนอร์คุกกี้หรือไม่?</string>
    <!-- Body text for the cookie banner re-engagement dialog use. The first parameter is the application name. -->
    <string name="reduce_cookie_banner_dialog_body" moz:RemovedIn="121" tools:ignore="UnusedResources">%1$s สามารถปฏิเสธคำขอคุกกี้จำนวนมากได้โดยอัตโนมัติ</string>
    <!-- Remind me later text button for the onboarding dialog -->
    <string name="reduce_cookie_banner_dialog_not_now_button" moz:RemovedIn="121" tools:ignore="UnusedResources">ไม่ใช่ตอนนี้</string>

    <!-- Snack text for the cookie banner dialog, after user hit the dismiss banner button -->
    <string name="reduce_cookie_banner_dialog_snackbar_text" moz:RemovedIn="121" tools:ignore="UnusedResources">คุณจะเห็นคำขอคุกกี้น้อยลง</string>

    <!-- Change setting text button, for the cookie banner re-engagement dialog -->
    <string name="reduce_cookie_banner_dialog_change_setting_button" moz:RemovedIn="121" tools:ignore="UnusedResources">อนุญาต</string>

    <!--Message for the cookie banner re-engagement CFR -->
    <string name="cookie_banner_cfr_message">รบกวนสมาธิน้อยลง คุกกี้ติดตามคุณน้อยลงบนเว็บไซต์นี้</string>
>>>>>>> d602c86b

    <!-- Description of the preference to enable "HTTPS-Only" mode. -->
    <string name="preferences_https_only_summary">พยายามเชื่อมต่อกับเว็บไซต์โดยใช้โปรโตคอลการเข้ารหัส HTTPS โดยอัตโนมัติเพื่อเพิ่มความปลอดภัย</string>
    <!-- Summary of https only preference if https only is set to off -->
    <string name="preferences_https_only_off">ปิด</string>
    <!-- Summary of https only preference if https only is set to on in all tabs -->
    <string name="preferences_https_only_on_all">เปิดในทุกแท็บ</string>
    <!-- Summary of https only preference if https only is set to on in private tabs only -->
    <string name="preferences_https_only_on_private">เปิดในแท็บส่วนตัว</string>
    <!-- Text displayed that links to website containing documentation about "HTTPS-Only" mode -->
    <string name="preferences_http_only_learn_more">เรียนรู้เพิ่มเติม</string>
    <!-- Option for the https only setting -->
    <string name="preferences_https_only_in_all_tabs">เปิดใช้งานในทุกแท็บ</string>
    <!-- Option for the https only setting -->
    <string name="preferences_https_only_in_private_tabs">เปิดใช้งานเฉพาะในแท็บส่วนตัว</string>
    <!-- Title shown in the error page for when trying to access a http website while https only mode is enabled. -->
    <string name="errorpage_httpsonly_title">ไซต์ที่ปลอดภัยไม่พร้อมใช้งาน</string>
    <!-- Message shown in the error page for when trying to access a http website while https only mode is enabled. The message has two paragraphs. This is the first. -->
    <string name="errorpage_httpsonly_message_title">อาจเป็นไปได้มากว่าเว็บไซต์ไม่รองรับ HTTPS</string>
    <!-- Message shown in the error page for when trying to access a http website while https only mode is enabled. The message has two paragraphs. This is the second. -->
    <string name="errorpage_httpsonly_message_summary">อย่างไรก็ตาม อาจเป็นไปได้ว่าผู้โจมตีมีส่วนเกี่ยวข้อง หากคุณเข้าสู่เว็บไซต์ต่อไป คุณไม่ควรป้อนข้อมูลที่ละเอียดอ่อนใด ๆ หากคุณดำเนินการต่อ โหมด HTTPS-Only จะปิดชั่วคราวสำหรับเว็บไซต์นี้</string>
    <!-- Preference for accessibility -->
    <string name="preferences_accessibility">การช่วยเข้าถึง</string>
    <!-- Preference to override the Firefox Account server -->
    <string name="preferences_override_fxa_server" moz:RemovedIn="120" tools:ignore="UnusedResources">เซิร์ฟเวอร์บัญชี Firefox ที่กำหนดเอง</string>
    <!-- Preference to override the Mozilla account server -->
    <string name="preferences_override_account_server">เซิร์ฟเวอร์บัญชี Mozilla ที่กำหนดเอง</string>
    <!-- Preference to override the Sync token server -->
    <string name="preferences_override_sync_tokenserver">เซิร์ฟเวอร์ Sync ที่กำหนดเอง</string>
    <!-- Toast shown after updating the FxA/Sync server override preferences -->
    <string name="toast_override_fxa_sync_server_done" moz:RemovedIn="120" tools:ignore="UnusedResources">เปลี่ยนแปลงเซิร์ฟเวอร์บัญชี Firefox/Sync แล้ว กำลังออกจากแอปพลิเคชันเพื่อนำการเปลี่ยนแปลงไปใช้…</string>
    <!-- Toast shown after updating the Mozilla account/Sync server override preferences -->
    <string name="toast_override_account_sync_server_done">เปลี่ยนแปลงเซิร์ฟเวอร์บัญชี Mozilla/Sync แล้ว กำลังออกจากแอปพลิเคชันเพื่อนำการเปลี่ยนแปลงไปใช้…</string>
    <!-- Preference category for account information -->
    <string name="preferences_category_account">บัญชี</string>
    <!-- Preference for changing where the toolbar is positioned -->
    <string name="preferences_toolbar">แถบเครื่องมือ</string>
    <!-- Preference for changing default theme to dark or light mode -->
    <string name="preferences_theme">ชุดตกแต่ง</string>
    <!-- Preference for customizing the home screen -->
    <string name="preferences_home_2">หน้าแรก</string>
    <!-- Preference for gestures based actions -->
    <string name="preferences_gestures">ท่าทาง</string>
    <!-- Preference for settings related to visual options -->
    <string name="preferences_customize">ปรับแต่ง</string>
    <!-- Preference description for banner about signing in -->
    <string name="preferences_sign_in_description_2">ลงชื่อเข้าเพื่อซิงค์แท็บ ที่คั่นหน้า รหัสผ่าน และอื่น ๆ ของคุณ</string>
    <!-- Preference shown instead of account display name while account profile information isn't available yet. -->
    <string name="preferences_account_default_name" moz:RemovedIn="120" tools:ignore="UnusedResources">บัญชี Firefox</string>
    <!-- Preference shown instead of account display name while account profile information isn't available yet. -->
    <string name="preferences_account_default_name_2">บัญชี Mozilla</string>
    <!-- Preference text for account title when there was an error syncing FxA -->
    <string name="preferences_account_sync_error">เชื่อมต่ออีกครั้งเพื่อทำการซิงค์ต่อ</string>
    <!-- Preference for language -->
    <string name="preferences_language">ภาษา</string>
    <!-- Preference for data choices -->
    <string name="preferences_data_choices">ตัวเลือกข้อมูล</string>
    <!-- Preference for data collection -->
    <string name="preferences_data_collection">การเก็บรวบรวมข้อมูล</string>
    <!-- Preference for developers -->
    <string name="preferences_remote_debugging">การดีบั๊กระยะไกลผ่าน USB</string>
    <!-- Preference title for switch preference to show search engines -->
    <string name="preferences_show_search_engines" moz:RemovedIn="120" tools:ignore="UnusedResources">แสดงเครื่องมือค้นหา</string>
    <!-- Preference title for switch preference to show search suggestions -->
    <string name="preferences_show_search_suggestions">แสดงข้อเสนอแนะการค้นหา</string>
    <!-- Preference title for switch preference to show voice search button -->
    <string name="preferences_show_voice_search">แสดงการค้นหาด้วยเสียง</string>
    <!-- Preference title for switch preference to show search suggestions also in private mode -->
    <string name="preferences_show_search_suggestions_in_private">แสดงในวาระส่วนตัว</string>
    <!-- Preference title for switch preference to show a clipboard suggestion when searching -->
    <string name="preferences_show_clipboard_suggestions">แสดงข้อเสนอแนะคลิปบอร์ด</string>
    <!-- Preference title for switch preference to suggest browsing history when searching -->
    <string name="preferences_search_browsing_history">ค้นหาประวัติการเรียกดู</string>
    <!-- Preference title for switch preference to suggest bookmarks when searching -->
    <string name="preferences_search_bookmarks">ค้นหาที่คั่นหน้า</string>
    <!-- Preference title for switch preference to suggest synced tabs when searching -->
    <string name="preferences_search_synced_tabs">ค้นหาแท็บที่ซิงค์</string>
    <!-- Preference for account settings -->
    <string name="preferences_account_settings">การตั้งค่าบัญชี</string>
    <!-- Preference for enabling url autocomplete-->
    <string name="preferences_enable_autocomplete_urls">เติม URL อัตโนมัติ</string>
    <!-- Preference title for switch preference to show sponsored Firefox Suggest search suggestions -->
    <string name="preferences_show_sponsored_suggestions">คำแนะนำจากผู้สนับสนุน</string>
    <!-- Summary for preference to show sponsored Firefox Suggest search suggestions.
         The first parameter is the name of the application. -->
    <string name="preferences_show_sponsored_suggestions_summary">สนับสนุน %1$s ด้วยคำแนะนำจากผู้สนับสนุนซึ่งแสดงเป็นครั้งคราว</string>
    <!-- Preference title for switch preference to show Firefox Suggest search suggestions for web content.
         The first parameter is the name of the application. -->
    <string name="preferences_show_nonsponsored_suggestions">คำแนะนำจาก %1$s</string>
    <!-- Summary for preference to show Firefox Suggest search suggestions for web content -->
    <string name="preferences_show_nonsponsored_suggestions_summary">รับคำแนะนำจากเว็บที่เกี่ยวข้องกับการค้นหาของคุณ</string>
    <!-- Preference for open links in third party apps -->
    <string name="preferences_open_links_in_apps">เปิดลิงก์ในแอป</string>

    <!-- Preference for open links in third party apps always open in apps option -->
    <string name="preferences_open_links_in_apps_always">ทุกครั้ง</string>
    <!-- Preference for open links in third party apps ask before opening option -->
    <string name="preferences_open_links_in_apps_ask">ถามก่อนเปิด</string>
    <!-- Preference for open links in third party apps never open in apps option -->
    <string name="preferences_open_links_in_apps_never">ไม่เลย</string>
    <!-- Preference for open download with an external download manager app -->
    <string name="preferences_external_download_manager">ตัวจัดการการดาวน์โหลดภายนอก</string>
    <!-- Preference for enabling gecko engine logs -->
    <string name="preferences_enable_gecko_logs">เปิดใช้งานปูม Gecko</string>
    <!-- Message to indicate users that we are quitting the application to apply the changes -->
    <string name="quit_application">กำลังปิดแอปพลิเคชันเพื่อนำการเปลี่ยนแปลงไปใช้…</string>

    <!-- Preference for add_ons -->
    <string name="preferences_addons">ส่วนเสริม</string>

    <!-- Preference for installing a local add-on -->
    <string name="preferences_install_local_addon">ติดตั้งส่วนเสริมจากไฟล์</string>
    <!-- Preference for notifications -->
    <string name="preferences_notifications">การแจ้งเตือน</string>

    <!-- Summary for notification preference indicating notifications are allowed -->
    <string name="notifications_allowed_summary">อนุญาต</string>
    <!-- Summary for notification preference indicating notifications are not allowed -->
    <string name="notifications_not_allowed_summary">ไม่อนุญาต</string>

    <!-- Add-on Preferences -->
    <!-- Preference to customize the configured AMO (addons.mozilla.org) collection -->
    <string name="preferences_customize_amo_collection">ชุดสะสมส่วนเสริมที่กำหนดเอง</string>
    <!-- Button caption to confirm the add-on collection configuration -->
    <string name="customize_addon_collection_ok">ตกลง</string>
    <!-- Button caption to abort the add-on collection configuration -->
    <string name="customize_addon_collection_cancel">ยกเลิก</string>
    <!-- Hint displayed on input field for custom collection name -->
    <string name="customize_addon_collection_hint">ชื่อชุดสะสม</string>
    <!-- Hint displayed on input field for custom collection user ID-->
    <string name="customize_addon_collection_user_hint">เจ้าของชุดสะสม (ไอดีผู้ใช้)</string>
    <!-- Toast shown after confirming the custom add-on collection configuration -->
    <string name="toast_customize_addon_collection_done">ชุดสะสมส่วนเสริมได้ถูกแก้ไขแล้ว ออกจากแอปพลิเคชันเพื่อใช้การเปลี่ยนแปลง…</string>

    <!-- Customize Home -->
    <!-- Header text for jumping back into the recent tab in customize the home screen -->
    <string name="customize_toggle_jump_back_in">กลับเข้าไป</string>
    <!-- Title for the customize home screen section with recently saved bookmarks. -->
    <string name="customize_toggle_recent_bookmarks">ที่คั่นหน้าล่าสุด</string>
    <!-- Title for the customize home screen section with recently visited. Recently visited is
    a section where users see a list of tabs that they have visited in the past few days -->
    <string name="customize_toggle_recently_visited">เยี่ยมชมล่าสุด</string>

    <!-- Title for the customize home screen section with Pocket. -->
    <string name="customize_toggle_pocket_2">เรื่องราวที่จุดประกายความคิด</string>
    <!-- Summary for the customize home screen section with Pocket. The first parameter is product name Pocket -->
    <string name="customize_toggle_pocket_summary">บทความขับเคลื่อนโดย %s</string>
    <!-- Title for the customize home screen section with sponsored Pocket stories. -->
    <string name="customize_toggle_pocket_sponsored">เรื่องราวที่ได้รับการสนับสนุน</string>
    <!-- Title for the opening wallpaper settings screen -->
    <string name="customize_wallpapers">รูปพื้นหลัง</string>

    <!-- Title for the customize home screen section with sponsored shortcuts. -->
    <string name="customize_toggle_contile">ทางลัดที่ได้รับการสนับสนุน</string>

    <!-- Wallpapers -->
    <!-- Content description for various wallpapers. The first parameter is the name of the wallpaper -->
    <string name="wallpapers_item_name_content_description">รายการรูปพื้นหลัง: %1$s</string>
    <!-- Snackbar message for when wallpaper is selected -->
    <string name="wallpaper_updated_snackbar_message">เปลี่ยนรูปพื้นหลังแล้ว!</string>
    <!-- Snackbar label for action to view selected wallpaper -->
    <string name="wallpaper_updated_snackbar_action">ดู</string>

    <!-- Snackbar message for when wallpaper couldn't be downloaded -->
    <string name="wallpaper_download_error_snackbar_message">ไม่สามารถดาวน์โหลดรูปพื้นหลัง</string>
    <!-- Snackbar label for action to retry downloading the wallpaper -->
    <string name="wallpaper_download_error_snackbar_action">ลองอีกครั้ง</string>
    <!-- Snackbar message for when wallpaper couldn't be selected because of the disk error -->
    <string name="wallpaper_select_error_snackbar_message">ไม่สามารถเปลี่ยนรูปพื้นหลัง</string>
    <!-- Text displayed that links to website containing documentation about the "Limited Edition" wallpapers. -->
    <string name="wallpaper_learn_more">เรียนรู้เพิ่มเติม</string>

    <!-- Text for classic wallpapers title. The first parameter is the Firefox name. -->
    <string name="wallpaper_classic_title">คลาสสิค %s</string>

    <!-- Text for artist series wallpapers title. "Artist series" represents a collection of artist collaborated wallpapers. -->
    <string name="wallpaper_artist_series_title">ซีรีส์ศิลปิน</string>
    <!-- Description text for the artist series wallpapers with learn more link. The first parameter is the learn more string defined in wallpaper_learn_more. "Independent voices" is the name of the wallpaper collection -->
    <string name="wallpaper_artist_series_description_with_learn_more">คอลเลกชันเสียงแห่งอิสระ %s</string>
    <!-- Description text for the artist series wallpapers. "Independent voices" is the name of the wallpaper collection -->
    <string name="wallpaper_artist_series_description">คอลเลกชันเสียงแห่งอิสระ</string>
    <!-- Wallpaper onboarding dialog header text. -->
    <string name="wallpapers_onboarding_dialog_title_text">ลองเลือกสีสันที่คุณชอบ</string>
    <!-- Wallpaper onboarding dialog body text. -->
    <string name="wallpapers_onboarding_dialog_body_text">เลือกวอลล์เปเปอร์ที่บ่งบอกความเป็นคุณ</string>
    <!-- Wallpaper onboarding dialog learn more button text. The button navigates to the wallpaper settings screen. -->
    <string name="wallpapers_onboarding_dialog_explore_more_button_text">สำรวจวอลล์เปเปอร์เพิ่มเติม</string>

    <!-- Add-ons general availability nimbus message-->
    <!-- Title of the Nimbus message for add-ons general availability-->
    <string name="addon_ga_message_title" tools:ignore="UnusedResources">ส่วนเสริมใหม่ที่ใช้งานได้ในขณะนี้</string>

<<<<<<< HEAD
=======
    <!-- Body of the Nimbus message for add-ons general availability. 'Firefox' intentionally hardcoded here-->
    <string name="addon_ga_message_body" tools:ignore="UnusedResources">ลองดูส่วนขยายใหม่กว่า 100 รายการที่ให้คุณสร้าง Firefox ในแบบของคุณเอง</string>
>>>>>>> d602c86b
    <!-- Button text of the Nimbus message for add-ons general availability. -->
    <string name="addon_ga_message_button" tools:ignore="UnusedResources">สำรวจส่วนเสริม</string>

    <!-- Add-on Installation from AMO-->
    <!-- Error displayed when user attempts to install an add-on from AMO (addons.mozilla.org) that is not supported -->
    <string name="addon_not_supported_error" moz:removedIn="120" tools:ignore="UnusedResources">ไม่รองรับส่วนเสริม</string>
    <!-- Error displayed when user attempts to install an add-on from AMO (addons.mozilla.org) that is already installed -->
    <string name="addon_already_installed" moz:removedIn="120" tools:ignore="UnusedResources">ส่วนเสริมถูกติดตั้งแล้ว</string>

    <!-- Add-on process crash dialog to user -->
    <!-- Title of a dialog shown to the user when enough errors have occurred with addons and they need to be temporarily disabled -->
    <string name="addon_process_crash_dialog_title" tools:ignore="UnusedResources">ส่วนเสริมถูกปิดใช้งานชั่วคราว</string>
    <!-- The first parameter is the application name. This is a message shown to the user when too many errors have occurred with the addons process and they have been disabled. The user can decide if they would like to continue trying to start add-ons or if they'd rather continue without them. -->
    <string name="addon_process_crash_dialog_message" tools:ignore="UnusedResources">มีส่วนเสริมอย่างน้อยหนึ่งตัวหยุดทำงาน ทำให้ระบบของคุณไม่เสถียร %1$s ลองเริ่มการทำงานของส่วนเสริมใหม่ไม่สำเร็จ\n\nส่วนเสริมจะไม่เริ่มทำงานใหม่ในระหว่างวาระปัจจุบันของคุณ\n\nการลบหรือปิดใช้งานส่วนเสริมอาจแก้ปัญหานี้ได้</string>
    <!-- This will cause the add-ons to try restarting but the dialog will reappear if it is unsuccessful again -->
    <string name="addon_process_crash_dialog_retry_button_text" tools:ignore="UnusedResources">ลองเริ่มการทำงานของส่วนเสริมใหม่</string>
    <!-- The user will continue with all add-ons disabled -->
    <string name="addon_process_crash_dialog_disable_addons_button_text" tools:ignore="UnusedResources">ไปต่อโดยปิดใช้งานส่วนเสริม</string>

    <!-- Account Preferences -->
    <!-- Preference for managing your account via accounts.firefox.com -->
    <string name="preferences_manage_account">จัดการบัญชี</string>
    <!-- Summary of the preference for managing your account via accounts.firefox.com. -->
    <string name="preferences_manage_account_summary">เปลี่ยนรหัสผ่านของคุณ จัดการการเก็บรวบรวมข้อมูล หรือลบบัญชีของคุณ</string>
    <!-- Preference for triggering sync -->
    <string name="preferences_sync_now">ซิงค์ตอนนี้</string>
    <!-- Preference category for sync -->
    <string name="preferences_sync_category">เลือกสิ่งที่จะซิงค์</string>
    <!-- Preference for syncing history -->
    <string name="preferences_sync_history">ประวัติ</string>
    <!-- Preference for syncing bookmarks -->
    <string name="preferences_sync_bookmarks">ที่คั่นหน้า</string>
    <!-- Preference for syncing logins -->
    <string name="preferences_sync_logins">การเข้าสู่ระบบ</string>
    <!-- Preference for syncing tabs -->
    <string name="preferences_sync_tabs_2">แท็บที่เปิดอยู่</string>
    <!-- Preference for signing out -->
    <string name="preferences_sign_out">ลงชื่อออก</string>
    <!-- Preference displays and allows changing current FxA device name -->
    <string name="preferences_sync_device_name">ชื่ออุปกรณ์</string>
    <!-- Text shown when user enters empty device name -->
    <string name="empty_device_name_error">ชื่ออุปกรณ์ต้องไม่ว่างเปล่า</string>
    <!-- Label indicating that sync is in progress -->
    <string name="sync_syncing_in_progress">กำลังซิงค์…</string>
    <!-- Label summary indicating that sync failed. The first parameter is the date stamp showing last time it succeeded -->
    <string name="sync_failed_summary">การซิงค์ล้มเหลว ซิงค์สำเร็จล่าสุด: %s</string>
    <!-- Label summary showing never synced -->
    <string name="sync_failed_never_synced_summary">การซิงค์ล้มเหลว ซิงค์ล่าสุด: ไม่เคย</string>
    <!-- Label summary the date we last synced. The first parameter is date stamp showing last time synced -->
    <string name="sync_last_synced_summary">ซิงค์ล่าสุด: %s</string>
    <!-- Label summary showing never synced -->
    <string name="sync_never_synced_summary">ซิงค์ล่าสุด: ไม่เคย</string>

    <!-- Text for displaying the default device name.
        The first parameter is the application name, the second is the device manufacturer name
        and the third is the device model. -->
    <string name="default_device_name_2">%1$s บน %2$s %3$s</string>

    <!-- Preference for syncing credit cards -->
    <string name="preferences_sync_credit_cards">บัตรเครดิต</string>
    <!-- Preference for syncing addresses -->
    <string name="preferences_sync_address">ที่อยู่</string>

    <!-- Send Tab -->
    <!-- Name of the "receive tabs" notification channel. Displayed in the "App notifications" system settings for the app -->
    <string name="fxa_received_tab_channel_name">แท็บที่ได้รับ</string>
    <!-- Description of the "receive tabs" notification channel. Displayed in the "App notifications" system settings for the app -->
    <string name="fxa_received_tab_channel_description">การแจ้งเตือนสำหรับแท็บที่ได้รับจากอุปกรณ์ Firefox อื่น ๆ</string>
    <!--  The body for these is the URL of the tab received  -->
    <string name="fxa_tab_received_notification_name">แท็บที่ได้รับ</string>
    <!-- %s is the device name -->
    <string name="fxa_tab_received_from_notification_name">แท็บจาก %s</string>

    <!-- Advanced Preferences -->
    <!-- Preference for tracking protection exceptions -->
    <string name="preferences_tracking_protection_exceptions">ข้อยกเว้น</string>
    <!-- Button in Exceptions Preference to turn on tracking protection for all sites (remove all exceptions) -->
    <string name="preferences_tracking_protection_exceptions_turn_on_for_all">เปิดสำหรับไซต์ทั้งหมด</string>
    <!-- Text displayed when there are no exceptions -->
    <string name="exceptions_empty_message_description">ข้อยกเว้นให้คุณสามารถปิดใช้งานการป้องกันการติดตามสำหรับไซต์ที่เลือกได้</string>
    <!-- Text displayed when there are no exceptions, with learn more link that brings users to a tracking protection SUMO page -->
    <string name="exceptions_empty_message_learn_more_link">เรียนรู้เพิ่มเติม</string>

    <!-- Preference switch for usage and technical data collection -->
    <string name="preference_usage_data">การใช้งานและข้อมูลทางเทคนิค</string>
    <!-- Preference description for usage and technical data collection -->
    <string name="preferences_usage_data_description">แบ่งปันข้อมูลประสิทธิภาพ, การใช้งาน, ฮาร์ดแวร์ และการปรับแต่งเกี่ยวกับเบราว์เซอร์ของคุณกับ Mozilla เพื่อช่วยเราทำ %1$s ให้ดีขึ้น</string>
    <!-- Preference switch for marketing data collection -->
    <string name="preferences_marketing_data">ข้อมูลการตลาด</string>
    <!-- Preference description for marketing data collection -->
    <string name="preferences_marketing_data_description2">แบ่งปันข้อมูลการใช้งานพื้นฐานกับ Adjust ผู้จำหน่ายการตลาดมือถือของเรา</string>
    <!-- Title for studies preferences -->
    <string name="preference_experiments_2">การศึกษา</string>
    <!-- Summary for studies preferences -->
    <string name="preference_experiments_summary_2">อนุญาตให้ Mozilla ติดตั้งและเรียกใช้การศึกษา</string>

    <!-- Turn On Sync Preferences -->
    <!-- Header of the Sync and save your data preference view -->
    <string name="preferences_sync_2">ซิงค์และบันทึกข้อมูลของคุณ</string>
    <!-- Preference for reconnecting to FxA sync -->
    <string name="preferences_sync_sign_in_to_reconnect">ลงชื่อเข้าเพื่อเชื่อมต่ออีกครั้ง</string>
    <!-- Preference for removing FxA account -->
    <string name="preferences_sync_remove_account">เอาบัญชีออก</string>

    <!-- Pairing Feature strings -->
    <!-- Instructions on how to access pairing -->
    <string name="pair_instructions_2"><![CDATA[สแกนรหัส QR ที่แสดงใน <b>firefox.com/pair</b>]]></string>

    <!-- Toolbar Preferences -->
    <!-- Preference for using top toolbar -->
    <string name="preference_top_toolbar">ด้านบน</string>
    <!-- Preference for using bottom toolbar -->
    <string name="preference_bottom_toolbar">ด้านล่าง</string>

    <!-- Theme Preferences -->
    <!-- Preference for using light theme -->
    <string name="preference_light_theme">สว่าง</string>
    <!-- Preference for using dark theme -->
    <string name="preference_dark_theme">มืด</string>
    <!-- Preference for using using dark or light theme automatically set by battery -->
    <string name="preference_auto_battery_theme">กำหนดโดยตัวประหยัดแบตเตอรี่</string>
    <!-- Preference for using following device theme -->
    <string name="preference_follow_device_theme">ตามชุดตกแต่งอุปกรณ์</string>

    <!-- Gestures Preferences-->
    <!-- Preferences for using pull to refresh in a webpage -->
    <string name="preference_gestures_website_pull_to_refresh">ดึงเพื่อรีเฟรช</string>
    <!-- Preference for using the dynamic toolbar -->
    <string name="preference_gestures_dynamic_toolbar">เลื่อนเพื่อซ่อนแถบเครื่องมือ</string>
    <!-- Preference for switching tabs by swiping horizontally on the toolbar -->
    <string name="preference_gestures_swipe_toolbar_switch_tabs">ปัดแถบเครื่องมือไปด้านข้างเพื่อสลับแท็บ</string>
    <!-- Preference for showing the opened tabs by swiping up on the toolbar-->
    <string name="preference_gestures_swipe_toolbar_show_tabs">ปัดแถบเครื่องมือไปด้านบนเพื่อเปิดแท็บ</string>

    <!-- Library -->
    <!-- Option in Library to open Downloads page -->
    <string name="library_downloads">การดาวน์โหลด</string>
    <!-- Option in library to open Bookmarks page -->
    <string name="library_bookmarks">ที่คั่นหน้า</string>
    <!-- Option in library to open Desktop Bookmarks root page -->
    <string name="library_desktop_bookmarks_root">ที่คั่นหน้าเดสก์ท็อป</string>
    <!-- Option in library to open Desktop Bookmarks "menu" page -->
    <string name="library_desktop_bookmarks_menu">เมนูที่คั่นหน้า</string>
    <!-- Option in library to open Desktop Bookmarks "toolbar" page -->
    <string name="library_desktop_bookmarks_toolbar">แถบเครื่องมือที่คั่นหน้า</string>
    <!-- Option in library to open Desktop Bookmarks "unfiled" page -->
    <string name="library_desktop_bookmarks_unfiled">ที่คั่นหน้าอื่น ๆ</string>
    <!-- Option in Library to open History page -->
    <string name="library_history">ประวัติ</string>
    <!-- Option in Library to open a new tab -->
    <string name="library_new_tab">แท็บใหม่</string>
    <!-- Settings Page Title -->
    <string name="settings_title">การตั้งค่า</string>
    <!-- Content description (not visible, for screen readers etc.): "Close button for library settings" -->
    <string name="content_description_close_button">ปิด</string>

    <!-- Title to show in alert when a lot of tabs are to be opened
    %d is a placeholder for the number of tabs that will be opened -->
    <string name="open_all_warning_title">ต้องการเปิด %d แท็บหรือไม่?</string>
    <!-- Message to warn users that a large number of tabs will be opened
    %s will be replaced by app name. -->
    <string name="open_all_warning_message">การเปิดแท็บจำนวนมากนี้อาจทำให้ %s ช้าลงขณะที่หน้ากำลังโหลด คุณแน่ใจหรือไม่ว่าต้องการดำเนินการต่อ?</string>
    <!-- Dialog button text for confirming open all tabs -->
    <string name="open_all_warning_confirm">แท็บที่เปิด</string>
    <!-- Dialog button text for canceling open all tabs -->
    <string name="open_all_warning_cancel">ยกเลิก</string>

    <!-- Text to show users they have one page in the history group section of the History fragment.
    %d is a placeholder for the number of pages in the group. -->
    <string name="history_search_group_site_1">%d หน้า</string>

    <!-- Text to show users they have multiple pages in the history group section of the History fragment.
    %d is a placeholder for the number of pages in the group. -->
    <string name="history_search_group_sites_1">%d หน้า</string>

    <!-- Option in library for Recently Closed Tabs -->
    <string name="library_recently_closed_tabs">แท็บที่ปิดล่าสุด</string>
    <!-- Option in library to open Recently Closed Tabs page -->
    <string name="recently_closed_show_full_history">แสดงประวัติแบบเต็ม</string>
    <!-- Text to show users they have multiple tabs saved in the Recently Closed Tabs section of history.
    %d is a placeholder for the number of tabs selected. -->
    <string name="recently_closed_tabs">%d แท็บ</string>
    <!-- Text to show users they have one tab saved in the Recently Closed Tabs section of history.
    %d is a placeholder for the number of tabs selected. -->
    <string name="recently_closed_tab">%d แท็บ</string>
    <!-- Recently closed tabs screen message when there are no recently closed tabs -->
    <string name="recently_closed_empty_message">ไม่มีแท็บที่ปิดล่าสุด</string>

    <!-- Tab Management -->
    <!-- Title of preference for tabs management -->
    <string name="preferences_tabs">แท็บ</string>
    <!-- Title of preference that allows a user to specify the tab view -->
    <string name="preferences_tab_view">มุมมองแท็บ</string>
    <!-- Option for a list tab view -->
    <string name="tab_view_list">รายการ</string>
    <!-- Option for a grid tab view -->
    <string name="tab_view_grid">เส้นตาราง</string>
    <!-- Title of preference that allows a user to auto close tabs after a specified amount of time -->
    <string name="preferences_close_tabs">ปิดแท็บ</string>
    <!-- Option for auto closing tabs that will never auto close tabs, always allows user to manually close tabs -->
    <string name="close_tabs_manually">กำหนดเอง</string>
    <!-- Option for auto closing tabs that will auto close tabs after one day -->
    <string name="close_tabs_after_one_day">หลังจากผ่านไปหนึ่งวัน</string>
    <!-- Option for auto closing tabs that will auto close tabs after one week -->
    <string name="close_tabs_after_one_week">หลังจากผ่านไปหนึ่งสัปดาห์</string>
    <!-- Option for auto closing tabs that will auto close tabs after one month -->
    <string name="close_tabs_after_one_month">หลังจากผ่านไปหนึ่งเดือน</string>

    <!-- Title of preference that allows a user to specify the auto-close settings for open tabs -->
    <string name="preference_auto_close_tabs" tools:ignore="UnusedResources">ปิดแท็บที่เปิดอยู่อัตโนมัติ</string>

    <!-- Opening screen -->
    <!-- Title of a preference that allows a user to choose what screen to show after opening the app -->
    <string name="preferences_opening_screen">หน้าจอเมื่อเปิด</string>
    <!-- Option for always opening the homepage when re-opening the app -->
    <string name="opening_screen_homepage">หน้าแรก</string>
    <!-- Option for always opening the user's last-open tab when re-opening the app -->
    <string name="opening_screen_last_tab">แท็บสุดท้าย</string>
    <!-- Option for always opening the homepage when re-opening the app after four hours of inactivity -->
    <string name="opening_screen_after_four_hours_of_inactivity">หน้าแรกหลังจากไม่มีการใช้งานเป็นเวลา 4 ชั่วโมง</string>
    <!-- Summary for tabs preference when auto closing tabs setting is set to manual close-->
    <string name="close_tabs_manually_summary">ปิดด้วยตนเอง</string>
    <!-- Summary for tabs preference when auto closing tabs setting is set to auto close tabs after one day-->
    <string name="close_tabs_after_one_day_summary">ปิดหลังจากหนึ่งวัน</string>
    <!-- Summary for tabs preference when auto closing tabs setting is set to auto close tabs after one week-->
    <string name="close_tabs_after_one_week_summary">ปิดหลังจากหนึ่งสัปดาห์</string>
    <!-- Summary for tabs preference when auto closing tabs setting is set to auto close tabs after one month-->
    <string name="close_tabs_after_one_month_summary">ปิดหลังจากหนึ่งเดือน</string>

    <!-- Summary for homepage preference indicating always opening the homepage when re-opening the app -->
    <string name="opening_screen_homepage_summary">เปิดในหน้าแรก</string>
    <!-- Summary for homepage preference indicating always opening the last-open tab when re-opening the app -->
    <string name="opening_screen_last_tab_summary">เปิดบนแท็บสุดท้าย</string>
    <!-- Summary for homepage preference indicating opening the homepage when re-opening the app after four hours of inactivity -->
    <string name="opening_screen_after_four_hours_of_inactivity_summary">เปิดหน้าแรกหลังจากสี่ชั่วโมง</string>

    <!-- Inactive tabs -->
    <!-- Category header of a preference that allows a user to enable or disable the inactive tabs feature -->
    <string name="preferences_inactive_tabs">ย้ายแท็บเก่าไปยังส่วนที่ไม่ได้ใช้งาน</string>

    <!-- Title of inactive tabs preference -->
    <string name="preferences_inactive_tabs_title">แท็บที่คุณไม่ได้ดูเป็นเวลา 2 สัปดาห์จะถูกย้ายไปยังส่วนที่ไม่ได้ใช้งาน</string>

    <!-- Studies -->
    <!-- Title of the remove studies button -->
    <string name="studies_remove">เอาออก</string>
    <!-- Title of the active section on the studies list -->
    <string name="studies_active">ใช้งานอยู่</string>
    <!-- Description for studies, it indicates why Firefox use studies. The first parameter is the name of the application. -->
    <string name="studies_description_2">%1$s อาจติดตั้งและเรียกใช้การศึกษาเป็นครั้งคราว</string>
    <!-- Learn more link for studies, links to an article for more information about studies. -->
    <string name="studies_learn_more">เรียนรู้เพิ่มเติม</string>
    <!-- Dialog message shown after removing a study -->
    <string name="studies_restart_app">แอปพลิเคชันจะปิดตัวเพื่อนำการเปลี่ยนแปลงไปใช้</string>
    <!-- Dialog button to confirm the removing a study. -->
    <string name="studies_restart_dialog_ok">ตกลง</string>
    <!-- Dialog button text for canceling removing a study. -->
    <string name="studies_restart_dialog_cancel">ยกเลิก</string>

    <!-- Toast shown after turning on/off studies preferences -->
    <string name="studies_toast_quit_application" tools:ignore="UnusedResources">กำลังปิดแอปพลิเคชันเพื่อนำการเปลี่ยนแปลงไปใช้…</string>

    <!-- Sessions -->
    <!-- Title for the list of tabs -->
    <string name="tab_header_label">แท็บที่เปิด</string>
    <!-- Title for the list of tabs in the current private session -->
    <string name="tabs_header_private_tabs_title">แท็บส่วนตัว</string>
    <!-- Title for the list of tabs in the synced tabs -->
    <string name="tabs_header_synced_tabs_title">แท็บที่ซิงค์</string>
    <!-- Content description (not visible, for screen readers etc.): Add tab button. Adds a news tab when pressed -->
    <string name="add_tab">เพิ่มแท็บ</string>
    <!-- Content description (not visible, for screen readers etc.): Add tab button. Adds a news tab when pressed -->
    <string name="add_private_tab">เพิ่มแท็บส่วนตัว</string>
    <!-- Text for the new tab button to indicate adding a new private tab in the tab -->
    <string name="tab_drawer_fab_content">ส่วนตัว</string>
    <!-- Text for the new tab button to indicate syncing command on the synced tabs page -->
    <string name="tab_drawer_fab_sync">ซิงค์</string>
    <!-- Text shown in the menu for sharing all tabs -->
    <string name="tab_tray_menu_item_share">แบ่งปันแท็บทั้งหมด</string>
    <!-- Text shown in the menu to view recently closed tabs -->
    <string name="tab_tray_menu_recently_closed">แท็บที่ปิดล่าสุด</string>
    <!-- Text shown in the tabs tray inactive tabs section -->
    <string name="tab_tray_inactive_recently_closed" tools:ignore="UnusedResources">เพิ่งปิดล่าสุด</string>
    <!-- Text shown in the menu to view account settings -->
    <string name="tab_tray_menu_account_settings">การตั้งค่าบัญชี</string>
    <!-- Text shown in the menu to view tab settings -->
    <string name="tab_tray_menu_tab_settings">การตั้งค่าแท็บ</string>
    <!-- Text shown in the menu for closing all tabs -->
    <string name="tab_tray_menu_item_close">ปิดแท็บทั้งหมด</string>
    <!-- Text shown in the multiselect menu for bookmarking selected tabs. -->
    <string name="tab_tray_multiselect_menu_item_bookmark">ที่คั่นหน้า</string>
    <!-- Text shown in the multiselect menu for closing selected tabs. -->
    <string name="tab_tray_multiselect_menu_item_close">ปิด</string>
    <!-- Content description for tabs tray multiselect share button -->
    <string name="tab_tray_multiselect_share_content_description">แบ่งปันแท็บที่เลือก</string>
    <!-- Content description for tabs tray multiselect menu -->
    <string name="tab_tray_multiselect_menu_content_description">เมนูแท็บที่เลือก</string>
    <!-- Content description (not visible, for screen readers etc.): Removes tab from collection button. Removes the selected tab from collection when pressed -->
    <string name="remove_tab_from_collection">เอาแท็บออกจากชุดสะสม</string>
    <!-- Text for button to enter multiselect mode in tabs tray -->
    <string name="tabs_tray_select_tabs">เลือกแท็บ</string>
    <!-- Content description (not visible, for screen readers etc.): Close tab button. Closes the current session when pressed -->
    <string name="close_tab">ปิดแท็บ</string>
    <!-- Content description (not visible, for screen readers etc.): Close tab <title> button. First parameter is tab title  -->
    <string name="close_tab_title">ปิดแท็บ %s</string>
    <!-- Content description (not visible, for screen readers etc.): Opens the open tabs menu when pressed -->
    <string name="open_tabs_menu">เปิดเมนูแท็บ</string>
    <!-- Open tabs menu item to save tabs to collection -->
    <string name="tabs_menu_save_to_collection1">บันทึกแท็บไปยังชุดสะสม</string>

    <!-- Text for the menu button to delete a collection -->
    <string name="collection_delete">ลบชุดสะสม</string>
    <!-- Text for the menu button to rename a collection -->
    <string name="collection_rename">เปลี่ยนชื่อชุดสะสม</string>
    <!-- Text for the button to open tabs of the selected collection -->
    <string name="collection_open_tabs">แท็บที่เปิด</string>

    <!-- Hint for adding name of a collection -->
    <string name="collection_name_hint">ชื่อชุดสะสม</string>
    <!-- Text for the menu button to rename a top site -->
    <string name="rename_top_site">เปลี่ยนชื่อ</string>
    <!-- Text for the menu button to remove a top site -->
    <string name="remove_top_site">เอาออก</string>

    <!-- Text for the menu button to delete a top site from history -->
    <string name="delete_from_history">ลบออกจากประวัติ</string>
    <!-- Postfix for private WebApp titles, placeholder is replaced with app name -->
    <string name="pwa_site_controls_title_private">%1$s (โหมดส่วนตัว)</string>

    <!-- History -->
    <!-- Text for the button to search all history -->
    <string name="history_search_1">ป้อนคำค้นหา</string>
    <!-- Text for the button to clear all history -->
    <string name="history_delete_all">ลบประวัติ</string>
    <!-- Text for the snackbar to confirm that multiple browsing history items has been deleted -->
    <string name="history_delete_multiple_items_snackbar">ลบประวัติแล้ว</string>
    <!-- Text for the snackbar to confirm that a single browsing history item has been deleted. The first parameter is the shortened URL of the deleted history item. -->
    <string name="history_delete_single_item_snackbar">ลบ %1$s แล้ว</string>
    <!-- Context description text for the button to delete a single history item -->
    <string name="history_delete_item">ลบ</string>
    <!-- History multi select title in app bar
    The first parameter is the number of bookmarks selected -->
    <string name="history_multi_select_title">เลือกอยู่ %1$d</string>
    <!-- Text for the header that groups the history for today -->
    <string name="history_today">วันนี้</string>
    <!-- Text for the header that groups the history for yesterday -->
    <string name="history_yesterday">เมื่อวาน</string>
    <!-- Text for the header that groups the history the past 7 days -->
    <string name="history_7_days">7 วันที่ผ่านมา</string>
    <!-- Text for the header that groups the history the past 30 days -->
    <string name="history_30_days">30 วันที่ผ่านมา</string>
    <!-- Text for the header that groups the history older than the last month -->
    <string name="history_older">เก่ากว่า</string>
    <!-- Text shown when no history exists -->
    <string name="history_empty_message">ไม่มีประวัติที่นี่</string>

    <!-- Downloads -->
    <!-- Text for the snackbar to confirm that multiple downloads items have been removed -->
    <string name="download_delete_multiple_items_snackbar_1">การดาวน์โหลดถูกลบ</string>
    <!-- Text for the snackbar to confirm that a single download item has been removed. The first parameter is the name of the download item. -->
    <string name="download_delete_single_item_snackbar">เอา %1$s ออกแล้ว</string>
    <!-- Text shown when no download exists -->
    <string name="download_empty_message_1">ไม่มีไฟล์ที่ดาวน์โหลด</string>
    <!-- History multi select title in app bar
    The first parameter is the number of downloads selected -->
    <string name="download_multi_select_title">เลือกอยู่ %1$d</string>


    <!-- Text for the button to remove a single download item -->
    <string name="download_delete_item_1">เอาออก</string>


    <!-- Crashes -->
    <!-- Title text displayed on the tab crash page. This first parameter is the name of the application (For example: Fenix) -->
    <string name="tab_crash_title_2">ขออภัย %1$s ไม่สามารถโหลดหน้านั้นได้</string>
    <!-- Send crash report checkbox text on the tab crash page -->
    <string name="tab_crash_send_report">ส่งรายงานข้อขัดข้องไปยัง Mozilla</string>
    <!-- Close tab button text on the tab crash page -->
    <string name="tab_crash_close">ปิดแท็บ</string>
    <!-- Restore tab button text on the tab crash page -->
    <string name="tab_crash_restore">เรียกคืนแท็บ</string>

    <!-- Bookmarks -->
    <!-- Confirmation message for a dialog confirming if the user wants to delete the selected folder -->
    <string name="bookmark_delete_folder_confirmation_dialog">คุณแน่ใจหรือไม่ว่าต้องการลบโฟลเดอร์นี้?</string>
    <!-- Confirmation message for a dialog confirming if the user wants to delete multiple items including folders. Parameter will be replaced by app name. -->
    <string name="bookmark_delete_multiple_folders_confirmation_dialog">%s จะลบรายการที่เลือก</string>
    <!-- Text for the cancel button on delete bookmark dialog -->
    <string name="bookmark_delete_negative">ยกเลิก</string>
    <!-- Screen title for adding a bookmarks folder -->
    <string name="bookmark_add_folder">เพิ่มโฟลเดอร์</string>
    <!-- Snackbar title shown after a bookmark has been created. -->
    <string name="bookmark_saved_snackbar">บันทึกที่คั่นหน้าแล้ว!</string>
    <!-- Snackbar edit button shown after a bookmark has been created. -->
    <string name="edit_bookmark_snackbar_action">แก้ไข</string>
    <!-- Bookmark overflow menu edit button -->
    <string name="bookmark_menu_edit_button">แก้ไข</string>
    <!-- Bookmark overflow menu copy button -->
    <string name="bookmark_menu_copy_button">คัดลอก</string>
    <!-- Bookmark overflow menu share button -->
    <string name="bookmark_menu_share_button">แบ่งปัน</string>
    <!-- Bookmark overflow menu open in new tab button -->
    <string name="bookmark_menu_open_in_new_tab_button">เปิดในแท็บใหม่</string>
    <!-- Bookmark overflow menu open in private tab button -->
    <string name="bookmark_menu_open_in_private_tab_button">เปิดในแท็บส่วนตัว</string>
    <!-- Bookmark overflow menu open all in tabs button -->
    <string name="bookmark_menu_open_all_in_tabs_button">เปิดทั้งหมดในแท็บใหม่</string>
    <!-- Bookmark overflow menu open all in private tabs button -->
    <string name="bookmark_menu_open_all_in_private_tabs_button">เปิดทั้งหมดในแท็บส่วนตัว</string>
    <!-- Bookmark overflow menu delete button -->
    <string name="bookmark_menu_delete_button">ลบ</string>
    <!--Bookmark overflow menu save button -->
    <string name="bookmark_menu_save_button">บันทึก</string>
    <!-- Bookmark multi select title in app bar
     The first parameter is the number of bookmarks selected -->
    <string name="bookmarks_multi_select_title">เลือกอยู่ %1$d</string>
    <!-- Bookmark editing screen title -->
    <string name="edit_bookmark_fragment_title">แก้ไขที่คั่นหน้า</string>
    <!-- Bookmark folder editing screen title -->
    <string name="edit_bookmark_folder_fragment_title">แก้ไขโฟลเดอร์</string>
    <!-- Bookmark sign in button message -->
    <string name="bookmark_sign_in_button">ลงชื่อเข้าเพื่อดูที่คั่นหน้าที่ซิงค์</string>
    <!-- Bookmark URL editing field label -->
    <string name="bookmark_url_label">URL</string>
    <!-- Bookmark FOLDER editing field label -->
    <string name="bookmark_folder_label">โฟลเดอร์</string>
    <!-- Bookmark NAME editing field label -->
    <string name="bookmark_name_label">ชื่อ</string>
    <!-- Bookmark add folder screen title -->
    <string name="bookmark_add_folder_fragment_label">เพิ่มโฟลเดอร์</string>
    <!-- Bookmark select folder screen title -->
    <string name="bookmark_select_folder_fragment_label">เลือกโฟลเดอร์</string>
    <!-- Bookmark editing error missing title -->
    <string name="bookmark_empty_title_error">ต้องมีชื่อเรื่อง</string>
    <!-- Bookmark editing error missing or improper URL -->
    <string name="bookmark_invalid_url_error">URL ไม่ถูกต้อง</string>
    <!-- Bookmark screen message for empty bookmarks folder -->
    <string name="bookmarks_empty_message">ไม่มีที่คั่นหน้าที่นี่</string>
    <!-- Bookmark snackbar message on deletion
     The first parameter is the host part of the URL of the bookmark deleted, if any -->
    <string name="bookmark_deletion_snackbar_message">ลบ %1$s แล้ว</string>
    <!-- Bookmark snackbar message on deleting multiple bookmarks not including folders-->
    <string name="bookmark_deletion_multiple_snackbar_message_2">เอาที่คั่นหน้าออกแล้ว</string>
    <!-- Bookmark snackbar message on deleting multiple bookmarks including folders-->
    <string name="bookmark_deletion_multiple_snackbar_message_3">กำลังลบโฟลเดอร์ที่เลือก</string>
    <!-- Bookmark undo button for deletion snackbar action -->
    <string name="bookmark_undo_deletion">เลิกทำ</string>

    <!-- Text for the button to search all bookmarks -->
    <string name="bookmark_search">ป้อนคำค้นหา</string>

    <!-- Site Permissions -->
    <!-- Button label that take the user to the Android App setting -->
    <string name="phone_feature_go_to_settings">ไปยังการตั้งค่า</string>
    <!-- Content description (not visible, for screen readers etc.): Quick settings sheet
        to give users access to site specific information / settings. For example:
        Secure settings status and a button to modify site permissions -->
    <string name="quick_settings_sheet">แผ่นการตั้งค่าด่วน</string>
    <!-- Label that indicates that this option it the recommended one -->
    <string name="phone_feature_recommended">แนะนำ</string>
    <!-- Button label for clearing all the information of site permissions-->
    <string name="clear_permissions">ล้างสิทธิอนุญาต</string>
    <!-- Text for the OK button on Clear permissions dialog -->
    <string name="clear_permissions_positive">ตกลง</string>
    <!-- Text for the cancel button on Clear permissions dialog -->
    <string name="clear_permissions_negative">ยกเลิก</string>
    <!-- Button label for clearing a site permission-->
    <string name="clear_permission">ล้างสิทธิอนุญาต</string>
    <!-- Text for the OK button on Clear permission dialog -->
    <string name="clear_permission_positive">ตกลง</string>
    <!-- Text for the cancel button on Clear permission dialog -->
    <string name="clear_permission_negative">ยกเลิก</string>
    <!-- Button label for clearing all the information on all sites-->
    <string name="clear_permissions_on_all_sites">ล้างสิทธิอนุญาตบนไซต์ทั้งหมด</string>
    <!-- Preference for altering video and audio autoplay for all websites -->
    <string name="preference_browser_feature_autoplay">การเล่นอัตโนมัติ</string>
    <!-- Preference for altering the camera access for all websites -->
    <string name="preference_phone_feature_camera">กล้อง</string>
    <!-- Preference for altering the microphone access for all websites -->
    <string name="preference_phone_feature_microphone">ไมโครโฟน</string>
    <!-- Preference for altering the location access for all websites -->
    <string name="preference_phone_feature_location">ตำแหน่งที่ตั้ง</string>
    <!-- Preference for altering the notification access for all websites -->
    <string name="preference_phone_feature_notification">การแจ้งเตือน</string>
    <!-- Preference for altering the persistent storage access for all websites -->
    <string name="preference_phone_feature_persistent_storage">ที่เก็บถาวร</string>
    <!-- Preference for altering the storage access setting for all websites -->
    <string name="preference_phone_feature_cross_origin_storage_access">คุกกี้ข้ามไซต์</string>
    <!-- Preference for altering the EME access for all websites -->
    <string name="preference_phone_feature_media_key_system_access">เนื้อหาที่ควบคุมด้วย DRM</string>
    <!-- Label that indicates that a permission must be asked always -->
    <string name="preference_option_phone_feature_ask_to_allow">ถามเพื่ออนุญาต</string>
    <!-- Label that indicates that a permission must be blocked -->
    <string name="preference_option_phone_feature_blocked">ปิดกั้น</string>
    <!-- Label that indicates that a permission must be allowed -->
    <string name="preference_option_phone_feature_allowed">อนุญาต</string>
    <!--Label that indicates a permission is by the Android OS-->
    <string name="phone_feature_blocked_by_android">ปิดกั้นโดย Android</string>
    <!-- Preference for showing a list of websites that the default configurations won't apply to them -->
    <string name="preference_exceptions">ข้อยกเว้น</string>
    <!-- Summary of tracking protection preference if tracking protection is set to off -->
    <string name="tracking_protection_off">ปิด</string>
    <!-- Summary of tracking protection preference if tracking protection is set to standard -->
    <string name="tracking_protection_standard">มาตรฐาน</string>
    <!-- Summary of tracking protection preference if tracking protection is set to strict -->
    <string name="tracking_protection_strict">เข้มงวด</string>
    <!-- Summary of tracking protection preference if tracking protection is set to custom -->
    <string name="tracking_protection_custom">กำหนดเอง</string>
    <!-- Label for global setting that indicates that all video and audio autoplay is allowed -->
    <string name="preference_option_autoplay_allowed2">อนุญาตเสียงและวิดีโอ</string>
    <!-- Label for site specific setting that indicates that all video and audio autoplay is allowed -->
    <string name="quick_setting_option_autoplay_allowed">อนุญาตเสียงและวิดีโอ</string>
    <!-- Label that indicates that video and audio autoplay is only allowed over Wi-Fi -->
    <string name="preference_option_autoplay_allowed_wifi_only2">ปิดกั้นเสียงและวิดีโอบนการใช้งานมือถือ</string>
    <!-- Subtext that explains 'autoplay on Wi-Fi only' option -->
    <string name="preference_option_autoplay_allowed_wifi_subtext">เสียงและวิดีโอจะเล่นบน Wi-Fi</string>
    <!-- Label for global setting that indicates that video autoplay is allowed, but audio autoplay is blocked -->
    <string name="preference_option_autoplay_block_audio2">ปิดกั้นเสียงเท่านั้น</string>
    <!-- Label for site specific setting that indicates that video autoplay is allowed, but audio autoplay is blocked -->
    <string name="quick_setting_option_autoplay_block_audio">ปิดกั้นเสียงเท่านั้น</string>
    <!-- Label for global setting that indicates that all video and audio autoplay is blocked -->
    <string name="preference_option_autoplay_blocked3">ปิดกั้นเสียงและวิดีโอ</string>
    <!-- Label for site specific setting that indicates that all video and audio autoplay is blocked -->
    <string name="quick_setting_option_autoplay_blocked">ปิดกั้นเสียงและวิดีโอ</string>
    <!-- Summary of delete browsing data on quit preference if it is set to on -->
    <string name="delete_browsing_data_quit_on">เปิด</string>
    <!-- Summary of delete browsing data on quit preference if it is set to off -->
    <string name="delete_browsing_data_quit_off">ปิด</string>

    <!-- Summary of studies preference if it is set to on -->
    <string name="studies_on">เปิด</string>
    <!-- Summary of studies data on quit preference if it is set to off -->
    <string name="studies_off">ปิด</string>

    <!-- Collections -->
    <!-- Collections header on home fragment -->
    <string name="collections_header">ชุดสะสม</string>
    <!-- Content description (not visible, for screen readers etc.): Opens the collection menu when pressed -->
    <string name="collection_menu_button_content_description">เมนูชุดสะสม</string>
    <!-- Label to describe what collections are to a new user without any collections -->
    <string name="no_collections_description2">รวบรวมสิ่งที่สำคัญต่อคุณ\nรวมกลุ่มการค้นหา ไซต์ และแท็บที่คล้ายกันให้อยู่ด้วยกันเพื่อให้เข้าถึงได้อย่างรวดเร็วในภายหลัง</string>
    <!-- Title for the "select tabs" step of the collection creator -->
    <string name="create_collection_select_tabs">เลือกแท็บ</string>
    <!-- Title for the "select collection" step of the collection creator -->
    <string name="create_collection_select_collection">เลือกชุดสะสม</string>
    <!-- Title for the "name collection" step of the collection creator -->
    <string name="create_collection_name_collection">ตั้งชื่อชุดสะสม</string>
    <!-- Button to add new collection for the "select collection" step of the collection creator -->
    <string name="create_collection_add_new_collection">เพิ่มชุดสะสมใหม่</string>
    <!-- Button to select all tabs in the "select tabs" step of the collection creator -->
    <string name="create_collection_select_all">เลือกทั้งหมด</string>
    <!-- Button to deselect all tabs in the "select tabs" step of the collection creator -->
    <string name="create_collection_deselect_all">ไม่เลือกทั้งหมด</string>
    <!-- Text to prompt users to select the tabs to save in the "select tabs" step of the collection creator -->
    <string name="create_collection_save_to_collection_empty">เลือกแท็บที่จะบันทึก</string>
    <!-- Text to show users how many tabs they have selected in the "select tabs" step of the collection creator.
     %d is a placeholder for the number of tabs selected. -->
    <string name="create_collection_save_to_collection_tabs_selected">เลือกอยู่ %d แท็บ</string>
    <!-- Text to show users they have one tab selected in the "select tabs" step of the collection creator.
    %d is a placeholder for the number of tabs selected. -->
    <string name="create_collection_save_to_collection_tab_selected">เลือกอยู่ %d แท็บ</string>
    <!-- Text shown in snackbar when multiple tabs have been saved in a collection -->
    <string name="create_collection_tabs_saved">บันทึกแท็บแล้ว!</string>
    <!-- Text shown in snackbar when one or multiple tabs have been saved in a new collection -->
    <string name="create_collection_tabs_saved_new_collection">บันทึกชุดสะสมแล้ว!</string>
    <!-- Text shown in snackbar when one tab has been saved in a collection -->
    <string name="create_collection_tab_saved">บันทึกแท็บแล้ว!</string>
    <!-- Content description (not visible, for screen readers etc.): button to close the collection creator -->
    <string name="create_collection_close">ปิด</string>
    <!-- Button to save currently selected tabs in the "select tabs" step of the collection creator-->
    <string name="create_collection_save">บันทึก</string>

    <!-- Snackbar action to view the collection the user just created or updated -->
    <string name="create_collection_view">ดู</string>

    <!-- Text for the OK button from collection dialogs -->
    <string name="create_collection_positive">ตกลง</string>
    <!-- Text for the cancel button from collection dialogs -->
    <string name="create_collection_negative">ยกเลิก</string>

    <!-- Default name for a new collection in "name new collection" step of the collection creator. %d is a placeholder for the number of collections-->
    <string name="create_collection_default_name">ชุดสะสม %d</string>

    <!-- Share -->
    <!-- Share screen header -->
    <string name="share_header_2">แบ่งปัน</string>
    <!-- Content description (not visible, for screen readers etc.):
        "Share" button. Opens the share menu when pressed. -->
    <string name="share_button_content_description">แบ่งปัน</string>
    <!-- Text for the Save to PDF feature in the share menu -->
    <string name="share_save_to_pdf">บันทึกเป็น PDF</string>
    <!-- Text for error message when generating a PDF file Text. -->
    <string name="unable_to_save_to_pdf_error">ไม่สามารถสร้าง PDF</string>
    <!-- Text for standard error snackbar dismiss button. -->
    <string name="standard_snackbar_error_dismiss">ปิด</string>
    <!-- Text for error message when printing a page and it fails. -->
    <string name="unable_to_print_error" moz:removedIn="121" tools:ignore="UnusedResources">ไม่สามารถพิมพ์</string>
    <!-- Text for error message when printing a page and it fails. -->
    <string name="unable_to_print_page_error">ไม่สามารถพิมพ์หน้านี้</string>
    <!-- Text for the print feature in the share and browser menu -->
    <string name="menu_print">พิมพ์</string>
    <!-- Sub-header in the dialog to share a link to another sync device -->
    <string name="share_device_subheader">ส่งไปยังอุปกรณ์</string>
    <!-- Sub-header in the dialog to share a link to an app from the full list -->
    <string name="share_link_all_apps_subheader">การกระทำทั้งหมด</string>
    <!-- Sub-header in the dialog to share a link to an app from the most-recent sorted list -->
    <string name="share_link_recent_apps_subheader">เพิ่งใช้ล่าสุด</string>
    <!-- Text for the copy link action in the share screen. -->
    <string name="share_copy_link_to_clipboard">คัดลอกไปยังคลิปบอร์ด</string>
    <!-- Toast shown after copying link to clipboard -->
    <string name="toast_copy_link_to_clipboard">คัดลอกไปยังคลิปบอร์ดแล้ว</string>
    <!-- An option from the share dialog to sign into sync -->
    <string name="sync_sign_in">ลงชื่อเข้าไปยัง Sync</string>
     <!-- An option from the three dot menu to sync and save data -->
    <string name="sync_menu_sync_and_save_data">ซิงค์และบันทึกข้อมูล</string>
    <!-- An option from the share dialog to send link to all other sync devices -->
    <string name="sync_send_to_all">ส่งไปยังอุปกรณ์ทั้งหมด</string>
    <!-- An option from the share dialog to reconnect to sync -->
    <string name="sync_reconnect">เชื่อมต่อกับ Sync ใหม่</string>
    <!-- Text displayed when sync is offline and cannot be accessed -->
    <string name="sync_offline">ออฟไลน์</string>
    <!-- An option to connect additional devices -->
    <string name="sync_connect_device">เชื่อมต่ออุปกรณ์อื่น</string>
    <!-- The dialog text shown when additional devices are not available -->
    <string name="sync_connect_device_dialog">เมื่อต้องการส่งแท็บ ให้ลงชื่อเข้าไปยัง Firefox บนอุปกรณ์อื่นอย่างน้อยหนึ่งเครื่อง</string>
    <!-- Confirmation dialog button -->
    <string name="sync_confirmation_button">เข้าใจแล้ว</string>
    <!-- Share error message -->
    <string name="share_error_snackbar">ไม่สามารถแบ่งปันไปยังแอปนี้</string>
    <!-- Add new device screen title -->
    <string name="sync_add_new_device_title">ส่งไปยังอุปกรณ์</string>
    <!-- Text for the warning message on the Add new device screen -->
    <string name="sync_add_new_device_message">ไม่มีอุปกรณ์ที่เชื่อมต่อ</string>
    <!-- Text for the button to learn about sending tabs -->
    <string name="sync_add_new_device_learn_button">เรียนรู้เกี่ยวกับการส่งแท็บ…</string>
    <!-- Text for the button to connect another device -->
    <string name="sync_add_new_device_connect_button">เชื่อมต่ออุปกรณ์อื่น…</string>

    <!-- Notifications -->
    <!-- Text shown in the notification that pops up to remind the user that a private browsing session is active. -->
    <string name="notification_pbm_delete_text_2">ปิดแท็บส่วนตัว</string>
    <!-- Name of the marketing notification channel. Displayed in the "App notifications" system settings for the app -->
    <string name="notification_marketing_channel_name">การตลาด</string>

    <!-- Title shown in the notification that pops up to remind the user to set fenix as default browser.
    The app name is in the text, due to limitations with localizing Nimbus experiments -->
    <string name="nimbus_notification_default_browser_title" tools:ignore="UnusedResources">Firefox นั้นรวดเร็วและเป็นส่วนตัว</string>
    <!-- Text shown in the notification that pops up to remind the user to set fenix as default browser.
    The app name is in the text, due to limitations with localizing Nimbus experiments -->
    <string name="nimbus_notification_default_browser_text" tools:ignore="UnusedResources">ทำให้ Firefox เป็นเบราว์เซอร์เริ่มต้นของคุณ</string>
    <!-- Title shown in the notification that pops up to re-engage the user -->
    <string name="notification_re_engagement_title">ลองการท่องเว็บแบบส่วนตัว</string>
    <!-- Text shown in the notification that pops up to re-engage the user.
    %1$s is a placeholder that will be replaced by the app name. -->
    <string name="notification_re_engagement_text">เรียกดูโดยไม่มีคุกกี้หรือประวัติที่บันทึกไว้ใน %1$s</string>

    <!-- Title A shown in the notification that pops up to re-engage the user -->
    <string name="notification_re_engagement_A_title">ท่องเว็บโดยไร้ร่องรอย</string>
    <!-- Text A shown in the notification that pops up to re-engage the user.
    %1$s is a placeholder that will be replaced by the app name. -->
    <string name="notification_re_engagement_A_text">การเรียกดูแบบส่วนตัวใน %1$s จะไม่บันทึกข้อมูลของคุณ</string>
    <!-- Title B shown in the notification that pops up to re-engage the user -->
    <string name="notification_re_engagement_B_title">เริ่มการค้นหาครั้งแรกของคุณ</string>
    <!-- Text B shown in the notification that pops up to re-engage the user -->
    <string name="notification_re_engagement_B_text">ค้นหาสิ่งที่อยู่ใกล้ๆ หรือค้นพบอะไรสนุกๆ</string>

    <!-- Survey -->
    <!-- Text shown in the fullscreen message that pops up to ask user to take a short survey.
    The app name is in the text, due to limitations with localizing Nimbus experiments -->
    <string name="nimbus_survey_message_text">โปรดช่วยทำให้ Firefox ดีขึ้นโดยการทำแบบสำรวจสั้นๆ</string>
    <!-- Preference for taking the short survey. -->
    <string name="preferences_take_survey">ทำแบบสำรวจ</string>
    <!-- Preference for not taking the short survey. -->
    <string name="preferences_not_take_survey">ไม่ ขอบคุณ</string>

    <!-- Snackbar -->
    <!-- Text shown in snackbar when user deletes a collection -->
    <string name="snackbar_collection_deleted">ลบชุดสะสมแล้ว</string>
    <!-- Text shown in snackbar when user renames a collection -->
    <string name="snackbar_collection_renamed">เปลี่ยนชื่อชุดสะสมแล้ว</string>
    <!-- Text shown in snackbar when user closes a tab -->
    <string name="snackbar_tab_closed">ปิดแท็บแล้ว</string>
    <!-- Text shown in snackbar when user closes all tabs -->
    <string name="snackbar_tabs_closed">ปิดแท็บแล้ว</string>
    <!-- Text shown in snackbar when user bookmarks a list of tabs -->
    <string name="snackbar_message_bookmarks_saved">บันทึกที่คั่นหน้าแล้ว!</string>
    <!-- Text shown in snackbar when user adds a site to shortcuts -->
    <string name="snackbar_added_to_shortcuts">เพิ่มทางลัดแล้ว!</string>
    <!-- Text shown in snackbar when user closes a private tab -->
    <string name="snackbar_private_tab_closed">ปิดแท็บส่วนตัวแล้ว</string>
    <!-- Text shown in snackbar when user closes all private tabs -->
    <string name="snackbar_private_tabs_closed">ปิดแท็บส่วนตัวแล้ว</string>
    <!-- Text shown in snackbar when user erases their private browsing data -->
    <string name="snackbar_private_data_deleted">ลบข้อมูลการเรียกดูแบบส่วนตัวแล้ว</string>
    <!-- Text shown in snackbar to undo deleting a tab, top site or collection -->
    <string name="snackbar_deleted_undo">เลิกทำ</string>
    <!-- Text shown in snackbar when user removes a top site -->
    <string name="snackbar_top_site_removed">เอาไซต์ออกแล้ว</string>
    <!-- QR code scanner prompt which appears after scanning a code, but before navigating to it
        First parameter is the name of the app, second parameter is the URL or text scanned-->
    <string name="qr_scanner_confirmation_dialog_message">อนุญาตให้ %1$s เปิด %2$s</string>
    <!-- QR code scanner prompt dialog positive option to allow navigation to scanned link -->
    <string name="qr_scanner_dialog_positive">อนุญาต</string>
    <!-- QR code scanner prompt dialog positive option to deny navigation to scanned link -->
    <string name="qr_scanner_dialog_negative">ปฏิเสธ</string>
    <!-- QR code scanner prompt dialog error message shown when a hostname does not contain http or https. -->
    <string name="qr_scanner_dialog_invalid">ที่อยู่เว็บไม่ถูกต้อง</string>
    <!-- QR code scanner prompt dialog positive option when there is an error -->
    <string name="qr_scanner_dialog_invalid_ok">ตกลง</string>
    <!-- Tab collection deletion prompt dialog message. Placeholder will be replaced with the collection name -->
    <string name="tab_collection_dialog_message">คุณแน่ใจหรือไม่ว่าต้องการลบ %1$s?</string>
    <!-- Collection and tab deletion prompt dialog message. This will show when the last tab from a collection is deleted -->
    <string name="delete_tab_and_collection_dialog_message">การลบแท็บนี้จะลบชุดสะสมทั้งชุด คุณสามารถสร้างชุดสะสมใหม่ได้ทุกเมื่อ</string>
    <!-- Collection and tab deletion prompt dialog title. Placeholder will be replaced with the collection name. This will show when the last tab from a collection is deleted -->
    <string name="delete_tab_and_collection_dialog_title">ลบ %1$s หรือไม่?</string>
    <!-- Tab collection deletion prompt dialog option to delete the collection -->
    <string name="tab_collection_dialog_positive">ลบ</string>
    <!-- Text displayed in a notification when the user enters full screen mode -->
    <string name="full_screen_notification">เข้าสู่โหมดเต็มหน้าจอ</string>
    <!-- Message for copying the URL via long press on the toolbar -->
    <string name="url_copied">คัดลอก URL แล้ว</string>
    <!-- Sample text for accessibility font size -->
    <string name="accessibility_text_size_sample_text_1">นี่คือข้อความตัวอย่าง ซึ่งอยู่ที่นี่เพื่อแสดงว่าข้อความจะปรากฏอย่างไรเมื่อคุณเพิ่มหรือลดขนาดด้วยการตั้งค่านี้</string>
    <!-- Summary for Accessibility Text Size Scaling Preference -->
    <string name="preference_accessibility_text_size_summary">ทำให้ข้อความบนเว็บไซต์ใหญ่ขึ้นหรือเล็กลง</string>
    <!-- Title for Accessibility Text Size Scaling Preference -->
    <string name="preference_accessibility_font_size_title">ขนาดแบบอักษร</string>

    <!-- Title for Accessibility Text Automatic Size Scaling Preference -->
    <string name="preference_accessibility_auto_size_2">การปรับขนาดแบบอักษรโดยอัตโนมัติ</string>
    <!-- Summary for Accessibility Text Automatic Size Scaling Preference -->
    <string name="preference_accessibility_auto_size_summary">ขนาดแบบอักษรจะตรงกับการตั้งค่า Android ของคุณ ปิดใช้งานเพื่อจัดการขนาดแบบอักษรที่นี่</string>

    <!-- Title for the Delete browsing data preference -->
    <string name="preferences_delete_browsing_data">ลบข้อมูลการเรียกดู</string>

    <!-- Title for the tabs item in Delete browsing data -->
    <string name="preferences_delete_browsing_data_tabs_title_2">แท็บที่เปิด</string>
    <!-- Subtitle for the tabs item in Delete browsing data, parameter will be replaced with the number of open tabs -->
    <string name="preferences_delete_browsing_data_tabs_subtitle">%d แท็บ</string>
    <!-- Title for the data and history items in Delete browsing data -->
    <!-- Title for the history item in Delete browsing data -->
    <string name="preferences_delete_browsing_data_browsing_history_title">ประวัติการท่องเว็บ</string>
    <!-- Subtitle for the data and history items in delete browsing data, parameter will be replaced with the
        number of history items the user has -->
    <string name="preferences_delete_browsing_data_browsing_data_subtitle">%d ที่อยู่</string>
    <!-- Title for the cookies and site data items in Delete browsing data -->
    <string name="preferences_delete_browsing_data_cookies_and_site_data">คุกกี้และข้อมูลไซต์</string>
    <!-- Subtitle for the cookies item in Delete browsing data -->
    <string name="preferences_delete_browsing_data_cookies_subtitle">คุณจะถูกออกจากระบบของเว็บไซต์ส่วนใหญ่</string>
    <!-- Title for the cached images and files item in Delete browsing data -->
    <string name="preferences_delete_browsing_data_cached_files">ภาพและไฟล์ที่แคช</string>
    <!-- Subtitle for the cached images and files item in Delete browsing data -->
    <string name="preferences_delete_browsing_data_cached_files_subtitle">เพิ่มเนื้อที่เก็บข้อมูล</string>
    <!-- Title for the site permissions item in Delete browsing data -->
    <string name="preferences_delete_browsing_data_site_permissions">สิทธิอนุญาตไซต์</string>
    <!-- Title for the downloads item in Delete browsing data -->
    <string name="preferences_delete_browsing_data_downloads">ดาวน์โหลด</string>
    <!-- Text for the button to delete browsing data -->
    <string name="preferences_delete_browsing_data_button">ลบข้อมูลการเรียกดู</string>
    <!-- Title for the Delete browsing data on quit preference -->
    <string name="preferences_delete_browsing_data_on_quit">ลบข้อมูลการเรียกดูเมื่อออก</string>
    <!-- Summary for the Delete browsing data on quit preference. "Quit" translation should match delete_browsing_data_on_quit_action translation. -->
    <string name="preference_summary_delete_browsing_data_on_quit_2">ลบข้อมูลการเรียกดูโดยอัตโนมัติเมื่อคุณเลือก \&quot;ออก\&quot; จากเมนูหลัก</string>
    <!-- Action item in menu for the Delete browsing data on quit feature -->
    <string name="delete_browsing_data_on_quit_action">ออก</string>

    <!-- Title text of a delete browsing data dialog. -->
    <string name="delete_history_prompt_title">ช่วงเวลาที่จะลบ</string>
    <!-- Body text of a delete browsing data dialog. -->
    <string name="delete_history_prompt_body" moz:RemovedIn="130" tools:ignore="UnusedResources">ลบประวัติ (รวมถึงประวัติที่ซิงค์จากอุปกรณ์อื่น) คุกกี้ และข้อมูลการเรียกดูอื่น ๆ</string>
    <!-- Body text of a delete browsing data dialog. -->
    <string name="delete_history_prompt_body_2">ลบประวัติ (รวมถึงประวัติที่ซิงค์จากอุปกรณ์อื่น)</string>
    <!-- Radio button in the delete browsing data dialog to delete history items for the last hour. -->
    <string name="delete_history_prompt_button_last_hour">ชั่วโมงที่แล้ว</string>
    <!-- Radio button in the delete browsing data dialog to delete history items for today and yesterday. -->
    <string name="delete_history_prompt_button_today_and_yesterday">วันนี้และเมื่อวานนี้</string>
    <!-- Radio button in the delete browsing data dialog to delete all history. -->
    <string name="delete_history_prompt_button_everything">ทั้งหมด</string>

    <!-- Dialog message to the user asking to delete browsing data. Parameter will be replaced by app name. -->
    <string name="delete_browsing_data_prompt_message_3">%s จะลบข้อมูลการเรียกดูที่เลือก</string>

    <!-- Text for the cancel button for the data deletion dialog -->
    <string name="delete_browsing_data_prompt_cancel">ยกเลิก</string>
    <!-- Text for the allow button for the data deletion dialog -->
    <string name="delete_browsing_data_prompt_allow">ลบ</string>
    <!-- Text for the snackbar confirmation that the data was deleted -->
    <string name="preferences_delete_browsing_data_snackbar">ลบข้อมูลการเรียกดูแล้ว</string>
    <!-- Text for the snackbar to show the user that the deletion of browsing data is in progress -->
    <string name="deleting_browsing_data_in_progress">กำลังลบข้อมูลการเรียกดู…</string>

    <!-- Dialog message to the user asking to delete all history items inside the opened group. Parameter will be replaced by a history group name. -->
    <string name="delete_all_history_group_prompt_message">ต้องการลบไซต์ทั้งหมดใน “%s”</string>
    <!-- Text for the cancel button for the history group deletion dialog -->
    <string name="delete_history_group_prompt_cancel">ยกเลิก</string>
    <!-- Text for the allow button for the history group dialog -->
    <string name="delete_history_group_prompt_allow">ลบ</string>

    <!-- Text for the snackbar confirmation that the history group was deleted -->
    <string name="delete_history_group_snackbar">ลบกลุ่มแล้ว</string>

    <!-- Onboarding -->
    <!-- text to display in the snackbar once account is signed-in -->
    <string name="onboarding_firefox_account_sync_is_on">Sync เปิดอยู่</string>

    <!-- Onboarding theme -->
    <!-- Text shown in snackbar when multiple tabs have been sent to device -->
    <string name="sync_sent_tabs_snackbar">ส่งแท็บแล้ว!</string>
    <!-- Text shown in snackbar when one tab has been sent to device  -->
    <string name="sync_sent_tab_snackbar">ส่งแท็บแล้ว!</string>
    <!-- Text shown in snackbar when sharing tabs failed  -->
    <string name="sync_sent_tab_error_snackbar">ไม่สามารถส่งได้</string>
    <!-- Text shown in snackbar for the "retry" action that the user has after sharing tabs failed -->
    <string name="sync_sent_tab_error_snackbar_action">ลองใหม่อีกครั้ง</string>
    <!-- Title of QR Pairing Fragment -->
    <string name="sync_scan_code">สแกนรหัส</string>

    <!-- Instructions on how to access pairing -->
    <string name="sign_in_instructions"><![CDATA[บนคอมพิวเตอร์ของคุณ ให้เปิด Firefox แล้วไปที่ <b>https://firefox.com/pair</b>]]></string>
    <!-- Text shown for sign in pairing when ready -->
    <string name="sign_in_ready_for_scan">พร้อมที่จะสแกน</string>
    <!-- Text shown for settings option for sign with pairing -->
    <string name="sign_in_with_camera">ลงชื่อเข้าด้วยกล้องของคุณ</string>
    <!-- Text shown for settings option for sign with email -->
    <string name="sign_in_with_email">ใช้อีเมลแทน</string>
    <!-- Text shown for settings option for create new account text.'Firefox' intentionally hardcoded here.-->
    <string name="sign_in_create_account_text"><![CDATA[ไม่มีบัญชีใช่หรือไม่? <u>สร้างบัญชี</u>เพื่อซิงค์ Firefox ระหว่างอุปกรณ์]]></string>
    <!-- Text shown in confirmation dialog to sign out of account. The first parameter is the name of the app (e.g. Firefox Preview) -->
    <string name="sign_out_confirmation_message_2">%s จะหยุดซิงค์กับบัญชีของคุณ แต่จะไม่ลบข้อมูลการท่องเว็บใด ๆ ของคุณบนอุปกรณ์นี้</string>
    <!-- Option to continue signing out of account shown in confirmation dialog to sign out of account -->
    <string name="sign_out_disconnect">ตัดการเชื่อมต่อ</string>
    <!-- Option to cancel signing out shown in confirmation dialog to sign out of account -->
    <string name="sign_out_cancel">ยกเลิก</string>
    <!-- Error message snackbar shown after the user tried to select a default folder which cannot be altered -->
    <string name="bookmark_cannot_edit_root">ไม่สามารถแก้ไขโฟลเดอร์เริ่มต้นได้</string>

    <!-- Enhanced Tracking Protection -->
    <!-- Link displayed in enhanced tracking protection panel to access tracking protection settings -->
    <string name="etp_settings">การตั้งค่าการป้องกัน</string>
    <!-- Preference title for enhanced tracking protection settings -->
    <string name="preference_enhanced_tracking_protection">การป้องกันการติดตามแบบพิเศษ</string>
    <!-- Preference summary for enhanced tracking protection settings on/off switch -->
    <string name="preference_enhanced_tracking_protection_summary">ตอนนี้มีการป้องกันคุกกี้แบบทั้งหมด ซึ่งเป็นอุปสรรคต่อตัวติดตามข้ามไซต์ที่ทรงพลังที่สุดของเรา</string>
    <!-- Description of enhanced tracking protection. The parameter is the name of the application (For example: Firefox Fenix) -->
    <string name="preference_enhanced_tracking_protection_explanation_2">%s ปกป้องคุณจากตัวติดตามที่พบบ่อยที่สุดซึ่งติดตามสิ่งที่คุณทำทางออนไลน์</string>
    <!-- Text displayed that links to website about enhanced tracking protection -->
    <string name="preference_enhanced_tracking_protection_explanation_learn_more">เรียนรู้เพิ่มเติม</string>
    <!-- Preference for enhanced tracking protection for the standard protection settings -->
    <string name="preference_enhanced_tracking_protection_standard_default_1">มาตรฐาน (ค่าเริ่มต้น)</string>
    <!-- Preference description for enhanced tracking protection for the standard protection settings -->
    <string name="preference_enhanced_tracking_protection_standard_description_5">หน้าเว็บต่างๆ จะโหลดตามปกติ แต่จะปิดกั้นตัวติดตามน้อยลง</string>
    <!--  Accessibility text for the Standard protection information icon  -->
    <string name="preference_enhanced_tracking_protection_standard_info_button">สิ่งที่ถูกปิดกั้นโดยการป้องกันการติดตามแบบมาตรฐาน</string>
    <!-- Preference for enhanced tracking protection for the strict protection settings -->
    <string name="preference_enhanced_tracking_protection_strict">เข้มงวด</string>
    <!-- Preference description for enhanced tracking protection for the strict protection settings -->
    <string name="preference_enhanced_tracking_protection_strict_description_4">การป้องกันการติดตามที่แข็งแกร่งขึ้นและประสิทธิภาพที่เร็วขึ้น แต่บางไซต์อาจทำงานไม่ถูกต้อง</string>
    <!--  Accessibility text for the Strict protection information icon  -->
    <string name="preference_enhanced_tracking_protection_strict_info_button">สิ่งที่ถูกปิดกั้นโดยการป้องกันการติดตามแบบเข้มงวด</string>
    <!-- Preference for enhanced tracking protection for the custom protection settings -->
    <string name="preference_enhanced_tracking_protection_custom">กำหนดเอง</string>
    <!-- Preference description for enhanced tracking protection for the strict protection settings -->
    <string name="preference_enhanced_tracking_protection_custom_description_2">เลือกตัวติดตามหรือสคริปต์ที่ต้องการปิดกั้น</string>
    <!--  Accessibility text for the Strict protection information icon  -->
    <string name="preference_enhanced_tracking_protection_custom_info_button">สิ่งที่ถูกปิดกั้นโดยการป้องกันการติดตามแบบกำหนดเอง</string>
    <!-- Header for categories that are being blocked by current Enhanced Tracking Protection settings -->
    <!-- Preference for enhanced tracking protection for the custom protection settings for cookies-->
    <string name="preference_enhanced_tracking_protection_custom_cookies">คุกกี้</string>
    <!-- Option for enhanced tracking protection for the custom protection settings for cookies-->
    <string name="preference_enhanced_tracking_protection_custom_cookies_1">ตัวติดตามข้ามไซต์และสื่อสังคมออนไลน์</string>
    <!-- Option for enhanced tracking protection for the custom protection settings for cookies-->
    <string name="preference_enhanced_tracking_protection_custom_cookies_2">คุกกี้จากไซต์ที่ไม่ได้เยี่ยมชม</string>
    <!-- Option for enhanced tracking protection for the custom protection settings for cookies-->
    <string name="preference_enhanced_tracking_protection_custom_cookies_3">คุกกี้จากบุคคลที่สามทั้งหมด (อาจส่งผลให้เว็บไซต์ไม่สมบูรณ์)</string>
    <!-- Option for enhanced tracking protection for the custom protection settings for cookies-->
    <string name="preference_enhanced_tracking_protection_custom_cookies_4">คุกกี้ทั้งหมด (จะส่งผลให้เว็บไซต์ไม่สมบูรณ์)</string>
    <!-- Option for enhanced tracking protection for the custom protection settings for cookies-->
    <string name="preference_enhanced_tracking_protection_custom_cookies_5">แยกคุกกี้ข้ามไซต์</string>
    <!-- Preference for enhanced tracking protection for the custom protection settings for tracking content -->
    <string name="preference_enhanced_tracking_protection_custom_tracking_content">ตัวติดตามเนื้อหา</string>
    <!-- Option for enhanced tracking protection for the custom protection settings for tracking content-->
    <string name="preference_enhanced_tracking_protection_custom_tracking_content_1">ในแท็บทั้งหมด</string>
    <!-- Option for enhanced tracking protection for the custom protection settings for tracking content-->
    <string name="preference_enhanced_tracking_protection_custom_tracking_content_2">เฉพาะในแท็บส่วนตัว</string>
    <!-- Preference for enhanced tracking protection for the custom protection settings -->
    <string name="preference_enhanced_tracking_protection_custom_cryptominers">ตัวขุดเหรียญดิจิทัล</string>
    <!-- Preference for enhanced tracking protection for the custom protection settings -->
    <string name="preference_enhanced_tracking_protection_custom_fingerprinters">ลายนิ้วมือดิจิทัล</string>
    <!-- Button label for navigating to the Enhanced Tracking Protection details -->
    <string name="enhanced_tracking_protection_details">รายละเอียด</string>
    <!-- Header for categories that are being being blocked by current Enhanced Tracking Protection settings -->
    <string name="enhanced_tracking_protection_blocked">ปิดกั้นแล้ว</string>
    <!-- Header for categories that are being not being blocked by current Enhanced Tracking Protection settings -->
    <string name="enhanced_tracking_protection_allowed">อนุญาตแล้ว</string>
    <!-- Category of trackers (social media trackers) that can be blocked by Enhanced Tracking Protection -->
    <string name="etp_social_media_trackers_title">ตัวติดตามสังคมออนไลน์</string>
    <!-- Description of social media trackers that can be blocked by Enhanced Tracking Protection -->
    <string name="etp_social_media_trackers_description">จำกัดความสามารถของเครือข่ายสังคมออนไลน์ในการติดตามกิจกรรมการเรียกดูเว็บของคุณ</string>
    <!-- Category of trackers (cross-site tracking cookies) that can be blocked by Enhanced Tracking Protection -->
    <string name="etp_cookies_title">คุกกี้ติดตามข้ามไซต์</string>
    <!-- Category of trackers (cross-site tracking cookies) that can be blocked by Enhanced Tracking Protection -->
    <string name="etp_cookies_title_2">คุกกี้ข้ามไซต์</string>
    <!-- Description of cross-site tracking cookies that can be blocked by Enhanced Tracking Protection -->
    <string name="etp_cookies_description">ปิดกั้นคุกกี้ที่เครือข่ายโฆษณาและบริษัทวิเคราะห์ใช้เพื่อเก็บรวบรวมข้อมูลการเรียกดูของคุณในหลายไซต์</string>
    <!-- Description of cross-site tracking cookies that can be blocked by Enhanced Tracking Protection -->
    <string name="etp_cookies_description_2">การป้องกันคุกกี้ทั้งหมดจะแยกคุกกี้สำหรับไซต์ที่คุณเยี่ยมชม ดังนั้นตัวติดตามต่างๆ เช่น เครือข่ายโฆษณา จึงไม่สามารถใช้คุกกี้เหล่านี้เพื่อติดตามคุณบนไซต์ต่าง ๆ ได้</string>
    <!-- Category of trackers (cryptominers) that can be blocked by Enhanced Tracking Protection -->
    <string name="etp_cryptominers_title">ตัวขุดเหรียญดิจิทัล</string>
    <!-- Description of cryptominers that can be blocked by Enhanced Tracking Protection -->
    <string name="etp_cryptominers_description">ป้องกันไม่ให้สคริปต์ที่เป็นอันตรายเข้าถึงอุปกรณ์ของคุณเพื่อขุดเหรียญสกุลเงินดิจิทัล</string>
    <!-- Category of trackers (fingerprinters) that can be blocked by Enhanced Tracking Protection -->
    <string name="etp_fingerprinters_title">ลายนิ้วมือดิจิทัล</string>
    <!-- Description of fingerprinters that can be blocked by Enhanced Tracking Protection -->
    <string name="etp_fingerprinters_description">หยุดไม่ให้รวบรวมข้อมูลเกี่ยวกับอุปกรณ์ของคุณที่ระบุตัวตนได้ที่ไม่ซ้ำกันที่สามารถใช้เพื่อวัตถุประสงค์ในการติดตาม</string>
    <!-- Category of trackers (tracking content) that can be blocked by Enhanced Tracking Protection -->
    <string name="etp_tracking_content_title">ตัวติดตามเนื้อหา</string>
    <!-- Description of tracking content that can be blocked by Enhanced Tracking Protection -->
    <string name="etp_tracking_content_description">หยุดไม่ให้โหลดโฆษณาภายนอก, วิดีโอ, และเนื้อหาอื่น ๆ ที่มีรหัสการติดตาม อาจส่งผลต่อฟังก์ชันการทำงานของบางเว็บไซต์</string>

    <!-- Enhanced Tracking Protection message that protection is currently on for this site -->
    <string name="etp_panel_on">การป้องกันเปิดอยู่สำหรับไซต์นี้</string>
    <!-- Enhanced Tracking Protection message that protection is currently off for this site -->
    <string name="etp_panel_off">การป้องกันปิดอยู่สำหรับไซต์นี้</string>
    <!-- Header for exceptions list for which sites enhanced tracking protection is always off -->
    <string name="enhanced_tracking_protection_exceptions">การป้องกันการติดตามแบบพิเศษปิดอยู่สำหรับเว็บไซต์เหล่านี้</string>
    <!-- Content description (not visible, for screen readers etc.): Navigate
    back from ETP details (Ex: Tracking content) -->
    <string name="etp_back_button_content_description">นำทางย้อนกลับ</string>
    <!-- About page link text to open what's new link -->
    <string name="about_whats_new">มีอะไรใหม่ใน %s</string>
    <!-- Open source licenses page title
    The first parameter is the app name -->
    <string name="open_source_licenses_title">%s | ไลบรารี OSS</string>

    <!-- Category of trackers (redirect trackers) that can be blocked by Enhanced Tracking Protection -->
    <string name="etp_redirect_trackers_title">ตัวติดตามการเปลี่ยนเส้นทาง</string>
    <!-- Description of redirect tracker cookies that can be blocked by Enhanced Tracking Protection -->
    <string name="etp_redirect_trackers_description">ล้างคุกกี้ที่ตั้งโดยการเปลี่ยนเส้นทางไปยังเว็บไซต์ติดตามที่รู้จัก</string>

    <!-- Description of the SmartBlock Enhanced Tracking Protection feature. The * symbol is intentionally hardcoded here,
         as we use it on the UI to indicate which trackers have been partially unblocked.  -->
    <string name="preference_etp_smartblock_description">ตัวติดตามบางตัวที่ถูกทำเครื่องหมายไว้ด้านล่างนี้ได้ถูกเลิกปิดกั้นบนหน้านี้เนื่องจากคุณมีการโต้ตอบกับตัวติดตามเหล่านั้น *</string>
    <!-- Text displayed that links to website about enhanced tracking protection SmartBlock -->
    <string name="preference_etp_smartblock_learn_more">เรียนรู้เพิ่มเติม</string>

    <!-- Content description (not visible, for screen readers etc.):
    Enhanced tracking protection exception preference icon for ETP settings. -->
    <string name="preference_etp_exceptions_icon_description">ไอคอนการกำหนดลักษณะข้อยกเว้นการป้องกันการติดตามที่ปรับปรุงใหม่</string>

    <!-- About page link text to open support link -->
    <string name="about_support">การสนับสนุน</string>
    <!-- About page link text to list of past crashes (like about:crashes on desktop) -->
    <string name="about_crashes">ข้อขัดข้อง</string>
    <!-- About page link text to open privacy notice link -->
    <string name="about_privacy_notice">ประกาศความเป็นส่วนตัว</string>
    <!-- About page link text to open know your rights link -->
    <string name="about_know_your_rights">รู้ถึงสิทธิของคุณ</string>
    <!-- About page link text to open licensing information link -->
    <string name="about_licensing_information">ข้อมูลสัญญาอนุญาต</string>
    <!-- About page link text to open a screen with libraries that are used -->
    <string name="about_other_open_source_libraries">ไลบรารีที่เราใช้</string>

    <!-- Toast shown to the user when they are activating the secret dev menu
        The first parameter is number of long clicks left to enable the menu -->
    <string name="about_debug_menu_toast_progress">เมนูดีบั๊ก: คลิกซ้าย %1$d ทีเพื่อเปิดใช้งาน</string>
    <string name="about_debug_menu_toast_done">เปิดใช้งานเมนูดีบั๊ก</string>

    <!-- Browser long press popup menu -->
    <!-- Copy the current url -->
    <string name="browser_toolbar_long_press_popup_copy">คัดลอก</string>
    <!-- Paste & go the text in the clipboard. '&amp;' is replaced with the ampersand symbol: & -->
    <string name="browser_toolbar_long_press_popup_paste_and_go">วางแล้วไป</string>
    <!-- Paste the text in the clipboard -->
    <string name="browser_toolbar_long_press_popup_paste">วาง</string>
    <!-- Snackbar message shown after an URL has been copied to clipboard. -->
    <string name="browser_toolbar_url_copied_to_clipboard_snackbar">คัดลอก URL ไปยังคลิปบอร์ดแล้ว</string>

    <!-- Title text for the Add To Homescreen dialog -->
    <string name="add_to_homescreen_title">เพิ่มไปยังหน้าจอหลัก</string>
    <!-- Cancel button text for the Add to Homescreen dialog -->
    <string name="add_to_homescreen_cancel">ยกเลิก</string>
    <!-- Add button text for the Add to Homescreen dialog -->
    <string name="add_to_homescreen_add">เพิ่ม</string>
    <!-- Continue to website button text for the first-time Add to Homescreen dialog -->
    <string name="add_to_homescreen_continue">ดำเนินการต่อไปยังเว็บไซต์</string>
    <!-- Placeholder text for the TextView in the Add to Homescreen dialog -->
    <string name="add_to_homescreen_text_placeholder">ชื่อทางลัด</string>

    <!-- Describes the add to homescreen functionality -->
    <string name="add_to_homescreen_description_2">คุณสามารถเพิ่มเว็บไซต์นี้ลงในหน้าจอหลักของอุปกรณ์ของคุณเพื่อเข้าถึงและเรียกดูได้เร็วขึ้นด้วยประสบการณ์ที่เหมือนแอป</string>

    <!-- Preference for managing the settings for logins and passwords in Fenix -->
    <string name="preferences_passwords_logins_and_passwords">การเข้าสู่ระบบและรหัสผ่าน</string>
    <!-- Preference for managing the saving of logins and passwords in Fenix -->
    <string name="preferences_passwords_save_logins">บันทึกการเข้าสู่ระบบและรหัสผ่าน</string>

    <!-- Preference option for asking to save passwords in Fenix -->
    <string name="preferences_passwords_save_logins_ask_to_save">ถามเพื่อบันทึก</string>
    <!-- Preference option for never saving passwords in Fenix -->
    <string name="preferences_passwords_save_logins_never_save">ไม่บันทึกเสมอ</string>

    <!-- Preference for autofilling saved logins in Firefox (in web content), %1$s will be replaced with the app name -->
    <string name="preferences_passwords_autofill2">กรอกอัตโนมัติ %1$s</string>

    <!-- Description for the preference for autofilling saved logins in Firefox (in web content), %1$s will be replaced with the app name -->
    <string name="preferences_passwords_autofill_description">เติมและบันทึกชื่อผู้ใช้และรหัสผ่านในเว็บไซต์ต่าง ๆ ขณะที่ใช้ %1$s</string>
    <!-- Preference for autofilling logins from Fenix in other apps (e.g. autofilling the Twitter app) -->
    <string name="preferences_android_autofill">เติมข้อมูลในแอปอื่น ๆ อัตโนมัติ</string>
    <!-- Description for the preference for autofilling logins from Fenix in other apps (e.g. autofilling the Twitter app) -->
    <string name="preferences_android_autofill_description">เติมชื่อผู้ใช้และรหัสผ่านในแอปอื่น ๆ บนอุปกรณ์ของคุณ</string>
    <!-- Preference option for adding a login -->
    <string name="preferences_logins_add_login">เพิ่มการเข้าสู่ระบบ</string>

    <!-- Preference for syncing saved logins in Fenix -->
    <string name="preferences_passwords_sync_logins">ซิงค์การเข้าสู่ระบบ</string>
    <!-- Preference for syncing saved logins in Fenix, when not signed in-->
    <string name="preferences_passwords_sync_logins_across_devices">ซิงค์การเข้าสู่ระบบระหว่างอุปกรณ์</string>
    <!-- Preference to access list of saved logins -->
    <string name="preferences_passwords_saved_logins">การเข้าสู่ระบบที่บันทึกไว้</string>
    <!-- Description of empty list of saved passwords. Placeholder is replaced with app name.  -->
    <string name="preferences_passwords_saved_logins_description_empty_text">การเข้าสู่ระบบที่คุณบันทึกหรือซิงค์กับ %s จะปรากฏที่นี่</string>
    <!-- Preference to access list of saved logins -->
    <string name="preferences_passwords_saved_logins_description_empty_learn_more_link">เรียนรู้เพิ่มเติมเกี่ยวกับ Sync</string>
    <!-- Preference to access list of login exceptions that we never save logins for -->
    <string name="preferences_passwords_exceptions">ข้อยกเว้น</string>
    <!-- Empty description of list of login exceptions that we never save logins for -->
    <string name="preferences_passwords_exceptions_description_empty">การเข้าสู่ระบบและรหัสผ่านที่ไม่ได้บันทึกจะถูกแสดงที่นี่</string>
    <!-- Description of list of login exceptions that we never save logins for -->
    <string name="preferences_passwords_exceptions_description">การเข้าสู่ระบบและรหัสผ่านจะไม่ถูกบันทึกสำหรับไซต์เหล่านี้</string>
    <!-- Text on button to remove all saved login exceptions -->
    <string name="preferences_passwords_exceptions_remove_all">ลบข้อยกเว้นทั้งหมด</string>
    <!-- Hint for search box in logins list -->
    <string name="preferences_passwords_saved_logins_search">ค้นหาการเข้าสู่ระบบ</string>
    <!-- The header for the site that a login is for -->
    <string name="preferences_passwords_saved_logins_site">ไซต์</string>
    <!-- The header for the username for a login -->
    <string name="preferences_passwords_saved_logins_username">ชื่อผู้ใช้</string>
    <!-- The header for the password for a login -->
    <string name="preferences_passwords_saved_logins_password">รหัสผ่าน</string>
    <!-- Shown in snackbar to tell user that the password has been copied -->
    <string name="logins_password_copied">คัดลอกรหัสผ่านไปยังคลิปบอร์ดแล้ว</string>
    <!-- Shown in snackbar to tell user that the username has been copied -->
    <string name="logins_username_copied">คัดลอกชื่อผู้ใช้ไปยังคลิปบอร์ดแล้ว</string>
    <!-- Content Description (for screenreaders etc) read for the button to copy a password in logins-->
    <string name="saved_logins_copy_password">คัดลอกรหัสผ่าน</string>
    <!-- Content Description (for screenreaders etc) read for the button to clear a password while editing a login-->
    <string name="saved_logins_clear_password">ล้างรหัสผ่าน</string>
    <!-- Content Description (for screenreaders etc) read for the button to copy a username in logins -->
    <string name="saved_login_copy_username">คัดลอกชื่อผู้ใช้</string>
    <!-- Content Description (for screenreaders etc) read for the button to clear a username while editing a login -->
    <string name="saved_login_clear_username">ล้างชื่อผู้ใช้</string>
    <!-- Content Description (for screenreaders etc) read for the button to clear the hostname field while creating a login -->
    <string name="saved_login_clear_hostname">ล้างชื่อโฮสต์</string>
    <!-- Content Description (for screenreaders etc) read for the button to open a site in logins -->
    <string name="saved_login_open_site">เปิดไซต์ในเบราว์เซอร์</string>
    <!-- Content Description (for screenreaders etc) read for the button to reveal a password in logins -->
    <string name="saved_login_reveal_password">แสดงรหัสผ่าน</string>
    <!-- Content Description (for screenreaders etc) read for the button to hide a password in logins -->
    <string name="saved_login_hide_password">ซ่อนรหัสผ่าน</string>
    <!-- Message displayed in biometric prompt displayed for authentication before allowing users to view their logins -->
    <string name="logins_biometric_prompt_message">ปลดล็อกเพื่อดูการเข้าสู่ระบบที่บันทึกไว้ของคุณ</string>
    <!-- Title of warning dialog if users have no device authentication set up -->
    <string name="logins_warning_dialog_title">รักษาความปลอดภัยการเข้าสู่ระบบและรหัสผ่านของคุณ</string>
    <!-- Message of warning dialog if users have no device authentication set up -->
    <string name="logins_warning_dialog_message">ตั้งค่ารูปแบบการล็อกอุปกรณ์, PIN, หรือรหัสผ่านเพื่อปกป้องไม่ให้ใครเข้าถึงการเข้าสู่ระบบและรหัสผ่านที่บันทึกไว้ของคุณหากคนอื่นมีอุปกรณ์ของคุณ</string>
    <!-- Negative button to ignore warning dialog if users have no device authentication set up -->
    <string name="logins_warning_dialog_later">ภายหลัง</string>
    <!-- Positive button to send users to set up a pin of warning dialog if users have no device authentication set up -->
    <string name="logins_warning_dialog_set_up_now">ตั้งค่าตอนนี้</string>
    <!-- Title of PIN verification dialog to direct users to re-enter their device credentials to access their logins -->
    <string name="logins_biometric_prompt_message_pin">ปลดล็อกอุปกรณ์ของคุณ</string>
    <!-- Title for Accessibility Force Enable Zoom Preference -->
    <string name="preference_accessibility_force_enable_zoom">ซูมบนเว็บไซต์ทั้งหมด</string>

    <!-- Summary for Accessibility Force Enable Zoom Preference -->
    <string name="preference_accessibility_force_enable_zoom_summary">เปิดใช้งานเพื่ออนุญาตการย่อและซูม แม้กระทั่งบนเว็บไซต์ที่ป้องกันท่าทางนี้</string>

    <!-- Saved logins sorting strategy menu item -by name- (if selected, it will sort saved logins alphabetically) -->
    <string name="saved_logins_sort_strategy_alphabetically">ชื่อตามตัวอักษร</string>
    <!-- Saved logins sorting strategy menu item -by last used- (if selected, it will sort saved logins by last used) -->
    <string name="saved_logins_sort_strategy_last_used">ใช้งานครั้งสุดท้าย</string>
    <!-- Content description (not visible, for screen readers etc.): Sort saved logins dropdown menu chevron icon -->
    <string name="saved_logins_menu_dropdown_chevron_icon_content_description">เรียงเมนูเข้าสู่ระบบ</string>

    <!-- Autofill -->
    <!-- Preference and title for managing the autofill settings -->
    <string name="preferences_autofill">การเติมอัตโนมัติ</string>
    <!-- Preference and title for managing the settings for addresses -->
    <string name="preferences_addresses">ที่อยู่</string>
    <!-- Preference and title for managing the settings for credit cards -->
    <string name="preferences_credit_cards">บัตรเครดิต</string>
    <!-- Preference for saving and autofilling credit cards -->
    <string name="preferences_credit_cards_save_and_autofill_cards">บันทึกและเติมข้อมูลบัตรอัตโนมัติ</string>
    <!-- Preference summary for saving and autofilling credit card data -->
    <string name="preferences_credit_cards_save_and_autofill_cards_summary">ข้อมูลถูกเข้ารหัส</string>
    <!-- Preference option for syncing credit cards across devices. This is displayed when the user is not signed into sync -->
    <string name="preferences_credit_cards_sync_cards_across_devices">ซิงค์บัตรระหว่างอุปกรณ์</string>
    <!-- Preference option for syncing credit cards across devices. This is displayed when the user is signed into sync -->
    <string name="preferences_credit_cards_sync_cards">ซิงค์บัตร</string>
    <!-- Preference option for adding a credit card -->
    <string name="preferences_credit_cards_add_credit_card">เพิ่มบัตรเครดิต</string>

    <!-- Preference option for managing saved credit cards -->
    <string name="preferences_credit_cards_manage_saved_cards">จัดการบัตรที่บันทึกไว้</string>
    <!-- Preference option for adding an address -->
    <string name="preferences_addresses_add_address">เพิ่มที่อยู่</string>
    <!-- Preference option for managing saved addresses -->
    <string name="preferences_addresses_manage_addresses">จัดการที่อยู่</string>
    <!-- Preference for saving and autofilling addresses -->
    <string name="preferences_addresses_save_and_autofill_addresses">บันทึกและป้อนที่อยู่อัตโนมัติ</string>

    <!-- Preference summary for saving and autofilling address data -->
    <string name="preferences_addresses_save_and_autofill_addresses_summary">รวมข้อมูลเช่นหมายเลข อีเมล และที่อยู่ในการจัดส่ง</string>

    <!-- Title of the "Add card" screen -->
    <string name="credit_cards_add_card">เพิ่มบัตร</string>
    <!-- Title of the "Edit card" screen -->
    <string name="credit_cards_edit_card">แก้ไขบัตร</string>
    <!-- The header for the card number of a credit card -->
    <string name="credit_cards_card_number">หมายเลขบัตร</string>
    <!-- The header for the expiration date of a credit card -->
    <string name="credit_cards_expiration_date">วันหมดอายุ</string>
    <!-- The label for the expiration date month of a credit card to be used by a11y services-->
    <string name="credit_cards_expiration_date_month">เดือนหมดอายุ</string>
    <!-- The label for the expiration date year of a credit card to be used by a11y services-->
    <string name="credit_cards_expiration_date_year">ปีหมดอายุ</string>
    <!-- The header for the name on the credit card -->
    <string name="credit_cards_name_on_card">ชื่อบนบัตร</string>
    <!-- The text for the "Delete card" menu item for deleting a credit card -->
    <string name="credit_cards_menu_delete_card">ลบบัตร</string>
    <!-- The text for the "Delete card" button for deleting a credit card -->
    <string name="credit_cards_delete_card_button">ลบบัตร</string>
    <!-- The text for the confirmation message of "Delete card" dialog -->
    <string name="credit_cards_delete_dialog_confirmation">คุณแน่ใจหรือไม่ว่าต้องการลบบัตรเครดิตนี้?</string>
    <!-- The text for the positive button on "Delete card" dialog -->
    <string name="credit_cards_delete_dialog_button">ลบ</string>
    <!-- The title for the "Save" menu item for saving a credit card -->
    <string name="credit_cards_menu_save">บันทึก</string>
    <!-- The text for the "Save" button for saving a credit card -->
    <string name="credit_cards_save_button">บันทึก</string>
    <!-- The text for the "Cancel" button for cancelling adding, updating or deleting a credit card -->
    <string name="credit_cards_cancel_button">ยกเลิก</string>

    <!-- Title of the "Saved cards" screen -->
    <string name="credit_cards_saved_cards">บัตรที่บันทึกไว้</string>

    <!-- Error message for credit card number validation -->
    <string name="credit_cards_number_validation_error_message">โปรดป้อนหมายเลขบัตรเครดิตที่ถูกต้อง</string>
    <!-- Error message for credit card name on card validation -->
    <string name="credit_cards_name_on_card_validation_error_message">โปรดกรอกช่องนี้</string>
    <!-- Message displayed in biometric prompt displayed for authentication before allowing users to view their saved credit cards -->
    <string name="credit_cards_biometric_prompt_message">ปลดล็อกเพื่อดูบัตรเครดิตที่บันทึกไว้ของคุณ</string>
    <!-- Title of warning dialog if users have no device authentication set up -->
    <string name="credit_cards_warning_dialog_title">รักษาความปลอดภัยให้กับบัตรเครดิตของคุณ</string>
    <!-- Message of warning dialog if users have no device authentication set up -->
    <string name="credit_cards_warning_dialog_message">ตั้งค่ารูปแบบการล็อกอุปกรณ์, PIN, หรือรหัสผ่านเพื่อปกป้องไม่ให้ใครเข้าถึงบัตรเครดิตที่บันทึกไว้ของคุณหากคนอื่นมีอุปกรณ์ของคุณ</string>
    <!-- Positive button to send users to set up a pin of warning dialog if users have no device authentication set up -->
    <string name="credit_cards_warning_dialog_set_up_now">ตั้งค่าตอนนี้</string>
    <!-- Negative button to ignore warning dialog if users have no device authentication set up -->
    <string name="credit_cards_warning_dialog_later">ภายหลัง</string>
    <!-- Title of PIN verification dialog to direct users to re-enter their device credentials to access their credit cards -->
    <string name="credit_cards_biometric_prompt_message_pin">ปลดล็อกอุปกรณ์ของคุณ</string>
    <!-- Message displayed in biometric prompt for authentication, before allowing users to use their stored credit card information -->
    <string name="credit_cards_biometric_prompt_unlock_message">ปลดล็อกเพื่อใช้ข้อมูลบัตรเครดิตที่เก็บไว้</string>

    <!-- Title of the "Add address" screen -->
    <string name="addresses_add_address">เพิ่มที่อยู่</string>
    <!-- Title of the "Edit address" screen -->
    <string name="addresses_edit_address">แก้ไขที่อยู่</string>
    <!-- Title of the "Manage addresses" screen -->
    <string name="addresses_manage_addresses">จัดการที่อยู่</string>
    <!-- The header for the first name of an address -->
    <string name="addresses_first_name">ชื่อจริง</string>
    <!-- The header for the middle name of an address -->
    <string name="addresses_middle_name">ชื่อกลาง</string>
    <!-- The header for the last name of an address -->
    <string name="addresses_last_name">นามสกุล</string>
    <!-- The header for the street address of an address -->
    <string name="addresses_street_address">ที่อยู่ถนน</string>
    <!-- The header for the city of an address -->
    <string name="addresses_city">เมือง</string>
    <!-- The header for the subregion of an address when "state" should be used -->
    <string name="addresses_state">รัฐ</string>
    <!-- The header for the subregion of an address when "province" should be used -->
    <string name="addresses_province">จังหวัด</string>
    <!-- The header for the zip code of an address -->
    <string name="addresses_zip">รหัสไปรษณีย์</string>
    <!-- The header for the country or region of an address -->
    <string name="addresses_country">ประเทศหรือภูมิภาค</string>
    <!-- The header for the phone number of an address -->
    <string name="addresses_phone">โทรศัพท์</string>
    <!-- The header for the email of an address -->
    <string name="addresses_email">อีเมล</string>
    <!-- The text for the "Save" button for saving an address -->
    <string name="addresses_save_button">บันทึก</string>
    <!-- The text for the "Cancel" button for cancelling adding, updating or deleting an address -->
    <string name="addresses_cancel_button">ยกเลิก</string>
    <!-- The text for the "Delete address" button for deleting an address -->
    <string name="addressess_delete_address_button">ลบที่อยู่</string>

    <!-- The title for the "Delete address" confirmation dialog -->
    <string name="addressess_confirm_dialog_message">คุณแน่ใจหรือไม่ว่าต้องการลบที่อยู่นี้?</string>
    <!-- The text for the positive button on "Delete address" dialog -->
    <string name="addressess_confirm_dialog_ok_button">ลบ</string>
    <!-- The text for the negative button on "Delete address" dialog -->
    <string name="addressess_confirm_dialog_cancel_button">ยกเลิก</string>
    <!-- The text for the "Save address" menu item for saving an address -->
    <string name="address_menu_save_address">บันทึกที่อยู่</string>
    <!-- The text for the "Delete address" menu item for deleting an address -->
    <string name="address_menu_delete_address">ลบที่อยู่</string>

    <!-- Title of the Add search engine screen -->
    <string name="search_engine_add_custom_search_engine_title">เพิ่มเครื่องมือค้นหา</string>
    <!-- Content description (not visible, for screen readers etc.): Title for the button that navigates to add new engine screen -->
    <string name="search_engine_add_custom_search_engine_button_content_description">เพิ่มเครื่องมือค้นหาใหม่</string>
    <!-- Title of the Edit search engine screen -->
    <string name="search_engine_edit_custom_search_engine_title">แก้ไขเครื่องมือค้นหา</string>
    <!-- Content description (not visible, for screen readers etc.): Title for the button to add a search engine in the action bar -->
    <string name="search_engine_add_button_content_description" moz:RemovedIn="120" tools:ignore="UnusedResources">เพิ่ม</string>
    <!-- Content description (not visible, for screen readers etc.): Title for the button to save a search engine in the action bar -->
    <string name="search_engine_add_custom_search_engine_edit_button_content_description" moz:RemovedIn="120" tools:ignore="UnusedResources">บันทึก</string>
    <!-- Text for the menu button to edit a search engine -->
    <string name="search_engine_edit">แก้ไข</string>
    <!-- Text for the menu button to delete a search engine -->
    <string name="search_engine_delete">ลบ</string>

    <!-- Text for the button to create a custom search engine on the Add search engine screen -->
    <string name="search_add_custom_engine_label_other" moz:RemovedIn="120" tools:ignore="UnusedResources">อื่น ๆ</string>
    <!-- Label for the TextField in which user enters custom search engine name -->
    <string name="search_add_custom_engine_name_label">ชื่อ</string>
    <!-- Placeholder text shown in the Search Engine Name TextField before a user enters text -->
    <string name="search_add_custom_engine_name_hint" moz:RemovedIn="120" tools:ignore="UnusedResources">ชื่อ</string>
    <!-- Placeholder text shown in the Search Engine Name text field before a user enters text -->
    <string name="search_add_custom_engine_name_hint_2">ชื่อเครื่องมือค้นหา</string>
    <!-- Label for the TextField in which user enters custom search engine URL -->
    <string name="search_add_custom_engine_url_label">URL สตริงการค้นหา</string>
    <!-- Placeholder text shown in the Search String TextField before a user enters text -->
    <string name="search_add_custom_engine_search_string_hint" moz:RemovedIn="120" tools:ignore="UnusedResources">สตริงการค้นหาที่จะใช้</string>
    <!-- Placeholder text shown in the Search String TextField before a user enters text -->
    <string name="search_add_custom_engine_search_string_hint_2">URL ที่จะใช้ในการค้นหา</string>
    <!-- Description text for the Search String TextField. The %s is part of the string -->
    <string name="search_add_custom_engine_search_string_example" formatted="false">แทนที่คำค้นด้วย “%s” ตัวอย่าง:\nhttps://www.google.com/search?q=%s</string>

    <!-- Accessibility description for the form in which details about the custom search engine are entered -->
    <string name="search_add_custom_engine_form_description">รายละเอียดเครื่องมือค้นหาที่กำหนดเอง</string>

    <!-- Label for the TextField in which user enters custom search engine suggestion URL -->
    <string name="search_add_custom_engine_suggest_url_label">API เสนอแนะการค้นหา (ไม่บังคับ)</string>
    <!-- Placeholder text shown in the Search Suggestion String TextField before a user enters text -->
    <string name="search_add_custom_engine_suggest_string_hint">URL ของ API เสนอแนะการค้นหา</string>
    <!-- Description text for the Search Suggestion String TextField. The %s is part of the string -->
    <string name="search_add_custom_engine_suggest_string_example_2" formatted="false">แทนที่คิวรีด้วย “%s” ตัวอย่าง:\nhttps://suggestqueries.google.com/complete/search?client=firefox&amp;q=%s</string>
    <!-- The text for the "Save" button for saving a custom search engine -->
    <string name="search_custom_engine_save_button">บันทึก</string>

    <!-- Text shown when a user leaves the name field empty -->
    <string name="search_add_custom_engine_error_empty_name">ป้อนชื่อเครื่องมือค้นหา</string>
    <!-- Text shown when a user leaves the search string field empty -->
    <string name="search_add_custom_engine_error_empty_search_string">ป้อนสตริงการค้นหา</string>
    <!-- Text shown when a user leaves out the required template string -->
    <string name="search_add_custom_engine_error_missing_template">ตรวจสอบว่าสตริงการค้นหาตรงกับรูปแบบตัวอย่าง</string>
    <!-- Text shown when we aren't able to validate the custom search query. The first parameter is the url of the custom search engine -->
    <string name="search_add_custom_engine_error_cannot_reach">เกิดข้อผิดพลาดในการเชื่อมต่อไปยัง “%s”</string>
    <!-- Text shown when a user creates a new search engine -->
    <string name="search_add_custom_engine_success_message">สร้าง %s แล้ว</string>
    <!-- Text shown when a user successfully edits a custom search engine -->
    <string name="search_edit_custom_engine_success_message">บันทึก %s แล้ว</string>
    <!-- Text shown when a user successfully deletes a custom search engine -->
    <string name="search_delete_search_engine_success_message">ลบ %s แล้ว</string>

    <!-- Heading for the instructions to allow a permission -->
    <string name="phone_feature_blocked_intro">เมื่อต้องการอนุญาต:</string>
    <!-- First step for the allowing a permission -->
    <string name="phone_feature_blocked_step_settings">1. ไปที่การตั้งค่า Android</string>
    <!-- Second step for the allowing a permission -->
    <string name="phone_feature_blocked_step_permissions"><![CDATA[2. แตะ <b>สิทธิอนุญาต</b>]]></string>
    <!-- Third step for the allowing a permission (Fore example: Camera) -->
    <string name="phone_feature_blocked_step_feature"><![CDATA[3. สลับ <b>%1$s</b> เป็นเปิด]]></string>

    <!-- Label that indicates a site is using a secure connection -->
    <string name="quick_settings_sheet_secure_connection_2">การเชื่อมต่อปลอดภัย</string>
    <!-- Label that indicates a site is using a insecure connection -->
    <string name="quick_settings_sheet_insecure_connection_2">การเชื่อมต่อไม่ปลอดภัย</string>
    <!-- Label to clear site data -->
    <string name="clear_site_data">ล้างคุกกี้และข้อมูลไซต์</string>
    <!-- Confirmation message for a dialog confirming if the user wants to delete all data for current site -->
    <string name="confirm_clear_site_data"><![CDATA[คุณแน่ใจหรือไม่ว่าต้องการล้างคุกกี้และข้อมูลทั้งหมดสำหรับไซต์นี้ <b>%s</b>?]]></string>
    <!-- Confirmation message for a dialog confirming if the user wants to delete all the permissions for all sites-->
    <string name="confirm_clear_permissions_on_all_sites">คุณแน่ใจหรือไม่ว่าต้องการล้างสิทธิอนุญาตทั้งหมดบนไซต์ทั้งหมด?</string>
    <!-- Confirmation message for a dialog confirming if the user wants to delete all the permissions for a site-->
    <string name="confirm_clear_permissions_site">คุณแน่ใจหรือไม่ว่าต้องการล้างสิทธิอนุญาตทั้งหมดสำหรับไซต์นี้?</string>
    <!-- Confirmation message for a dialog confirming if the user wants to set default value a permission for a site-->
    <string name="confirm_clear_permission_site">คุณแน่ใจหรือไม่ว่าต้องการล้างสิทธิอนุญาตนี้สำหรับไซต์นี้?</string>
    <!-- label shown when there are not site exceptions to show in the site exception settings -->
    <string name="no_site_exceptions">ไม่มีข้อยกเว้นไซต์</string>
    <!-- Bookmark deletion confirmation -->
    <string name="bookmark_deletion_confirmation">คุณแน่ใจหรือไม่ว่าต้องการลบที่คั่นหน้านี้?</string>
    <!-- Browser menu button that adds a shortcut to the home fragment -->
    <string name="browser_menu_add_to_shortcuts">เพิ่มทางลัด</string>
    <!-- Browser menu button that removes a shortcut from the home fragment -->
    <string name="browser_menu_remove_from_shortcuts">ลบออกจากทางลัด</string>
    <!-- text shown before the issuer name to indicate who its verified by, parameter is the name of
     the certificate authority that verified the ticket-->
    <string name="certificate_info_verified_by">ยืนยันโดย: %1$s</string>
    <!-- Login overflow menu delete button -->
    <string name="login_menu_delete_button">ลบ</string>
    <!-- Login overflow menu edit button -->
    <string name="login_menu_edit_button">แก้ไข</string>
    <!-- Message in delete confirmation dialog for logins -->
    <string name="login_deletion_confirmation">คุณแน่ใจหรือไม่ที่ต้องการจะลบการเข้าสู่ระบบนี้?</string>
    <!-- Positive action of a dialog asking to delete  -->
    <string name="dialog_delete_positive">ลบ</string>
    <!-- Negative action of a dialog asking to delete login -->
    <string name="dialog_delete_negative">ยกเลิก</string>
    <!--  The saved login options menu description. -->
    <string name="login_options_menu">ตัวเลือกการเข้าสู่ระบบ</string>
    <!--  The editable text field for a login's web address. -->
    <string name="saved_login_hostname_description">ช่องข้อความที่แก้ไขได้สำหรับที่อยู่เว็บของการเข้าสู่ระบบ</string>
    <!--  The editable text field for a login's username. -->
    <string name="saved_login_username_description">ช่องข้อความที่แก้ไขได้สำหรับชื่อผู้ใช้ของการเข้าสู่ระบบ</string>
    <!--  The editable text field for a login's password. -->
    <string name="saved_login_password_description">ช่องข้อความที่แก้ไขได้สำหรับรหัสผ่านของการเข้าสู่ระบบ</string>
    <!--  The button description to save changes to an edited login. -->
    <string name="save_changes_to_login">บันทึกการเปลี่ยนแปลงเพื่อเข้าสู่ระบบ</string>
    <!--  The page title for editing a saved login. -->
    <string name="edit">แก้ไข</string>
    <!--  The page title for adding new login. -->
    <string name="add_login">เพิ่มการเข้าสู่ระบบใหม่</string>
    <!--  The error message in add/edit login view when password field is blank. -->
    <string name="saved_login_password_required">ต้องการรหัสผ่าน</string>
    <!--  The error message in add login view when username field is blank. -->
    <string name="saved_login_username_required">ต้องการชื่อผู้ใช้</string>
    <!--  The error message in add login view when hostname field is blank. -->
    <string name="saved_login_hostname_required" tools:ignore="UnusedResources">ต้องการชื่อโฮสต์</string>
    <!-- Voice search button content description  -->
    <string name="voice_search_content_description">ค้นหาด้วยเสียง</string>
    <!-- Voice search prompt description displayed after the user presses the voice search button -->
    <string name="voice_search_explainer">พูดเลย</string>

    <!--  The error message in edit login view when a duplicate username exists. -->
    <string name="saved_login_duplicate">การเข้าสู่ระบบที่มีชื่อผู้ใช้นี้มีอยู่แล้ว</string>

    <!-- This is the hint text that is shown inline on the hostname field of the create new login page. 'https://www.example.com' intentionally hardcoded here -->
    <string name="add_login_hostname_hint_text">https://www.example.com</string>
    <!-- This is an error message shown below the hostname field of the add login page when a hostname does not contain http or https. -->
    <string name="add_login_hostname_invalid_text_3">ที่อยู่เว็บต้องมี &quot;https://&quot; หรือ &quot;http://&quot;</string>
    <!-- This is an error message shown below the hostname field of the add login page when a hostname is invalid. -->
    <string name="add_login_hostname_invalid_text_2">ต้องการชื่อโฮสต์ที่ถูกต้อง</string>

    <!-- Synced Tabs -->
    <!-- Text displayed to ask user to connect another device as no devices found with account -->
    <string name="synced_tabs_connect_another_device">เชื่อมต่ออุปกรณ์อื่น</string>

    <!-- Text displayed asking user to re-authenticate -->
    <string name="synced_tabs_reauth">โปรดรับรอบความถูกต้องอีกครั้ง</string>
    <!-- Text displayed when user has disabled tab syncing in Firefox Sync Account -->
    <string name="synced_tabs_enable_tab_syncing">โปรดเปิดใช้งานซิงค์แท็บ</string>
    <!-- Text displayed when user has no tabs that have been synced -->
    <string name="synced_tabs_no_tabs">คุณไม่มีแท็บใด ๆ ที่เปิดอยู่ใน Firefox บนอุปกรณ์อื่น ๆ ของคุณ</string>
    <!-- Text displayed in the synced tabs screen when a user is not signed in to Firefox Sync describing Synced Tabs -->
    <string name="synced_tabs_sign_in_message">ดูรายการแท็บจากอุปกรณ์อื่น ๆ ของคุณ</string>
    <!-- Text displayed on a button in the synced tabs screen to link users to sign in when a user is not signed in to Firefox Sync -->
    <string name="synced_tabs_sign_in_button">ลงชื่อเข้าใช้เพื่อซิงค์</string>

    <!-- The text displayed when a synced device has no tabs to show in the list of Synced Tabs. -->
    <string name="synced_tabs_no_open_tabs">ไม่มีแท็บที่เปิดอยู่</string>

    <!-- Content description for expanding a group of synced tabs. -->
    <string name="synced_tabs_expand_group">ขยายกลุ่มของแท็บที่ซิงค์</string>
    <!-- Content description for collapsing a group of synced tabs. -->
    <string name="synced_tabs_collapse_group">ยุบกลุ่มของแท็บที่ซิงค์</string>

    <!-- Top Sites -->
    <!-- Title text displayed in the dialog when shortcuts limit is reached. -->
    <string name="shortcut_max_limit_title">ถึงขีดจำกัดของทางลัดแล้ว</string>
    <!-- Content description text displayed in the dialog when shortcut limit is reached. -->
    <string name="shortcut_max_limit_content">การเพิ่มทางลัดต้องลบอันเก่าออก แตะค้างที่ไซต์และเลือกลบ</string>
    <!-- Confirmation dialog button text when top sites limit is reached. -->
    <string name="top_sites_max_limit_confirmation_button">ตกลง เข้าใจแล้ว</string>

    <!-- Label for the preference to show the shortcuts for the most visited top sites on the homepage -->
    <string name="top_sites_toggle_top_recent_sites_4">ทางลัด</string>
    <!-- Title text displayed in the rename top site dialog. -->
    <string name="top_sites_rename_dialog_title">ชื่อ</string>
    <!-- Hint for renaming title of a shortcut -->
    <string name="shortcut_name_hint">ชื่อทางลัด</string>
    <!-- Button caption to confirm the renaming of the top site. -->
    <string name="top_sites_rename_dialog_ok">ตกลง</string>
    <!-- Dialog button text for canceling the rename top site prompt. -->
    <string name="top_sites_rename_dialog_cancel">ยกเลิก</string>

    <!-- Text for the menu button to open the homepage settings. -->
    <string name="top_sites_menu_settings">ตั้งค่า</string>
    <!-- Text for the menu button to navigate to sponsors and privacy support articles. '&amp;' is replaced with the ampersand symbol: & -->
    <string name="top_sites_menu_sponsor_privacy">สปอนเซอร์ของเราและความเป็นส่วนตัวของคุณ</string>
    <!-- Label text displayed for a sponsored top site. -->
    <string name="top_sites_sponsored_label">ได้รับการสนับสนุน</string>

    <!-- Inactive tabs in the tabs tray -->
    <!-- Title text displayed in the tabs tray when a tab has been unused for 14 days. -->
    <string name="inactive_tabs_title">แท็บที่ไม่ได้ใช้งาน</string>
    <!-- Content description for closing all inactive tabs -->
    <string name="inactive_tabs_delete_all">ปิดแท็บที่ไม่ได้ใช้งานทั้งหมด</string>

    <!-- Content description for expanding the inactive tabs section. -->
    <string name="inactive_tabs_expand_content_description">ขยายแท็บที่ไม่ได้ใช้งาน</string>
    <!-- Content description for collapsing the inactive tabs section. -->
    <string name="inactive_tabs_collapse_content_description">ยุบแท็บที่ไม่ได้ใช้งาน</string>

    <!-- Inactive tabs auto-close message in the tabs tray -->
    <!-- The header text of the auto-close message when the user is asked if they want to turn on the auto-closing of inactive tabs. -->
    <string name="inactive_tabs_auto_close_message_header" tools:ignore="UnusedResources">ปิดอัตโนมัติหลังจากหนึ่งเดือน?</string>

    <!-- A description below the header to notify the user what the inactive tabs auto-close feature is. -->
    <string name="inactive_tabs_auto_close_message_description" tools:ignore="UnusedResources">Firefox สามารถปิดแท็บที่คุณไม่ได้ดูในช่วงเดือนที่ผ่านมาได้</string>
    <!-- A call to action below the description to allow the user to turn on the auto closing of inactive tabs. -->
    <string name="inactive_tabs_auto_close_message_action" tools:ignore="UnusedResources">เปิดการปิดอัตโนมัติ</string>
    <!-- Text for the snackbar to confirm auto-close is enabled for inactive tabs -->
    <string name="inactive_tabs_auto_close_message_snackbar">เปิดใช้งานการปิดอัตโนมัติแล้ว</string>

    <!-- Awesome bar suggestion's headers -->
    <!-- Search suggestions title for Firefox Suggest. -->
    <string name="firefox_suggest_header">Firefox Suggest</string>

    <!-- Title for search suggestions when Google is the default search suggestion engine. -->
    <string name="google_search_engine_suggestion_header">ค้นหาด้วย Google</string>
    <!-- Title for search suggestions when the default search suggestion engine is anything other than Google. The first parameter is default search engine name. -->
    <string name="other_default_search_engine_suggestion_header">ค้นหาด้วย %s</string>

    <!-- Default browser experiment -->
    <string name="default_browser_experiment_card_text">ตั้งลิงก์จากเว็บไซต์ อีเมล และข้อความให้เปิดโดยอัตโนมัติใน Firefox</string>

    <!-- Content description for close button in collection placeholder. -->
    <string name="remove_home_collection_placeholder_content_description">ลบ</string>

    <!-- Content description radio buttons with a link to more information -->
    <string name="radio_preference_info_content_description">คลิกเพื่อดูรายละเอียดเพิ่มเติม</string>

    <!-- Content description for the action bar "up" button -->
    <string name="action_bar_up_description">นำทางขึ้นไปด้านบน</string>

    <!-- Content description for privacy content close button -->
    <string name="privacy_content_close_button_content_description">ปิด</string>

    <!-- Pocket recommended stories -->
    <!-- Header text for a section on the home screen. -->
    <string name="pocket_stories_header_1">เรื่องราวที่จุดประกายความคิด</string>
    <!-- Header text for a section on the home screen. -->
    <string name="pocket_stories_categories_header">เรื่องตามหัวข้อ</string>
    <!-- Text of a button allowing users to access an external url for more Pocket recommendations. -->
    <string name="pocket_stories_placeholder_text">ค้นพบสิ่งอื่น</string>
    <!-- Title of an app feature. Smaller than a heading. The first parameter is product name Pocket -->
    <string name="pocket_stories_feature_title_2">ขับเคลื่อนโดย %s</string>
    <!-- Caption for describing a certain feature. The placeholder is for a clickable text (eg: Learn more) which will load an url in a new tab when clicked.  -->
    <string name="pocket_stories_feature_caption">ส่วนหนึ่งของตระกูล Firefox %s</string>
    <!-- Clickable text for opening an external link for more information about Pocket. -->
    <string name="pocket_stories_feature_learn_more">เรียนรู้เพิ่มเติม</string>

    <!-- Text indicating that the Pocket story that also displays this text is a sponsored story by other 3rd party entity. -->
    <string name="pocket_stories_sponsor_indication">ได้รับการสนับสนุน</string>

    <!-- Snackbar message for enrolling in a Nimbus experiment from the secret settings when Studies preference is Off.-->
    <string name="experiments_snackbar">เปิดใช้งานการส่งข้อมูลทางไกลเพื่อส่งข้อมูล</string>
    <!-- Snackbar button text to navigate to telemetry settings.-->
    <string name="experiments_snackbar_button">ไปยังการตั้งค่า</string>

    <!-- Review quality check feature-->
    <!-- Name for the review quality check feature used as title for the panel. -->
    <string name="review_quality_check_feature_name" moz:RemovedIn="120" tools:ignore="UnusedResources">ตัวตรวจสอบบทวิจารณ์</string>
    <!-- Name for the review quality check feature used as title for the panel. -->
    <string name="review_quality_check_feature_name_2">ตัวตรวจสอบบทวิจารณ์</string>
    <!-- Summary for grades A and B for review quality check adjusted grading. -->
    <string name="review_quality_check_grade_a_b_description">บทวิจารณ์ที่น่าเชื่อถือ</string>
    <!-- Summary for grade C for review quality check adjusted grading. -->
    <string name="review_quality_check_grade_c_description">บทวิจารณ์ที่น่าเชื่อถือและไม่น่าเชื่อถือปนกัน</string>
    <!-- Summary for grades D and F for review quality check adjusted grading. -->
    <string name="review_quality_check_grade_d_f_description">บทวิจารณ์ที่ไม่น่าเชื่อถือ</string>
    <!-- Text for title presenting the reliability of a product's reviews. -->
    <string name="review_quality_check_grade_title">บทวิจารณ์เหล่านี้น่าเชื่อถือแค่ไหน</string>
    <!-- Title for when the rating has been updated by the review checker -->
    <string name="review_quality_check_adjusted_rating_title">คะแนนที่ปรับแล้ว</string>
    <!-- Description for a product's adjusted star rating. The text presents that the product's reviews which were evaluated as unreliable were removed from the adjusted rating. -->
    <string name="review_quality_check_adjusted_rating_description">เอาบทวิจารณ์ที่ไม่น่าเชื่อถือออกแล้ว</string>
    <!-- Title for list of highlights from a product's review emphasizing a product's important traits. -->
    <string name="review_quality_check_highlights_title">ไฮไลต์จากบทวิจารณ์ล่าสุด</string>
    <!-- Title for section explaining how we analyze the reliability of a product's reviews. -->
    <string name="review_quality_check_explanation_title">วิธีที่เราพิจารณาคุณภาพบทวิจารณ์</string>
    <!-- Paragraph explaining how we analyze the reliability of a product's reviews. First parameter is the Fakespot product name. In the phrase "Fakespot by Mozilla", "by" can be localized. Does not need to stay by. -->
    <string name="review_quality_check_explanation_body_reliability">เราใช้เทคโนโลยี AI จาก %s โดย Mozilla เพื่อตรวจสอบความน่าเชื่อถือของบทวิจารณ์ผลิตภัณฑ์ สิ่งนี้จะช่วยคุณประเมินคุณภาพของบทวิจารณ์เพียงอย่างเดียว ไม่ได้ประเมินคุณภาพของผลิตภัณฑ์</string>
    <!-- Paragraph explaining the grading system we use to classify the reliability of a product's reviews. -->
    <string name="review_quality_check_info_review_grade_header"><![CDATA[เรากำหนด<b>เกรดที่เป็นตัวอักษร</b>ให้กับบทวิจารณ์ของผลิตภัณฑ์แต่ละรายการตั้งแต่ A ถึง F]]></string>
    <!-- Description explaining grades A and B for review quality check adjusted grading. -->
    <string name="review_quality_check_info_grade_info_AB">บทวิจารณ์ที่น่าเชื่อถือ เราเชื่อว่าบทวิจารณ์นั้นน่าจะมาจากลูกค้าจริงซึ่งให้คำวิจารณ์อย่างตรงไปตรงมาและไม่มีอคติ</string>
    <!-- Description explaining grades A and B for review quality check adjusted grading. -->
    <string name="review_quality_check_info_grade_info_AB_2" moz:RemovedIn="120" tools:ignore="UnusedResources">เราเชื่อว่าบทวิจารณ์เหล่านั้นน่าเชื่อถือ</string>
    <!-- Description explaining grade C for review quality check adjusted grading. -->
    <string name="review_quality_check_info_grade_info_C">เราเชื่อว่ามีทั้งบทวิจารณ์ที่น่าเชื่อถือและไม่น่าเชื่อถือปะปนกัน</string>
    <!-- Description explaining grades D and F for review quality check adjusted grading. -->
    <string name="review_quality_check_info_grade_info_DF">บทวิจารณ์ที่ไม่น่าเชื่อถือ เราเชื่อว่าบทวิจารณ์นั้นน่าจะเป็นของปลอมหรือมาจากผู้วิจารณ์ที่มีอคติ</string>
    <!-- Description explaining grades D and F for review quality check adjusted grading. -->
    <string name="review_quality_check_info_grade_info_DF_2" moz:RemovedIn="120" tools:ignore="UnusedResources">เราเชื่อว่าบทวิจารณ์เหล่านั้นไม่น่าเชื่อถือ</string>
    <!-- Paragraph explaining how a product's adjusted grading is calculated. -->
    <string name="review_quality_check_explanation_body_adjusted_grading"><![CDATA[<b>คะแนนที่ปรับปรุงแล้ว</b>จะขึ้นอยู่กับบทวิจารณ์ที่เราเชื่อว่าน่าเชื่อถือเท่านั้น]]></string>
    <!-- Paragraph explaining product review highlights. First parameter is the name of the retailer (e.g. Amazon). -->
    <string name="review_quality_check_explanation_body_highlights"><![CDATA[<b>ไฮไลต์</b>มาจาก %s บทวิจารณ์ภายใน 80 วันที่ผ่านมา ซึ่งเราเชื่อว่าน่าเชื่อถือ]]></string>
    <!-- Text for learn more caption presenting a link with information about review quality. First parameter is for clickable text defined in review_quality_check_info_learn_more_link. -->
    <string name="review_quality_check_info_learn_more">เรียนรู้เพิ่มเติมเกี่ยวกับ %s</string>
    <!-- Clickable text that links to review quality check SuMo page. First parameter is the Fakespot product name. In the phrase "Fakespot by Mozilla", "by" can be localized. Does not need to stay by. -->
<<<<<<< HEAD
    <string name="review_quality_check_info_learn_more_link">วิธีที่ %s โดย Mozilla พิจารณาคุณภาพบทวิจารณ์</string>
=======
    <string name="review_quality_check_info_learn_more_link" moz:RemovedIn="121" tools:ignore="UnusedResources">วิธีที่ %s โดย Mozilla พิจารณาคุณภาพบทวิจารณ์</string>
    <!-- Clickable text that links to review quality check SuMo page. First parameter is the Fakespot product name. -->
    <string name="review_quality_check_info_learn_more_link_2">วิธีที่  %s พิจารณาคุณภาพบทวิจารณ์</string>
>>>>>>> d602c86b
    <!-- Text for title of settings section. -->
    <string name="review_quality_check_settings_title">การตั้งค่า</string>
    <!-- Text for label for switch preference to show recommended products from review quality check settings section. -->
    <string name="review_quality_check_settings_recommended_products">แสดงโฆษณาในตัวตรวจสอบบทวิจารณ์</string>
    <!-- Clickable text that links to review quality check recommended products support article. -->
    <string name="review_quality_check_settings_recommended_products_learn_more" tools:ignore="UnusedResources">เรียนรู้เพิ่ม</string>
    <!-- Text for turning sidebar off button from review quality check settings section. -->
    <string name="review_quality_check_settings_turn_off">ปิดตัวตรวจสอบบทวิจารณ์</string>
    <!-- Text for title of recommended product section. This is displayed above a product image, suggested as an alternative to the product reviewed. -->
    <string name="review_quality_check_ad_title" tools:ignore="UnusedResources">ลองดูเพิ่ม</string>
    <!-- Caption for recommended product section indicating this is an ad by Fakespot. First parameter is the Fakespot product name. -->
    <string name="review_quality_check_ad_caption" tools:ignore="UnusedResources">โฆษณาโดย %s</string>
    <!-- Clickable text that links to Fakespot.com. First parameter is the Fakespot product name. In the phrase "Fakespot by Mozilla", "by" can be localized. Does not need to stay by. -->
    <string name="review_quality_check_powered_by_link" tools:ignore="UnusedResources">%s โดย Mozilla</string>
    <!-- Text for title of warning card informing the user that the current analysis is outdated. -->
    <string name="review_quality_check_outdated_analysis_warning_title" tools:ignore="UnusedResources">ข้อมูลใหม่ที่ต้องตรวจสอบ</string>
    <!-- Text for button from warning card informing the user that the current analysis is outdated. Clicking this should trigger the product's re-analysis. -->
    <string name="review_quality_check_outdated_analysis_warning_action" tools:ignore="UnusedResources">ตรวจสอบตอนนี้</string>
    <!-- Title for warning card informing the user that the current product does not have enough reviews for a review analysis. -->
    <string name="review_quality_check_no_reviews_warning_title">บทวิจารณ์ยังไม่เพียงพอ</string>
    <!-- Title for warning card informing the user that the current product is currently not available. -->
    <string name="review_quality_check_product_availability_warning_title" tools:ignore="UnusedResources">สินค้าไม่พร้อมจำหน่าย</string>
    <!-- Clickable text for warning card informing the user that the current product is currently not available. Clicking this should inform the server that the product is available. -->
<<<<<<< HEAD
=======
    <string name="review_quality_check_product_availability_warning_action" moz:RemovedIn="120" tools:ignore="UnusedResources">รายงานสินค้านี้ได้กลับมาในสต็อก</string>
    <!-- Clickable text for warning card informing the user that the current product is currently not available. Clicking this should inform the server that the product is available. -->
>>>>>>> d602c86b
    <string name="review_quality_check_product_availability_warning_action_2" tools:ignore="UnusedResources">รายงานสินค้ามีในสต็อก</string>
    <!-- Title for warning card informing the user that the current product's re-analysis is still processing. -->
    <string name="review_quality_check_reanalysis_in_progress_warning_title">กำลังตรวจสอบคุณภาพบทวิจารณ์</string>
    <!-- Title for warning card informing the user that the current product's analysis is still processing. -->
    <string name="review_quality_check_analysis_in_progress_warning_title">กำลังตรวจสอบคุณภาพบทวิจารณ์</string>
    <!-- Text for body of warning card informing the user that the current product's analysis is still processing. -->
    <string name="review_quality_check_analysis_in_progress_warning_body">การดำเนินการนี้อาจใช้เวลาประมาณ 60 วินาที</string>
    <!-- Title for info card displayed after the user reports a product is back in stock. -->
    <string name="review_quality_check_analysis_requested_info_title" tools:ignore="UnusedResources">ขอบคุณสำหรับการรายงาน!</string>
    <!-- Title for info card displayed when the user review checker while on a product that Fakespot does not analyze (e.g. gift cards, music). -->
    <string name="review_quality_check_not_analyzable_info_title">เราไม่สามารถตรวจสอบบทวิจารณ์เหล่านี้ได้</string>
    <!-- Title for info card displayed when another user reported the displayed product is back in stock. -->
    <string name="review_quality_check_analysis_requested_other_user_info_title" tools:ignore="UnusedResources">ข้อมูลจะมาเร็ว ๆ นี้</string>
    <!-- Title for info card displayed to the user when analysis finished updating. -->
    <string name="review_quality_check_analysis_updated_confirmation_title" tools:ignore="UnusedResources">การวิเคราะห์เป็นข้อมูลล่าสุด</string>
    <!-- Text for the action button from info card displayed to the user when analysis finished updating. -->
    <string name="review_quality_check_analysis_updated_confirmation_action" tools:ignore="UnusedResources">เข้าใจแล้ว</string>
    <!-- Title for error card displayed to the user when an error occurred. -->
    <string name="review_quality_check_generic_error_title">ไม่มีข้อมูลในขณะนี้</string>
    <!-- Title for error card displayed to the user when the device is disconnected from the network. -->
    <string name="review_quality_check_no_connection_title">ไม่มีการเชื่อมต่อเครือข่าย</string>
<<<<<<< HEAD
=======
    <!-- Text for body of error card displayed to the user when the device is disconnected from the network. -->
    <string name="review_quality_check_no_connection_body">ตรวจสอบการเชื่อมต่อเครือข่ายของคุณแล้วลองโหลดหน้าใหม่</string>
>>>>>>> d602c86b
    <!-- Title for card displayed to the user for products whose reviews were not analyzed yet. -->
    <string name="review_quality_check_no_analysis_title">ยังไม่มีข้อมูลเกี่ยวกับบทวิจารณ์เหล่านี้</string>
    <!-- Text for button from body of card displayed to the user for products whose reviews were not analyzed yet. Clicking this should trigger a product analysis. -->
    <string name="review_quality_check_no_analysis_link">ตรวจสอบคุณภาพบทวิจารณ์</string>
    <!-- Clickable text from the contextual onboarding card that links to review quality check support article. -->
    <string name="review_quality_check_contextual_onboarding_learn_more_link">เรียนรู้เพิ่มเติม</string>
    <!-- Clickable text from the review quality check contextual onboarding card that links to Fakespot privacy policy. -->
    <string name="review_quality_check_contextual_onboarding_privacy_policy" moz:RemovedIn="121" tools:ignore="UnusedResources">นโยบายความเป็นส่วนตัว</string>
    <!-- Clickable text from the review quality check contextual onboarding card that links to Fakespot privacy policy. -->
    <string name="review_quality_check_contextual_onboarding_privacy_policy_2">นโยบายความเป็นส่วนตัว</string>
    <!-- Clickable text from the review quality check contextual onboarding card that links to Fakespot terms of use. -->
    <string name="review_quality_check_contextual_onboarding_terms_use" moz:RemovedIn="121" tools:ignore="UnusedResources">เงื่อนไขการใช้งาน</string>
    <!-- Clickable text from the review quality check contextual onboarding card that links to Fakespot terms of use. -->
    <string name="review_quality_check_contextual_onboarding_terms_use_2">เงื่อนไขการใช้งาน</string>
    <!-- Text for opt-in button from the review quality check contextual onboarding card. -->
    <string name="review_quality_check_contextual_onboarding_primary_button_text">ใช่ลองดู</string>
    <!-- Text for opt-out button from the review quality check contextual onboarding card. -->
    <string name="review_quality_check_contextual_onboarding_secondary_button_text">ไม่ใช่ตอนนี้</string>
    <!-- Text displayed in the first CFR presenting the review quality check feature that opens the review checker when clicked. -->
    <string name="review_quality_check_first_cfr_action" tools:ignore="UnusedResources">ลองตัวตรวจสอบบทวิจารณ์</string>
    <!-- Text for the second CFR presenting the review quality check feature. -->
    <string name="review_quality_check_second_cfr_message">บทวิจารณ์เหล่านี้เชื่อถือได้หรือไม่? ตรวจสอบตอนนี้เพื่อดูคะแนนที่ปรับแล้ว</string>
    <!-- Text displayed in the second CFR presenting the review quality check feature that opens the review checker when clicked. -->
    <string name="review_quality_check_second_cfr_action" tools:ignore="UnusedResources">เปิดตัวตรวจสอบบทวิจารณ์</string>
    <!-- Flag showing that the review quality check feature is work in progress. -->
    <string name="review_quality_check_beta_flag">Beta</string>
    <!-- Content description (not visible, for screen readers etc.) for opening browser menu button to open review quality check bottom sheet. -->
    <string name="review_quality_check_open_handle_content_description">เปิดตัวตรวจสอบบทวิจารณ์</string>
    <!-- Content description (not visible, for screen readers etc.) for closing browser menu button to open review quality check bottom sheet. -->
    <string name="review_quality_check_close_handle_content_description">ปิดตัวตรวจสอบบทวิจารณ์</string>
    <!-- Content description (not visible, for screen readers etc.) for review quality check star rating. First parameter is the number of stars (1-5) representing the rating. -->
    <string name="review_quality_check_star_rating_content_description">%1$s จาก 5 ดาว</string>
    <!-- Text for minimize button from highlights card. When clicked the highlights card should reduce its size. -->
    <string name="review_quality_check_highlights_show_less">แสดงน้อยลง</string>
    <!-- Text for maximize button from highlights card. When clicked the highlights card should expand to its full size. -->
    <string name="review_quality_check_highlights_show_more">แสดงเพิ่มเติม</string>
    <!-- Text for highlights card quality category header. Reviews shown under this header should refer the product's quality. -->
    <string name="review_quality_check_highlights_type_quality">คุณภาพ</string>
    <!-- Text for highlights card price category header. Reviews shown under this header should refer the product's price. -->
    <string name="review_quality_check_highlights_type_price">ราคา</string>
    <!-- Text for highlights card shipping category header. Reviews shown under this header should refer the product's shipping. -->
    <string name="review_quality_check_highlights_type_shipping">การส่งสินค้า</string>
    <!-- Text for highlights card packaging and appearance category header. Reviews shown under this header should refer the product's packaging and appearance. -->
    <string name="review_quality_check_highlights_type_packaging_appearance">บรรจุภัณฑ์และรูปลักษณ์</string>
    <!-- Text for highlights card competitiveness category header. Reviews shown under this header should refer the product's competitiveness. -->
    <string name="review_quality_check_highlights_type_competitiveness">ความสามารถในการแข่งขัน</string>

    <!-- Accessibility services actions labels. These will be appended to accessibility actions like "Double tap to.." but not by or applications but by services like Talkback. -->
    <!-- Action label for elements that can be collapsed if interacting with them. Talkback will append this to say "Double tap to collapse". -->
    <string name="a11y_action_label_collapse">ยุบ</string>
    <!-- Current state for elements that can be collapsed if interacting with them. Talkback will dictate this after a state change. -->
    <string name="a11y_state_label_collapsed">ยุบแล้ว</string>
    <!-- Action label for elements that can be expanded if interacting with them. Talkback will append this to say "Double tap to expand". -->
    <string name="a11y_action_label_expand">ขยาย</string>
    <!-- Current state for elements that can be expanded if interacting with them. Talkback will dictate this after a state change. -->
    <string name="a11y_state_label_expanded">ขยายอยู่</string>
    <!-- Action label for links to a website containing documentation about a wallpaper collection. Talkback will append this to say "Double tap to open link to learn more about this collection". -->
    <string name="a11y_action_label_wallpaper_collection_learn_more">เปิดลิงก์เพื่อเรียนรู้เพิ่มเติมเกี่ยวกับคอลเลกชันนี้</string>
    <!-- Action label for links that point to an article. Talkback will append this to say "Double tap to read the article". -->
    <string name="a11y_action_label_read_article">อ่านบทความ</string>
    <!-- Action label for links to the Firefox Pocket website. Talkback will append this to say "Double tap to open link to learn more". -->
    <string name="a11y_action_label_pocket_learn_more">เปิดลิงก์เพื่อเรียนรู้เพิ่มเติม</string>
    </resources><|MERGE_RESOLUTION|>--- conflicted
+++ resolved
@@ -426,13 +426,10 @@
     <string name="preferences_search_engines_suggestions">คำแนะนำจากเครื่องมือค้นหา</string>
     <!-- Preference for settings related to Search address bar -->
     <string name="preferences_search_address_bar" moz:removedIn="120" tools:ignore="UnusedResources">แถบที่อยู่</string>
-<<<<<<< HEAD
-=======
     <!-- Preference Category for settings related to Search address bar -->
     <string name="preferences_settings_address_bar">การกำหนดลักษณะแถบที่อยู่</string>
     <!-- Preference Category for settings to Firefox Suggest -->
     <string name="preference_search_address_bar_fx_suggest">แถบที่อยู่ - Firefox Suggest</string>
->>>>>>> d602c86b
     <!-- Preference link to Learn more about Firefox Suggest -->
     <string name="preference_search_learn_about_fx_suggest">เรียนรู้เพิ่มเติมเกี่ยวกับ Firefox Suggest</string>
     <!-- Preference link to rating Fenix on the Play Store -->
@@ -514,19 +511,6 @@
     <!-- Long text for a detail explanation indicating what will happen if cookie banner handling is on for a site, this is shown as part of the cookie banner panel in the toolbar. The first parameter is the application name -->
     <string name="reduce_cookie_banner_details_panel_description_on_for_site_3">หลังจากเปิดแล้ว %1$s จะพยายามปฏิเสธแบนเนอร์คุกกี้ทั้งหมดบนไซต์นี้โดยอัตโนมัติ</string>
     <!-- Title text for the cookie banner re-engagement dialog. The first parameter is the application name. -->
-<<<<<<< HEAD
-    <string name="reduce_cookie_banner_dialog_title" moz:RemovedIn="120" tools:ignore="UnusedResources">อนุญาตให้ %1$s ปฏิเสธแบนเนอร์คุกกี้หรือไม่?</string>
-    <!-- Body text for the cookie banner re-engagement dialog use. The first parameter is the application name. -->
-    <string name="reduce_cookie_banner_dialog_body" moz:RemovedIn="120" tools:ignore="UnusedResources">%1$s สามารถปฏิเสธคำขอคุกกี้จำนวนมากได้โดยอัตโนมัติ</string>
-    <!-- Remind me later text button for the onboarding dialog -->
-    <string name="reduce_cookie_banner_dialog_not_now_button" moz:RemovedIn="120" tools:ignore="UnusedResources">ไม่ใช่ตอนนี้</string>
-
-    <!-- Snack text for the cookie banner dialog, after user hit the dismiss banner button -->
-    <string name="reduce_cookie_banner_dialog_snackbar_text" moz:RemovedIn="120" tools:ignore="UnusedResources">คุณจะเห็นคำขอคุกกี้น้อยลง</string>
-
-    <!-- Change setting text button, for the cookie banner re-engagement dialog -->
-    <string name="reduce_cookie_banner_dialog_change_setting_button" moz:RemovedIn="120" tools:ignore="UnusedResources">อนุญาต</string>
-=======
     <string name="reduce_cookie_banner_dialog_title" moz:RemovedIn="121" tools:ignore="UnusedResources">อนุญาตให้ %1$s ปฏิเสธแบนเนอร์คุกกี้หรือไม่?</string>
     <!-- Body text for the cookie banner re-engagement dialog use. The first parameter is the application name. -->
     <string name="reduce_cookie_banner_dialog_body" moz:RemovedIn="121" tools:ignore="UnusedResources">%1$s สามารถปฏิเสธคำขอคุกกี้จำนวนมากได้โดยอัตโนมัติ</string>
@@ -541,7 +525,6 @@
 
     <!--Message for the cookie banner re-engagement CFR -->
     <string name="cookie_banner_cfr_message">รบกวนสมาธิน้อยลง คุกกี้ติดตามคุณน้อยลงบนเว็บไซต์นี้</string>
->>>>>>> d602c86b
 
     <!-- Description of the preference to enable "HTTPS-Only" mode. -->
     <string name="preferences_https_only_summary">พยายามเชื่อมต่อกับเว็บไซต์โดยใช้โปรโตคอลการเข้ารหัส HTTPS โดยอัตโนมัติเพื่อเพิ่มความปลอดภัย</string>
@@ -734,11 +717,8 @@
     <!-- Title of the Nimbus message for add-ons general availability-->
     <string name="addon_ga_message_title" tools:ignore="UnusedResources">ส่วนเสริมใหม่ที่ใช้งานได้ในขณะนี้</string>
 
-<<<<<<< HEAD
-=======
     <!-- Body of the Nimbus message for add-ons general availability. 'Firefox' intentionally hardcoded here-->
     <string name="addon_ga_message_body" tools:ignore="UnusedResources">ลองดูส่วนขยายใหม่กว่า 100 รายการที่ให้คุณสร้าง Firefox ในแบบของคุณเอง</string>
->>>>>>> d602c86b
     <!-- Button text of the Nimbus message for add-ons general availability. -->
     <string name="addon_ga_message_button" tools:ignore="UnusedResources">สำรวจส่วนเสริม</string>
 
@@ -2248,13 +2228,9 @@
     <!-- Text for learn more caption presenting a link with information about review quality. First parameter is for clickable text defined in review_quality_check_info_learn_more_link. -->
     <string name="review_quality_check_info_learn_more">เรียนรู้เพิ่มเติมเกี่ยวกับ %s</string>
     <!-- Clickable text that links to review quality check SuMo page. First parameter is the Fakespot product name. In the phrase "Fakespot by Mozilla", "by" can be localized. Does not need to stay by. -->
-<<<<<<< HEAD
-    <string name="review_quality_check_info_learn_more_link">วิธีที่ %s โดย Mozilla พิจารณาคุณภาพบทวิจารณ์</string>
-=======
     <string name="review_quality_check_info_learn_more_link" moz:RemovedIn="121" tools:ignore="UnusedResources">วิธีที่ %s โดย Mozilla พิจารณาคุณภาพบทวิจารณ์</string>
     <!-- Clickable text that links to review quality check SuMo page. First parameter is the Fakespot product name. -->
     <string name="review_quality_check_info_learn_more_link_2">วิธีที่  %s พิจารณาคุณภาพบทวิจารณ์</string>
->>>>>>> d602c86b
     <!-- Text for title of settings section. -->
     <string name="review_quality_check_settings_title">การตั้งค่า</string>
     <!-- Text for label for switch preference to show recommended products from review quality check settings section. -->
@@ -2278,11 +2254,8 @@
     <!-- Title for warning card informing the user that the current product is currently not available. -->
     <string name="review_quality_check_product_availability_warning_title" tools:ignore="UnusedResources">สินค้าไม่พร้อมจำหน่าย</string>
     <!-- Clickable text for warning card informing the user that the current product is currently not available. Clicking this should inform the server that the product is available. -->
-<<<<<<< HEAD
-=======
     <string name="review_quality_check_product_availability_warning_action" moz:RemovedIn="120" tools:ignore="UnusedResources">รายงานสินค้านี้ได้กลับมาในสต็อก</string>
     <!-- Clickable text for warning card informing the user that the current product is currently not available. Clicking this should inform the server that the product is available. -->
->>>>>>> d602c86b
     <string name="review_quality_check_product_availability_warning_action_2" tools:ignore="UnusedResources">รายงานสินค้ามีในสต็อก</string>
     <!-- Title for warning card informing the user that the current product's re-analysis is still processing. -->
     <string name="review_quality_check_reanalysis_in_progress_warning_title">กำลังตรวจสอบคุณภาพบทวิจารณ์</string>
@@ -2304,11 +2277,8 @@
     <string name="review_quality_check_generic_error_title">ไม่มีข้อมูลในขณะนี้</string>
     <!-- Title for error card displayed to the user when the device is disconnected from the network. -->
     <string name="review_quality_check_no_connection_title">ไม่มีการเชื่อมต่อเครือข่าย</string>
-<<<<<<< HEAD
-=======
     <!-- Text for body of error card displayed to the user when the device is disconnected from the network. -->
     <string name="review_quality_check_no_connection_body">ตรวจสอบการเชื่อมต่อเครือข่ายของคุณแล้วลองโหลดหน้าใหม่</string>
->>>>>>> d602c86b
     <!-- Title for card displayed to the user for products whose reviews were not analyzed yet. -->
     <string name="review_quality_check_no_analysis_title">ยังไม่มีข้อมูลเกี่ยวกับบทวิจารณ์เหล่านี้</string>
     <!-- Text for button from body of card displayed to the user for products whose reviews were not analyzed yet. Clicking this should trigger a product analysis. -->
