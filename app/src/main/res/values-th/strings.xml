--- conflicted
+++ resolved
@@ -99,14 +99,11 @@
     <string name="tcp_cfr_learn_more">เรียนรู้เกี่ยวกับการป้องกันคุกกี้ทั้งหมด</string>
 
 
-<<<<<<< HEAD
-=======
     <!-- Private browsing erase action "contextual feature recommendation" (CFR) -->
     <!-- Text for the message displayed in the contextual feature recommendation popup promoting the erase private browsing feature. -->
     <string name="erase_action_cfr_message">แตะที่นี่เพื่อเริ่มเปิดวาระส่วนตัวใหม่ โดยจะลบประวัติ คุกกี้ และทุกๆ อย่างของคุณเมื่อเสร็จแล้ว</string>
 
 
->>>>>>> 52cb89cf
     <!-- Text for the info dialog when camera permissions have been denied but user tries to access a camera feature. -->
     <string name="camera_permissions_needed_message">จำเป็นต้องมีการเข้าถึงกล้อง ไปที่การตั้งค่า Android แตะสิทธิอนุญาต แล้วแตะอนุญาต</string>
     <!-- Text for the positive action button to go to Android Settings to grant permissions. -->
@@ -370,15 +367,12 @@
     <!-- Text for the button dismiss the screen and move on with the flow -->
     <string name="juno_onboarding_enable_notifications_negative_button" tools:ignore="UnusedResources">ไม่ใช่ตอนนี้</string>
 
-<<<<<<< HEAD
-=======
     <!-- Title for add search widget screen used by Nimbus experiments. Nimbus experiments do not support string placeholders.
         Note: The word "Firefox" should NOT be translated -->
     <string name="juno_onboarding_add_search_widget_title" tools:ignore="UnusedResources">ลองใช้วิดเจ็ตค้นหาของ Firefox</string>
     <!-- Text for the button to add search widget on the device used by Nimbus experiments. Nimbus experiments do not support string placeholders.
         Note: The word "Firefox" should NOT be translated -->
     <string name="juno_onboarding_add_search_widget_positive_button" tools:ignore="UnusedResources">เพิ่มวิดเจ็ต Firefox</string>
->>>>>>> 52cb89cf
     <!-- Text for the button to dismiss the screen and move on with the flow -->
     <string name="juno_onboarding_add_search_widget_negative_button" tools:ignore="UnusedResources">ไม่ใช่ตอนนี้</string>
 
@@ -1973,11 +1967,8 @@
     <string name="search_add_custom_engine_suggest_string_hint">URL ของ API เสนอแนะการค้นหา</string>
     <!-- Description text for the Search Suggestion String TextField. The %s is part of the string -->
     <string name="search_add_custom_engine_suggest_string_example" formatted="false" moz:RemovedIn="118" tools:ignore="UnusedResources">แทนที่คิวรีด้วย “%s” ตัวอย่าง:\nhttp://suggestqueries.google.com/complete/search?client=firefox&amp;q=%s</string>
-<<<<<<< HEAD
-=======
     <!-- Description text for the Search Suggestion String TextField. The %s is part of the string -->
     <string name="search_add_custom_engine_suggest_string_example_2" formatted="false">แทนที่คิวรีด้วย “%s” ตัวอย่าง:\nhttps://suggestqueries.google.com/complete/search?client=firefox&amp;q=%s</string>
->>>>>>> 52cb89cf
     <!-- The text for the "Save" button for saving a custom search engine -->
     <string name="search_custom_engine_save_button">บันทึก</string>
 
@@ -2192,8 +2183,6 @@
     <!-- Snackbar button text to navigate to telemetry settings.-->
     <string name="experiments_snackbar_button">ไปยังการตั้งค่า</string>
 
-<<<<<<< HEAD
-=======
     <!-- Review quality check feature-->
     <!-- Name for the review quality check feature used as title for the panel. -->
     <string name="review_quality_check_feature_name">ตัวตรวจสอบบทวิจารณ์</string>
@@ -2211,25 +2200,10 @@
     <string name="review_quality_check_adjusted_rating_description">เอาบทวิจารณ์ที่ไม่น่าเชื่อถือออกแล้ว</string>
     <!-- Title for section explaining how we analyze the reliability of a product's reviews. -->
     <string name="review_quality_check_explanation_title">วิธีที่เราพิจารณาคุณภาพบทวิจารณ์</string>
->>>>>>> 52cb89cf
     <!-- Text for learn more caption presenting a link with information about review quality. First parameter is for clickable text defined in review_quality_check_info_learn_more_link. -->
     <string name="review_quality_check_info_learn_more">เรียนรู้เพิ่มเติมเกี่ยวกับ %s</string>
     <!-- Text for title of settings section. -->
     <string name="review_quality_check_settings_title">การตั้งค่า</string>
-<<<<<<< HEAD
-    <!-- Clickable text that links to review quality check recommended products support article. -->
-    <string name="review_quality_check_settings_recommended_products_learn_more" tools:ignore="UnusedResources">เรียนรู้เพิ่ม</string>
-    <!-- Caption for recommended product section indicating this is an ad by Fakespot. First parameter is the Fakespot product name. -->
-    <string name="review_quality_check_ad_caption" tools:ignore="UnusedResources">โฆษณาโดย %s</string>
-    <!-- Text for button from warning card informing the user that the current analysis is outdated. Clicking this should trigger the product's re-analysis. -->
-    <string name="review_quality_check_outdated_analysis_warning_action" tools:ignore="UnusedResources">ตรวจสอบตอนนี้</string>
-    <!-- Text for the action button from info card displayed to the user when analysis finished updating. -->
-    <string name="review_quality_check_analysis_updated_confirmation_action" tools:ignore="UnusedResources">เข้าใจแล้ว</string>
-    <!-- Title for error card displayed to the user when an error occurred. -->
-    <string name="review_quality_check_generic_error_title" tools:ignore="UnusedResources">ไม่มีข้อมูลในขณะนี้</string>
-    <!-- Title for error card displayed to the user when the device is disconnected from the network. -->
-    <string name="review_quality_check_no_connection_title" tools:ignore="UnusedResources">ไม่มีการเชื่อมต่อเครือข่าย</string>
-=======
     <!-- Text for label for switch preference to show recommended products from review quality check settings section. -->
     <string name="review_quality_check_settings_recommended_products">แสดงโฆษณาในตัวตรวจสอบบทวิจารณ์</string>
     <!-- Clickable text that links to review quality check recommended products support article. -->
@@ -2252,7 +2226,6 @@
     <string name="review_quality_check_generic_error_title">ไม่มีข้อมูลในขณะนี้</string>
     <!-- Title for error card displayed to the user when the device is disconnected from the network. -->
     <string name="review_quality_check_no_connection_title">ไม่มีการเชื่อมต่อเครือข่าย</string>
->>>>>>> 52cb89cf
     <!-- Clickable text from the review quality check contextual onboarding card that links to Fakespot privacy policy. -->
     <string name="review_quality_check_contextual_onboarding_privacy_policy">นโยบายความเป็นส่วนตัว</string>
     <!-- Clickable text from the review quality check contextual onboarding card that links to Fakespot terms of use. -->
@@ -2263,11 +2236,8 @@
     <string name="review_quality_check_contextual_onboarding_secondary_button_text">ไม่ใช่ตอนนี้</string>
     <!-- Flag showing that the review quality check feature is work in progress. -->
     <string name="review_quality_check_beta_flag" tools:ignore="UnusedResources">Beta</string>
-<<<<<<< HEAD
-=======
     <!-- Content description (not visible, for screen readers etc.) for review quality check star rating. First parameter is the number of stars (1-5) representing the rating. -->
     <string name="review_quality_check_star_rating_content_description">%1$s จาก 5 ดาว</string>
->>>>>>> 52cb89cf
     <!-- Text for minimize button from highlights card. When clicked the highlights card should reduce its size. -->
     <string name="review_quality_check_highlights_show_less">แสดงน้อยลง</string>
     <!-- Text for maximize button from highlights card. When clicked the highlights card should expand to its full size. -->
