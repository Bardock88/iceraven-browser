--- conflicted
+++ resolved
@@ -1989,13 +1989,9 @@
     <!-- Placeholder text shown in the Search Suggestion String TextField before a user enters text -->
     <string name="search_add_custom_engine_suggest_string_hint">ਖੋਜ ਸੁਝਾਅ API URL</string>
     <!-- Description text for the Search Suggestion String TextField. The %s is part of the string -->
-<<<<<<< HEAD
-    <string name="search_add_custom_engine_suggest_string_example" formatted="false">ਖੋਜ ਨੂੰ “%s” ਨਾਲ ਬਦਲੋ। ਜਿਵੇਂ:\nhttp://suggestqueries.google.com/complete/search?client=firefox&amp;q=%s</string>
-=======
     <string name="search_add_custom_engine_suggest_string_example" formatted="false" moz:RemovedIn="118" tools:ignore="UnusedResources">ਖੋਜ ਨੂੰ “%s” ਨਾਲ ਬਦਲੋ। ਜਿਵੇਂ:\nhttp://suggestqueries.google.com/complete/search?client=firefox&amp;q=%s</string>
     <!-- Description text for the Search Suggestion String TextField. The %s is part of the string -->
     <string name="search_add_custom_engine_suggest_string_example_2" formatted="false">ਖੋਜ ਨੂੰ “%s” ਨਾਲ ਬਦਲੋ। ਜਿਵੇਂ:\nhttps://suggestqueries.google.com/complete/search?client=firefox&amp;q=%s</string>
->>>>>>> b668769e
     <!-- The text for the "Save" button for saving a custom search engine -->
     <string name="search_custom_engine_save_button">ਸੰਭਾਲੋ</string>
 
