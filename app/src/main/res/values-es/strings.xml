<?xml version="1.0" encoding="utf-8"?>
<resources xmlns:tools="http://schemas.android.com/tools" xmlns:moz="http://mozac.org/tools">


    <!-- App name for private browsing mode. The first parameter is the name of the app defined in app_name (for example: Fenix)-->
    <string name="app_name_private_5">%s privado</string>
    <!-- App name for private browsing mode. The first parameter is the name of the app defined in app_name (for example: Fenix)-->
    <string name="app_name_private_4">%s (Privado)</string>

    <!-- Home Fragment -->
    <!-- Content description (not visible, for screen readers etc.): "Three dot" menu button. -->
    <string name="content_description_menu">Más opciones</string>
    <!-- Content description (not visible, for screen readers etc.): "Private Browsing" menu button. -->
    <string name="content_description_private_browsing_button">Habilitar navegación privada</string>
    <!-- Content description (not visible, for screen readers etc.): "Private Browsing" menu button. -->
    <string name="content_description_disable_private_browsing_button">Deshabilitar navegación privada</string>
    <!-- Placeholder text shown in the search bar before a user enters text for the default engine -->
    <string name="search_hint">Buscar o escribir dirección</string>

    <!-- Placeholder text shown in the search bar before a user enters text for a general engine -->
    <string name="search_hint_general_engine">Buscar en la web</string>
    <!-- Placeholder text shown in search bar when using history search -->
    <string name="history_search_hint">Buscar en el historial</string>
    <!-- Placeholder text shown in search bar when using bookmarks search -->
    <string name="bookmark_search_hint">Buscar marcadores</string>
    <!-- Placeholder text shown in search bar when using tabs search -->
    <string name="tab_search_hint">Buscar pestañas</string>
    <!-- Placeholder text shown in the search bar when using application search engines -->
    <string name="application_search_hint">Introducir términos de búsqueda</string>
    <!-- No Open Tabs Message Description -->
    <string name="no_open_tabs_description">Tus pestañas abiertas aparecerán aquí.</string>

    <!-- No Private Tabs Message Description -->
    <string name="no_private_tabs_description">Tus pestañas privadas se mostrarán aquí.</string>

    <!-- Tab tray multi select title in app bar. The first parameter is the number of tabs selected -->
    <string name="tab_tray_multi_select_title">%1$d seleccionadas</string>
    <!-- Label of button in create collection dialog for creating a new collection  -->
    <string name="tab_tray_add_new_collection">Añadir nueva colección</string>
    <!-- Label of editable text in create collection dialog for naming a new collection  -->
    <string name="tab_tray_add_new_collection_name">Nombre</string>
    <!-- Label of button in save to collection dialog for selecting a current collection  -->
    <string name="tab_tray_select_collection">Seleccionar colección</string>
    <!-- Content description for close button while in multiselect mode in tab tray -->
    <string name="tab_tray_close_multiselect_content_description">Salir del modo de selección múltiple</string>
    <!-- Content description for save to collection button while in multiselect mode in tab tray -->
    <string name="tab_tray_collection_button_multiselect_content_description">Guardar pestañas seleccionadas en la colección</string>

    <!-- Content description on checkmark while tab is selected in multiselect mode in tab tray -->
    <string name="tab_tray_multiselect_selected_content_description">Seleccionada</string>

    <!-- Home - Recently saved bookmarks -->
    <!-- Title for the home screen section with recently saved bookmarks. -->
    <string name="recently_saved_title">Guardado recientemente</string>
    <!-- Content description for the button which navigates the user to show all of their saved bookmarks. -->
    <string name="recently_saved_show_all_content_description_2">Mostrar todos los marcadores guardados</string>

    <!-- Text for the menu button to remove a recently saved bookmark from the user's home screen -->
    <string name="recently_saved_menu_item_remove">Eliminar</string>

    <!-- About content. The first parameter is the name of the application. (For example: Fenix) -->
    <string name="about_content">%1$s es producido por Mozilla.</string>

    <!-- Private Browsing -->
    <!-- Explanation for private browsing displayed to users on home view when they first enable private mode
        The first parameter is the name of the app defined in app_name (for example: Fenix) -->
    <string name="private_browsing_placeholder_description_2">%1$s limpia tu historial de búsquedas y de navegación en las pestañas privadas cuando las cierras o al salir de la aplicación. Aunque no te hace invisible frente a los sitios web o tu proveedor de servicios, es más fácil salvaguardar tu vida privada de cualquier persona que use este dispositivo.</string>
    <string name="private_browsing_common_myths">
       Mitos comunes sobre la navegación privada</string>

    <!-- True Private Browsing Mode -->
    <!-- Title for info card on private homescreen in True Private Browsing Mode. -->
    <string name="felt_privacy_desc_card_title">No dejar rastro en este dispositivo</string>
    <!-- Explanation for private browsing displayed to users on home view when they first enable
        private mode in our new Total Private Browsing mode.
        The first parameter is the name of the app defined in app_name (for example: Firefox Nightly)
        The second parameter is the clickable link text in felt_privacy_info_card_subtitle_link_text -->
    <string name="felt_privacy_info_card_subtitle" moz:removedIn="120" tools:ignore="UnusedResources">%1$s elimina tus cookies, historial y datos del sitio cuando cierras todas tus ventanas privadas. %2$s</string>
    <!-- Explanation for private browsing displayed to users on home view when they first enable
        private mode in our new Total Private Browsing mode.
        The first parameter is the name of the app defined in app_name (for example: Firefox Nightly)
        The second parameter is the clickable link text in felt_privacy_info_card_subtitle_link_text -->
    <string name="felt_privacy_info_card_subtitle_2">%1$s elimina tus cookies, historial y datos del sitio cuando cierras todas tus pestañas privadas. %2$s</string>
    <!-- Clickable portion of the explanation for private browsing that links the user to our
        about privacy page.
        This string is used in felt_privacy_info_card_subtitle as the second parameter.-->
    <string name="felt_privacy_info_card_subtitle_link_text">¿Quién podría ver mi actividad?</string>

    <!-- Private mode shortcut "contextual feature recommendation" (CFR) -->
    <!-- Text for the Private mode shortcut CFR message for adding a private mode shortcut to open private tabs from the Home screen -->
    <string name="private_mode_cfr_message_2">Lanza la siguiente pestaña privada con un solo toque.</string>
    <!-- Text for the positive button to accept adding a Private Browsing shortcut to the Home screen -->
    <string name="private_mode_cfr_pos_button_text">Añadir a la pantalla de inicio</string>
    <!-- Text for the negative button to decline adding a Private Browsing shortcut to the Home screen -->
    <string name="cfr_neg_button_text">No, gracias</string>

    <!-- Open in App "contextual feature recommendation" (CFR) -->
    <!-- Text for the info message. The first parameter is the name of the application.-->
    <string name="open_in_app_cfr_info_message_2">Puedes configurar %1$s para que abra automáticamente enlaces en aplicaciones.</string>
    <!-- Text for the positive action button -->
    <string name="open_in_app_cfr_positive_button_text">Ir a ajustes</string>
    <!-- Text for the negative action button -->
    <string name="open_in_app_cfr_negative_button_text">Descartar</string>

    <!-- Total cookie protection "contextual feature recommendation" (CFR) -->
    <!-- Text for the message displayed in the contextual feature recommendation popup promoting the total cookie protection feature. -->
    <string name="tcp_cfr_message">Nuestra función de privacidad más potente hasta ahora aísla a los rastreadores entre sitios.</string>
    <!-- Text displayed that links to website containing documentation about the "Total cookie protection" feature. -->
    <string name="tcp_cfr_learn_more">Saber más sobre la protección total contra las cookies</string>

    <!-- Private browsing erase action "contextual feature recommendation" (CFR) -->
    <!-- Text for the message displayed in the contextual feature recommendation popup promoting the erase private browsing feature. -->
    <string name="erase_action_cfr_message">Pulsa aquí para iniciar una nueva sesión privada. Borra tu historial, las cookies… todo.</string>


    <!-- Text for the info dialog when camera permissions have been denied but user tries to access a camera feature. -->
    <string name="camera_permissions_needed_message">Se necesita acceso a la cámara. Ve a la configuración de Android, pulsa Permisos y luego Permitir.</string>
    <!-- Text for the positive action button to go to Android Settings to grant permissions. -->
    <string name="camera_permissions_needed_positive_button_text">Ir a ajustes</string>
    <!-- Text for the negative action button to dismiss the dialog. -->
    <string name="camera_permissions_needed_negative_button_text">Descartar</string>

    <!-- Text for the banner message to tell users about our auto close feature. -->
    <string name="tab_tray_close_tabs_banner_message">Configura las pestañas abiertas para que se cierren automáticamente las que no se hayan visto en el último día, semana o mes.</string>
    <!-- Text for the positive action button to go to Settings for auto close tabs. -->
    <string name="tab_tray_close_tabs_banner_positive_button_text">Ver opciones</string>
    <!-- Text for the negative action button to dismiss the Close Tabs Banner. -->
    <string name="tab_tray_close_tabs_banner_negative_button_text">Descartar</string>

    <!-- Text for the banner message to tell users about our inactive tabs feature. -->
    <string name="tab_tray_inactive_onboarding_message">Aquí se mueven las pestañas que no has visto durante dos semanas.</string>

    <!-- Text for the action link to go to Settings for inactive tabs. -->
    <string name="tab_tray_inactive_onboarding_button_text">Desactivar en los ajustes</string>

    <!-- Text for title for the auto-close dialog of the inactive tabs. -->
    <string name="tab_tray_inactive_auto_close_title">¿Cerrar automáticamente después de un mes?</string>
    <!-- Text for the body for the auto-close dialog of the inactive tabs.
        The first parameter is the name of the application.-->
    <string name="tab_tray_inactive_auto_close_body_2">%1$s puede cerrar pestañas que no has visto durante el último mes.</string>
    <!-- Content description for close button in the auto-close dialog of the inactive tabs. -->
    <string name="tab_tray_inactive_auto_close_button_content_description">Cerrar</string>

    <!-- Text for turn on auto close tabs button in the auto-close dialog of the inactive tabs. -->
    <string name="tab_tray_inactive_turn_on_auto_close_button_2">Activar el cierre automático</string>


    <!-- Home screen icons - Long press shortcuts -->
    <!-- Shortcut action to open new tab -->
    <string name="home_screen_shortcut_open_new_tab_2">Nueva pestaña</string>
    <!-- Shortcut action to open new private tab -->
    <string name="home_screen_shortcut_open_new_private_tab_2">Nueva pestaña privada</string>

    <!-- Shortcut action to open Passwords screens -->
    <string name="home_screen_shortcut_open_password_screen">Acceso directo a contraseñas</string>

    <!-- Recent Tabs -->
    <!-- Header text for jumping back into the recent tab in the home screen -->
    <string name="recent_tabs_header">Volver a esta pestaña</string>
    <!-- Button text for showing all the tabs in the tabs tray -->
    <string name="recent_tabs_show_all">Mostrar todas</string>

    <!-- Content description for the button which navigates the user to show all recent tabs in the tabs tray. -->
    <string name="recent_tabs_show_all_content_description_2">Mostrar el botón de todas las pestañas recientes</string>

    <!-- Text for button in synced tab card that opens synced tabs tray -->
    <string name="recent_tabs_see_all_synced_tabs_button_text">Ver todas las pestañas sincronizadas</string>
    <!-- Accessibility description for device icon used for recent synced tab -->
    <string name="recent_tabs_synced_device_icon_content_description">Dispositivos sincronizado</string>
    <!-- Text for the dropdown menu to remove a recent synced tab from the homescreen -->
    <string name="recent_synced_tab_menu_item_remove">Eliminar</string>
    <!-- Text for the menu button to remove a grouped highlight from the user's browsing history
         in the Recently visited section -->
    <string name="recent_tab_menu_item_remove">Eliminar</string>

    <!-- History Metadata -->
    <!-- Header text for a section on the home screen that displays grouped highlights from the
         user's browsing history, such as topics they have researched or explored on the web -->
    <string name="history_metadata_header_2">Visitados recientemente</string>
    <!-- Text for the menu button to remove a grouped highlight from the user's browsing history
         in the Recently visited section -->
    <string name="recently_visited_menu_item_remove">Eliminar</string>

    <!-- Content description for the button which navigates the user to show all of their history. -->
    <string name="past_explorations_show_all_content_description_2">Mostrar todas las exploraciones anteriores</string>

    <!-- Browser Fragment -->
    <!-- Content description (not visible, for screen readers etc.): Navigate backward (browsing history) -->
    <string name="browser_menu_back">Atrás</string>
    <!-- Content description (not visible, for screen readers etc.): Navigate forward (browsing history) -->
    <string name="browser_menu_forward">Siguiente</string>
    <!-- Content description (not visible, for screen readers etc.): Refresh current website -->
    <string name="browser_menu_refresh">Actualizar</string>
    <!-- Content description (not visible, for screen readers etc.): Stop loading current website -->
    <string name="browser_menu_stop">Detener</string>
    <!-- Browser menu button that opens the addon manager -->
    <string name="browser_menu_add_ons">Complementos</string>
    <!-- Browser menu button that opens account settings -->
    <string name="browser_menu_account_settings">Información de la cuenta</string>
    <!-- Text displayed when there are no add-ons to be shown -->
    <string name="no_add_ons">No hay complementos aquí</string>
    <!-- Browser menu button that sends a user to help articles -->
    <string name="browser_menu_help">Ayuda</string>
    <!-- Browser menu button that sends a to a the what's new article -->
    <string name="browser_menu_whats_new">Novedades</string>
    <!-- Browser menu button that opens the settings menu -->
    <string name="browser_menu_settings">Ajustes</string>
    <!-- Browser menu button that opens a user's library -->
    <string name="browser_menu_library">Biblioteca</string>
    <!-- Browser menu toggle that requests a desktop site -->
    <string name="browser_menu_desktop_site">Sitio de escritorio</string>
    <!-- Browser menu button that reopens a private tab as a regular tab -->
    <string name="browser_menu_open_in_regular_tab">Abrir en una pestaña normal</string>
    <!-- Browser menu toggle that adds a shortcut to the site on the device home screen. -->
    <string name="browser_menu_add_to_homescreen">Agregar a la pantalla de Inicio</string>
    <!-- Browser menu toggle that installs a Progressive Web App shortcut to the site on the device home screen. -->
    <string name="browser_menu_install_on_homescreen">Instalar</string>
    <!-- Content description (not visible, for screen readers etc.) for the Resync tabs button -->
    <string name="resync_button_content_description">Resincronizar</string>
    <!-- Browser menu button that opens the find in page menu -->
    <string name="browser_menu_find_in_page">Buscar en la página</string>
    <!-- Browser menu button that saves the current tab to a collection -->
    <string name="browser_menu_save_to_collection_2">Guardar en la colección</string>
    <!-- Browser menu button that open a share menu to share the current site -->
    <string name="browser_menu_share">Compartir</string>
    <!-- Browser menu button shown in custom tabs that opens the current tab in Fenix
        The first parameter is the name of the app defined in app_name (for example: Fenix) -->
    <string name="browser_menu_open_in_fenix">Abrir en %1$s</string>
    <!-- Browser menu text shown in custom tabs to indicate this is a Fenix tab
        The first parameter is the name of the app defined in app_name (for example: Fenix) -->
    <string name="browser_menu_powered_by">CON LA TECNOLOGÍA DE %1$s</string>

    <!-- Browser menu text shown in custom tabs to indicate this is a Fenix tab
        The first parameter is the name of the app defined in app_name (for example: Fenix) -->
    <string name="browser_menu_powered_by2">Desarrollado por %1$s</string>

    <!-- Browser menu button to put the current page in reader mode -->
    <string name="browser_menu_read">Vista de lectura</string>
    <!-- Browser menu button content description to close reader mode and return the user to the regular browser -->
    <string name="browser_menu_read_close">Cerrar la vista de lectura</string>
    <!-- Browser menu button to open the current page in an external app -->
    <string name="browser_menu_open_app_link">Abrir en aplicación</string>

    <!-- Browser menu button to show reader view appearance controls e.g. the used font type and size -->
    <string name="browser_menu_customize_reader_view">Personalizar vista de lectura</string>
    <!-- Browser menu label for adding a bookmark -->
    <string name="browser_menu_add">Añadir</string>
    <!-- Browser menu label for editing a bookmark -->
    <string name="browser_menu_edit">Editar</string>

    <!-- Button shown on the home page that opens the Customize home settings -->
    <string name="browser_menu_customize_home_1">Personalizar la página de inicio</string>
    <!-- Browser Toolbar -->
    <!-- Content description for the Home screen button on the browser toolbar -->
    <string name="browser_toolbar_home">Pantalla de inicio</string>

    <!-- Content description (not visible, for screen readers etc.): Erase button: Erase the browsing
         history and go back to the home screen. -->
    <string name="browser_toolbar_erase">Eliminar historial de navegación</string>
    <!-- Locale Settings Fragment -->
    <!-- Content description for tick mark on selected language -->
    <string name="a11y_selected_locale_content_description">Idioma seleccionado</string>
    <!-- Text for default locale item -->
    <string name="default_locale_text">Usar el idioma del dispositivo</string>
    <!-- Placeholder text shown in the search bar before a user enters text -->
    <string name="locale_search_hint">Buscar idioma</string>

    <!-- Search Fragment -->
    <!-- Button in the search view that lets a user search by scanning a QR code -->
    <string name="search_scan_button">Escanear</string>
    <!-- Button in the search view that lets a user change their search engine -->
    <string name="search_engine_button" moz:RemovedIn="121" tools:ignore="UnusedResources">Buscador</string>
    <!-- Button in the search view when shortcuts are displayed that takes a user to the search engine settings -->
    <string name="search_shortcuts_engine_settings">Ajustes del buscador</string>
    <!-- Button in the search view that lets a user navigate to the site in their clipboard -->
    <string name="awesomebar_clipboard_title">Completar enlace desde el portapapeles</string>

    <!-- Button in the search suggestions onboarding that allows search suggestions in private sessions -->
    <string name="search_suggestions_onboarding_allow_button">Permitir</string>
    <!-- Button in the search suggestions onboarding that does not allow search suggestions in private sessions -->
    <string name="search_suggestions_onboarding_do_not_allow_button">No permitir</string>
    <!-- Search suggestion onboarding hint title text -->
    <string name="search_suggestions_onboarding_title">¿Permitir sugerencias de búsqueda en sesiones privadas?</string>
    <!-- Search suggestion onboarding hint description text, first parameter is the name of the app defined in app_name (for example: Fenix)-->
    <string name="search_suggestions_onboarding_text">%s compartirá todo lo que escribas en la barra de direcciones con tu buscador predeterminado.</string>

    <!-- Search engine suggestion title text. The first parameter is the name of the suggested engine-->
    <string name="search_engine_suggestions_title">Buscar %s</string>
    <!-- Search engine suggestion description text -->
    <string name="search_engine_suggestions_description">Buscar directamente desde la barra de direcciones</string>

    <!-- Menu option in the search selector menu to open the search settings -->
    <string name="search_settings_menu_item">Configuración de búsquedas</string>

    <!-- Header text for the search selector menu -->
    <string name="search_header_menu_item_2">Esta vez buscar en:</string>

    <!-- Content description (not visible, for screen readers etc.): Search engine icon. The first parameter is the search engine name (for example: DuckDuckGo). -->
    <string name="search_engine_icon_content_description" tools:ignore="UnusedResources">Buscador %s</string>

    <!-- Home onboarding -->
    <!-- Onboarding home screen popup dialog, shown on top of the Jump back in section. -->
    <string name="onboarding_home_screen_jump_back_contextual_hint_2">Descubre tu página de inicio personalizada. Las pestañas recientes, marcadores y resultados de búsqueda aparecerán aquí.</string>
    <!-- Home onboarding dialog welcome screen title text. -->
    <string name="onboarding_home_welcome_title_2">Te damos la bienvenida a un Internet más personal</string>
    <!-- Home onboarding dialog welcome screen description text. -->
    <string name="onboarding_home_welcome_description">Más colores. Mejor privacidad. Mismo compromiso con las personas por encima de los beneficios.</string>

    <!-- Home onboarding dialog sign into sync screen title text. -->
    <string name="onboarding_home_sync_title_3">Cambiar de pantalla es más fácil que nunca</string>
    <!-- Home onboarding dialog sign into sync screen description text. -->
    <string name="onboarding_home_sync_description">Continúa donde lo dejaste con pestañas de otros dispositivos ahora en tu página de inicio.</string>
    <!-- Text for the button to continue the onboarding on the home onboarding dialog. -->
    <string name="onboarding_home_get_started_button">Comenzar</string>
    <!-- Text for the button to navigate to the sync sign in screen on the home onboarding dialog. -->
    <string name="onboarding_home_sign_in_button">Iniciar sesión</string>
    <!-- Text for the button to skip the onboarding on the home onboarding dialog. -->
    <string name="onboarding_home_skip_button">Saltar</string>
    <!-- Onboarding home screen sync popup dialog message, shown on top of Recent Synced Tabs in the Jump back in section. -->
    <string name="sync_cfr_message">¡Tus pestañas se están sincronizando! Continúa donde lo dejaste en otro dispositivo.</string>

    <!-- Content description (not visible, for screen readers etc.): Close button for the home onboarding dialog -->
    <string name="onboarding_home_content_description_close_button">Cerrar</string>

    <!-- Notification pre-permission dialog -->
    <!-- Enable notification pre permission dialog title
        The first parameter is the name of the app defined in app_name (for example: Fenix) -->
    <string name="onboarding_home_enable_notifications_title">Las notificaciones te ayudan a hacer más con %s</string>
    <!-- Enable notification pre permission dialog description with rationale
        The first parameter is the name of the app defined in app_name (for example: Fenix) -->
    <string name="onboarding_home_enable_notifications_description">Sincroniza tus pestañas entre dispositivos, administra descargas, obtén consejos sobre cómo aprovechar al máximo la protección de privacidad de %s y más.</string>
    <!-- Text for the button to request notification permission on the device -->
    <string name="onboarding_home_enable_notifications_positive_button">Continuar</string>
    <!-- Text for the button to not request notification permission on the device and dismiss the dialog -->
    <string name="onboarding_home_enable_notifications_negative_button">Ahora no</string>

    <!-- Juno first user onboarding flow experiment, strings are marked unused as they are only referenced by Nimbus experiments. -->
    <!-- Title for set firefox as default browser screen used by Nimbus experiments. Nimbus experiments do not support string placeholders.
        Note: The word "Firefox" should NOT be translated -->
    <string name="juno_onboarding_default_browser_title_nimbus" moz:removedIn="120" tools:ignore="UnusedResources">Haz de Firefox tu navegador favorito</string>
    <!-- Title for set firefox as default browser screen used by Nimbus experiments. -->
    <string name="juno_onboarding_default_browser_title_nimbus_2">Nos encanta mantenerte a salvo</string>
    <!-- Description for set firefox as default browser screen used by Nimbus experiments. Nimbus experiments do not support string placeholders.
        Note: The word "Firefox" should NOT be translated -->
    <string name="juno_onboarding_default_browser_description_nimbus" moz:removedIn="120" tools:ignore="UnusedResources">Firefox antepone las personas al lucro y defiende tu privacidad al bloquear los rastreadores entre sitios.\n\nObtén más información en nuestro aviso de privacidad.</string>
    <!-- Description for set firefox as default browser screen used by Nimbus experiments. -->
    <string name="juno_onboarding_default_browser_description_nimbus_2">Nuestro navegador respaldado por una organización sin ánimo de lucro ayuda a evitar que las empresas te sigan en secreto en la web.\n\nMás información en nuestro aviso de privacidad.</string>
    <!-- Text for the link to the privacy notice webpage for set as firefox default browser screen.
    This is part of the string with the key "juno_onboarding_default_browser_description". -->
    <string name="juno_onboarding_default_browser_description_link_text" tools:ignore="UnusedResources">aviso de privacidad</string>
    <!-- Text for the button to set firefox as default browser on the device -->
    <string name="juno_onboarding_default_browser_positive_button" tools:ignore="UnusedResources">Establecer como navegador predeterminado</string>
    <!-- Text for the button dismiss the screen and move on with the flow -->
    <string name="juno_onboarding_default_browser_negative_button" tools:ignore="UnusedResources">Ahora no</string>
    <!-- Title for sign in to sync screen. -->
    <string name="juno_onboarding_sign_in_title" moz:removedIn="120" tools:ignore="UnusedResources">Salta del teléfono al ordenador y viceversa</string>
    <!-- Title for sign in to sync screen. -->
    <string name="juno_onboarding_sign_in_title_2">Mantén todo cifrado cuando pases de un dispositivo a otro</string>
    <!-- Description for sign in to sync screen. -->
    <string name="juno_onboarding_sign_in_description" moz:removedIn="120" tools:ignore="UnusedResources">Recupera las pestañas y contraseñas de tus otros dispositivos para continuar desde donde lo habías dejado.</string>
    <!-- Description for sign in to sync screen. Nimbus experiments do not support string placeholders.
     Note: The word "Firefox" should NOT be translated -->
    <string name="juno_onboarding_sign_in_description_2">Tras iniciar sesión y sincronizar, estás más seguro. Firefox cifra tus contraseñas, marcadores y más.</string>
    <!-- Text for the button to sign in to sync on the device -->
    <string name="juno_onboarding_sign_in_positive_button" tools:ignore="UnusedResources">Iniciar sesión</string>
    <!-- Text for the button dismiss the screen and move on with the flow -->
    <string name="juno_onboarding_sign_in_negative_button" tools:ignore="UnusedResources">Ahora no</string>
    <!-- Title for enable notification permission screen used by Nimbus experiments. Nimbus experiments do not support string placeholders.
        Note: The word "Firefox" should NOT be translated -->
    <string name="juno_onboarding_enable_notifications_title_nimbus" moz:removedIn="120" tools:ignore="UnusedResources">Las notificaciones te ayudan a hacer más con Firefox</string>
    <!-- Title for enable notification permission screen used by Nimbus experiments. Nimbus experiments do not support string placeholders.
        Note: The word "Firefox" should NOT be translated -->
    <string name="juno_onboarding_enable_notifications_title_nimbus_2">Las notificaciones te ayudan a estar más seguro con Firefox</string>
    <!-- Description for enable notification permission screen used by Nimbus experiments. Nimbus experiments do not support string placeholders.
       Note: The word "Firefox" should NOT be translated -->
    <string name="juno_onboarding_enable_notifications_description_nimbus" moz:removedIn="120" tools:ignore="UnusedResources">Envía pestañas entre dispositivos, administra descargas y obtén consejos para obtener el máximo de Firefox.</string>
    <!-- Description for enable notification permission screen used by Nimbus experiments. Nimbus experiments do not support string placeholders.
       Note: The word "Firefox" should NOT be translated -->
    <string name="juno_onboarding_enable_notifications_description_nimbus_2">Envía pestañas de forma segura entre tus dispositivos y descubre otras funciones de privacidad en Firefox.</string>
    <!-- Text for the button to request notification permission on the device -->
    <string name="juno_onboarding_enable_notifications_positive_button" tools:ignore="UnusedResources">Activar notificaciones</string>
    <!-- Text for the button dismiss the screen and move on with the flow -->
    <string name="juno_onboarding_enable_notifications_negative_button" tools:ignore="UnusedResources">Ahora no</string>

    <!-- Title for add search widget screen used by Nimbus experiments. Nimbus experiments do not support string placeholders.
        Note: The word "Firefox" should NOT be translated -->
    <string name="juno_onboarding_add_search_widget_title" tools:ignore="UnusedResources">Prueba el widget de búsqueda de Firefox</string>
    <!-- Description for add search widget screen used by Nimbus experiments. Nimbus experiments do not support string placeholders.
        Note: The word "Firefox" should NOT be translated -->
    <string name="juno_onboarding_add_search_widget_description" tools:ignore="UnusedResources">Con Firefox en tu pantalla de inicio, tendrás fácil acceso al navegador que prioriza la privacidad y bloquea los rastreadores entre sitios.</string>
    <!-- Text for the button to add search widget on the device used by Nimbus experiments. Nimbus experiments do not support string placeholders.
        Note: The word "Firefox" should NOT be translated -->
    <string name="juno_onboarding_add_search_widget_positive_button" tools:ignore="UnusedResources">Añadir widget de Firefox</string>
    <!-- Text for the button to dismiss the screen and move on with the flow -->
    <string name="juno_onboarding_add_search_widget_negative_button" tools:ignore="UnusedResources">Ahora no</string>

    <!-- Search Widget -->
    <!-- Content description for searching with a widget. The first parameter is the name of the application.-->
    <string name="search_widget_content_description_2">Abrir una pestaña nueva de %1$s</string>
    <!-- Text preview for smaller sized widgets -->
    <string name="search_widget_text_short">Buscar</string>

    <!-- Text preview for larger sized widgets -->
    <string name="search_widget_text_long">Buscar en la web</string>

    <!-- Content description (not visible, for screen readers etc.): Voice search -->
    <string name="search_widget_voice">Búsqueda por voz</string>

    <!-- Preferences -->
    <!-- Title for the settings page-->
    <string name="settings">Ajustes</string>

    <!-- Preference category for general settings -->
    <string name="preferences_category_general">General</string>
    <!-- Preference category for all links about Fenix -->
    <string name="preferences_category_about">Acerca de</string>
    <!-- Preference category for settings related to changing the default search engine -->
    <string name="preferences_category_select_default_search_engine">Selecciona uno</string>
    <!-- Preference for settings related to managing search shortcuts for the quick search menu -->
    <string name="preferences_manage_search_shortcuts" moz:removedIn="120" tools:ignore="UnusedResources">Administrar atajos de búsqueda</string>
    <!-- Preference for settings related to managing search shortcuts for the quick search menu -->
    <string name="preferences_manage_search_shortcuts_2">Administrar buscadores alternativos</string>
    <!-- Summary for preference for settings related to managing search shortcuts for the quick search menu -->
    <string name="preferences_manage_search_shortcuts_summary">Editar buscadores visibles en el menú de búsqueda</string>
    <!-- Preference category for settings related to managing search shortcuts for the quick search menu -->
    <string name="preferences_category_engines_in_search_menu">Buscadores visibles en el menú de búsqueda</string>
    <!-- Preference for settings related to changing the default search engine -->
    <string name="preferences_default_search_engine">Buscador predeterminado</string>
    <!-- Preference for settings related to Search -->
    <string name="preferences_search">Buscar</string>
    <!-- Preference for settings related to Search engines -->
    <string name="preferences_search_engines">Buscadores</string>
    <!-- Preference for settings related to Search engines suggestions-->
    <string name="preferences_search_engines_suggestions">Sugerencias de buscadores</string>
    <!-- Preference for settings related to Search address bar -->
    <string name="preferences_search_address_bar" moz:removedIn="120" tools:ignore="UnusedResources">Barra de direcciones</string>
    <!-- Preference Category for settings related to Search address bar -->
    <string name="preferences_settings_address_bar">Preferencias de la barra de direcciones</string>
    <!-- Preference Category for settings to Firefox Suggest -->
    <string name="preference_search_address_bar_fx_suggest">Barra de direcciones - Sugerencias de Firefox</string>
    <!-- Preference link to Learn more about Firefox Suggest -->
    <string name="preference_search_learn_about_fx_suggest">Saber más sobre Firefox Suggest</string>
    <!-- Preference link to rating Fenix on the Play Store -->
    <string name="preferences_rate">Calificar en Google Play</string>
    <!-- Preference linking to about page for Fenix
        The first parameter is the name of the app defined in app_name (for example: Fenix) -->
    <string name="preferences_about">Sobre %1$s</string>
    <!-- Preference for settings related to changing the default browser -->
    <string name="preferences_set_as_default_browser">Establecer como navegador predeterminado</string>
    <!-- Preference category for advanced settings -->
    <string name="preferences_category_advanced">Avanzado</string>
    <!-- Preference category for privacy and security settings -->
    <string name="preferences_category_privacy_security">Privacidad y seguridad</string>
    <!-- Preference for advanced site permissions -->
    <string name="preferences_site_permissions">Permisos del sitio</string>
    <!-- Preference for private browsing options -->
    <string name="preferences_private_browsing_options">Navegación privada</string>
    <!-- Preference for opening links in a private tab-->
    <string name="preferences_open_links_in_a_private_tab">Abrir enlaces en una pestaña privada</string>
    <!-- Preference for allowing screenshots to be taken while in a private tab-->
    <string name="preferences_allow_screenshots_in_private_mode">Permitir capturas de pantalla en navegación privada</string>
    <!-- Will inform the user of the risk of activating Allow screenshots in private browsing option -->
    <string name="preferences_screenshots_in_private_mode_disclaimer">Si está permitido, las pestañas privadas también serán visibles cuando hayan varias aplicaciones abiertas</string>
    <!-- Preference for adding private browsing shortcut -->
    <string name="preferences_add_private_browsing_shortcut">Agregar acceso directo a navegación privada</string>
    <!-- Preference for enabling "HTTPS-Only" mode -->
    <string name="preferences_https_only_title">Modo solo HTTPS</string>

    <!-- Preference for removing cookie/consent banners from sites automatically. See reduce_cookie_banner_summary for additional context. -->
    <string name="preferences_cookie_banner_reduction" moz:RemovedIn="121" tools:ignore="UnusedResources">Reducción de avisos de cookies</string>
    <!-- Label for cookie banner section in quick settings panel. -->
    <string name="cookie_banner_blocker">Bloqueador de avisos de cookies</string>
    <!-- Preference for removing cookie/consent banners from sites automatically in private mode. See reduce_cookie_banner_summary for additional context. -->
    <string name="preferences_cookie_banner_reduction_private_mode">Bloqueador de avisos de cookies en navegación privada</string>
    <!-- Preference for rejecting or removing as many cookie/consent banners as possible on sites. See reduce_cookie_banner_summary for additional context. -->
    <string name="reduce_cookie_banner_option" moz:RemovedIn="121" tools:ignore="UnusedResources">Reducir los avisos de cookies</string>
    <!-- Summary of cookie banner handling preference if the setting disabled is set to off -->
    <string name="reduce_cookie_banner_option_off" moz:RemovedIn="121" tools:ignore="UnusedResources">Desactivado</string>
    <!-- Summary of cookie banner handling preference if the setting enabled is set to on -->
    <string name="reduce_cookie_banner_option_on" moz:RemovedIn="121" tools:ignore="UnusedResources">Activado</string>

    <!-- Summary for the preference for rejecting all cookies whenever possible. The first parameter is the application name -->
    <string name="reduce_cookie_banner_summary_1" moz:RemovedIn="121" tools:ignore="UnusedResources">%1$s intenta rechazar automáticamente las solicitudes de cookies en los avisos de cookies.</string>
    <!-- Text for indicating cookie banner handling is off this site, this is shown as part of the protections panel with the tracking protection toggle -->
    <string name="reduce_cookie_banner_off_for_site">Desactivada para este sitio</string>
    <!-- Text for cancel button indicating that cookie banner reduction is not supported for the current site, this is shown as part of the cookie banner details view. -->
    <string name="cookie_banner_handling_details_site_is_not_supported_cancel_button">Cancelar</string>
    <!-- Text for request support button indicating that cookie banner reduction is not supported for the current site, this is shown as part of the cookie banner details view. -->
    <string name="cookie_banner_handling_details_site_is_not_supported_request_support_button_2">Enviar petición</string>
    <!-- Text for title indicating that cookie banner reduction is not supported for the current site, this is shown as part of the cookie banner details view. -->
    <string name="cookie_banner_handling_details_site_is_not_supported_title_2">¿Solicitar ayuda para este sitio?</string>
    <!-- Label for the snackBar, after the user reports with success a website where cookie banner reducer did not work -->
    <string name="cookie_banner_handling_report_site_snack_bar_text_2">Solicitud enviada</string>
    <!-- Text for indicating cookie banner handling is on this site, this is shown as part of the protections panel with the tracking protection toggle -->
    <string name="reduce_cookie_banner_on_for_site">Activada para este sitio</string>
    <!-- Text for indicating that a request for unsupported site was sent to Nimbus (it's a Mozilla library for experiments), this is shown as part of the protections panel with the tracking protection toggle -->
    <string name="reduce_cookie_banner_unsupported_site_request_submitted_2">Solicitud de ayuda enviada</string>
    <!-- Text for indicating cookie banner handling is currently not supported for this site, this is shown as part of the protections panel with the tracking protection toggle -->
    <string name="reduce_cookie_banner_unsupported_site">Sitio actualmente no compatible</string>
    <!-- Title text for a detail explanation indicating cookie banner handling is on this site, this is shown as part of the cookie banner panel in the toolbar. The first parameter is a shortened URL of the current site-->
    <string name="reduce_cookie_banner_details_panel_title_on_for_site" moz:RemovedIn="121" tools:ignore="UnusedResources">¿Activar la reducción de aviso de cookies para %1$s?</string>
    <!-- Title text for a detail explanation indicating cookie banner handling is on this site, this is shown as part of the cookie banner panel in the toolbar. The first parameter is a shortened URL of the current site-->
    <string name="reduce_cookie_banner_details_panel_title_on_for_site_1">¿Activar el bloqueo de aviso de cookies para %1$s?</string>
    <!-- Title text for a detail explanation indicating cookie banner handling is off this site, this is shown as part of the cookie banner panel in the toolbar. The first parameter is a shortened URL of the current site-->
    <string name="reduce_cookie_banner_details_panel_title_off_for_site" moz:RemovedIn="121" tools:ignore="UnusedResources">¿Desactivar la reducción de aviso de cookies para %1$s?</string>
    <!-- Title text for a detail explanation indicating cookie banner handling is off this site, this is shown as part of the cookie banner panel in the toolbar. The first parameter is a shortened URL of the current site-->
    <string name="reduce_cookie_banner_details_panel_title_off_for_site_1">¿Desactivar el bloqueo de aviso de cookies para %1$s?</string>
    <!-- Title text for a detail explanation indicating cookie banner reducer didn't work for the current site, this is shown as part of the cookie banner panel in the toolbar. The first parameter is the application name-->
    <string name="reduce_cookie_banner_details_panel_title_unsupported_site_request_2">%1$s no puede rechazar automáticamente los avisos de cookies en este sitio. Puede enviar una solicitud para admitir este sitio en el futuro.</string>
    <!-- Long text for a detail explanation indicating what will happen if cookie banner handling is off for a site, this is shown as part of the cookie banner panel in the toolbar. The first parameter is the application name -->
    <string name="reduce_cookie_banner_details_panel_description_off_for_site" moz:RemovedIn="121" tools:ignore="UnusedResources">%1$s borrará las cookies de este sitio y recargará la página. Borrar todas las cookies puede cerrar tu sesión o vaciar los carritos de compras.</string>

    <!-- Long text for a detail explanation indicating what will happen if cookie banner handling is off for a site, this is shown as part of the cookie banner panel in the toolbar. The first parameter is the application name -->
    <string name="reduce_cookie_banner_details_panel_description_off_for_site_1">Tras desactivarlo, %1$s borrará las cookies y recargará la página. Esto puede desconectarte del sitio o vaciar tu carrito de compra.</string>
    <!-- Long text for a detail explanation indicating what will happen if cookie banner handling is on for a site, this is shown as part of the cookie banner panel in the toolbar. The first parameter is the application name -->
    <string name="reduce_cookie_banner_details_panel_description_on_for_site_2" moz:RemovedIn="121" tools:ignore="UnusedResources">%1$s intenta rechazar automáticamente las solicitudes de cookies en sitios compatibles.</string>
    <!-- Long text for a detail explanation indicating what will happen if cookie banner handling is on for a site, this is shown as part of the cookie banner panel in the toolbar. The first parameter is the application name -->
    <string name="reduce_cookie_banner_details_panel_description_on_for_site_3">Al activarlo %1$s intentará rechazar automáticamente los avisos de cookies en este sitio.</string>
    <!-- Title text for the cookie banner re-engagement dialog. The first parameter is the application name. -->
<<<<<<< HEAD
    <string name="reduce_cookie_banner_dialog_title" moz:RemovedIn="120" tools:ignore="UnusedResources">¿Permitir que %1$s rechace los avisos de cookies?</string>
    <!-- Body text for the cookie banner re-engagement dialog use. The first parameter is the application name. -->
    <string name="reduce_cookie_banner_dialog_body" moz:RemovedIn="120" tools:ignore="UnusedResources">%1$s puede rechazar automáticamente muchas solicitudes de cookies.</string>
    <!-- Remind me later text button for the onboarding dialog -->
    <string name="reduce_cookie_banner_dialog_not_now_button" moz:RemovedIn="120" tools:ignore="UnusedResources">Ahora no</string>
    <!-- Snack text for the cookie banner dialog, after user hit the dismiss banner button -->
    <string name="reduce_cookie_banner_dialog_snackbar_text" moz:RemovedIn="120" tools:ignore="UnusedResources">Verás menos solicitudes de cookies</string>

    <!-- Change setting text button, for the cookie banner re-engagement dialog -->
    <string name="reduce_cookie_banner_dialog_change_setting_button" moz:RemovedIn="120" tools:ignore="UnusedResources">Permitir</string>
=======
    <string name="reduce_cookie_banner_dialog_title" moz:RemovedIn="121" tools:ignore="UnusedResources">¿Permitir que %1$s rechace los avisos de cookies?</string>
    <!-- Body text for the cookie banner re-engagement dialog use. The first parameter is the application name. -->
    <string name="reduce_cookie_banner_dialog_body" moz:RemovedIn="121" tools:ignore="UnusedResources">%1$s puede rechazar automáticamente muchas solicitudes de cookies.</string>
    <!-- Remind me later text button for the onboarding dialog -->
    <string name="reduce_cookie_banner_dialog_not_now_button" moz:RemovedIn="121" tools:ignore="UnusedResources">Ahora no</string>
    <!-- Snack text for the cookie banner dialog, after user hit the dismiss banner button -->
    <string name="reduce_cookie_banner_dialog_snackbar_text" moz:RemovedIn="121" tools:ignore="UnusedResources">Verás menos solicitudes de cookies</string>

    <!-- Change setting text button, for the cookie banner re-engagement dialog -->
    <string name="reduce_cookie_banner_dialog_change_setting_button" moz:RemovedIn="121" tools:ignore="UnusedResources">Permitir</string>

    <!--Title for the cookie banner re-engagement CFR, the placeholder is replaced with app name -->
    <string name="cookie_banner_cfr_title">%1$s acaba de rechazar las cookies por ti</string>
    <!--Message for the cookie banner re-engagement CFR -->
    <string name="cookie_banner_cfr_message">Menos distracciones, menos cookies que te rastrean en este sitio.</string>
>>>>>>> d602c86b

    <!-- Description of the preference to enable "HTTPS-Only" mode. -->
    <string name="preferences_https_only_summary">Intenta conectarse automáticamente a sitios utilizando el protocolo de cifrado HTTPS para mayor seguridad.</string>
    <!-- Summary of https only preference if https only is set to off -->
    <string name="preferences_https_only_off">Desactivado</string>
    <!-- Summary of https only preference if https only is set to on in all tabs -->
    <string name="preferences_https_only_on_all">Activado en todas las pestañas</string>
    <!-- Summary of https only preference if https only is set to on in private tabs only -->
    <string name="preferences_https_only_on_private">Activado en las pestañas privadas</string>
    <!-- Text displayed that links to website containing documentation about "HTTPS-Only" mode -->
    <string name="preferences_http_only_learn_more">Saber más</string>
    <!-- Option for the https only setting -->
    <string name="preferences_https_only_in_all_tabs">Activar en todas las pestañas</string>
    <!-- Option for the https only setting -->
    <string name="preferences_https_only_in_private_tabs">Activar solo en las pestañas privadas</string>
    <!-- Title shown in the error page for when trying to access a http website while https only mode is enabled. -->
    <string name="errorpage_httpsonly_title">Sitio seguro no disponible</string>
    <!-- Message shown in the error page for when trying to access a http website while https only mode is enabled. The message has two paragraphs. This is the first. -->
    <string name="errorpage_httpsonly_message_title">Lo más probable es que el sitio web simplemente no sea compatible con HTTPS.</string>
    <!-- Message shown in the error page for when trying to access a http website while https only mode is enabled. The message has two paragraphs. This is the second. -->
    <string name="errorpage_httpsonly_message_summary">Sin embargo, también es posible que se trate de un atacante. Si continúas en el sitio web, no debes introducir ninguna información sensible. Si continúas, el modo Solo HTTPS se desactivará temporalmente para el sitio.</string>
    <!-- Preference for accessibility -->
    <string name="preferences_accessibility">Accesibilidad</string>
    <!-- Preference to override the Firefox Account server -->
    <string name="preferences_override_fxa_server" moz:RemovedIn="120" tools:ignore="UnusedResources">Servidor personalizado de cuenta de Firefox</string>
    <!-- Preference to override the Mozilla account server -->
    <string name="preferences_override_account_server">Servidor personalizado de cuenta de Mozilla</string>
    <!-- Preference to override the Sync token server -->
    <string name="preferences_override_sync_tokenserver">Servidor personalizado de Sync</string>
    <!-- Toast shown after updating the FxA/Sync server override preferences -->
    <string name="toast_override_fxa_sync_server_done" moz:RemovedIn="120" tools:ignore="UnusedResources">Servidores de cuenta de Firefox y Sync modificados. Cerrando la aplicación para aplicar los cambios…</string>
    <!-- Toast shown after updating the Mozilla account/Sync server override preferences -->
    <string name="toast_override_account_sync_server_done">Servidores de cuenta de Mozilla y Sync modificados. Cerrando la aplicación para aplicar los cambios…</string>
    <!-- Preference category for account information -->
    <string name="preferences_category_account">Cuenta</string>
    <!-- Preference for changing where the toolbar is positioned -->
    <string name="preferences_toolbar">Barra de herramientas</string>
    <!-- Preference for changing default theme to dark or light mode -->
    <string name="preferences_theme">Tema</string>
    <!-- Preference for customizing the home screen -->
    <string name="preferences_home_2">Página de inicio</string>
    <!-- Preference for gestures based actions -->
    <string name="preferences_gestures">Gestos</string>
    <!-- Preference for settings related to visual options -->
    <string name="preferences_customize">Personalizar</string>
    <!-- Preference description for banner about signing in -->
    <string name="preferences_sign_in_description_2">Inicia sesión para sincronizar pestañas, marcadores, contraseñas y más.</string>
    <!-- Preference shown instead of account display name while account profile information isn't available yet. -->
    <string name="preferences_account_default_name" moz:RemovedIn="120" tools:ignore="UnusedResources">Cuenta Firefox</string>
    <!-- Preference shown instead of account display name while account profile information isn't available yet. -->
    <string name="preferences_account_default_name_2">Cuenta de Mozilla</string>
    <!-- Preference text for account title when there was an error syncing FxA -->
    <string name="preferences_account_sync_error">Reconectar para reanudar la sincronización</string>
    <!-- Preference for language -->
    <string name="preferences_language">Idioma</string>
    <!-- Preference for data choices -->
    <string name="preferences_data_choices">Elección de datos</string>
    <!-- Preference for data collection -->
    <string name="preferences_data_collection">Recopilación de datos</string>
    <!-- Preference for developers -->
    <string name="preferences_remote_debugging">Depuración remota vía USB</string>
    <!-- Preference title for switch preference to show search engines -->
    <string name="preferences_show_search_engines" moz:RemovedIn="120" tools:ignore="UnusedResources">Mostrar buscadores</string>
    <!-- Preference title for switch preference to show search suggestions -->
    <string name="preferences_show_search_suggestions">Mostrar sugerencias de búsqueda</string>
    <!-- Preference title for switch preference to show voice search button -->
    <string name="preferences_show_voice_search">Mostrar búsqueda por voz</string>
    <!-- Preference title for switch preference to show search suggestions also in private mode -->
    <string name="preferences_show_search_suggestions_in_private">Mostrar en sesiones privadas</string>
    <!-- Preference title for switch preference to show a clipboard suggestion when searching -->
    <string name="preferences_show_clipboard_suggestions">Mostrar sugerencias del portapapeles</string>
    <!-- Preference title for switch preference to suggest browsing history when searching -->
    <string name="preferences_search_browsing_history">Buscar historial de navegación</string>
    <!-- Preference title for switch preference to suggest bookmarks when searching -->
    <string name="preferences_search_bookmarks">Buscar marcadores</string>
    <!-- Preference title for switch preference to suggest synced tabs when searching -->
    <string name="preferences_search_synced_tabs">Buscar pestañas sincronizadas</string>
    <!-- Preference for account settings -->
    <string name="preferences_account_settings">Ajustes de la cuenta</string>

    <!-- Preference for enabling url autocomplete-->
    <string name="preferences_enable_autocomplete_urls">Autocompletar URLs</string>
    <!-- Preference title for switch preference to show sponsored Firefox Suggest search suggestions -->
    <string name="preferences_show_sponsored_suggestions">Sugerencias de patrocinadores</string>
    <!-- Summary for preference to show sponsored Firefox Suggest search suggestions.
         The first parameter is the name of the application. -->
    <string name="preferences_show_sponsored_suggestions_summary">Apoya a %1$s con sugerencias patrocinadas ocasionales</string>
    <!-- Preference title for switch preference to show Firefox Suggest search suggestions for web content.
         The first parameter is the name of the application. -->
    <string name="preferences_show_nonsponsored_suggestions">Sugerencias de %1$s</string>
    <!-- Summary for preference to show Firefox Suggest search suggestions for web content -->
    <string name="preferences_show_nonsponsored_suggestions_summary">Recibir sugerencias de la web relacionadas con tu búsqueda</string>
    <!-- Preference for open links in third party apps -->
    <string name="preferences_open_links_in_apps">Abrir enlaces en aplicaciones</string>

    <!-- Preference for open links in third party apps always open in apps option -->
    <string name="preferences_open_links_in_apps_always">Siempre</string>
    <!-- Preference for open links in third party apps ask before opening option -->
    <string name="preferences_open_links_in_apps_ask">Preguntar antes de abrir</string>
    <!-- Preference for open links in third party apps never open in apps option -->
    <string name="preferences_open_links_in_apps_never">Nunca</string>
    <!-- Preference for open download with an external download manager app -->
    <string name="preferences_external_download_manager">Administrador de descargas externo</string>
    <!-- Preference for enabling gecko engine logs -->
    <string name="preferences_enable_gecko_logs">Habilitar registros de Gecko</string>
    <!-- Message to indicate users that we are quitting the application to apply the changes -->
    <string name="quit_application">Saliendo de la aplicación para aplicar los cambios…</string>

    <!-- Preference for add_ons -->
    <string name="preferences_addons">Complementos</string>

    <!-- Preference for installing a local add-on -->
    <string name="preferences_install_local_addon">Instalar complemento desde archivo</string>
    <!-- Preference for notifications -->
    <string name="preferences_notifications">Notificaciones</string>

    <!-- Summary for notification preference indicating notifications are allowed -->
    <string name="notifications_allowed_summary">Permitido</string>
    <!-- Summary for notification preference indicating notifications are not allowed -->
    <string name="notifications_not_allowed_summary">No permitido</string>

    <!-- Add-on Preferences -->
    <!-- Preference to customize the configured AMO (addons.mozilla.org) collection -->
    <string name="preferences_customize_amo_collection">Colección de complementos personalizada</string>
    <!-- Button caption to confirm the add-on collection configuration -->
    <string name="customize_addon_collection_ok">OK</string>
    <!-- Button caption to abort the add-on collection configuration -->
    <string name="customize_addon_collection_cancel">Cancelar</string>
    <!-- Hint displayed on input field for custom collection name -->
    <string name="customize_addon_collection_hint">Nombre de la colección</string>
    <!-- Hint displayed on input field for custom collection user ID-->
    <string name="customize_addon_collection_user_hint">Dueño de la colección (ID de usuario)</string>
    <!-- Toast shown after confirming the custom add-on collection configuration -->
    <string name="toast_customize_addon_collection_done">Colección de complementos modificada. Cerrando la aplicación para aplicar los cambios…</string>

    <!-- Customize Home -->
    <!-- Header text for jumping back into the recent tab in customize the home screen -->
    <string name="customize_toggle_jump_back_in">Volver a esta pestaña</string>
    <!-- Title for the customize home screen section with recently saved bookmarks. -->
    <string name="customize_toggle_recent_bookmarks">Marcadores recientes</string>
    <!-- Title for the customize home screen section with recently visited. Recently visited is
    a section where users see a list of tabs that they have visited in the past few days -->
    <string name="customize_toggle_recently_visited">Visitados recientemente</string>

    <!-- Title for the customize home screen section with Pocket. -->
    <string name="customize_toggle_pocket_2">Historias que te hacen reflexionar</string>
    <!-- Summary for the customize home screen section with Pocket. The first parameter is product name Pocket -->
    <string name="customize_toggle_pocket_summary">Artículos impulsados por %s</string>
    <!-- Title for the customize home screen section with sponsored Pocket stories. -->
    <string name="customize_toggle_pocket_sponsored">Historias patrocinadas</string>
    <!-- Title for the opening wallpaper settings screen -->
    <string name="customize_wallpapers">Fondos de pantalla</string>
    <!-- Title for the customize home screen section with sponsored shortcuts. -->
    <string name="customize_toggle_contile">Accesos directos patrocinados</string>

    <!-- Wallpapers -->
    <!-- Content description for various wallpapers. The first parameter is the name of the wallpaper -->
    <string name="wallpapers_item_name_content_description">Elemento de fondo de pantalla: %1$s</string>
    <!-- Snackbar message for when wallpaper is selected -->
    <string name="wallpaper_updated_snackbar_message">¡Fondo de pantalla actualizado!</string>
    <!-- Snackbar label for action to view selected wallpaper -->
    <string name="wallpaper_updated_snackbar_action">Ver</string>
    <!-- Snackbar message for when wallpaper couldn't be downloaded -->
    <string name="wallpaper_download_error_snackbar_message">No se ha podido descargar el fondo de pantalla</string>
    <!-- Snackbar label for action to retry downloading the wallpaper -->
    <string name="wallpaper_download_error_snackbar_action">Reintentar</string>
    <!-- Snackbar message for when wallpaper couldn't be selected because of the disk error -->
    <string name="wallpaper_select_error_snackbar_message">No se ha podido cambiar el fondo de pantalla</string>
    <!-- Text displayed that links to website containing documentation about the "Limited Edition" wallpapers. -->
    <string name="wallpaper_learn_more">Saber más</string>

    <!-- Text for classic wallpapers title. The first parameter is the Firefox name. -->
    <string name="wallpaper_classic_title">%s clásico</string>
    <!-- Text for artist series wallpapers title. "Artist series" represents a collection of artist collaborated wallpapers. -->
    <string name="wallpaper_artist_series_title">Series de artistas</string>
    <!-- Description text for the artist series wallpapers with learn more link. The first parameter is the learn more string defined in wallpaper_learn_more. "Independent voices" is the name of the wallpaper collection -->
    <string name="wallpaper_artist_series_description_with_learn_more">La colección Voces Independientes. %s</string>
    <!-- Description text for the artist series wallpapers. "Independent voices" is the name of the wallpaper collection -->
    <string name="wallpaper_artist_series_description">La colección Voces Independientes.</string>
    <!-- Wallpaper onboarding dialog header text. -->
    <string name="wallpapers_onboarding_dialog_title_text">Prueba un toque de color</string>
    <!-- Wallpaper onboarding dialog body text. -->
    <string name="wallpapers_onboarding_dialog_body_text">Elige un fondo de pantalla que te represente.</string>
    <!-- Wallpaper onboarding dialog learn more button text. The button navigates to the wallpaper settings screen. -->
    <string name="wallpapers_onboarding_dialog_explore_more_button_text">Explorar más fondos de pantalla</string>

    <!-- Add-ons general availability nimbus message-->
    <!-- Title of the Nimbus message for add-ons general availability-->
    <string name="addon_ga_message_title" tools:ignore="UnusedResources">Nuevos complementos disponibles ahora</string>
    <!-- Body of the Nimbus message for add-ons general availability. 'Firefox' intentionally hardcoded here-->
    <string name="addon_ga_message_body" tools:ignore="UnusedResources">Descubre más de 100 nuevas extensiones que te permiten personalizar Firefox.</string>
    <!-- Button text of the Nimbus message for add-ons general availability. -->
    <string name="addon_ga_message_button" tools:ignore="UnusedResources">Explorar complementos</string>

    <!-- Add-on Installation from AMO-->
    <!-- Error displayed when user attempts to install an add-on from AMO (addons.mozilla.org) that is not supported -->
    <string name="addon_not_supported_error" moz:removedIn="120" tools:ignore="UnusedResources">El complemento no es compatible</string>
    <!-- Error displayed when user attempts to install an add-on from AMO (addons.mozilla.org) that is already installed -->
    <string name="addon_already_installed" moz:removedIn="120" tools:ignore="UnusedResources">El complemento ya está instalado</string>

    <!-- Add-on process crash dialog to user -->
    <!-- Title of a dialog shown to the user when enough errors have occurred with addons and they need to be temporarily disabled -->
    <string name="addon_process_crash_dialog_title" tools:ignore="UnusedResources">Los complementos están desactivados temporalmente</string>
    <!-- The first parameter is the application name. This is a message shown to the user when too many errors have occurred with the addons process and they have been disabled. The user can decide if they would like to continue trying to start add-ons or if they'd rather continue without them. -->
    <string name="addon_process_crash_dialog_message" tools:ignore="UnusedResources">Uno o más complementos han dejado de funcionar, lo que ha hecho que tu sistema sea inestable. %1$s ha intentado reiniciar los complementos sin éxito.\n\nLos complementos no se reiniciarán durante tu sesión actual.\n\nQuitar o deshabilitar los complementos puede solucionar este problema.</string>
    <!-- This will cause the add-ons to try restarting but the dialog will reappear if it is unsuccessful again -->
    <string name="addon_process_crash_dialog_retry_button_text" tools:ignore="UnusedResources">Intenta reiniciando los complementos</string>
    <!-- The user will continue with all add-ons disabled -->
    <string name="addon_process_crash_dialog_disable_addons_button_text" tools:ignore="UnusedResources">Continuar con los complementos desactivados</string>

    <!-- Account Preferences -->
    <!-- Preference for managing your account via accounts.firefox.com -->
    <string name="preferences_manage_account">Administrar cuenta</string>
    <!-- Summary of the preference for managing your account via accounts.firefox.com. -->
    <string name="preferences_manage_account_summary">Cambiar la contraseña, administrar la recopilación de datos o eliminar la cuenta</string>
    <!-- Preference for triggering sync -->
    <string name="preferences_sync_now">Sincronizar ahora</string>
    <!-- Preference category for sync -->
    <string name="preferences_sync_category">Elige qué quieres sincronizar</string>
    <!-- Preference for syncing history -->
    <string name="preferences_sync_history">Historial</string>
    <!-- Preference for syncing bookmarks -->
    <string name="preferences_sync_bookmarks">Marcadores</string>
    <!-- Preference for syncing logins -->
    <string name="preferences_sync_logins">Inicios de sesión</string>
    <!-- Preference for syncing tabs -->
    <string name="preferences_sync_tabs_2">Pestañas abiertas</string>
    <!-- Preference for signing out -->
    <string name="preferences_sign_out">Cerrar sesión</string>
    <!-- Preference displays and allows changing current FxA device name -->
    <string name="preferences_sync_device_name">Nombre del dispositivo</string>
    <!-- Text shown when user enters empty device name -->
    <string name="empty_device_name_error">El nombre del dispositivo no puede estar vacío.</string>
    <!-- Label indicating that sync is in progress -->
    <string name="sync_syncing_in_progress">Sincronizando…</string>
    <!-- Label summary indicating that sync failed. The first parameter is the date stamp showing last time it succeeded -->
    <string name="sync_failed_summary">La sincronización falló. Último éxito: %s</string>
    <!-- Label summary showing never synced -->
    <string name="sync_failed_never_synced_summary">La sincronización falló. Última sincronización: nunca</string>
    <!-- Label summary the date we last synced. The first parameter is date stamp showing last time synced -->
    <string name="sync_last_synced_summary">Última sincronización: %s</string>
    <!-- Label summary showing never synced -->
    <string name="sync_never_synced_summary">Última sincronización: nunca</string>

    <!-- Text for displaying the default device name.
        The first parameter is the application name, the second is the device manufacturer name
        and the third is the device model. -->
    <string name="default_device_name_2">%1$s en %2$s %3$s</string>

    <!-- Preference for syncing credit cards -->
    <string name="preferences_sync_credit_cards">Tarjetas de crédito</string>
    <!-- Preference for syncing addresses -->
    <string name="preferences_sync_address">Direcciones</string>

    <!-- Send Tab -->
    <!-- Name of the "receive tabs" notification channel. Displayed in the "App notifications" system settings for the app -->
    <string name="fxa_received_tab_channel_name">Pestañas recibidas</string>
    <!-- Description of the "receive tabs" notification channel. Displayed in the "App notifications" system settings for the app -->
    <string name="fxa_received_tab_channel_description">Notificaciones para pestañas recibidas de otros dispositivos Firefox.</string>

    <!--  The body for these is the URL of the tab received  -->
    <string name="fxa_tab_received_notification_name">Pestaña recibida</string>
    <!-- %s is the device name -->
    <string name="fxa_tab_received_from_notification_name">Pestaña de %s</string>


    <!-- Advanced Preferences -->
    <!-- Preference for tracking protection exceptions -->
    <string name="preferences_tracking_protection_exceptions">Excepciones</string>

    <!-- Button in Exceptions Preference to turn on tracking protection for all sites (remove all exceptions) -->
    <string name="preferences_tracking_protection_exceptions_turn_on_for_all">Activar para todos los sitios</string>

    <!-- Text displayed when there are no exceptions -->
    <string name="exceptions_empty_message_description">Las excepciones te permiten deshabilitar la protección contra rastreo en sitios seleccionados.</string>
    <!-- Text displayed when there are no exceptions, with learn more link that brings users to a tracking protection SUMO page -->
    <string name="exceptions_empty_message_learn_more_link">Saber más</string>

    <!-- Preference switch for usage and technical data collection -->
    <string name="preference_usage_data">Uso y datos técnicos</string>
    <!-- Preference description for usage and technical data collection -->
    <string name="preferences_usage_data_description">Comparte datos de rendimiento, uso, hardware y personalizaciones sobre tu navegador con Mozilla para ayudar a mejorar %1$s</string>
    <!-- Preference switch for marketing data collection -->
    <string name="preferences_marketing_data">Datos de marketing</string>
    <!-- Preference description for marketing data collection -->
    <string name="preferences_marketing_data_description2">Comparte datos básicos de uso con Adjust, nuestro proveedor de marketing móvil</string>
    <!-- Title for studies preferences -->
    <string name="preference_experiments_2">Estudios</string>
    <!-- Summary for studies preferences -->
    <string name="preference_experiments_summary_2">Permite a Mozilla instalar y ejecutar estudios</string>

    <!-- Turn On Sync Preferences -->
    <!-- Header of the Sync and save your data preference view -->
    <string name="preferences_sync_2">Sincronizar y guardar tus datos</string>
    <!-- Preference for reconnecting to FxA sync -->
    <string name="preferences_sync_sign_in_to_reconnect">Inicia sesión para reconectar</string>
    <!-- Preference for removing FxA account -->
    <string name="preferences_sync_remove_account">Eliminar cuenta</string>

    <!-- Pairing Feature strings -->
    <!-- Instructions on how to access pairing -->
    <string name="pair_instructions_2"><![CDATA[Escaneae el código QR mostrado en <b>firefox.com/pair</b>]]></string>

    <!-- Toolbar Preferences -->
    <!-- Preference for using top toolbar -->
    <string name="preference_top_toolbar">Superior</string>
    <!-- Preference for using bottom toolbar -->
    <string name="preference_bottom_toolbar">Inferior</string>

    <!-- Theme Preferences -->
    <!-- Preference for using light theme -->
    <string name="preference_light_theme">Claro</string>
    <!-- Preference for using dark theme -->
    <string name="preference_dark_theme">Oscuro</string>
    <!-- Preference for using using dark or light theme automatically set by battery -->
    <string name="preference_auto_battery_theme">Establecido por el ahorrador de batería</string>
    <!-- Preference for using following device theme -->
    <string name="preference_follow_device_theme">Seguir tema del dispositivo</string>

    <!-- Gestures Preferences-->
    <!-- Preferences for using pull to refresh in a webpage -->
    <string name="preference_gestures_website_pull_to_refresh">Arrastrar para actualizar</string>
    <!-- Preference for using the dynamic toolbar -->
    <string name="preference_gestures_dynamic_toolbar">Desplazar para ocultar la barra de herramientas</string>
    <!-- Preference for switching tabs by swiping horizontally on the toolbar -->
    <string name="preference_gestures_swipe_toolbar_switch_tabs">Deslizar la barra hacia los lados para cambiar de pestaña</string>
    <!-- Preference for showing the opened tabs by swiping up on the toolbar-->
    <string name="preference_gestures_swipe_toolbar_show_tabs">Deslizar la barra de herramientas hacia arriba para abrir pestañas</string>

    <!-- Library -->
    <!-- Option in Library to open Downloads page -->
    <string name="library_downloads">Descargas</string>
    <!-- Option in library to open Bookmarks page -->
    <string name="library_bookmarks">Marcadores</string>
    <!-- Option in library to open Desktop Bookmarks root page -->
    <string name="library_desktop_bookmarks_root">Marcadores de escritorio</string>
    <!-- Option in library to open Desktop Bookmarks "menu" page -->
    <string name="library_desktop_bookmarks_menu">Menú Marcadores</string>
    <!-- Option in library to open Desktop Bookmarks "toolbar" page -->
    <string name="library_desktop_bookmarks_toolbar">Barra de herramientas de marcadores</string>
    <!-- Option in library to open Desktop Bookmarks "unfiled" page -->
    <string name="library_desktop_bookmarks_unfiled">Otros marcadores</string>
    <!-- Option in Library to open History page -->
    <string name="library_history">Historial</string>
    <!-- Option in Library to open a new tab -->
    <string name="library_new_tab">Nueva pestaña</string>
    <!-- Settings Page Title -->
    <string name="settings_title">Ajustes</string>
    <!-- Content description (not visible, for screen readers etc.): "Close button for library settings" -->
    <string name="content_description_close_button">Cerrar</string>

    <!-- Title to show in alert when a lot of tabs are to be opened
    %d is a placeholder for the number of tabs that will be opened -->
    <string name="open_all_warning_title">¿Abrir %d pestañas?</string>
    <!-- Message to warn users that a large number of tabs will be opened
    %s will be replaced by app name. -->
    <string name="open_all_warning_message">Abrir tantas pestañas puede ralentizar %s mientras se cargan las páginas. ¿Estás seguro de que quieres continuar?</string>
    <!-- Dialog button text for confirming open all tabs -->
    <string name="open_all_warning_confirm">Abrir pestañas</string>
    <!-- Dialog button text for canceling open all tabs -->
    <string name="open_all_warning_cancel">Cancelar</string>

    <!-- Text to show users they have one page in the history group section of the History fragment.
    %d is a placeholder for the number of pages in the group. -->
    <string name="history_search_group_site_1">%d página</string>

    <!-- Text to show users they have multiple pages in the history group section of the History fragment.
    %d is a placeholder for the number of pages in the group. -->
    <string name="history_search_group_sites_1">%d páginas</string>

    <!-- Option in library for Recently Closed Tabs -->
    <string name="library_recently_closed_tabs">Pestañas cerradas recientemente</string>
    <!-- Option in library to open Recently Closed Tabs page -->
    <string name="recently_closed_show_full_history">Mostrar todo el historial</string>
    <!-- Text to show users they have multiple tabs saved in the Recently Closed Tabs section of history.
    %d is a placeholder for the number of tabs selected. -->
    <string name="recently_closed_tabs">%d pestañas</string>
    <!-- Text to show users they have one tab saved in the Recently Closed Tabs section of history.
    %d is a placeholder for the number of tabs selected. -->
    <string name="recently_closed_tab">%d pestaña</string>
    <!-- Recently closed tabs screen message when there are no recently closed tabs -->
    <string name="recently_closed_empty_message">No hay pestañas cerradas recientemente</string>

    <!-- Tab Management -->
    <!-- Title of preference for tabs management -->
    <string name="preferences_tabs">Pestañas</string>
    <!-- Title of preference that allows a user to specify the tab view -->
    <string name="preferences_tab_view">Vista de pestaña</string>
    <!-- Option for a list tab view -->
    <string name="tab_view_list">Lista</string>
    <!-- Option for a grid tab view -->
    <string name="tab_view_grid">Cuadrícula</string>
    <!-- Title of preference that allows a user to auto close tabs after a specified amount of time -->
    <string name="preferences_close_tabs">Cerrar pestañas</string>
    <!-- Option for auto closing tabs that will never auto close tabs, always allows user to manually close tabs -->
    <string name="close_tabs_manually">Manualmente</string>
    <!-- Option for auto closing tabs that will auto close tabs after one day -->
    <string name="close_tabs_after_one_day">Después de un día</string>
    <!-- Option for auto closing tabs that will auto close tabs after one week -->
    <string name="close_tabs_after_one_week">Después de una semana</string>
    <!-- Option for auto closing tabs that will auto close tabs after one month -->
    <string name="close_tabs_after_one_month">Después de un mes</string>

    <!-- Title of preference that allows a user to specify the auto-close settings for open tabs -->
    <string name="preference_auto_close_tabs" tools:ignore="UnusedResources">Cerrar automáticamente pestañas abiertas</string>

    <!-- Opening screen -->
    <!-- Title of a preference that allows a user to choose what screen to show after opening the app -->
    <string name="preferences_opening_screen">Pantalla de apertura</string>
    <!-- Option for always opening the homepage when re-opening the app -->
    <string name="opening_screen_homepage">Página de inicio</string>
    <!-- Option for always opening the user's last-open tab when re-opening the app -->
    <string name="opening_screen_last_tab">Última pestaña</string>
    <!-- Option for always opening the homepage when re-opening the app after four hours of inactivity -->
    <string name="opening_screen_after_four_hours_of_inactivity">Página de inicio después de cuatro horas de inactividad</string>
    <!-- Summary for tabs preference when auto closing tabs setting is set to manual close-->
    <string name="close_tabs_manually_summary">Cerrar manualmente</string>
    <!-- Summary for tabs preference when auto closing tabs setting is set to auto close tabs after one day-->
    <string name="close_tabs_after_one_day_summary">Cerrar después de un día</string>
    <!-- Summary for tabs preference when auto closing tabs setting is set to auto close tabs after one week-->
    <string name="close_tabs_after_one_week_summary">Cerrar después de una semana</string>
    <!-- Summary for tabs preference when auto closing tabs setting is set to auto close tabs after one month-->
    <string name="close_tabs_after_one_month_summary">Cerrar después de un mes</string>

    <!-- Summary for homepage preference indicating always opening the homepage when re-opening the app -->
    <string name="opening_screen_homepage_summary">Abrir en la página de inicio</string>
    <!-- Summary for homepage preference indicating always opening the last-open tab when re-opening the app -->
    <string name="opening_screen_last_tab_summary">Abrir en la última pestaña</string>
    <!-- Summary for homepage preference indicating opening the homepage when re-opening the app after four hours of inactivity -->
    <string name="opening_screen_after_four_hours_of_inactivity_summary">Abrir en la página de inicio después de cuatro horas</string>

    <!-- Inactive tabs -->
    <!-- Category header of a preference that allows a user to enable or disable the inactive tabs feature -->
    <string name="preferences_inactive_tabs">Mover las pestañas antiguas a inactivas</string>
    <!-- Title of inactive tabs preference -->
    <string name="preferences_inactive_tabs_title">Las pestañas que no has visto durante dos semanas se mueven a la sección inactiva.</string>

    <!-- Studies -->
    <!-- Title of the remove studies button -->
    <string name="studies_remove">Eliminar</string>
    <!-- Title of the active section on the studies list -->
    <string name="studies_active">Activo</string>
    <!-- Description for studies, it indicates why Firefox use studies. The first parameter is the name of the application. -->
    <string name="studies_description_2">%1$s puede instalar y ejecutar estudios de vez en cuando.</string>
    <!-- Learn more link for studies, links to an article for more information about studies. -->
    <string name="studies_learn_more">Saber más</string>

    <!-- Dialog message shown after removing a study -->
    <string name="studies_restart_app">La aplicación se cerrará para aplicar los cambios</string>
    <!-- Dialog button to confirm the removing a study. -->
    <string name="studies_restart_dialog_ok">Aceptar</string>
    <!-- Dialog button text for canceling removing a study. -->
    <string name="studies_restart_dialog_cancel">Cancelar</string>
    <!-- Toast shown after turning on/off studies preferences -->
    <string name="studies_toast_quit_application" tools:ignore="UnusedResources">Saliendo de la aplicación para aplicar los cambios…</string>

    <!-- Sessions -->
    <!-- Title for the list of tabs -->
    <string name="tab_header_label">Pestañas abiertas</string>
    <!-- Title for the list of tabs in the current private session -->
    <string name="tabs_header_private_tabs_title">Pestañas privadas</string>
    <!-- Title for the list of tabs in the synced tabs -->
    <string name="tabs_header_synced_tabs_title">Pestañas sincronizadas</string>
    <!-- Content description (not visible, for screen readers etc.): Add tab button. Adds a news tab when pressed -->
    <string name="add_tab">Agregar pestaña</string>
    <!-- Content description (not visible, for screen readers etc.): Add tab button. Adds a news tab when pressed -->
    <string name="add_private_tab">Añadir pestaña privada</string>
    <!-- Text for the new tab button to indicate adding a new private tab in the tab -->
    <string name="tab_drawer_fab_content">Privada</string>
    <!-- Text for the new tab button to indicate syncing command on the synced tabs page -->
    <string name="tab_drawer_fab_sync">Sincronizar</string>
    <!-- Text shown in the menu for sharing all tabs -->
    <string name="tab_tray_menu_item_share">Compartir todas las pestañas</string>
    <!-- Text shown in the menu to view recently closed tabs -->
    <string name="tab_tray_menu_recently_closed">Pestañas cerradas recientemente</string>
    <!-- Text shown in the tabs tray inactive tabs section -->
    <string name="tab_tray_inactive_recently_closed" tools:ignore="UnusedResources">Cerradas recientemente</string>
    <!-- Text shown in the menu to view account settings -->
    <string name="tab_tray_menu_account_settings">Ajustes de la cuenta</string>
    <!-- Text shown in the menu to view tab settings -->
    <string name="tab_tray_menu_tab_settings">Ajustes de pestañas</string>
    <!-- Text shown in the menu for closing all tabs -->
    <string name="tab_tray_menu_item_close">Cerrar todas las pestañas</string>
    <!-- Text shown in the multiselect menu for bookmarking selected tabs. -->
    <string name="tab_tray_multiselect_menu_item_bookmark">Marcador</string>
    <!-- Text shown in the multiselect menu for closing selected tabs. -->
    <string name="tab_tray_multiselect_menu_item_close">Cerrar</string>
    <!-- Content description for tabs tray multiselect share button -->
    <string name="tab_tray_multiselect_share_content_description">Compartir pestañas seleccionadas</string>
    <!-- Content description for tabs tray multiselect menu -->
    <string name="tab_tray_multiselect_menu_content_description">Menú de pestañas seleccionadas</string>
    <!-- Content description (not visible, for screen readers etc.): Removes tab from collection button. Removes the selected tab from collection when pressed -->
    <string name="remove_tab_from_collection">Eliminar pestaña de la colección</string>
    <!-- Text for button to enter multiselect mode in tabs tray -->
    <string name="tabs_tray_select_tabs">Seleccionar pestañas</string>
    <!-- Content description (not visible, for screen readers etc.): Close tab button. Closes the current session when pressed -->
    <string name="close_tab">Cerrar pestaña</string>
    <!-- Content description (not visible, for screen readers etc.): Close tab <title> button. First parameter is tab title  -->
    <string name="close_tab_title">Cerrar pestaña %s</string>
    <!-- Content description (not visible, for screen readers etc.): Opens the open tabs menu when pressed -->
    <string name="open_tabs_menu">Abrir menú de pestañas</string>
    <!-- Open tabs menu item to save tabs to collection -->
    <string name="tabs_menu_save_to_collection1">Guardar pestañas en la colección</string>
    <!-- Text for the menu button to delete a collection -->
    <string name="collection_delete">Eliminar colección</string>
    <!-- Text for the menu button to rename a collection -->
    <string name="collection_rename">Cambiar nombre a colección</string>
    <!-- Text for the button to open tabs of the selected collection -->
    <string name="collection_open_tabs">Abrir pestañas</string>


    <!-- Hint for adding name of a collection -->
    <string name="collection_name_hint">Nombre de la colección</string>
    <!-- Text for the menu button to rename a top site -->
    <string name="rename_top_site">Renombrar</string>
    <!-- Text for the menu button to remove a top site -->
    <string name="remove_top_site">Eliminar</string>

    <!-- Text for the menu button to delete a top site from history -->
    <string name="delete_from_history">Eliminar del historial</string>
    <!-- Postfix for private WebApp titles, placeholder is replaced with app name -->
    <string name="pwa_site_controls_title_private">%1$s (modo privado)</string>

    <!-- History -->
    <!-- Text for the button to search all history -->
    <string name="history_search_1">Introducir términos de búsqueda</string>
    <!-- Text for the button to clear all history -->
    <string name="history_delete_all">Eliminar historial</string>
    <!-- Text for the snackbar to confirm that multiple browsing history items has been deleted -->
    <string name="history_delete_multiple_items_snackbar">Historial eliminado</string>
    <!-- Text for the snackbar to confirm that a single browsing history item has been deleted. The first parameter is the shortened URL of the deleted history item. -->
    <string name="history_delete_single_item_snackbar">Se ha eliminado %1$s</string>
    <!-- Context description text for the button to delete a single history item -->
    <string name="history_delete_item">Eliminar</string>
    <!-- History multi select title in app bar
    The first parameter is the number of bookmarks selected -->
    <string name="history_multi_select_title">%1$d seleccionado(s)</string>
    <!-- Text for the header that groups the history for today -->
    <string name="history_today">Hoy</string>
    <!-- Text for the header that groups the history for yesterday -->
    <string name="history_yesterday">Ayer</string>
    <!-- Text for the header that groups the history the past 7 days -->
    <string name="history_7_days">Últimos 7 días</string>
    <!-- Text for the header that groups the history the past 30 days -->
    <string name="history_30_days">Últimos 30 días</string>
    <!-- Text for the header that groups the history older than the last month -->
    <string name="history_older">Más antiguo</string>

    <!-- Text shown when no history exists -->
    <string name="history_empty_message">No hay ningún historial</string>

    <!-- Downloads -->
    <!-- Text for the snackbar to confirm that multiple downloads items have been removed -->
    <string name="download_delete_multiple_items_snackbar_1">Descargas eliminadas</string>
    <!-- Text for the snackbar to confirm that a single download item has been removed. The first parameter is the name of the download item. -->
    <string name="download_delete_single_item_snackbar">%1$s eliminado</string>
    <!-- Text shown when no download exists -->
    <string name="download_empty_message_1">No hay archivos descargados</string>
    <!-- History multi select title in app bar
    The first parameter is the number of downloads selected -->
    <string name="download_multi_select_title">%1$d seleccionado(s)</string>


    <!-- Text for the button to remove a single download item -->
    <string name="download_delete_item_1">Eliminar</string>


    <!-- Crashes -->
    <!-- Title text displayed on the tab crash page. This first parameter is the name of the application (For example: Fenix) -->
    <string name="tab_crash_title_2">Lo sentimos. %1$s no puede cargar esa página.</string>

    <!-- Send crash report checkbox text on the tab crash page -->
    <string name="tab_crash_send_report">Enviar informe de fallos a Mozilla</string>
    <!-- Close tab button text on the tab crash page -->
    <string name="tab_crash_close">Cerrar pestaña</string>
    <!-- Restore tab button text on the tab crash page -->
    <string name="tab_crash_restore">Restaurar pestaña</string>

    <!-- Bookmarks -->
    <!-- Confirmation message for a dialog confirming if the user wants to delete the selected folder -->
    <string name="bookmark_delete_folder_confirmation_dialog">¿Seguro que quieres eliminar esta carpeta?</string>
    <!-- Confirmation message for a dialog confirming if the user wants to delete multiple items including folders. Parameter will be replaced by app name. -->
    <string name="bookmark_delete_multiple_folders_confirmation_dialog">%s va a eliminar los elementos seleccionados.</string>
    <!-- Text for the cancel button on delete bookmark dialog -->
    <string name="bookmark_delete_negative">Cancelar</string>
    <!-- Screen title for adding a bookmarks folder -->
    <string name="bookmark_add_folder">Agregar carpeta</string>
    <!-- Snackbar title shown after a bookmark has been created. -->
    <string name="bookmark_saved_snackbar">¡Marcador guardado!</string>
    <!-- Snackbar edit button shown after a bookmark has been created. -->
    <string name="edit_bookmark_snackbar_action">EDITAR</string>

    <!-- Bookmark overflow menu edit button -->
    <string name="bookmark_menu_edit_button">Editar</string>
    <!-- Bookmark overflow menu copy button -->
    <string name="bookmark_menu_copy_button">Copiar</string>
    <!-- Bookmark overflow menu share button -->
    <string name="bookmark_menu_share_button">Compartir</string>
    <!-- Bookmark overflow menu open in new tab button -->
    <string name="bookmark_menu_open_in_new_tab_button">Abrir en una nueva pestaña</string>
    <!-- Bookmark overflow menu open in private tab button -->
    <string name="bookmark_menu_open_in_private_tab_button">Abrir en una pestaña privada</string>
    <!-- Bookmark overflow menu open all in tabs button -->
    <string name="bookmark_menu_open_all_in_tabs_button">Abrir todo en pestañas nuevas</string>
    <!-- Bookmark overflow menu open all in private tabs button -->
    <string name="bookmark_menu_open_all_in_private_tabs_button">Abrir todo en pestañas privadas</string>
    <!-- Bookmark overflow menu delete button -->
    <string name="bookmark_menu_delete_button">Eliminar</string>
    <!--Bookmark overflow menu save button -->
    <string name="bookmark_menu_save_button">Guardar</string>
    <!-- Bookmark multi select title in app bar
     The first parameter is the number of bookmarks selected -->
    <string name="bookmarks_multi_select_title">Se seleccionó %1$d</string>
    <!-- Bookmark editing screen title -->
    <string name="edit_bookmark_fragment_title">Editar marcador</string>
    <!-- Bookmark folder editing screen title -->
    <string name="edit_bookmark_folder_fragment_title">Editar carpeta</string>
    <!-- Bookmark sign in button message -->
    <string name="bookmark_sign_in_button">Iniciar sesión para ver los marcadores sincronizados</string>
    <!-- Bookmark URL editing field label -->
    <string name="bookmark_url_label">URL</string>
    <!-- Bookmark FOLDER editing field label -->
    <string name="bookmark_folder_label">CARPETA</string>
    <!-- Bookmark NAME editing field label -->
    <string name="bookmark_name_label">NOMBRE</string>
    <!-- Bookmark add folder screen title -->
    <string name="bookmark_add_folder_fragment_label">Agregar carpeta</string>
    <!-- Bookmark select folder screen title -->
    <string name="bookmark_select_folder_fragment_label">Seleccionar carpeta</string>
    <!-- Bookmark editing error missing title -->
    <string name="bookmark_empty_title_error">Debe tener un título</string>
    <!-- Bookmark editing error missing or improper URL -->
    <string name="bookmark_invalid_url_error">URL no válida</string>
    <!-- Bookmark screen message for empty bookmarks folder -->
    <string name="bookmarks_empty_message">No hay marcadores aquí</string>
    <!-- Bookmark snackbar message on deletion
     The first parameter is the host part of the URL of the bookmark deleted, if any -->
    <string name="bookmark_deletion_snackbar_message">Se eliminó %1$s</string>
    <!-- Bookmark snackbar message on deleting multiple bookmarks not including folders-->
    <string name="bookmark_deletion_multiple_snackbar_message_2">Marcadores eliminados</string>
    <!-- Bookmark snackbar message on deleting multiple bookmarks including folders-->
    <string name="bookmark_deletion_multiple_snackbar_message_3">Eliminar carpetas seleccionadas</string>
    <!-- Bookmark undo button for deletion snackbar action -->
    <string name="bookmark_undo_deletion">DESHACER</string>

    <!-- Text for the button to search all bookmarks -->
    <string name="bookmark_search">Introducir términos de búsqueda</string>

    <!-- Site Permissions -->
    <!-- Button label that take the user to the Android App setting -->
    <string name="phone_feature_go_to_settings">Ir a Ajustes</string>

    <!-- Content description (not visible, for screen readers etc.): Quick settings sheet
        to give users access to site specific information / settings. For example:
        Secure settings status and a button to modify site permissions -->
    <string name="quick_settings_sheet">Hoja de ajustes rápidos</string>
    <!-- Label that indicates that this option it the recommended one -->
    <string name="phone_feature_recommended">Recomendada</string>
    <!-- Button label for clearing all the information of site permissions-->
    <string name="clear_permissions">Eliminar permisos</string>
    <!-- Text for the OK button on Clear permissions dialog -->
    <string name="clear_permissions_positive">Aceptar</string>
    <!-- Text for the cancel button on Clear permissions dialog -->
    <string name="clear_permissions_negative">Cancelar</string>
    <!-- Button label for clearing a site permission-->
    <string name="clear_permission">Eliminar permisos</string>
    <!-- Text for the OK button on Clear permission dialog -->
    <string name="clear_permission_positive">Aceptar</string>
    <!-- Text for the cancel button on Clear permission dialog -->
    <string name="clear_permission_negative">Cancelar</string>
    <!-- Button label for clearing all the information on all sites-->
    <string name="clear_permissions_on_all_sites">Eliminar permisos de todos los sitios</string>
    <!-- Preference for altering video and audio autoplay for all websites -->
    <string name="preference_browser_feature_autoplay">Reproducir automáticamente</string>
    <!-- Preference for altering the camera access for all websites -->
    <string name="preference_phone_feature_camera">Cámara</string>
    <!-- Preference for altering the microphone access for all websites -->
    <string name="preference_phone_feature_microphone">Micrófono</string>
    <!-- Preference for altering the location access for all websites -->
    <string name="preference_phone_feature_location">Ubicación</string>
    <!-- Preference for altering the notification access for all websites -->
    <string name="preference_phone_feature_notification">Notificación</string>
    <!-- Preference for altering the persistent storage access for all websites -->
    <string name="preference_phone_feature_persistent_storage">Almacenamiento persistente</string>
    <!-- Preference for altering the storage access setting for all websites -->
    <string name="preference_phone_feature_cross_origin_storage_access">Cookies entre sitios</string>
    <!-- Preference for altering the EME access for all websites -->
    <string name="preference_phone_feature_media_key_system_access">Contenido controlado por DRM</string>
    <!-- Label that indicates that a permission must be asked always -->
    <string name="preference_option_phone_feature_ask_to_allow">Pedir permiso</string>
    <!-- Label that indicates that a permission must be blocked -->
    <string name="preference_option_phone_feature_blocked">Bloqueado</string>
    <!-- Label that indicates that a permission must be allowed -->
    <string name="preference_option_phone_feature_allowed">Permitido</string>
    <!--Label that indicates a permission is by the Android OS-->
    <string name="phone_feature_blocked_by_android">Bloqueado por Android</string>
    <!-- Preference for showing a list of websites that the default configurations won't apply to them -->
    <string name="preference_exceptions">Excepciones</string>
    <!-- Summary of tracking protection preference if tracking protection is set to off -->
    <string name="tracking_protection_off">Desactivada</string>

    <!-- Summary of tracking protection preference if tracking protection is set to standard -->
    <string name="tracking_protection_standard">Estándar</string>
    <!-- Summary of tracking protection preference if tracking protection is set to strict -->
    <string name="tracking_protection_strict">Estricto</string>
    <!-- Summary of tracking protection preference if tracking protection is set to custom -->
    <string name="tracking_protection_custom">Personalizado</string>
    <!-- Label for global setting that indicates that all video and audio autoplay is allowed -->
    <string name="preference_option_autoplay_allowed2">Permitir audio y vídeo</string>
    <!-- Label for site specific setting that indicates that all video and audio autoplay is allowed -->
    <string name="quick_setting_option_autoplay_allowed">Permitir audio y vídeo</string>
    <!-- Label that indicates that video and audio autoplay is only allowed over Wi-Fi -->
    <string name="preference_option_autoplay_allowed_wifi_only2">Bloquear audio y vídeo solo con datos móviles</string>
    <!-- Subtext that explains 'autoplay on Wi-Fi only' option -->
    <string name="preference_option_autoplay_allowed_wifi_subtext">El audio y el vídeo se reproducirán con Wi-Fi</string>
    <!-- Label for global setting that indicates that video autoplay is allowed, but audio autoplay is blocked -->
    <string name="preference_option_autoplay_block_audio2">Bloquear solo audio</string>
    <!-- Label for site specific setting that indicates that video autoplay is allowed, but audio autoplay is blocked -->
    <string name="quick_setting_option_autoplay_block_audio">Bloquear solo audio</string>
    <!-- Label for global setting that indicates that all video and audio autoplay is blocked -->
    <string name="preference_option_autoplay_blocked3">Bloquear audio y vídeo</string>
    <!-- Label for site specific setting that indicates that all video and audio autoplay is blocked -->
    <string name="quick_setting_option_autoplay_blocked">Bloquear audio y vídeo</string>
    <!-- Summary of delete browsing data on quit preference if it is set to on -->
    <string name="delete_browsing_data_quit_on">Activado</string>
    <!-- Summary of delete browsing data on quit preference if it is set to off -->
    <string name="delete_browsing_data_quit_off">Desactivado</string>

    <!-- Summary of studies preference if it is set to on -->
    <string name="studies_on">Activado</string>
    <!-- Summary of studies data on quit preference if it is set to off -->
    <string name="studies_off">Desactivado</string>

    <!-- Collections -->
    <!-- Collections header on home fragment -->
    <string name="collections_header">Colecciones</string>
    <!-- Content description (not visible, for screen readers etc.): Opens the collection menu when pressed -->
    <string name="collection_menu_button_content_description">Menú de la colección</string>

    <!-- Label to describe what collections are to a new user without any collections -->
    <string name="no_collections_description2">Recopila todo lo que te importa. \nAgrupa búsquedas, sitios y pestañas similares para acceder rápidamente a ellos más tarde.</string>
    <!-- Title for the "select tabs" step of the collection creator -->
    <string name="create_collection_select_tabs">Seleccionar pestañas</string>

    <!-- Title for the "select collection" step of the collection creator -->
    <string name="create_collection_select_collection">Seleccionar colección</string>

    <!-- Title for the "name collection" step of the collection creator -->
    <string name="create_collection_name_collection">Dar nombre a la colección</string>

    <!-- Button to add new collection for the "select collection" step of the collection creator -->
    <string name="create_collection_add_new_collection">Añadir nueva colección</string>

    <!-- Button to select all tabs in the "select tabs" step of the collection creator -->
    <string name="create_collection_select_all">Seleccionar todo</string>
    <!-- Button to deselect all tabs in the "select tabs" step of the collection creator -->
    <string name="create_collection_deselect_all">Dejar de seleccionar todo</string>
    <!-- Text to prompt users to select the tabs to save in the "select tabs" step of the collection creator -->
    <string name="create_collection_save_to_collection_empty">Selecciona las pestañas que quieras guardar</string>

    <!-- Text to show users how many tabs they have selected in the "select tabs" step of the collection creator.
     %d is a placeholder for the number of tabs selected. -->
    <string name="create_collection_save_to_collection_tabs_selected">%d pestañas seleccionadas</string>

    <!-- Text to show users they have one tab selected in the "select tabs" step of the collection creator.
    %d is a placeholder for the number of tabs selected. -->
    <string name="create_collection_save_to_collection_tab_selected">%d pestaña seleccionada</string>

    <!-- Text shown in snackbar when multiple tabs have been saved in a collection -->
    <string name="create_collection_tabs_saved">¡Pestañas guardadas!</string>

    <!-- Text shown in snackbar when one or multiple tabs have been saved in a new collection -->
    <string name="create_collection_tabs_saved_new_collection">¡Colección guardada!</string>
    <!-- Text shown in snackbar when one tab has been saved in a collection -->
    <string name="create_collection_tab_saved">¡Pestaña guardada!</string>

    <!-- Content description (not visible, for screen readers etc.): button to close the collection creator -->
    <string name="create_collection_close">Cerrar</string>

    <!-- Button to save currently selected tabs in the "select tabs" step of the collection creator-->
    <string name="create_collection_save">Guardar</string>

    <!-- Snackbar action to view the collection the user just created or updated -->
    <string name="create_collection_view">Ver</string>

    <!-- Text for the OK button from collection dialogs -->
    <string name="create_collection_positive">Aceptar</string>
    <!-- Text for the cancel button from collection dialogs -->
    <string name="create_collection_negative">Cancelar</string>

    <!-- Default name for a new collection in "name new collection" step of the collection creator. %d is a placeholder for the number of collections-->
    <string name="create_collection_default_name">Colección %d</string>

    <!-- Share -->
    <!-- Share screen header -->
    <string name="share_header_2">Compartir</string>
    <!-- Content description (not visible, for screen readers etc.):
        "Share" button. Opens the share menu when pressed. -->
    <string name="share_button_content_description">Compartir</string>
    <!-- Text for the Save to PDF feature in the share menu -->
    <string name="share_save_to_pdf">Guardar como PDF</string>
    <!-- Text for error message when generating a PDF file Text. -->
    <string name="unable_to_save_to_pdf_error">No se puede generar PDF</string>
    <!-- Text for standard error snackbar dismiss button. -->
    <string name="standard_snackbar_error_dismiss">Descartar</string>
    <!-- Text for error message when printing a page and it fails. -->
    <string name="unable_to_print_error" moz:removedIn="121" tools:ignore="UnusedResources">No se puede imprimir</string>
    <!-- Text for error message when printing a page and it fails. -->
    <string name="unable_to_print_page_error">No se puede imprimir esta página</string>
    <!-- Text for the print feature in the share and browser menu -->
    <string name="menu_print">Imprimir</string>
    <!-- Sub-header in the dialog to share a link to another sync device -->
    <string name="share_device_subheader">Enviar a dispositivo</string>
    <!-- Sub-header in the dialog to share a link to an app from the full list -->
    <string name="share_link_all_apps_subheader">Todas las acciones</string>
    <!-- Sub-header in the dialog to share a link to an app from the most-recent sorted list -->
    <string name="share_link_recent_apps_subheader">Usado recientemente</string>
    <!-- Text for the copy link action in the share screen. -->
    <string name="share_copy_link_to_clipboard">Copiar al portapapeles</string>
    <!-- Toast shown after copying link to clipboard -->
    <string name="toast_copy_link_to_clipboard">Copiado al portapapeles</string>
    <!-- An option from the share dialog to sign into sync -->
    <string name="sync_sign_in">Iniciar sesión en Sync</string>
     <!-- An option from the three dot menu to sync and save data -->
    <string name="sync_menu_sync_and_save_data">Sincronizar y guardar datos</string>
    <!-- An option from the share dialog to send link to all other sync devices -->
    <string name="sync_send_to_all">Enviar a todos los dispositivos</string>
    <!-- An option from the share dialog to reconnect to sync -->
    <string name="sync_reconnect">Volver a conectar con Sync</string>
    <!-- Text displayed when sync is offline and cannot be accessed -->
    <string name="sync_offline">Sin conexión</string>
    <!-- An option to connect additional devices -->
    <string name="sync_connect_device">Conectar otro dispositivo</string>
    <!-- The dialog text shown when additional devices are not available -->
    <string name="sync_connect_device_dialog">Para enviar una pestaña, inicia sesión en Firefox al menos en otro dispositivo.</string>
    <!-- Confirmation dialog button -->
    <string name="sync_confirmation_button">Entendido</string>

    <!-- Share error message -->
    <string name="share_error_snackbar">No se puede compartir con esta aplicación</string>

    <!-- Add new device screen title -->
    <string name="sync_add_new_device_title">Enviar a dispositivo</string>
    <!-- Text for the warning message on the Add new device screen -->
    <string name="sync_add_new_device_message">No hay dispositivos conectados</string>
    <!-- Text for the button to learn about sending tabs -->
    <string name="sync_add_new_device_learn_button">Saber más sobre cómo enviar pestañas…</string>
    <!-- Text for the button to connect another device -->
    <string name="sync_add_new_device_connect_button">Conectar otro dispositivo…</string>

    <!-- Notifications -->
    <!-- Text shown in the notification that pops up to remind the user that a private browsing session is active. -->
    <string name="notification_pbm_delete_text_2">Cerrar pestañas privadas</string>
    <!-- Name of the marketing notification channel. Displayed in the "App notifications" system settings for the app -->
    <string name="notification_marketing_channel_name">Marketing</string>

    <!-- Title shown in the notification that pops up to remind the user to set fenix as default browser.
    The app name is in the text, due to limitations with localizing Nimbus experiments -->
    <string name="nimbus_notification_default_browser_title" tools:ignore="UnusedResources">Firefox es rápido y privado</string>
    <!-- Text shown in the notification that pops up to remind the user to set fenix as default browser.
    The app name is in the text, due to limitations with localizing Nimbus experiments -->
    <string name="nimbus_notification_default_browser_text" tools:ignore="UnusedResources">Convertir Firefox en tu navegador predeterminado</string>
    <!-- Title shown in the notification that pops up to re-engage the user -->
    <string name="notification_re_engagement_title">Prueba la navegación privada</string>
    <!-- Text shown in the notification that pops up to re-engage the user.
    %1$s is a placeholder that will be replaced by the app name. -->
    <string name="notification_re_engagement_text">Navega sin guardar cookies ni historial en %1$s</string>

    <!-- Title A shown in the notification that pops up to re-engage the user -->
    <string name="notification_re_engagement_A_title">Navega sin dejar rastro</string>
    <!-- Text A shown in the notification that pops up to re-engage the user.
    %1$s is a placeholder that will be replaced by the app name. -->
    <string name="notification_re_engagement_A_text">La navegación privada en %1$s no guarda tu información.</string>
    <!-- Title B shown in the notification that pops up to re-engage the user -->
    <string name="notification_re_engagement_B_title">Inicia tu primera búsqueda</string>
    <!-- Text B shown in the notification that pops up to re-engage the user -->
    <string name="notification_re_engagement_B_text">Encuentra algo cerca. O descubre algo divertido.</string>

    <!-- Survey -->
    <!-- Text shown in the fullscreen message that pops up to ask user to take a short survey.
    The app name is in the text, due to limitations with localizing Nimbus experiments -->
    <string name="nimbus_survey_message_text">Ayúdanos a mejorar Firefox respondiendo a una pequeña encuesta.</string>
    <!-- Preference for taking the short survey. -->
    <string name="preferences_take_survey">Realizar encuesta</string>
    <!-- Preference for not taking the short survey. -->
    <string name="preferences_not_take_survey">No, gracias</string>

    <!-- Snackbar -->
    <!-- Text shown in snackbar when user deletes a collection -->
    <string name="snackbar_collection_deleted">Colección eliminada</string>

    <!-- Text shown in snackbar when user renames a collection -->
    <string name="snackbar_collection_renamed">Se cambió el nombre a la colección</string>

    <!-- Text shown in snackbar when user closes a tab -->
    <string name="snackbar_tab_closed">Pestaña cerrada</string>
    <!-- Text shown in snackbar when user closes all tabs -->
    <string name="snackbar_tabs_closed">Pestañas cerradas</string>
    <!-- Text shown in snackbar when user bookmarks a list of tabs -->
    <string name="snackbar_message_bookmarks_saved">¡Marcadores guardados!</string>
    <!-- Text shown in snackbar when user adds a site to shortcuts -->
    <string name="snackbar_added_to_shortcuts">¡Añadido a los accesos directos!</string>
    <!-- Text shown in snackbar when user closes a private tab -->
    <string name="snackbar_private_tab_closed">Pestaña privada cerrada</string>
    <!-- Text shown in snackbar when user closes all private tabs -->
    <string name="snackbar_private_tabs_closed">Pestañas privada cerradas</string>
    <!-- Text shown in snackbar when user erases their private browsing data -->
    <string name="snackbar_private_data_deleted">Se han eliminado los datos de navegación privada</string>
    <!-- Text shown in snackbar to undo deleting a tab, top site or collection -->
    <string name="snackbar_deleted_undo">DESHACER</string>

    <!-- Text shown in snackbar when user removes a top site -->
    <string name="snackbar_top_site_removed">Sitio eliminado</string>
    <!-- QR code scanner prompt which appears after scanning a code, but before navigating to it
        First parameter is the name of the app, second parameter is the URL or text scanned-->
    <string name="qr_scanner_confirmation_dialog_message">Permitir que %1$s abra %2$s</string>
    <!-- QR code scanner prompt dialog positive option to allow navigation to scanned link -->
    <string name="qr_scanner_dialog_positive">PERMITIR</string>
    <!-- QR code scanner prompt dialog positive option to deny navigation to scanned link -->
    <string name="qr_scanner_dialog_negative">DENEGAR</string>
    <!-- QR code scanner prompt dialog error message shown when a hostname does not contain http or https. -->
    <string name="qr_scanner_dialog_invalid">La dirección web no es válida.</string>
    <!-- QR code scanner prompt dialog positive option when there is an error -->
    <string name="qr_scanner_dialog_invalid_ok">Aceptar</string>
    <!-- Tab collection deletion prompt dialog message. Placeholder will be replaced with the collection name -->
    <string name="tab_collection_dialog_message">¿Seguro que quieres eliminar %1$s?</string>
    <!-- Collection and tab deletion prompt dialog message. This will show when the last tab from a collection is deleted -->
    <string name="delete_tab_and_collection_dialog_message">Eliminar esta pestaña va a eliminar toda la colección. Puedes crear nuevas colecciones en cualquier momento.</string>
    <!-- Collection and tab deletion prompt dialog title. Placeholder will be replaced with the collection name. This will show when the last tab from a collection is deleted -->
    <string name="delete_tab_and_collection_dialog_title">¿Eliminar %1$s?</string>
    <!-- Tab collection deletion prompt dialog option to delete the collection -->
    <string name="tab_collection_dialog_positive">Eliminar</string>
    <!-- Text displayed in a notification when the user enters full screen mode -->
    <string name="full_screen_notification">Accediendo a pantalla completa</string>

    <!-- Message for copying the URL via long press on the toolbar -->
    <string name="url_copied">URL copiada</string>


    <!-- Sample text for accessibility font size -->
    <string name="accessibility_text_size_sample_text_1">Este es un texto de ejemplo. Está aquí para mostrar cómo va a aparecer el texto cuando aumentes o disminuyas el tamaño con esta configuración.</string>
    <!-- Summary for Accessibility Text Size Scaling Preference -->
    <string name="preference_accessibility_text_size_summary">Aumentar o disminuir el tamaño del texto en sitios web</string>
    <!-- Title for Accessibility Text Size Scaling Preference -->
    <string name="preference_accessibility_font_size_title">Tamaño de la fuente</string>

    <!-- Title for Accessibility Text Automatic Size Scaling Preference -->
    <string name="preference_accessibility_auto_size_2">Tamaño de fuente automático</string>
    <!-- Summary for Accessibility Text Automatic Size Scaling Preference -->
    <string name="preference_accessibility_auto_size_summary">El tamaño de la fuente será el mismo que el de Android. Desactiva esta opción para configurarlo aquí.</string>

    <!-- Title for the Delete browsing data preference -->
    <string name="preferences_delete_browsing_data">Eliminar datos del navegador</string>
    <!-- Title for the tabs item in Delete browsing data -->
    <string name="preferences_delete_browsing_data_tabs_title_2">Pestañas abiertas</string>
    <!-- Subtitle for the tabs item in Delete browsing data, parameter will be replaced with the number of open tabs -->
    <string name="preferences_delete_browsing_data_tabs_subtitle">%d pestañas</string>
    <!-- Title for the data and history items in Delete browsing data -->
    <!-- Title for the history item in Delete browsing data -->
    <string name="preferences_delete_browsing_data_browsing_history_title">Historial de navegación</string>
    <!-- Subtitle for the data and history items in delete browsing data, parameter will be replaced with the
        number of history items the user has -->
    <string name="preferences_delete_browsing_data_browsing_data_subtitle">%d direcciones</string>
    <!-- Title for the cookies and site data items in Delete browsing data -->
    <string name="preferences_delete_browsing_data_cookies_and_site_data">Cookies y datos del sitio</string>
    <!-- Subtitle for the cookies item in Delete browsing data -->
    <string name="preferences_delete_browsing_data_cookies_subtitle">Se cerrará sesión en la mayoría de los sitios</string>
    <!-- Title for the cached images and files item in Delete browsing data -->
    <string name="preferences_delete_browsing_data_cached_files">Imágenes y archivos en caché</string>
    <!-- Subtitle for the cached images and files item in Delete browsing data -->
    <string name="preferences_delete_browsing_data_cached_files_subtitle">Libera espacio de almacenamiento</string>
    <!-- Title for the site permissions item in Delete browsing data -->
    <string name="preferences_delete_browsing_data_site_permissions">Permisos del sitio</string>
    <!-- Title for the downloads item in Delete browsing data -->
    <string name="preferences_delete_browsing_data_downloads">Descargas</string>
    <!-- Text for the button to delete browsing data -->
    <string name="preferences_delete_browsing_data_button">Eliminar datos de navegación</string>

    <!-- Title for the Delete browsing data on quit preference -->
    <string name="preferences_delete_browsing_data_on_quit">Eliminar datos de navegación al salir</string>
    <!-- Summary for the Delete browsing data on quit preference. "Quit" translation should match delete_browsing_data_on_quit_action translation. -->
    <string name="preference_summary_delete_browsing_data_on_quit_2">Eliminar automáticamente los datos de navegación cuando selecciones \&quot;Salir\&quot; en el menú principal</string>

    <!-- Action item in menu for the Delete browsing data on quit feature -->
    <string name="delete_browsing_data_on_quit_action">Salir</string>

    <!-- Title text of a delete browsing data dialog. -->
    <string name="delete_history_prompt_title">Intervalo de tiempo a eliminar</string>
    <!-- Body text of a delete browsing data dialog. -->
    <string name="delete_history_prompt_body" moz:RemovedIn="130" tools:ignore="UnusedResources">Elimina el historial (incluido el historial sincronizado desde otros dispositivos), las cookies y otros datos de navegación.</string>
    <!-- Body text of a delete browsing data dialog. -->
    <string name="delete_history_prompt_body_2">Elimina el historial (incluido el historial sincronizado de otros dispositivos)</string>
    <!-- Radio button in the delete browsing data dialog to delete history items for the last hour. -->
    <string name="delete_history_prompt_button_last_hour">Última hora</string>
    <!-- Radio button in the delete browsing data dialog to delete history items for today and yesterday. -->
    <string name="delete_history_prompt_button_today_and_yesterday">Ayer y hoy</string>
    <!-- Radio button in the delete browsing data dialog to delete all history. -->
    <string name="delete_history_prompt_button_everything">Todo</string>

    <!-- Dialog message to the user asking to delete browsing data. Parameter will be replaced by app name. -->
    <string name="delete_browsing_data_prompt_message_3">%s eliminará los datos de navegación seleccionados.</string>
    <!-- Text for the cancel button for the data deletion dialog -->
    <string name="delete_browsing_data_prompt_cancel">Cancelar</string>
    <!-- Text for the allow button for the data deletion dialog -->
    <string name="delete_browsing_data_prompt_allow">Eliminar</string>
    <!-- Text for the snackbar confirmation that the data was deleted -->
    <string name="preferences_delete_browsing_data_snackbar">Se han eliminado los datos del navegador</string>

    <!-- Text for the snackbar to show the user that the deletion of browsing data is in progress -->
    <string name="deleting_browsing_data_in_progress">Eliminando datos de navegación…</string>

    <!-- Dialog message to the user asking to delete all history items inside the opened group. Parameter will be replaced by a history group name. -->
    <string name="delete_all_history_group_prompt_message">Borrar todos los sitios en “%s”</string>
    <!-- Text for the cancel button for the history group deletion dialog -->
    <string name="delete_history_group_prompt_cancel">Cancelar</string>
    <!-- Text for the allow button for the history group dialog -->
    <string name="delete_history_group_prompt_allow">Eliminar</string>
    <!-- Text for the snackbar confirmation that the history group was deleted -->
    <string name="delete_history_group_snackbar">Grupo eliminado</string>

    <!-- Onboarding -->
    <!-- text to display in the snackbar once account is signed-in -->
    <string name="onboarding_firefox_account_sync_is_on">Sync está activado</string>

    <!-- Onboarding theme -->
    <!-- Text shown in snackbar when multiple tabs have been sent to device -->
    <string name="sync_sent_tabs_snackbar">¡Pestañas enviadas!</string>
    <!-- Text shown in snackbar when one tab has been sent to device  -->
    <string name="sync_sent_tab_snackbar">¡Pestaña enviada!</string>
    <!-- Text shown in snackbar when sharing tabs failed  -->
    <string name="sync_sent_tab_error_snackbar">Imposible enviar</string>
    <!-- Text shown in snackbar for the "retry" action that the user has after sharing tabs failed -->
    <string name="sync_sent_tab_error_snackbar_action">REINTENTAR</string>
    <!-- Title of QR Pairing Fragment -->
    <string name="sync_scan_code">Escanear el código</string>
    <!-- Instructions on how to access pairing -->
    <string name="sign_in_instructions"><![CDATA[En tu equipo, abre Firefox y ve a <b>https://firefox.com/pair</b>]]></string>
    <!-- Text shown for sign in pairing when ready -->
    <string name="sign_in_ready_for_scan">Listo para escanear</string>
    <!-- Text shown for settings option for sign with pairing -->
    <string name="sign_in_with_camera">Inicia sesión con tu cámara</string>
    <!-- Text shown for settings option for sign with email -->
    <string name="sign_in_with_email">Usa el correo electrónico</string>
    <!-- Text shown for settings option for create new account text.'Firefox' intentionally hardcoded here.-->
    <string name="sign_in_create_account_text"><![CDATA[¿No tienes cuenta? <u>Crea una</u> para sincronizar Firefox entre dispositivos.]]></string>
    <!-- Text shown in confirmation dialog to sign out of account. The first parameter is the name of the app (e.g. Firefox Preview) -->
    <string name="sign_out_confirmation_message_2">%s dejará de sincronizarse con tu cuenta, pero no se borrarán los datos de navegación de este dispositivo.</string>
    <!-- Option to continue signing out of account shown in confirmation dialog to sign out of account -->
    <string name="sign_out_disconnect">Desconectar</string>
    <!-- Option to cancel signing out shown in confirmation dialog to sign out of account -->
    <string name="sign_out_cancel">Cancelar</string>

    <!-- Error message snackbar shown after the user tried to select a default folder which cannot be altered -->
    <string name="bookmark_cannot_edit_root">No se pueden editar las carpetas predeterminadas</string>

    <!-- Enhanced Tracking Protection -->
    <!-- Link displayed in enhanced tracking protection panel to access tracking protection settings -->
    <string name="etp_settings">Ajustes de protección</string>
    <!-- Preference title for enhanced tracking protection settings -->
    <string name="preference_enhanced_tracking_protection">Protección contra rastreo mejorada</string>
    <!-- Preference summary for enhanced tracking protection settings on/off switch -->
    <string name="preference_enhanced_tracking_protection_summary">Ahora con protección Total Cookie Protection, nuestra barrera más poderosa hasta hoy contra rastreadores de sitios cruzados.</string>
    <!-- Description of enhanced tracking protection. The parameter is the name of the application (For example: Firefox Fenix) -->
    <string name="preference_enhanced_tracking_protection_explanation_2">%s te protege de muchos de los rastreadores más comunes que vigilan lo que haces en línea.</string>
    <!-- Text displayed that links to website about enhanced tracking protection -->
    <string name="preference_enhanced_tracking_protection_explanation_learn_more">Leer más</string>
    <!-- Preference for enhanced tracking protection for the standard protection settings -->
    <string name="preference_enhanced_tracking_protection_standard_default_1">Estándar (predeterminado)</string>
    <!-- Preference description for enhanced tracking protection for the standard protection settings -->
    <string name="preference_enhanced_tracking_protection_standard_description_5">Las páginas se cargarán como siempre, pero bloquearán menos rastreadores.</string>
    <!--  Accessibility text for the Standard protection information icon  -->
    <string name="preference_enhanced_tracking_protection_standard_info_button">Qué es lo que está bloqueado por la protección estándar contra el rastreo</string>
    <!-- Preference for enhanced tracking protection for the strict protection settings -->
    <string name="preference_enhanced_tracking_protection_strict">Estricto</string>
    <!-- Preference description for enhanced tracking protection for the strict protection settings -->
    <string name="preference_enhanced_tracking_protection_strict_description_4">Protección contra rastreo mejorada y mayor rendimiento, pero puede que algunos sitios no funcionen correctamente.</string>
    <!--  Accessibility text for the Strict protection information icon  -->
    <string name="preference_enhanced_tracking_protection_strict_info_button">Qué es lo que está bloqueado por la protección estricta contra el rastreo </string>
    <!-- Preference for enhanced tracking protection for the custom protection settings -->
    <string name="preference_enhanced_tracking_protection_custom">Personalizado</string>
    <!-- Preference description for enhanced tracking protection for the strict protection settings -->
    <string name="preference_enhanced_tracking_protection_custom_description_2">Elige qué rastreadores y secuencias de comandos bloquear.</string>
    <!--  Accessibility text for the Strict protection information icon  -->
    <string name="preference_enhanced_tracking_protection_custom_info_button">Esto es lo que está bloqueado por la protección de rastreo estándar</string>
    <!-- Header for categories that are being blocked by current Enhanced Tracking Protection settings -->
    <!-- Preference for enhanced tracking protection for the custom protection settings for cookies-->
    <string name="preference_enhanced_tracking_protection_custom_cookies">Cookies</string>
    <!-- Option for enhanced tracking protection for the custom protection settings for cookies-->
    <string name="preference_enhanced_tracking_protection_custom_cookies_1">Rastreadores de sitios y redes sociales</string>
    <!-- Option for enhanced tracking protection for the custom protection settings for cookies-->
    <string name="preference_enhanced_tracking_protection_custom_cookies_2">Cookies de sitios no visitados</string>
    <!-- Option for enhanced tracking protection for the custom protection settings for cookies-->
    <string name="preference_enhanced_tracking_protection_custom_cookies_3">Todas las cookies de terceros (puede causar errores en los sitios web)</string>
    <!-- Option for enhanced tracking protection for the custom protection settings for cookies-->
    <string name="preference_enhanced_tracking_protection_custom_cookies_4">Todas las cookies (algunos sitios no funcionarán correctamente)</string>
    <!-- Option for enhanced tracking protection for the custom protection settings for cookies-->
    <string name="preference_enhanced_tracking_protection_custom_cookies_5">Aislar cookies entre sitios</string>
    <!-- Preference for enhanced tracking protection for the custom protection settings for tracking content -->
    <string name="preference_enhanced_tracking_protection_custom_tracking_content">Contenido de rastreo</string>
    <!-- Option for enhanced tracking protection for the custom protection settings for tracking content-->
    <string name="preference_enhanced_tracking_protection_custom_tracking_content_1">En todas las pestañas</string>
    <!-- Option for enhanced tracking protection for the custom protection settings for tracking content-->
    <string name="preference_enhanced_tracking_protection_custom_tracking_content_2">Solo en pestañas privadas</string>
    <!-- Preference for enhanced tracking protection for the custom protection settings -->
    <string name="preference_enhanced_tracking_protection_custom_cryptominers">Criptomineros</string>
    <!-- Preference for enhanced tracking protection for the custom protection settings -->
    <string name="preference_enhanced_tracking_protection_custom_fingerprinters">Detectores de huellas digitales</string>
    <!-- Button label for navigating to the Enhanced Tracking Protection details -->
    <string name="enhanced_tracking_protection_details">Detalles</string>
    <!-- Header for categories that are being being blocked by current Enhanced Tracking Protection settings -->
    <string name="enhanced_tracking_protection_blocked">Bloqueado</string>
    <!-- Header for categories that are being not being blocked by current Enhanced Tracking Protection settings -->
    <string name="enhanced_tracking_protection_allowed">Permitido</string>
    <!-- Category of trackers (social media trackers) that can be blocked by Enhanced Tracking Protection -->
    <string name="etp_social_media_trackers_title">Rastreadores de redes sociales</string>
    <!-- Description of social media trackers that can be blocked by Enhanced Tracking Protection -->
    <string name="etp_social_media_trackers_description">Limita a las redes sociales su capacidad de rastreo de tu actividad de navegación.</string>
    <!-- Category of trackers (cross-site tracking cookies) that can be blocked by Enhanced Tracking Protection -->
    <string name="etp_cookies_title">Cookies de rastreo entre sitios</string>
    <!-- Category of trackers (cross-site tracking cookies) that can be blocked by Enhanced Tracking Protection -->
    <string name="etp_cookies_title_2">Cookies entre sitios</string>
    <!-- Description of cross-site tracking cookies that can be blocked by Enhanced Tracking Protection -->
    <string name="etp_cookies_description">Bloquea las cookies que utilizan las redes publicitarias y las empresas de análisis de datos para recopilar tus datos de navegación al visitar muchos sitios.</string>
    <!-- Description of cross-site tracking cookies that can be blocked by Enhanced Tracking Protection -->
    <string name="etp_cookies_description_2">La protección total contra las cookies aisla las cookies para el sitio en el que estás, así que los rastreadores, como las redes publicitarias, no pueden usarlas para seguirte entre sitios.</string>
    <!-- Category of trackers (cryptominers) that can be blocked by Enhanced Tracking Protection -->
    <string name="etp_cryptominers_title">Criptomineros</string>
    <!-- Description of cryptominers that can be blocked by Enhanced Tracking Protection -->
    <string name="etp_cryptominers_description">Impide que los scripts maliciosos obtengan acceso a tu dispositivo para extraer moneda digital.</string>
    <!-- Category of trackers (fingerprinters) that can be blocked by Enhanced Tracking Protection -->
    <string name="etp_fingerprinters_title">Detectores de huellas digitales</string>
    <!-- Description of fingerprinters that can be blocked by Enhanced Tracking Protection -->
    <string name="etp_fingerprinters_description">Impide que se recopilen datos que identifiquen de manera única a tu dispositivo y  que pueden usarse para fines de rastreo.</string>
    <!-- Category of trackers (tracking content) that can be blocked by Enhanced Tracking Protection -->
    <string name="etp_tracking_content_title">Contenido de rastreo</string>

    <!-- Description of tracking content that can be blocked by Enhanced Tracking Protection -->
    <string name="etp_tracking_content_description">Bloquea la carga de anuncios externos, vídeos y contenido que contenga código de rastreo. Puede afectar a la funcionalidad del sitio web.</string>
    <!-- Enhanced Tracking Protection message that protection is currently on for this site -->
    <string name="etp_panel_on">Las protecciones están activadas para este sitio</string>
    <!-- Enhanced Tracking Protection message that protection is currently off for this site -->
    <string name="etp_panel_off">Las protecciones están desactivadas para este sitio</string>
    <!-- Header for exceptions list for which sites enhanced tracking protection is always off -->
    <string name="enhanced_tracking_protection_exceptions">La protección contra rastreo mejorada está desactivada para estos sitios</string>
    <!-- Content description (not visible, for screen readers etc.): Navigate
    back from ETP details (Ex: Tracking content) -->
    <string name="etp_back_button_content_description">Ir a la página anterior</string>
    <!-- About page link text to open what's new link -->
    <string name="about_whats_new">Novedades de %s</string>
    <!-- Open source licenses page title
    The first parameter is the app name -->
    <string name="open_source_licenses_title">%s | Bibliotecas OSS</string>

    <!-- Category of trackers (redirect trackers) that can be blocked by Enhanced Tracking Protection -->
    <string name="etp_redirect_trackers_title">Rastreadores de redirección</string>
    <!-- Description of redirect tracker cookies that can be blocked by Enhanced Tracking Protection -->
    <string name="etp_redirect_trackers_description">Borra las cookies establecidas por redirecciones a sitios web de rastreo conocidos.</string>

    <!-- Description of the SmartBlock Enhanced Tracking Protection feature. The * symbol is intentionally hardcoded here,
         as we use it on the UI to indicate which trackers have been partially unblocked.  -->
    <string name="preference_etp_smartblock_description">Algunos rastreadores marcados debajo han sido parcialmente desbloqueados en esta página porque ha interactuado con ellos*.</string>
    <!-- Text displayed that links to website about enhanced tracking protection SmartBlock -->
    <string name="preference_etp_smartblock_learn_more">Saber más</string>

    <!-- Content description (not visible, for screen readers etc.):
    Enhanced tracking protection exception preference icon for ETP settings. -->
    <string name="preference_etp_exceptions_icon_description">Icono de preferencia de excepción de protección contra el rastreo mejorada</string>

    <!-- About page link text to open support link -->
    <string name="about_support">Ayuda</string>
    <!-- About page link text to list of past crashes (like about:crashes on desktop) -->
    <string name="about_crashes">Fallos</string>
    <!-- About page link text to open privacy notice link -->
    <string name="about_privacy_notice">Aviso de privacidad</string>
    <!-- About page link text to open know your rights link -->
    <string name="about_know_your_rights">Conoce tus derechos</string>
    <!-- About page link text to open licensing information link -->
    <string name="about_licensing_information">Información de licencia</string>
    <!-- About page link text to open a screen with libraries that are used -->
    <string name="about_other_open_source_libraries">Bibliotecas que usamos</string>

    <!-- Toast shown to the user when they are activating the secret dev menu
        The first parameter is number of long clicks left to enable the menu -->
    <string name="about_debug_menu_toast_progress">Menú de depuración: quedan %1$d clic(s) para activarlo</string>
    <string name="about_debug_menu_toast_done">Menú de depuración activado</string>

    <!-- Browser long press popup menu -->
    <!-- Copy the current url -->
    <string name="browser_toolbar_long_press_popup_copy">Copiar</string>
    <!-- Paste & go the text in the clipboard. '&amp;' is replaced with the ampersand symbol: & -->
    <string name="browser_toolbar_long_press_popup_paste_and_go">Pegar e ir</string>
    <!-- Paste the text in the clipboard -->
    <string name="browser_toolbar_long_press_popup_paste">Pegar</string>

    <!-- Snackbar message shown after an URL has been copied to clipboard. -->
    <string name="browser_toolbar_url_copied_to_clipboard_snackbar">URL copiada al portapapeles</string>

    <!-- Title text for the Add To Homescreen dialog -->
    <string name="add_to_homescreen_title">Añadir a la pantalla de inicio</string>
    <!-- Cancel button text for the Add to Homescreen dialog -->
    <string name="add_to_homescreen_cancel">Cancelar</string>
    <!-- Add button text for the Add to Homescreen dialog -->
    <string name="add_to_homescreen_add">Añadir</string>
    <!-- Continue to website button text for the first-time Add to Homescreen dialog -->
    <string name="add_to_homescreen_continue">Continuar al sitio web</string>
    <!-- Placeholder text for the TextView in the Add to Homescreen dialog -->
    <string name="add_to_homescreen_text_placeholder">Nombre de acceso directo</string>

    <!-- Describes the add to homescreen functionality -->
    <string name="add_to_homescreen_description_2">Puedes añadir fácilmente este sitio web a la pantalla de inicio de tu dispositivo para tener acceso instantáneo y navegar rápidamente, consiguiendo una experiencia similar a la de una aplicación real.</string>

    <!-- Preference for managing the settings for logins and passwords in Fenix -->
    <string name="preferences_passwords_logins_and_passwords">Inicios de sesión y contraseñas</string>
    <!-- Preference for managing the saving of logins and passwords in Fenix -->
    <string name="preferences_passwords_save_logins">Guardar inicios de sesión y contraseñas</string>
    <!-- Preference option for asking to save passwords in Fenix -->
    <string name="preferences_passwords_save_logins_ask_to_save">Preguntar antes de guardar</string>
    <!-- Preference option for never saving passwords in Fenix -->
    <string name="preferences_passwords_save_logins_never_save">No guardar nunca</string>

    <!-- Preference for autofilling saved logins in Firefox (in web content), %1$s will be replaced with the app name -->
    <string name="preferences_passwords_autofill2">Rellenar automáticamente en %1$s</string>

    <!-- Description for the preference for autofilling saved logins in Firefox (in web content), %1$s will be replaced with the app name -->
    <string name="preferences_passwords_autofill_description">Completar y guardar nombres de usuario y contraseñas en páginas web al usar %1$s.</string>
    <!-- Preference for autofilling logins from Fenix in other apps (e.g. autofilling the Twitter app) -->
    <string name="preferences_android_autofill">Autocompletar en otras aplicaciones.</string>
    <!-- Description for the preference for autofilling logins from Fenix in other apps (e.g. autofilling the Twitter app) -->
    <string name="preferences_android_autofill_description">Completar nombres de usuarios y contraseñas en otras aplicaciones de tu dispositivo.</string>

    <!-- Preference option for adding a login -->
    <string name="preferences_logins_add_login">Añadir cuenta</string>

    <!-- Preference for syncing saved logins in Fenix -->
    <string name="preferences_passwords_sync_logins">Inicios de sesión sincronizados</string>
    <!-- Preference for syncing saved logins in Fenix, when not signed in-->
    <string name="preferences_passwords_sync_logins_across_devices">Sincronizar inicios de sesión entre dispositivos</string>
    <!-- Preference to access list of saved logins -->
    <string name="preferences_passwords_saved_logins">Inicios de sesión guardados</string>
    <!-- Description of empty list of saved passwords. Placeholder is replaced with app name.  -->
    <string name="preferences_passwords_saved_logins_description_empty_text">Los inicios de sesión que guardes o sincronices con %s se mostrarán aquí.</string>
    <!-- Preference to access list of saved logins -->
    <string name="preferences_passwords_saved_logins_description_empty_learn_more_link">Saber más sobre Sync.</string>
    <!-- Preference to access list of login exceptions that we never save logins for -->
    <string name="preferences_passwords_exceptions">Excepciones</string>
    <!-- Empty description of list of login exceptions that we never save logins for -->
    <string name="preferences_passwords_exceptions_description_empty">Los inicios de sesión y contraseñas no guardados aparecerán aquí.</string>
    <!-- Description of list of login exceptions that we never save logins for -->
    <string name="preferences_passwords_exceptions_description">No se guardarán los inicios de sesión y contraseñas para estos sitios.</string>
    <!-- Text on button to remove all saved login exceptions -->
    <string name="preferences_passwords_exceptions_remove_all">Eliminar todas las excepciones</string>
    <!-- Hint for search box in logins list -->
    <string name="preferences_passwords_saved_logins_search">Buscar inicios de sesión</string>
    <!-- The header for the site that a login is for -->
    <string name="preferences_passwords_saved_logins_site">Sitio</string>
    <!-- The header for the username for a login -->
    <string name="preferences_passwords_saved_logins_username">Nombre de usuario</string>
    <!-- The header for the password for a login -->
    <string name="preferences_passwords_saved_logins_password">Contraseña</string>
    <!-- Shown in snackbar to tell user that the password has been copied -->
    <string name="logins_password_copied">Contraseña copiada al portapapeles</string>
    <!-- Shown in snackbar to tell user that the username has been copied -->
    <string name="logins_username_copied">Nombre de usuario copiado al portapapeles</string>
    <!-- Content Description (for screenreaders etc) read for the button to copy a password in logins-->
    <string name="saved_logins_copy_password">Copiar contraseña</string>
    <!-- Content Description (for screenreaders etc) read for the button to clear a password while editing a login-->
    <string name="saved_logins_clear_password">Borrar contraseña</string>
    <!-- Content Description (for screenreaders etc) read for the button to copy a username in logins -->
    <string name="saved_login_copy_username">Copiar nombre de usuario</string>
    <!-- Content Description (for screenreaders etc) read for the button to clear a username while editing a login -->
    <string name="saved_login_clear_username">Borrar nombre de usuario</string>
    <!-- Content Description (for screenreaders etc) read for the button to clear the hostname field while creating a login -->
    <string name="saved_login_clear_hostname">Borrar nombre de servidor</string>
    <!-- Content Description (for screenreaders etc) read for the button to open a site in logins -->
    <string name="saved_login_open_site">Abrir sitio en el navegador</string>
    <!-- Content Description (for screenreaders etc) read for the button to reveal a password in logins -->
    <string name="saved_login_reveal_password">Mostrar contraseña</string>
    <!-- Content Description (for screenreaders etc) read for the button to hide a password in logins -->
    <string name="saved_login_hide_password">Ocultar contraseña</string>
    <!-- Message displayed in biometric prompt displayed for authentication before allowing users to view their logins -->
    <string name="logins_biometric_prompt_message">Desbloquear para ver tus inicios de sesión guardados</string>
    <!-- Title of warning dialog if users have no device authentication set up -->
    <string name="logins_warning_dialog_title">Asegurar tus usuarios y contraseñas</string>
    <!-- Message of warning dialog if users have no device authentication set up -->
    <string name="logins_warning_dialog_message">Configura un patrón de bloqueo del dispositivo, un PIN o una contraseña para proteger el acceso a tus usuarios y contraseñas guardados si alguien más tiene tu dispositivo.</string>
    <!-- Negative button to ignore warning dialog if users have no device authentication set up -->
    <string name="logins_warning_dialog_later">Más tarde</string>
    <!-- Positive button to send users to set up a pin of warning dialog if users have no device authentication set up -->
    <string name="logins_warning_dialog_set_up_now">Configurar ahora</string>
    <!-- Title of PIN verification dialog to direct users to re-enter their device credentials to access their logins -->
    <string name="logins_biometric_prompt_message_pin">Desbloquear tu dispositivo</string>

    <!-- Title for Accessibility Force Enable Zoom Preference -->
    <string name="preference_accessibility_force_enable_zoom">Zoom en todos los sitios web</string>
    <!-- Summary for Accessibility Force Enable Zoom Preference -->
    <string name="preference_accessibility_force_enable_zoom_summary">Activar esta opción para permitir pellizcar y hacer zoom, incluso en sitios web que no permiten este gesto.</string>

    <!-- Saved logins sorting strategy menu item -by name- (if selected, it will sort saved logins alphabetically) -->
    <string name="saved_logins_sort_strategy_alphabetically">Nombre (A-Z)</string>
    <!-- Saved logins sorting strategy menu item -by last used- (if selected, it will sort saved logins by last used) -->
    <string name="saved_logins_sort_strategy_last_used">Usado por última vez</string>

    <!-- Content description (not visible, for screen readers etc.): Sort saved logins dropdown menu chevron icon -->
    <string name="saved_logins_menu_dropdown_chevron_icon_content_description">Ordenar menú de inicio de sesión</string>

    <!-- Autofill -->
    <!-- Preference and title for managing the autofill settings -->
    <string name="preferences_autofill">Autocompletado</string>
    <!-- Preference and title for managing the settings for addresses -->
    <string name="preferences_addresses">Direcciones</string>
    <!-- Preference and title for managing the settings for credit cards -->
    <string name="preferences_credit_cards">Tarjetas de crédito</string>
    <!-- Preference for saving and autofilling credit cards -->
    <string name="preferences_credit_cards_save_and_autofill_cards">Guardar y autocompletar tarjetas</string>
    <!-- Preference summary for saving and autofilling credit card data -->
    <string name="preferences_credit_cards_save_and_autofill_cards_summary">Los datos están cifrados</string>

    <!-- Preference option for syncing credit cards across devices. This is displayed when the user is not signed into sync -->
    <string name="preferences_credit_cards_sync_cards_across_devices">Sincronizar tarjetas entre dispositivos</string>
    <!-- Preference option for syncing credit cards across devices. This is displayed when the user is signed into sync -->
    <string name="preferences_credit_cards_sync_cards">Sincronizar tarjetas</string>
    <!-- Preference option for adding a credit card -->
    <string name="preferences_credit_cards_add_credit_card">Añadir tarjeta de crédito</string>

    <!-- Preference option for managing saved credit cards -->
    <string name="preferences_credit_cards_manage_saved_cards">Administrar tarjetas guardadas</string>
    <!-- Preference option for adding an address -->
    <string name="preferences_addresses_add_address">Añadir dirección</string>
    <!-- Preference option for managing saved addresses -->
    <string name="preferences_addresses_manage_addresses">Administrar direcciones</string>
    <!-- Preference for saving and autofilling addresses -->
    <string name="preferences_addresses_save_and_autofill_addresses">Guardar y autocompletar direcciones</string>
    <!-- Preference summary for saving and autofilling address data -->
    <string name="preferences_addresses_save_and_autofill_addresses_summary">Incluir información como números, correos electrónicos y direcciones de envío</string>

    <!-- Title of the "Add card" screen -->
    <string name="credit_cards_add_card">Añadir tarjeta</string>
    <!-- Title of the "Edit card" screen -->
    <string name="credit_cards_edit_card">Editar tarjeta</string>
    <!-- The header for the card number of a credit card -->
    <string name="credit_cards_card_number">Número de tarjeta</string>
    <!-- The header for the expiration date of a credit card -->
    <string name="credit_cards_expiration_date">Fecha de caducidad</string>
    <!-- The label for the expiration date month of a credit card to be used by a11y services-->
    <string name="credit_cards_expiration_date_month">Mes de caducidad</string>
    <!-- The label for the expiration date year of a credit card to be used by a11y services-->
    <string name="credit_cards_expiration_date_year">Año de caducidad</string>
    <!-- The header for the name on the credit card -->
    <string name="credit_cards_name_on_card">Nombre en la tarjeta</string>
    <!-- The text for the "Delete card" menu item for deleting a credit card -->
    <string name="credit_cards_menu_delete_card">Eliminar tarjeta</string>
    <!-- The text for the "Delete card" button for deleting a credit card -->
    <string name="credit_cards_delete_card_button">Eliminar tarjeta</string>
    <!-- The text for the confirmation message of "Delete card" dialog -->
    <string name="credit_cards_delete_dialog_confirmation">¿Seguro que quieres eliminar esta tarjeta de crédito?</string>
    <!-- The text for the positive button on "Delete card" dialog -->
    <string name="credit_cards_delete_dialog_button">Eliminar</string>
    <!-- The title for the "Save" menu item for saving a credit card -->
    <string name="credit_cards_menu_save">Guardar</string>
    <!-- The text for the "Save" button for saving a credit card -->
    <string name="credit_cards_save_button">Guardar</string>
    <!-- The text for the "Cancel" button for cancelling adding, updating or deleting a credit card -->
    <string name="credit_cards_cancel_button">Cancelar</string>

    <!-- Title of the "Saved cards" screen -->
    <string name="credit_cards_saved_cards">Tarjetas guardadas</string>

    <!-- Error message for credit card number validation -->
    <string name="credit_cards_number_validation_error_message">Por favor, escriba un número válido de tarjeta de crédito</string>

    <!-- Error message for credit card name on card validation -->
    <string name="credit_cards_name_on_card_validation_error_message">Por favor, rellena este campo</string>
    <!-- Message displayed in biometric prompt displayed for authentication before allowing users to view their saved credit cards -->
    <string name="credit_cards_biometric_prompt_message">Desbloquear para ver tus tarjetas guardadas</string>
    <!-- Title of warning dialog if users have no device authentication set up -->
    <string name="credit_cards_warning_dialog_title">Asegurar tus tarjetas de crédito</string>
    <!-- Message of warning dialog if users have no device authentication set up -->
    <string name="credit_cards_warning_dialog_message">Configura un patrón de bloqueo, PIN o contraseña para proteger el acceso a tus tarjetas guardadas si alguien más accede a tu dispositivo.</string>
    <!-- Positive button to send users to set up a pin of warning dialog if users have no device authentication set up -->
    <string name="credit_cards_warning_dialog_set_up_now">Configurar ahora</string>
    <!-- Negative button to ignore warning dialog if users have no device authentication set up -->
    <string name="credit_cards_warning_dialog_later">Más tarde</string>
    <!-- Title of PIN verification dialog to direct users to re-enter their device credentials to access their credit cards -->
    <string name="credit_cards_biometric_prompt_message_pin">Desbloquear tu dispositivo</string>
    <!-- Message displayed in biometric prompt for authentication, before allowing users to use their stored credit card information -->
    <string name="credit_cards_biometric_prompt_unlock_message">Desbloquear para usar la información de la tarjeta de crédito almacenada</string>

    <!-- Title of the "Add address" screen -->
    <string name="addresses_add_address">Añadir dirección</string>
    <!-- Title of the "Edit address" screen -->
    <string name="addresses_edit_address">Editar dirección</string>
    <!-- Title of the "Manage addresses" screen -->
    <string name="addresses_manage_addresses">Administrar direcciones</string>
    <!-- The header for the first name of an address -->
    <string name="addresses_first_name">Nombre</string>
    <!-- The header for the middle name of an address -->
    <string name="addresses_middle_name">Segundo nombre</string>
    <!-- The header for the last name of an address -->
    <string name="addresses_last_name">Apellidos</string>
    <!-- The header for the street address of an address -->
    <string name="addresses_street_address">Domicilio</string>
    <!-- The header for the city of an address -->
    <string name="addresses_city">Ciudad</string>
    <!-- The header for the subregion of an address when "state" should be used -->
    <string name="addresses_state">Estado</string>
    <!-- The header for the subregion of an address when "province" should be used -->
    <string name="addresses_province">Provincia</string>
    <!-- The header for the zip code of an address -->
    <string name="addresses_zip">Código postal</string>
    <!-- The header for the country or region of an address -->
    <string name="addresses_country">País o región</string>
    <!-- The header for the phone number of an address -->
    <string name="addresses_phone">Teléfono</string>
    <!-- The header for the email of an address -->
    <string name="addresses_email">Correo electrónico</string>
    <!-- The text for the "Save" button for saving an address -->
    <string name="addresses_save_button">Guardar</string>
    <!-- The text for the "Cancel" button for cancelling adding, updating or deleting an address -->
    <string name="addresses_cancel_button">Cancelar</string>
    <!-- The text for the "Delete address" button for deleting an address -->
    <string name="addressess_delete_address_button">Eliminar dirección</string>

    <!-- The title for the "Delete address" confirmation dialog -->
    <string name="addressess_confirm_dialog_message">¿Seguro que quieres eliminar esta dirección?</string>
    <!-- The text for the positive button on "Delete address" dialog -->
    <string name="addressess_confirm_dialog_ok_button">Eliminar</string>
    <!-- The text for the negative button on "Delete address" dialog -->
    <string name="addressess_confirm_dialog_cancel_button">Cancelar</string>
    <!-- The text for the "Save address" menu item for saving an address -->
    <string name="address_menu_save_address">Guardar dirección</string>
    <!-- The text for the "Delete address" menu item for deleting an address -->
    <string name="address_menu_delete_address">Eliminar dirección</string>

    <!-- Title of the Add search engine screen -->
    <string name="search_engine_add_custom_search_engine_title">Añadir buscador</string>
    <!-- Content description (not visible, for screen readers etc.): Title for the button that navigates to add new engine screen -->
    <string name="search_engine_add_custom_search_engine_button_content_description">Añadir nuevo buscador</string>
    <!-- Title of the Edit search engine screen -->
    <string name="search_engine_edit_custom_search_engine_title">Editar buscador</string>
    <!-- Content description (not visible, for screen readers etc.): Title for the button to add a search engine in the action bar -->
    <string name="search_engine_add_button_content_description" moz:RemovedIn="120" tools:ignore="UnusedResources">Añadir</string>
    <!-- Content description (not visible, for screen readers etc.): Title for the button to save a search engine in the action bar -->
    <string name="search_engine_add_custom_search_engine_edit_button_content_description" moz:RemovedIn="120" tools:ignore="UnusedResources">Guardar</string>
    <!-- Text for the menu button to edit a search engine -->
    <string name="search_engine_edit">Editar</string>
    <!-- Text for the menu button to delete a search engine -->
    <string name="search_engine_delete">Eliminar</string>

    <!-- Text for the button to create a custom search engine on the Add search engine screen -->
    <string name="search_add_custom_engine_label_other" moz:RemovedIn="120" tools:ignore="UnusedResources">Otro</string>
    <!-- Label for the TextField in which user enters custom search engine name -->
    <string name="search_add_custom_engine_name_label">Nombre</string>
    <!-- Placeholder text shown in the Search Engine Name TextField before a user enters text -->
    <string name="search_add_custom_engine_name_hint" moz:RemovedIn="120" tools:ignore="UnusedResources">Nombre</string>

    <!-- Placeholder text shown in the Search Engine Name text field before a user enters text -->
    <string name="search_add_custom_engine_name_hint_2">Nombre del buscador</string>
    <!-- Label for the TextField in which user enters custom search engine URL -->
    <string name="search_add_custom_engine_url_label">URL de cadena de búsqueda</string>
    <!-- Placeholder text shown in the Search String TextField before a user enters text -->
    <string name="search_add_custom_engine_search_string_hint" moz:RemovedIn="120" tools:ignore="UnusedResources">Cadena de búsqueda a usar</string>
    <!-- Placeholder text shown in the Search String TextField before a user enters text -->
    <string name="search_add_custom_engine_search_string_hint_2">URL a utilizar para la búsqueda</string>
    <!-- Description text for the Search String TextField. The %s is part of the string -->
    <string name="search_add_custom_engine_search_string_example" formatted="false">Reemplazar la consulta con “%s”. Ejemplo:\n https://www.google.com/search?q=%s</string>

    <!-- Accessibility description for the form in which details about the custom search engine are entered -->
    <string name="search_add_custom_engine_form_description">Detalles del buscador personalizado</string>

    <!-- Label for the TextField in which user enters custom search engine suggestion URL -->
    <string name="search_add_custom_engine_suggest_url_label">API de sugerencias de búsqueda (opcional)</string>
    <!-- Placeholder text shown in the Search Suggestion String TextField before a user enters text -->
    <string name="search_add_custom_engine_suggest_string_hint">URL de la API de sugerencias de búsqueda</string>
    <!-- Description text for the Search Suggestion String TextField. The %s is part of the string -->
    <string name="search_add_custom_engine_suggest_string_example_2" formatted="false">Reemplazar la consulta con “%s”. Ejemplo:\nhttps://suggestqueries.google.com/complete/search?client=firefox&amp;q=%s</string>
    <!-- The text for the "Save" button for saving a custom search engine -->
    <string name="search_custom_engine_save_button">Guardar</string>

    <!-- Text shown when a user leaves the name field empty -->
    <string name="search_add_custom_engine_error_empty_name">Introducir el nombre del buscador</string>
    <!-- Text shown when a user leaves the search string field empty -->
    <string name="search_add_custom_engine_error_empty_search_string">Introducir una cadena de búsqueda</string>
    <!-- Text shown when a user leaves out the required template string -->
    <string name="search_add_custom_engine_error_missing_template">Comprueba que la cadena de búsqueda coincide con el formato del ejemplo</string>
    <!-- Text shown when we aren't able to validate the custom search query. The first parameter is the url of the custom search engine -->
    <string name="search_add_custom_engine_error_cannot_reach">Error al conectar con “%s”</string>
    <!-- Text shown when a user creates a new search engine -->
    <string name="search_add_custom_engine_success_message">%s creado </string>
    <!-- Text shown when a user successfully edits a custom search engine -->
    <string name="search_edit_custom_engine_success_message">%s guardado</string>
    <!-- Text shown when a user successfully deletes a custom search engine -->
    <string name="search_delete_search_engine_success_message">%s eliminado</string>

    <!-- Heading for the instructions to allow a permission -->
    <string name="phone_feature_blocked_intro">Para permitirlo:</string>
    <!-- First step for the allowing a permission -->
    <string name="phone_feature_blocked_step_settings">1. Ve a los ajustes de Android</string>
    <!-- Second step for the allowing a permission -->
    <string name="phone_feature_blocked_step_permissions"><![CDATA[2. Toca en <b>Permisos</b>]]></string>
    <!-- Third step for the allowing a permission (Fore example: Camera) -->
    <string name="phone_feature_blocked_step_feature"><![CDATA[3. Activa <b>%1$s</b>]]></string>

    <!-- Label that indicates a site is using a secure connection -->
    <string name="quick_settings_sheet_secure_connection_2">Conexión segura</string>
    <!-- Label that indicates a site is using a insecure connection -->
    <string name="quick_settings_sheet_insecure_connection_2">Conexión no segura</string>
    <!-- Label to clear site data -->
    <string name="clear_site_data">Limpiar cookies y datos del sitio</string>
    <!-- Confirmation message for a dialog confirming if the user wants to delete all data for current site -->
    <string name="confirm_clear_site_data"><![CDATA[¿Seguro que quieres eliminar todos los datos y cookies para el sitio <b>%s</b>?]]></string>
    <!-- Confirmation message for a dialog confirming if the user wants to delete all the permissions for all sites-->
    <string name="confirm_clear_permissions_on_all_sites">¿Seguro que quieres borrar todos los permisos de todos los sitios?</string>
    <!-- Confirmation message for a dialog confirming if the user wants to delete all the permissions for a site-->
    <string name="confirm_clear_permissions_site">¿Seguro que quieres eliminar todos los permisos para este sitio?</string>
    <!-- Confirmation message for a dialog confirming if the user wants to set default value a permission for a site-->
    <string name="confirm_clear_permission_site">¿Seguro que quieres eliminar este permiso para este sitio?</string>
    <!-- label shown when there are not site exceptions to show in the site exception settings -->
    <string name="no_site_exceptions">Sin excepciones para el sitio</string>
    <!-- Bookmark deletion confirmation -->
    <string name="bookmark_deletion_confirmation">¿Seguro que quieres eliminar este marcador?</string>
    <!-- Browser menu button that adds a shortcut to the home fragment -->
    <string name="browser_menu_add_to_shortcuts">Añadir a accesos directos</string>
    <!-- Browser menu button that removes a shortcut from the home fragment -->
    <string name="browser_menu_remove_from_shortcuts">Eliminar de los accesos directos</string>
    <!-- text shown before the issuer name to indicate who its verified by, parameter is the name of
     the certificate authority that verified the ticket-->
    <string name="certificate_info_verified_by">Verificado por: %1$s</string>
    <!-- Login overflow menu delete button -->
    <string name="login_menu_delete_button">Eliminar</string>
    <!-- Login overflow menu edit button -->
    <string name="login_menu_edit_button">Editar</string>
    <!-- Message in delete confirmation dialog for logins -->
    <string name="login_deletion_confirmation">¿Seguro que quieres eliminar este inicio de sesión?</string>
    <!-- Positive action of a dialog asking to delete  -->
    <string name="dialog_delete_positive">Eliminar</string>
    <!-- Negative action of a dialog asking to delete login -->
    <string name="dialog_delete_negative">Cancelar</string>
    <!--  The saved login options menu description. -->
    <string name="login_options_menu">Opciones de inicio de sesión</string>
    <!--  The editable text field for a login's web address. -->
    <string name="saved_login_hostname_description">El campo de texto editable para la dirección web del inicio de sesión.</string>
    <!--  The editable text field for a login's username. -->
    <string name="saved_login_username_description">El campo de texto editable para el nombre de usuario del inicio de sesión.</string>
    <!--  The editable text field for a login's password. -->
    <string name="saved_login_password_description">El campo de texto editable para la contraseña del inicio de sesión.</string>
    <!--  The button description to save changes to an edited login. -->
    <string name="save_changes_to_login">Guardar cambios para el inicio de sesión.</string>
    <!--  The page title for editing a saved login. -->
    <string name="edit">Editar</string>
    <!--  The page title for adding new login. -->
    <string name="add_login">Añadir nueva cuenta</string>
    <!--  The error message in add/edit login view when password field is blank. -->
    <string name="saved_login_password_required">Se necesita contraseña</string>
    <!--  The error message in add login view when username field is blank. -->
    <string name="saved_login_username_required">Se requiere nombre de usuario</string>
    <!--  The error message in add login view when hostname field is blank. -->
    <string name="saved_login_hostname_required" tools:ignore="UnusedResources">Se requiere nombre de servidor</string>
    <!-- Voice search button content description  -->
    <string name="voice_search_content_description">Búsqueda por voz</string>
    <!-- Voice search prompt description displayed after the user presses the voice search button -->
    <string name="voice_search_explainer">Habla ahora</string>

    <!--  The error message in edit login view when a duplicate username exists. -->
    <string name="saved_login_duplicate">Ya existe un inicio de sesión con ese nombre de usuario</string>

    <!-- This is the hint text that is shown inline on the hostname field of the create new login page. 'https://www.example.com' intentionally hardcoded here -->
    <string name="add_login_hostname_hint_text">https://www.example.com</string>
    <!-- This is an error message shown below the hostname field of the add login page when a hostname does not contain http or https. -->
    <string name="add_login_hostname_invalid_text_3">La dirección web debe contener &quot;https://&quot; o &quot;http://&quot;</string>
    <!-- This is an error message shown below the hostname field of the add login page when a hostname is invalid. -->
    <string name="add_login_hostname_invalid_text_2">Se requiere nombre de servidor válido</string>

    <!-- Synced Tabs -->
    <!-- Text displayed to ask user to connect another device as no devices found with account -->
    <string name="synced_tabs_connect_another_device">Conectar otro dispositivo.</string>
    <!-- Text displayed asking user to re-authenticate -->
    <string name="synced_tabs_reauth">Por favor, vuelve a autentificarte.</string>
    <!-- Text displayed when user has disabled tab syncing in Firefox Sync Account -->
    <string name="synced_tabs_enable_tab_syncing">Por favor, activa la sincronización de pestañas.</string>

    <!-- Text displayed when user has no tabs that have been synced -->
    <string name="synced_tabs_no_tabs">No tienes ninguna pestaña abierta en Firefox en tus otros dispositivos.</string>
    <!-- Text displayed in the synced tabs screen when a user is not signed in to Firefox Sync describing Synced Tabs -->
    <string name="synced_tabs_sign_in_message">Ver una lista de pestañas de tus otros dispositivos.</string>
    <!-- Text displayed on a button in the synced tabs screen to link users to sign in when a user is not signed in to Firefox Sync -->
    <string name="synced_tabs_sign_in_button">Inicia sesión para sincronizar</string>

    <!-- The text displayed when a synced device has no tabs to show in the list of Synced Tabs. -->
    <string name="synced_tabs_no_open_tabs">No hay pestañas abiertas</string>

    <!-- Content description for expanding a group of synced tabs. -->
    <string name="synced_tabs_expand_group">Expandir grupo de pestañas sincronizadas</string>
    <!-- Content description for collapsing a group of synced tabs. -->
    <string name="synced_tabs_collapse_group">Ocultar grupo de pestañas sincronizadas</string>

    <!-- Top Sites -->
    <!-- Title text displayed in the dialog when shortcuts limit is reached. -->
    <string name="shortcut_max_limit_title">Límite de accesos directos alcanzado</string>
    <!-- Content description text displayed in the dialog when shortcut limit is reached. -->
    <string name="shortcut_max_limit_content">Para añadir un nuevo acceso directo, elimina uno. Toca y mantén presionado el sitio y selecciona eliminar.</string>
    <!-- Confirmation dialog button text when top sites limit is reached. -->
    <string name="top_sites_max_limit_confirmation_button">Vale, entendido</string>

    <!-- Label for the preference to show the shortcuts for the most visited top sites on the homepage -->
    <string name="top_sites_toggle_top_recent_sites_4">Accesos directos</string>
    <!-- Title text displayed in the rename top site dialog. -->
    <string name="top_sites_rename_dialog_title">Nombre</string>
    <!-- Hint for renaming title of a shortcut -->
    <string name="shortcut_name_hint">Nombre de acceso directo</string>
    <!-- Button caption to confirm the renaming of the top site. -->
    <string name="top_sites_rename_dialog_ok">Aceptar</string>
    <!-- Dialog button text for canceling the rename top site prompt. -->
    <string name="top_sites_rename_dialog_cancel">Cancelar</string>

    <!-- Text for the menu button to open the homepage settings. -->
    <string name="top_sites_menu_settings">Ajustes</string>
    <!-- Text for the menu button to navigate to sponsors and privacy support articles. '&amp;' is replaced with the ampersand symbol: & -->
    <string name="top_sites_menu_sponsor_privacy">Nuestros patrocinadores y tu privacidad</string>
    <!-- Label text displayed for a sponsored top site. -->
    <string name="top_sites_sponsored_label">Patrocinado</string>

    <!-- Inactive tabs in the tabs tray -->
    <!-- Title text displayed in the tabs tray when a tab has been unused for 14 days. -->
    <string name="inactive_tabs_title">Pestañas inactivas</string>
    <!-- Content description for closing all inactive tabs -->
    <string name="inactive_tabs_delete_all">Cerrar todas las pestañas inactivas</string>

    <!-- Content description for expanding the inactive tabs section. -->
    <string name="inactive_tabs_expand_content_description">Expandir pestañas inactivas</string>
    <!-- Content description for collapsing the inactive tabs section. -->
    <string name="inactive_tabs_collapse_content_description">Contraer pestañas inactivas</string>

    <!-- Inactive tabs auto-close message in the tabs tray -->
    <!-- The header text of the auto-close message when the user is asked if they want to turn on the auto-closing of inactive tabs. -->
    <string name="inactive_tabs_auto_close_message_header" tools:ignore="UnusedResources">¿Cerrar automáticamente después de un mes?</string>
    <!-- A description below the header to notify the user what the inactive tabs auto-close feature is. -->
    <string name="inactive_tabs_auto_close_message_description" tools:ignore="UnusedResources">Firefox puede cerrar pestañas que no has visto durante el último mes.</string>
    <!-- A call to action below the description to allow the user to turn on the auto closing of inactive tabs. -->
    <string name="inactive_tabs_auto_close_message_action" tools:ignore="UnusedResources">ACTIVAR EL CIERRE AUTOMÁTICO</string>

    <!-- Text for the snackbar to confirm auto-close is enabled for inactive tabs -->
    <string name="inactive_tabs_auto_close_message_snackbar">Cierre automático activado</string>

    <!-- Awesome bar suggestion's headers -->
    <!-- Search suggestions title for Firefox Suggest. -->
    <string name="firefox_suggest_header">Firefox Suggest</string>

    <!-- Title for search suggestions when Google is the default search suggestion engine. -->
    <string name="google_search_engine_suggestion_header">Búsqueda de Google</string>
    <!-- Title for search suggestions when the default search suggestion engine is anything other than Google. The first parameter is default search engine name. -->
    <string name="other_default_search_engine_suggestion_header">Buscar con %s</string>

    <!-- Default browser experiment -->
    <string name="default_browser_experiment_card_text">Configura enlaces de sitios web, correos electrónicos y mensajes para que se abran automáticamente en Firefox.</string>

    <!-- Content description for close button in collection placeholder. -->
    <string name="remove_home_collection_placeholder_content_description">Eliminar</string>

    <!-- Content description radio buttons with a link to more information -->
    <string name="radio_preference_info_content_description">Clic para más detalles</string>

    <!-- Content description for the action bar "up" button -->
    <string name="action_bar_up_description">Ir arriba</string>

    <!-- Content description for privacy content close button -->
    <string name="privacy_content_close_button_content_description">Cerrar</string>

    <!-- Pocket recommended stories -->
    <!-- Header text for a section on the home screen. -->
    <string name="pocket_stories_header_1">Historias que te hacen reflexionar</string>
    <!-- Header text for a section on the home screen. -->
    <string name="pocket_stories_categories_header">Historias por tema</string>
    <!-- Text of a button allowing users to access an external url for more Pocket recommendations. -->
    <string name="pocket_stories_placeholder_text">Descubrir más</string>
    <!-- Title of an app feature. Smaller than a heading. The first parameter is product name Pocket -->
    <string name="pocket_stories_feature_title_2">Impulsado por %s.</string>
    <!-- Caption for describing a certain feature. The placeholder is for a clickable text (eg: Learn more) which will load an url in a new tab when clicked.  -->
    <string name="pocket_stories_feature_caption">Parte de la familia Firefox. %s</string>
    <!-- Clickable text for opening an external link for more information about Pocket. -->
    <string name="pocket_stories_feature_learn_more">Saber más</string>

    <!-- Text indicating that the Pocket story that also displays this text is a sponsored story by other 3rd party entity. -->
    <string name="pocket_stories_sponsor_indication">Patrocinado</string>

    <!-- Snackbar message for enrolling in a Nimbus experiment from the secret settings when Studies preference is Off.-->
    <string name="experiments_snackbar">Activar la telemetría para enviar datos.</string>
    <!-- Snackbar button text to navigate to telemetry settings.-->
    <string name="experiments_snackbar_button">Ir a ajustes</string>

    <!-- Review quality check feature-->
    <!-- Name for the review quality check feature used as title for the panel. -->
    <string name="review_quality_check_feature_name" moz:RemovedIn="120" tools:ignore="UnusedResources">Verificador de reseñas</string>
    <!-- Name for the review quality check feature used as title for the panel. -->
    <string name="review_quality_check_feature_name_2">Verificador de reseñas</string>
    <!-- Summary for grades A and B for review quality check adjusted grading. -->
    <string name="review_quality_check_grade_a_b_description">Reseñas fiables</string>
    <!-- Summary for grade C for review quality check adjusted grading. -->
    <string name="review_quality_check_grade_c_description">Mezcla de reseñas fiables y no fiables</string>
    <!-- Summary for grades D and F for review quality check adjusted grading. -->
    <string name="review_quality_check_grade_d_f_description">Reseñas no fiables</string>
    <!-- Text for title presenting the reliability of a product's reviews. -->
    <string name="review_quality_check_grade_title">¿Son fiables estas reseñas?</string>
    <!-- Title for when the rating has been updated by the review checker -->
    <string name="review_quality_check_adjusted_rating_title">Calificación ajustada</string>
    <!-- Description for a product's adjusted star rating. The text presents that the product's reviews which were evaluated as unreliable were removed from the adjusted rating. -->
    <string name="review_quality_check_adjusted_rating_description">Se han eliminado las reseñas no fiables</string>
    <!-- Title for list of highlights from a product's review emphasizing a product's important traits. -->
    <string name="review_quality_check_highlights_title">Aspectos destacados de reseñas recientes</string>
    <!-- Title for section explaining how we analyze the reliability of a product's reviews. -->
    <string name="review_quality_check_explanation_title">Cómo determinamos la calidad de las reseñas</string>
    <!-- Paragraph explaining how we analyze the reliability of a product's reviews. First parameter is the Fakespot product name. In the phrase "Fakespot by Mozilla", "by" can be localized. Does not need to stay by. -->
    <string name="review_quality_check_explanation_body_reliability">Utilizamos tecnología de IA de %s por Mozilla para analizar la fiabilidad de las reseñas de productos. Este análisis solo ayudará a evaluar la calidad de las reseñas, no la calidad del producto.</string>
    <!-- Paragraph explaining the grading system we use to classify the reliability of a product's reviews. -->
    <string name="review_quality_check_info_review_grade_header"><![CDATA[Asignamos a las reseñas de cada producto una <b>calificación con letras</b> de la A a la F.]]></string>
    <!-- Description explaining grades A and B for review quality check adjusted grading. -->
    <string name="review_quality_check_info_grade_info_AB">Revisiones fiables. Creemos que las reseñas probablemente provienen de clientes reales que dejaron reseñas honestas e imparciales.</string>
    <!-- Description explaining grades A and B for review quality check adjusted grading. -->
    <string name="review_quality_check_info_grade_info_AB_2" moz:RemovedIn="120" tools:ignore="UnusedResources">Creemos que las reseñas son fiables.</string>
    <!-- Description explaining grade C for review quality check adjusted grading. -->
    <string name="review_quality_check_info_grade_info_C">Creemos que hay una combinación de reseñas fiables y no fiables.</string>
    <!-- Description explaining grades D and F for review quality check adjusted grading. -->
    <string name="review_quality_check_info_grade_info_DF">Reseñas poco fiables. Creemos que las reseñas probablemente son falsas o provienen de revisores sesgados.</string>
    <!-- Description explaining grades D and F for review quality check adjusted grading. -->
    <string name="review_quality_check_info_grade_info_DF_2" moz:RemovedIn="120" tools:ignore="UnusedResources">Creemos que las reseñas no son fiables.</string>
    <!-- Paragraph explaining how a product's adjusted grading is calculated. -->
    <string name="review_quality_check_explanation_body_adjusted_grading"><![CDATA[La <b>calificación ajustada</b> se basa únicamente en reseñas que consideramos fiables.]]></string>
    <!-- Paragraph explaining product review highlights. First parameter is the name of the retailer (e.g. Amazon). -->
    <string name="review_quality_check_explanation_body_highlights"><![CDATA[Los <b>puntos destacados</b> provienen de reseñas de %s de los últimos 80 días que creemos que son fiables.]]></string>
    <!-- Text for learn more caption presenting a link with information about review quality. First parameter is for clickable text defined in review_quality_check_info_learn_more_link. -->
    <string name="review_quality_check_info_learn_more">Saber más sobre %s.</string>
    <!-- Clickable text that links to review quality check SuMo page. First parameter is the Fakespot product name. In the phrase "Fakespot by Mozilla", "by" can be localized. Does not need to stay by. -->
    <string name="review_quality_check_info_learn_more_link" moz:RemovedIn="121" tools:ignore="UnusedResources">cómo %s de Mozilla determina la calidad de las reseñas</string>
    <!-- Clickable text that links to review quality check SuMo page. First parameter is the Fakespot product name. -->
    <string name="review_quality_check_info_learn_more_link_2">cómo determina %s la calidad de las reseñas</string>
    <!-- Text for title of settings section. -->
    <string name="review_quality_check_settings_title">Ajustes</string>
    <!-- Text for label for switch preference to show recommended products from review quality check settings section. -->
    <string name="review_quality_check_settings_recommended_products">Mostrar anuncios en el verificador de reseñas</string>
    <!-- Description for switch preference to show recommended products from review quality check settings section. First parameter is for clickable text defined in review_quality_check_settings_recommended_products_learn_more.-->
    <string name="review_quality_check_settings_recommended_products_description" moz:RemovedIn="120" tools:ignore="UnusedResources">Verás anuncios ocasionales de productos relevantes. Todos los anuncios deben cumplir con nuestros estándares de calidad de revisión. %s</string>
    <!-- Description for switch preference to show recommended products from review quality check settings section. First parameter is for clickable text defined in review_quality_check_settings_recommended_products_learn_more.-->
    <string name="review_quality_check_settings_recommended_products_description_2" tools:ignore="UnusedResources">Verá anuncios ocasionales de productos relevantes. Solo anunciamos productos con revisiones fiables. %s</string>
    <!-- Clickable text that links to review quality check recommended products support article. -->
    <string name="review_quality_check_settings_recommended_products_learn_more" tools:ignore="UnusedResources">Saber más</string>
    <!-- Text for turning sidebar off button from review quality check settings section. -->
    <string name="review_quality_check_settings_turn_off">Desactivar el verificador de reseñas</string>
    <!-- Text for title of recommended product section. This is displayed above a product image, suggested as an alternative to the product reviewed. -->
    <string name="review_quality_check_ad_title" tools:ignore="UnusedResources">Más para considerar</string>
    <!-- Caption for recommended product section indicating this is an ad by Fakespot. First parameter is the Fakespot product name. -->
    <string name="review_quality_check_ad_caption" tools:ignore="UnusedResources">Anuncio de %s</string>
    <!-- Caption for review quality check panel. First parameter is for clickable text defined in review_quality_check_powered_by_link. -->
    <string name="review_quality_check_powered_by_2">El verificador de reseñas funciona gracias a %s</string>
    <!-- Clickable text that links to Fakespot.com. First parameter is the Fakespot product name. In the phrase "Fakespot by Mozilla", "by" can be localized. Does not need to stay by. -->
    <string name="review_quality_check_powered_by_link" tools:ignore="UnusedResources">%s de Mozilla</string>
    <!-- Text for title of warning card informing the user that the current analysis is outdated. -->
    <string name="review_quality_check_outdated_analysis_warning_title" tools:ignore="UnusedResources">Nueva información para comprobar</string>
    <!-- Text for button from warning card informing the user that the current analysis is outdated. Clicking this should trigger the product's re-analysis. -->
    <string name="review_quality_check_outdated_analysis_warning_action" tools:ignore="UnusedResources">Comprobar ahora</string>
    <!-- Title for warning card informing the user that the current product does not have enough reviews for a review analysis. -->
    <string name="review_quality_check_no_reviews_warning_title">Aún no hay suficientes reseñas</string>
    <!-- Text for body of warning card informing the user that the current product does not have enough reviews for a review analysis. -->
    <string name="review_quality_check_no_reviews_warning_body">Cuando este producto tenga más reseñas, podremos analizar su calidad.</string>
    <!-- Title for warning card informing the user that the current product is currently not available. -->
    <string name="review_quality_check_product_availability_warning_title" tools:ignore="UnusedResources">El producto no está disponible</string>
    <!-- Text for the body of warning card informing the user that the current product is currently not available. -->
    <string name="review_quality_check_product_availability_warning_body" tools:ignore="UnusedResources">Si ves que este producto vuelve a estar disponible, infórmanos y trabajaremos para actualizar el análisis.</string>
    <!-- Clickable text for warning card informing the user that the current product is currently not available. Clicking this should inform the server that the product is available. -->
    <string name="review_quality_check_product_availability_warning_action" moz:RemovedIn="120" tools:ignore="UnusedResources">Informar que este producto vuelve a estar disponible</string>
    <!-- Clickable text for warning card informing the user that the current product is currently not available. Clicking this should inform the server that the product is available. -->
    <string name="review_quality_check_product_availability_warning_action_2" tools:ignore="UnusedResources">Informar que el producto está en stock</string>
    <!-- Title for warning card informing the user that the current product's re-analysis is still processing. -->
    <string name="review_quality_check_reanalysis_in_progress_warning_title">Comprobando la calidad de la reseña</string>
    <!-- Title for warning card informing the user that the current product's analysis is still processing. -->
    <string name="review_quality_check_analysis_in_progress_warning_title">Comprobando la calidad de la reseña</string>
    <!-- Text for body of warning card informing the user that the current product's analysis is still processing. -->
    <string name="review_quality_check_analysis_in_progress_warning_body">Esto podría tardar unos 60 segundos.</string>
    <!-- Title for info card displayed after the user reports a product is back in stock. -->
    <string name="review_quality_check_analysis_requested_info_title" tools:ignore="UnusedResources">¡Gracias por informar!</string>
    <!-- Text for body of info card displayed after the user reports a product is back in stock. -->
    <string name="review_quality_check_analysis_requested_info_body" tools:ignore="UnusedResources">Deberíamos tener información sobre las reseñas de este producto en 24 horas. Por favor, vuelve a comprobarlo más tarde.</string>
    <!-- Title for info card displayed when the user review checker while on a product that Fakespot does not analyze (e.g. gift cards, music). -->
    <string name="review_quality_check_not_analyzable_info_title">No podemos comprobar estas reseñas</string>
    <!-- Text for body of info card displayed when the user review checker while on a product that Fakespot does not analyze (e.g. gift cards, music). -->
    <string name="review_quality_check_not_analyzable_info_body">Lamentablemente, no podemos verificar la calidad de las reseñas para ciertos tipos de productos. Por ejemplo, tarjetas de regalo y transmisión de vídeo, música y juegos.</string>
    <!-- Title for info card displayed when another user reported the displayed product is back in stock. -->
    <string name="review_quality_check_analysis_requested_other_user_info_title" tools:ignore="UnusedResources">Información disponible en breve</string>
    <!-- Text for body of info card displayed when another user reported the displayed product is back in stock. -->
    <string name="review_quality_check_analysis_requested_other_user_info_body" tools:ignore="UnusedResources">Deberíamos tener información sobre las reseñas de este producto en 24 horas. Por favor, vuelve a comprobarlo más tarde.</string>
    <!-- Title for info card displayed to the user when analysis finished updating. -->
    <string name="review_quality_check_analysis_updated_confirmation_title" tools:ignore="UnusedResources">El análisis está actualizado</string>
    <!-- Text for the action button from info card displayed to the user when analysis finished updating. -->
    <string name="review_quality_check_analysis_updated_confirmation_action" tools:ignore="UnusedResources">Entendido</string>
    <!-- Title for error card displayed to the user when an error occurred. -->
    <string name="review_quality_check_generic_error_title">No hay información disponible en este momento</string>
    <!-- Text for body of error card displayed to the user when an error occurred. -->
    <string name="review_quality_check_generic_error_body">Estamos trabajando para resolver el problema. Por favor, vuelve a comprobarlo en breve.</string>
    <!-- Title for error card displayed to the user when the device is disconnected from the network. -->
    <string name="review_quality_check_no_connection_title">No hay conexión de red</string>
    <!-- Text for body of error card displayed to the user when the device is disconnected from the network. -->
    <string name="review_quality_check_no_connection_body">Verifica tu conexión de red y prueba a recargar la página.</string>
    <!-- Title for card displayed to the user for products whose reviews were not analyzed yet. -->
    <string name="review_quality_check_no_analysis_title">Aún no hay información sobre estas reseñas</string>
    <!-- Text for the body of card displayed to the user for products whose reviews were not analyzed yet. -->
    <string name="review_quality_check_no_analysis_body">Para saber si las reseñas de este producto son fiables, verifica la calidad de las reseñas. Sólo lleva unos 60 segundos.</string>
    <!-- Text for button from body of card displayed to the user for products whose reviews were not analyzed yet. Clicking this should trigger a product analysis. -->
    <string name="review_quality_check_no_analysis_link">Comprobar la calidad de la reseña</string>
    <!-- Headline for review quality check contextual onboarding card. -->
    <string name="review_quality_check_contextual_onboarding_title">Prueba nuestra fiable guía de reseñas de productos</string>
    <!-- Description for review quality check contextual onboarding card. The first and last two parameters are for retailer names (e.g. Amazon, Walmart). The second parameter is for the name of the application (e.g. Firefox). -->
    <string name="review_quality_check_contextual_onboarding_description">Comprueba lo fiables que son las reseñas de productos en %1$s antes de comprar. El verificador de reseñas, una función experimental de %2$s, está integrado directamente en el navegador. También funciona en %3$s y %4$s.</string>
    <!-- Description for review quality check contextual onboarding card. The first parameters is for retailer name (e.g. Amazon). The second parameter is for the name of the application (e.g. Firefox). -->
    <string name="review_quality_check_contextual_onboarding_description_one_vendor">Comprueba lo fiables que son las reseñas de productos en %1$s antes de comprar. El verificador de reseñas, una función experimental de %2$s, está integrado directamente en el navegador.</string>
    <!-- Paragraph presenting review quality check feature. First parameter is the Fakespot product name. Second parameter is for clickable text defined in review_quality_check_contextual_onboarding_learn_more_link. In the phrase "Fakespot by Mozilla", "by" can be localized. Does not need to stay by. -->
    <string name="review_quality_check_contextual_onboarding_learn_more">Utilizando la tecnología de %1$s de Mozilla, te ayudamos a evitar reseñas sesgadas y no auténticas. Nuestro modelo de IA siempre mejora para protegerte mientras compras. %2$s</string>
    <!-- Clickable text from the contextual onboarding card that links to review quality check support article. -->
    <string name="review_quality_check_contextual_onboarding_learn_more_link">Saber más</string>
    <!-- Caption text to be displayed in review quality check contextual onboarding card above the opt-in button. First parameter is the Fakespot product name. Following parameters are for clickable texts defined in review_quality_check_contextual_onboarding_privacy_policy and review_quality_check_contextual_onboarding_terms_use. In the phrase "Fakespot by Mozilla", "by" can be localized. Does not need to stay by. -->
    <string name="review_quality_check_contextual_onboarding_caption" moz:RemovedIn="121" tools:ignore="UnusedResources">Al seleccionar “Sí, probarlo”, aceptas %1$s de %2$s y %3$s de Mozilla.</string>
    <!-- Caption text to be displayed in review quality check contextual onboarding card above the opt-in button. Parameter is the Fakespot product name. After the colon, what appears are two links, each on their own line. The first link is to a Privacy policy (review_quality_check_contextual_onboarding_privacy_policy_2). The second link is to Terms of use (review_quality_check_contextual_onboarding_terms_use_2). -->
    <string name="review_quality_check_contextual_onboarding_caption_2">Al seleccionar “Sí, probarlo”, aceptas lo siguiente de %1$s:</string>
    <!-- Clickable text from the review quality check contextual onboarding card that links to Fakespot privacy policy. -->
    <string name="review_quality_check_contextual_onboarding_privacy_policy" moz:RemovedIn="121" tools:ignore="UnusedResources">política de privacidad</string>
    <!-- Clickable text from the review quality check contextual onboarding card that links to Fakespot privacy policy. -->
    <string name="review_quality_check_contextual_onboarding_privacy_policy_2">Política de privacidad</string>
    <!-- Clickable text from the review quality check contextual onboarding card that links to Fakespot terms of use. -->
    <string name="review_quality_check_contextual_onboarding_terms_use" moz:RemovedIn="121" tools:ignore="UnusedResources">términos de uso</string>
    <!-- Clickable text from the review quality check contextual onboarding card that links to Fakespot terms of use. -->
    <string name="review_quality_check_contextual_onboarding_terms_use_2">Términos de uso</string>
    <!-- Text for opt-in button from the review quality check contextual onboarding card. -->
    <string name="review_quality_check_contextual_onboarding_primary_button_text">Si, probarlo</string>
    <!-- Text for opt-out button from the review quality check contextual onboarding card. -->
    <string name="review_quality_check_contextual_onboarding_secondary_button_text">Ahora no</string>
    <!-- Text for the first CFR presenting the review quality check feature. -->
    <string name="review_quality_check_first_cfr_message">Descubre si puedes confiar en las reseñas de este producto — antes de comprarlo.</string>
    <!-- Text displayed in the first CFR presenting the review quality check feature that opens the review checker when clicked. -->
    <string name="review_quality_check_first_cfr_action" tools:ignore="UnusedResources">Probar el verificador de reseñas</string>
    <!-- Text for the second CFR presenting the review quality check feature. -->
    <string name="review_quality_check_second_cfr_message">¿Son fiables estas revisiones? Consúltalo ahora para ver una calificación ajustada.</string>
    <!-- Text displayed in the second CFR presenting the review quality check feature that opens the review checker when clicked. -->
    <string name="review_quality_check_second_cfr_action" tools:ignore="UnusedResources">Abrir el verificador de reseñas</string>
    <!-- Flag showing that the review quality check feature is work in progress. -->
    <string name="review_quality_check_beta_flag">Beta</string>
    <!-- Content description (not visible, for screen readers etc.) for opening browser menu button to open review quality check bottom sheet. -->
    <string name="review_quality_check_open_handle_content_description">Abrir el verificador de reseñas</string>
    <!-- Content description (not visible, for screen readers etc.) for closing browser menu button to open review quality check bottom sheet. -->
    <string name="review_quality_check_close_handle_content_description">Cerrar el verificador de reseñas</string>
    <!-- Content description (not visible, for screen readers etc.) for review quality check star rating. First parameter is the number of stars (1-5) representing the rating. -->
    <string name="review_quality_check_star_rating_content_description">%1$s de 5 estrellas</string>
    <!-- Text for minimize button from highlights card. When clicked the highlights card should reduce its size. -->
    <string name="review_quality_check_highlights_show_less">Mostrar menos</string>
    <!-- Text for maximize button from highlights card. When clicked the highlights card should expand to its full size. -->
    <string name="review_quality_check_highlights_show_more">Mostrar más</string>
    <!-- Text for highlights card quality category header. Reviews shown under this header should refer the product's quality. -->
    <string name="review_quality_check_highlights_type_quality">Calidad</string>
    <!-- Text for highlights card price category header. Reviews shown under this header should refer the product's price. -->
    <string name="review_quality_check_highlights_type_price">Precio</string>
    <!-- Text for highlights card shipping category header. Reviews shown under this header should refer the product's shipping. -->
    <string name="review_quality_check_highlights_type_shipping">Envío</string>
    <!-- Text for highlights card packaging and appearance category header. Reviews shown under this header should refer the product's packaging and appearance. -->
    <string name="review_quality_check_highlights_type_packaging_appearance">Embalaje y apariencia</string>
    <!-- Text for highlights card competitiveness category header. Reviews shown under this header should refer the product's competitiveness. -->
    <string name="review_quality_check_highlights_type_competitiveness">Competitividad</string>

    <!-- Accessibility services actions labels. These will be appended to accessibility actions like "Double tap to.." but not by or applications but by services like Talkback. -->
    <!-- Action label for elements that can be collapsed if interacting with them. Talkback will append this to say "Double tap to collapse". -->
    <string name="a11y_action_label_collapse">contraer</string>
    <!-- Current state for elements that can be collapsed if interacting with them. Talkback will dictate this after a state change. -->
    <string name="a11y_state_label_collapsed">contraído</string>
    <!-- Action label for elements that can be expanded if interacting with them. Talkback will append this to say "Double tap to expand". -->
    <string name="a11y_action_label_expand">expandir</string>
    <!-- Current state for elements that can be expanded if interacting with them. Talkback will dictate this after a state change. -->
    <string name="a11y_state_label_expanded">expandido</string>
    <!-- Action label for links to a website containing documentation about a wallpaper collection. Talkback will append this to say "Double tap to open link to learn more about this collection". -->
    <string name="a11y_action_label_wallpaper_collection_learn_more">abrir enlace para saber más sobre esta colección</string>
    <!-- Action label for links that point to an article. Talkback will append this to say "Double tap to read the article". -->
    <string name="a11y_action_label_read_article">leer el artículo</string>
    <!-- Action label for links to the Firefox Pocket website. Talkback will append this to say "Double tap to open link to learn more". -->
    <string name="a11y_action_label_pocket_learn_more">abrir enlace para saber más</string>
    <!-- Content description for headings announced by accessibility service. The first parameter is the text of the heading. Talkback will announce the first parameter and then speak the word "Heading" indicating to the user that this text is a heading for a section. -->
    <string name="a11y_heading">%s, Cabecera</string>
</resources><|MERGE_RESOLUTION|>--- conflicted
+++ resolved
@@ -517,18 +517,6 @@
     <!-- Long text for a detail explanation indicating what will happen if cookie banner handling is on for a site, this is shown as part of the cookie banner panel in the toolbar. The first parameter is the application name -->
     <string name="reduce_cookie_banner_details_panel_description_on_for_site_3">Al activarlo %1$s intentará rechazar automáticamente los avisos de cookies en este sitio.</string>
     <!-- Title text for the cookie banner re-engagement dialog. The first parameter is the application name. -->
-<<<<<<< HEAD
-    <string name="reduce_cookie_banner_dialog_title" moz:RemovedIn="120" tools:ignore="UnusedResources">¿Permitir que %1$s rechace los avisos de cookies?</string>
-    <!-- Body text for the cookie banner re-engagement dialog use. The first parameter is the application name. -->
-    <string name="reduce_cookie_banner_dialog_body" moz:RemovedIn="120" tools:ignore="UnusedResources">%1$s puede rechazar automáticamente muchas solicitudes de cookies.</string>
-    <!-- Remind me later text button for the onboarding dialog -->
-    <string name="reduce_cookie_banner_dialog_not_now_button" moz:RemovedIn="120" tools:ignore="UnusedResources">Ahora no</string>
-    <!-- Snack text for the cookie banner dialog, after user hit the dismiss banner button -->
-    <string name="reduce_cookie_banner_dialog_snackbar_text" moz:RemovedIn="120" tools:ignore="UnusedResources">Verás menos solicitudes de cookies</string>
-
-    <!-- Change setting text button, for the cookie banner re-engagement dialog -->
-    <string name="reduce_cookie_banner_dialog_change_setting_button" moz:RemovedIn="120" tools:ignore="UnusedResources">Permitir</string>
-=======
     <string name="reduce_cookie_banner_dialog_title" moz:RemovedIn="121" tools:ignore="UnusedResources">¿Permitir que %1$s rechace los avisos de cookies?</string>
     <!-- Body text for the cookie banner re-engagement dialog use. The first parameter is the application name. -->
     <string name="reduce_cookie_banner_dialog_body" moz:RemovedIn="121" tools:ignore="UnusedResources">%1$s puede rechazar automáticamente muchas solicitudes de cookies.</string>
@@ -544,7 +532,6 @@
     <string name="cookie_banner_cfr_title">%1$s acaba de rechazar las cookies por ti</string>
     <!--Message for the cookie banner re-engagement CFR -->
     <string name="cookie_banner_cfr_message">Menos distracciones, menos cookies que te rastrean en este sitio.</string>
->>>>>>> d602c86b
 
     <!-- Description of the preference to enable "HTTPS-Only" mode. -->
     <string name="preferences_https_only_summary">Intenta conectarse automáticamente a sitios utilizando el protocolo de cifrado HTTPS para mayor seguridad.</string>
