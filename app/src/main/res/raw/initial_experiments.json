{
  "data": [
    {
      "schemaVersion": "1.12.0",
      "slug": "android-default-toolbar-placement-treatment-a-rollout",
      "id": "android-default-toolbar-placement-treatment-a-rollout",
      "arguments": {},
      "application": "org.mozilla.firefox",
      "appName": "fenix",
      "appId": "org.mozilla.firefox",
      "channel": "release",
      "userFacingName": "Android default toolbar placement - Treatment A Rollout",
      "userFacingDescription": "Testing default position of toolbar.",
      "isEnrollmentPaused": false,
      "isRollout": true,
      "bucketConfig": {
        "randomizationUnit": "nimbus_id",
        "namespace": "fenix-toolbar-release-mobile_first_run-rollout-1",
        "start": 0,
        "count": 10000,
        "total": 10000
      },
      "featureIds": [
        "toolbar"
      ],
      "probeSets": [],
      "outcomes": [],
      "branches": [
        {
          "slug": "treatment-a",
          "ratio": 1,
          "feature": {
            "featureId": "this-is-included-for-mobile-pre-96-support",
            "enabled": false,
            "value": {}
          },
          "features": [
            {
              "featureId": "toolbar",
              "enabled": true,
              "value": {
                "toolbar-position-top": true
              }
            }
          ]
        }
      ],
      "targeting": "((is_already_enrolled) || ((isFirstRun == 'true') && (app_version|versionCompare('116.!') >= 0)))",
      "startDate": "2023-08-09",
      "enrollmentEndDate": "2023-08-22",
      "endDate": null,
      "proposedDuration": 28,
      "proposedEnrollment": 7,
      "referenceBranch": "treatment-a",
      "featureValidationOptOut": false,
      "localizations": null,
      "locales": null
    },
    {
      "schemaVersion": "1.12.0",
      "slug": "android-onboarding-search-widget",
      "id": "android-onboarding-search-widget",
      "arguments": {},
      "application": "org.mozilla.firefox",
      "appName": "fenix",
      "appId": "org.mozilla.firefox",
      "channel": "release",
      "userFacingName": "Android Onboarding - search widget",
      "userFacingDescription": "Copy focused on privacy",
      "isEnrollmentPaused": false,
      "isRollout": false,
      "bucketConfig": {
        "randomizationUnit": "nimbus_id",
        "namespace": "fenix-juno-onboarding-release-5",
        "start": 0,
        "count": 10000,
        "total": 10000
      },
      "featureIds": [
        "juno-onboarding"
      ],
      "probeSets": [],
      "outcomes": [
        {
          "slug": "default-browser",
          "priority": "secondary"
        }
      ],
      "branches": [
        {
          "slug": "control",
          "ratio": 1,
          "feature": {
            "featureId": "this-is-included-for-mobile-pre-96-support",
            "enabled": false,
            "value": {}
          },
          "features": [
            {
              "featureId": "juno-onboarding",
              "enabled": true,
              "value": {
                "enabled": true
              }
            }
          ]
        },
        {
          "slug": "treatment-a",
          "ratio": 1,
          "feature": {
            "featureId": "this-is-included-for-mobile-pre-96-support",
            "enabled": false,
            "value": {}
          },
          "features": [
            {
              "featureId": "juno-onboarding",
              "enabled": true,
              "value": {
                "enabled": true,
                "cards": {
                  "sync-sign-in": {
                    "enabled": false
                  },
                  "add-search-widget": {
                    "enabled": true
                  }
                }
              }
            }
          ]
<<<<<<< HEAD
        }
      ],
      "targeting": "((is_already_enrolled) || ((isFirstRun == 'true') && (app_version|versionCompare('115.!') >= 0)))",
      "startDate": "2023-06-28",
      "enrollmentEndDate": "2023-07-20",
      "endDate": null,
      "proposedDuration": 30,
      "proposedEnrollment": 14,
      "referenceBranch": "control-off-branch",
      "featureValidationOptOut": false,
      "localizations": null,
      "locales": null
    },
    {
      "schemaVersion": "1.12.0",
      "slug": "beta-android-onboarding-redesign-treatment-a-rollout",
      "id": "beta-android-onboarding-redesign-treatment-a-rollout",
      "arguments": {},
      "application": "org.mozilla.firefox_beta",
      "appName": "fenix",
      "appId": "org.mozilla.firefox_beta",
      "channel": "beta",
      "userFacingName": "Beta Android Onboarding Redesign - Treatment A Rollout",
      "userFacingDescription": "Testing a new onboarding experience.",
      "isEnrollmentPaused": false,
      "isRollout": true,
      "bucketConfig": {
        "randomizationUnit": "nimbus_id",
        "namespace": "fenix-juno-onboarding-beta-mobile_first_run-rollout-1",
        "start": 0,
        "count": 10000,
        "total": 10000
      },
      "featureIds": [
        "juno-onboarding"
      ],
      "probeSets": [],
      "outcomes": [
        {
          "slug": "default-browser",
          "priority": "primary"
        }
      ],
      "branches": [
        {
          "slug": "treatment-a",
=======
        },
        {
          "slug": "treatment-b",
>>>>>>> b668769e
          "ratio": 1,
          "feature": {
            "featureId": "this-is-included-for-mobile-pre-96-support",
            "enabled": false,
            "value": {}
          },
          "features": [
            {
              "featureId": "juno-onboarding",
              "enabled": true,
              "value": {
<<<<<<< HEAD
                "enabled": true
              }
            }
          ]
        }
      ],
      "targeting": "((is_already_enrolled) || ((isFirstRun == 'true') && (app_version|versionCompare('118.!') >= 0)))",
      "startDate": "2023-09-06",
      "enrollmentEndDate": "2023-09-11",
      "endDate": null,
      "proposedDuration": 28,
      "proposedEnrollment": 7,
      "referenceBranch": "treatment-a",
=======
                "enabled": true,
                "cards": {
                  "add-search-widget": {
                    "enabled": true
                  }
                }
              }
            }
          ]
        }
      ],
      "targeting": "((android_sdk_version|versionCompare('26') >= 0)) && (app_version|versionCompare('118.!') >= 0) && (language in ['en'])",
      "startDate": "2023-09-15",
      "enrollmentEndDate": "2023-10-24",
      "endDate": null,
      "proposedDuration": 49,
      "proposedEnrollment": 28,
      "referenceBranch": "control",
>>>>>>> b668769e
      "featureValidationOptOut": false,
      "localizations": null,
      "locales": null
    },
    {
      "schemaVersion": "1.12.0",
<<<<<<< HEAD
      "slug": "felt-privacy-android",
      "id": "felt-privacy-android",
=======
      "slug": "android-re-engagement-notifications-timing-v2",
      "id": "android-re-engagement-notifications-timing-v2",
>>>>>>> b668769e
      "arguments": {},
      "application": "org.mozilla.firefox",
      "appName": "fenix",
      "appId": "org.mozilla.firefox",
      "channel": "release",
<<<<<<< HEAD
      "userFacingName": "Felt Privacy - Android",
      "userFacingDescription": "Copy focused on privacy",
=======
      "userFacingName": "Android re-engagement notifications timing v2",
      "userFacingDescription": "Testing timing of how we enable re-engagement notifications.",
>>>>>>> b668769e
      "isEnrollmentPaused": true,
      "isRollout": false,
      "bucketConfig": {
        "randomizationUnit": "nimbus_id",
<<<<<<< HEAD
        "namespace": "fenix-juno-onboarding-release-4",
        "start": 0,
        "count": 10000,
=======
        "namespace": "fenix-re-engagement-notification-release-3",
        "start": 5000,
        "count": 5000,
>>>>>>> b668769e
        "total": 10000
      },
      "featureIds": [
        "re-engagement-notification"
      ],
      "probeSets": [],
<<<<<<< HEAD
      "outcomes": [
        {
          "slug": "default-browser",
          "priority": "secondary"
        }
      ],
=======
      "outcomes": [],
>>>>>>> b668769e
      "branches": [
        {
          "slug": "control-off-branch",
          "ratio": 1,
          "feature": {
            "featureId": "this-is-included-for-mobile-pre-96-support",
            "enabled": false,
            "value": {}
          },
          "features": [
            {
              "featureId": "re-engagement-notification",
              "enabled": true,
              "value": {
                "enabled": false
              }
            }
          ]
        },
        {
          "slug": "treatment-privacy-notification",
          "ratio": 1,
          "feature": {
            "featureId": "this-is-included-for-mobile-pre-96-support",
            "enabled": false,
            "value": {}
          },
          "features": [
            {
              "featureId": "re-engagement-notification",
              "enabled": true,
              "value": {
                "enabled": true,
<<<<<<< HEAD
                "cards": {
                  "default-browser": {
                    "title": "We love keeping you safe",
                    "body": "Our non-profit backed browser helps stop companies from secretly following you around the web.\n\nLearn more in our privacy notice.",
                    "link-text": "privacy notice"
                  },
                  "sync-sign-in": {
                    "title": "Stay encrypted when you hop between devices",
                    "body": "When you’re signed in and synced, you’re safer. Firefox encrypts your passwords, bookmarks, and more."
                  },
                  "notification-permission": {
                    "title": "Notifications help you stay safer with Firefox",
                    "body": "Securely send tabs between your devices and discover other privacy features in Firefox."
                  }
                }
              }
            }
          ]
        }
      ],
      "targeting": "((is_already_enrolled) || ((isFirstRun == 'true') && (app_version|versionCompare('116.!') >= 0) && (language in ['en'])))",
      "startDate": "2023-08-09",
      "enrollmentEndDate": "2023-08-30",
=======
                "type": 0
              }
            }
          ]
        }
      ],
      "targeting": "((is_already_enrolled) || ((isFirstRun == 'true') && (app_version|versionCompare('115.!') >= 0)))",
      "startDate": "2023-06-28",
      "enrollmentEndDate": "2023-07-20",
>>>>>>> b668769e
      "endDate": null,
      "proposedDuration": 28,
      "proposedEnrollment": 14,
      "referenceBranch": "control-off-branch",
      "featureValidationOptOut": false,
      "localizations": null,
      "locales": null
    },
    {
      "schemaVersion": "1.12.0",
<<<<<<< HEAD
      "slug": "fx-release-android-re-engagement-notifications-114-rollout-v2",
      "id": "fx-release-android-re-engagement-notifications-114-rollout-v2",
=======
      "slug": "beta-android-onboarding-redesign-treatment-a-rollout",
      "id": "beta-android-onboarding-redesign-treatment-a-rollout",
>>>>>>> b668769e
      "arguments": {},
      "application": "org.mozilla.firefox_beta",
      "appName": "fenix",
<<<<<<< HEAD
      "appId": "org.mozilla.firefox",
      "channel": "release",
      "userFacingName": "Fx Release - Android re-engagement notifications 116 rollout v2",
      "userFacingDescription": "Android message for Fx 116",
=======
      "appId": "org.mozilla.firefox_beta",
      "channel": "beta",
      "userFacingName": "Beta Android Onboarding Redesign - Treatment A Rollout",
      "userFacingDescription": "Testing a new onboarding experience.",
>>>>>>> b668769e
      "isEnrollmentPaused": false,
      "isRollout": true,
      "bucketConfig": {
        "randomizationUnit": "nimbus_id",
<<<<<<< HEAD
        "namespace": "fenix-re-engagement-notification-release-mobile_first_run-rollout-2",
=======
        "namespace": "fenix-juno-onboarding-beta-mobile_first_run-rollout-1",
>>>>>>> b668769e
        "start": 0,
        "count": 10000,
        "total": 10000
      },
      "featureIds": [
        "re-engagement-notification"
      ],
      "probeSets": [],
      "outcomes": [],
      "branches": [
        {
          "slug": "control",
          "ratio": 1,
          "feature": {
            "featureId": "this-is-included-for-mobile-pre-96-support",
            "enabled": false,
            "value": {}
          },
          "features": [
            {
              "featureId": "re-engagement-notification",
              "enabled": true,
              "value": {
                "enabled": true,
                "type": 0
              }
            }
          ]
        }
      ],
<<<<<<< HEAD
      "targeting": "(app_version|versionCompare('116.*') <= 0) && ((is_already_enrolled) || ((isFirstRun == 'true') && (app_version|versionCompare('116.!') >= 0)))",
      "startDate": "2023-07-21",
      "enrollmentEndDate": "2023-09-19",
=======
      "targeting": "((is_already_enrolled) || ((isFirstRun == 'true') && (app_version|versionCompare('118.!') >= 0)))",
      "startDate": "2023-09-06",
      "enrollmentEndDate": "2023-09-11",
>>>>>>> b668769e
      "endDate": null,
      "proposedDuration": 60,
      "proposedEnrollment": 60,
      "referenceBranch": "control",
      "featureValidationOptOut": false,
      "localizations": null,
      "locales": null
    },
    {
      "schemaVersion": "1.12.0",
<<<<<<< HEAD
      "slug": "release-android-onboarding-redesign-treatment-a-rollout",
      "id": "release-android-onboarding-redesign-treatment-a-rollout",
=======
      "slug": "fx-release-android-re-engagement-notifications-114-rollout-v2",
      "id": "fx-release-android-re-engagement-notifications-114-rollout-v2",
>>>>>>> b668769e
      "arguments": {},
      "application": "org.mozilla.firefox",
      "appName": "fenix",
      "appId": "org.mozilla.firefox",
      "channel": "release",
<<<<<<< HEAD
      "userFacingName": "[release] Android Onboarding Redesign - Treatment A Rollout",
      "userFacingDescription": "Testing a new onboarding experience.",
=======
      "userFacingName": "Fx Release - Android re-engagement notifications 116 rollout v2",
      "userFacingDescription": "Android message for Fx 116",
>>>>>>> b668769e
      "isEnrollmentPaused": false,
      "isRollout": true,
      "bucketConfig": {
        "randomizationUnit": "nimbus_id",
<<<<<<< HEAD
        "namespace": "fenix-juno-onboarding-release-mobile_first_run-rollout-1",
=======
        "namespace": "fenix-re-engagement-notification-release-mobile_first_run-rollout-2",
>>>>>>> b668769e
        "start": 0,
        "count": 10000,
        "total": 10000
      },
      "featureIds": [
<<<<<<< HEAD
        "juno-onboarding"
=======
        "re-engagement-notification"
>>>>>>> b668769e
      ],
      "probeSets": [],
      "outcomes": [
        {
<<<<<<< HEAD
=======
          "slug": "control",
          "ratio": 1,
          "feature": {
            "featureId": "this-is-included-for-mobile-pre-96-support",
            "enabled": false,
            "value": {}
          },
          "features": [
            {
              "featureId": "re-engagement-notification",
              "enabled": true,
              "value": {
                "enabled": true,
                "type": 0
              }
            }
          ]
        }
      ],
      "targeting": "(app_version|versionCompare('116.*') <= 0) && ((is_already_enrolled) || ((isFirstRun == 'true') && (app_version|versionCompare('116.!') >= 0)))",
      "startDate": "2023-07-21",
      "enrollmentEndDate": "2023-09-19",
      "endDate": null,
      "proposedDuration": 60,
      "proposedEnrollment": 60,
      "referenceBranch": "control",
      "featureValidationOptOut": false,
      "localizations": null,
      "locales": null
    },
    {
      "schemaVersion": "1.12.0",
      "slug": "release-android-onboarding-redesign-treatment-a-rollout",
      "id": "release-android-onboarding-redesign-treatment-a-rollout",
      "arguments": {},
      "application": "org.mozilla.firefox",
      "appName": "fenix",
      "appId": "org.mozilla.firefox",
      "channel": "release",
      "userFacingName": "[release] Android Onboarding Redesign - Treatment A Rollout",
      "userFacingDescription": "Testing a new onboarding experience.",
      "isEnrollmentPaused": false,
      "isRollout": true,
      "bucketConfig": {
        "randomizationUnit": "nimbus_id",
        "namespace": "fenix-juno-onboarding-release-mobile_first_run-rollout-1",
        "start": 0,
        "count": 10000,
        "total": 10000
      },
      "featureIds": [
        "juno-onboarding"
      ],
      "probeSets": [],
      "outcomes": [
        {
>>>>>>> b668769e
          "slug": "default-browser",
          "priority": "primary"
        }
      ],
      "branches": [
        {
          "slug": "treatment-a",
          "ratio": 1,
          "feature": {
            "featureId": "this-is-included-for-mobile-pre-96-support",
            "enabled": false,
            "value": {}
          },
          "features": [
            {
              "featureId": "juno-onboarding",
              "enabled": true,
              "value": {
                "enabled": true
              }
            }
          ]
        }
      ],
      "targeting": "((is_already_enrolled) || ((isFirstRun == 'true') && (app_version|versionCompare('116.!') >= 0)))",
      "startDate": "2023-07-12",
      "enrollmentEndDate": "2023-08-08",
      "endDate": null,
      "proposedDuration": 28,
      "proposedEnrollment": 7,
      "referenceBranch": "treatment-a",
      "featureValidationOptOut": false,
      "localizations": null,
      "locales": null
    }
  ]
}<|MERGE_RESOLUTION|>--- conflicted
+++ resolved
@@ -130,7 +130,104 @@
               }
             }
           ]
-<<<<<<< HEAD
+        },
+        {
+          "slug": "treatment-b",
+          "ratio": 1,
+          "feature": {
+            "featureId": "this-is-included-for-mobile-pre-96-support",
+            "enabled": false,
+            "value": {}
+          },
+          "features": [
+            {
+              "featureId": "juno-onboarding",
+              "enabled": true,
+              "value": {
+                "enabled": true,
+                "cards": {
+                  "add-search-widget": {
+                    "enabled": true
+                  }
+                }
+              }
+            }
+          ]
+        }
+      ],
+      "targeting": "((android_sdk_version|versionCompare('26') >= 0)) && (app_version|versionCompare('118.!') >= 0) && (language in ['en'])",
+      "startDate": "2023-09-15",
+      "enrollmentEndDate": "2023-10-24",
+      "endDate": null,
+      "proposedDuration": 49,
+      "proposedEnrollment": 28,
+      "referenceBranch": "control",
+      "featureValidationOptOut": false,
+      "localizations": null,
+      "locales": null
+    },
+    {
+      "schemaVersion": "1.12.0",
+      "slug": "android-re-engagement-notifications-timing-v2",
+      "id": "android-re-engagement-notifications-timing-v2",
+      "arguments": {},
+      "application": "org.mozilla.firefox",
+      "appName": "fenix",
+      "appId": "org.mozilla.firefox",
+      "channel": "release",
+      "userFacingName": "Android re-engagement notifications timing v2",
+      "userFacingDescription": "Testing timing of how we enable re-engagement notifications.",
+      "isEnrollmentPaused": true,
+      "isRollout": false,
+      "bucketConfig": {
+        "randomizationUnit": "nimbus_id",
+        "namespace": "fenix-re-engagement-notification-release-3",
+        "start": 5000,
+        "count": 5000,
+        "total": 10000
+      },
+      "featureIds": [
+        "re-engagement-notification"
+      ],
+      "probeSets": [],
+      "outcomes": [],
+      "branches": [
+        {
+          "slug": "control-off-branch",
+          "ratio": 1,
+          "feature": {
+            "featureId": "this-is-included-for-mobile-pre-96-support",
+            "enabled": false,
+            "value": {}
+          },
+          "features": [
+            {
+              "featureId": "re-engagement-notification",
+              "enabled": true,
+              "value": {
+                "enabled": false
+              }
+            }
+          ]
+        },
+        {
+          "slug": "treatment-privacy-notification",
+          "ratio": 1,
+          "feature": {
+            "featureId": "this-is-included-for-mobile-pre-96-support",
+            "enabled": false,
+            "value": {}
+          },
+          "features": [
+            {
+              "featureId": "re-engagement-notification",
+              "enabled": true,
+              "value": {
+                "enabled": true,
+                "type": 0
+              }
+            }
+          ]
         }
       ],
       "targeting": "((is_already_enrolled) || ((isFirstRun == 'true') && (app_version|versionCompare('115.!') >= 0)))",
@@ -177,11 +274,6 @@
       "branches": [
         {
           "slug": "treatment-a",
-=======
-        },
-        {
-          "slug": "treatment-b",
->>>>>>> b668769e
           "ratio": 1,
           "feature": {
             "featureId": "this-is-included-for-mobile-pre-96-support",
@@ -193,7 +285,6 @@
               "featureId": "juno-onboarding",
               "enabled": true,
               "value": {
-<<<<<<< HEAD
                 "enabled": true
               }
             }
@@ -207,188 +298,26 @@
       "proposedDuration": 28,
       "proposedEnrollment": 7,
       "referenceBranch": "treatment-a",
-=======
-                "enabled": true,
-                "cards": {
-                  "add-search-widget": {
-                    "enabled": true
-                  }
-                }
-              }
-            }
-          ]
-        }
-      ],
-      "targeting": "((android_sdk_version|versionCompare('26') >= 0)) && (app_version|versionCompare('118.!') >= 0) && (language in ['en'])",
-      "startDate": "2023-09-15",
-      "enrollmentEndDate": "2023-10-24",
-      "endDate": null,
-      "proposedDuration": 49,
-      "proposedEnrollment": 28,
-      "referenceBranch": "control",
->>>>>>> b668769e
       "featureValidationOptOut": false,
       "localizations": null,
       "locales": null
     },
     {
       "schemaVersion": "1.12.0",
-<<<<<<< HEAD
-      "slug": "felt-privacy-android",
-      "id": "felt-privacy-android",
-=======
-      "slug": "android-re-engagement-notifications-timing-v2",
-      "id": "android-re-engagement-notifications-timing-v2",
->>>>>>> b668769e
-      "arguments": {},
-      "application": "org.mozilla.firefox",
-      "appName": "fenix",
-      "appId": "org.mozilla.firefox",
-      "channel": "release",
-<<<<<<< HEAD
-      "userFacingName": "Felt Privacy - Android",
-      "userFacingDescription": "Copy focused on privacy",
-=======
-      "userFacingName": "Android re-engagement notifications timing v2",
-      "userFacingDescription": "Testing timing of how we enable re-engagement notifications.",
->>>>>>> b668769e
-      "isEnrollmentPaused": true,
-      "isRollout": false,
-      "bucketConfig": {
-        "randomizationUnit": "nimbus_id",
-<<<<<<< HEAD
-        "namespace": "fenix-juno-onboarding-release-4",
-        "start": 0,
-        "count": 10000,
-=======
-        "namespace": "fenix-re-engagement-notification-release-3",
-        "start": 5000,
-        "count": 5000,
->>>>>>> b668769e
-        "total": 10000
-      },
-      "featureIds": [
-        "re-engagement-notification"
-      ],
-      "probeSets": [],
-<<<<<<< HEAD
-      "outcomes": [
-        {
-          "slug": "default-browser",
-          "priority": "secondary"
-        }
-      ],
-=======
-      "outcomes": [],
->>>>>>> b668769e
-      "branches": [
-        {
-          "slug": "control-off-branch",
-          "ratio": 1,
-          "feature": {
-            "featureId": "this-is-included-for-mobile-pre-96-support",
-            "enabled": false,
-            "value": {}
-          },
-          "features": [
-            {
-              "featureId": "re-engagement-notification",
-              "enabled": true,
-              "value": {
-                "enabled": false
-              }
-            }
-          ]
-        },
-        {
-          "slug": "treatment-privacy-notification",
-          "ratio": 1,
-          "feature": {
-            "featureId": "this-is-included-for-mobile-pre-96-support",
-            "enabled": false,
-            "value": {}
-          },
-          "features": [
-            {
-              "featureId": "re-engagement-notification",
-              "enabled": true,
-              "value": {
-                "enabled": true,
-<<<<<<< HEAD
-                "cards": {
-                  "default-browser": {
-                    "title": "We love keeping you safe",
-                    "body": "Our non-profit backed browser helps stop companies from secretly following you around the web.\n\nLearn more in our privacy notice.",
-                    "link-text": "privacy notice"
-                  },
-                  "sync-sign-in": {
-                    "title": "Stay encrypted when you hop between devices",
-                    "body": "When you’re signed in and synced, you’re safer. Firefox encrypts your passwords, bookmarks, and more."
-                  },
-                  "notification-permission": {
-                    "title": "Notifications help you stay safer with Firefox",
-                    "body": "Securely send tabs between your devices and discover other privacy features in Firefox."
-                  }
-                }
-              }
-            }
-          ]
-        }
-      ],
-      "targeting": "((is_already_enrolled) || ((isFirstRun == 'true') && (app_version|versionCompare('116.!') >= 0) && (language in ['en'])))",
-      "startDate": "2023-08-09",
-      "enrollmentEndDate": "2023-08-30",
-=======
-                "type": 0
-              }
-            }
-          ]
-        }
-      ],
-      "targeting": "((is_already_enrolled) || ((isFirstRun == 'true') && (app_version|versionCompare('115.!') >= 0)))",
-      "startDate": "2023-06-28",
-      "enrollmentEndDate": "2023-07-20",
->>>>>>> b668769e
-      "endDate": null,
-      "proposedDuration": 28,
-      "proposedEnrollment": 14,
-      "referenceBranch": "control-off-branch",
-      "featureValidationOptOut": false,
-      "localizations": null,
-      "locales": null
-    },
-    {
-      "schemaVersion": "1.12.0",
-<<<<<<< HEAD
       "slug": "fx-release-android-re-engagement-notifications-114-rollout-v2",
       "id": "fx-release-android-re-engagement-notifications-114-rollout-v2",
-=======
-      "slug": "beta-android-onboarding-redesign-treatment-a-rollout",
-      "id": "beta-android-onboarding-redesign-treatment-a-rollout",
->>>>>>> b668769e
-      "arguments": {},
-      "application": "org.mozilla.firefox_beta",
-      "appName": "fenix",
-<<<<<<< HEAD
+      "arguments": {},
+      "application": "org.mozilla.firefox",
+      "appName": "fenix",
       "appId": "org.mozilla.firefox",
       "channel": "release",
       "userFacingName": "Fx Release - Android re-engagement notifications 116 rollout v2",
       "userFacingDescription": "Android message for Fx 116",
-=======
-      "appId": "org.mozilla.firefox_beta",
-      "channel": "beta",
-      "userFacingName": "Beta Android Onboarding Redesign - Treatment A Rollout",
-      "userFacingDescription": "Testing a new onboarding experience.",
->>>>>>> b668769e
       "isEnrollmentPaused": false,
       "isRollout": true,
       "bucketConfig": {
         "randomizationUnit": "nimbus_id",
-<<<<<<< HEAD
         "namespace": "fenix-re-engagement-notification-release-mobile_first_run-rollout-2",
-=======
-        "namespace": "fenix-juno-onboarding-beta-mobile_first_run-rollout-1",
->>>>>>> b668769e
         "start": 0,
         "count": 10000,
         "total": 10000
@@ -400,88 +329,6 @@
       "outcomes": [],
       "branches": [
         {
-          "slug": "control",
-          "ratio": 1,
-          "feature": {
-            "featureId": "this-is-included-for-mobile-pre-96-support",
-            "enabled": false,
-            "value": {}
-          },
-          "features": [
-            {
-              "featureId": "re-engagement-notification",
-              "enabled": true,
-              "value": {
-                "enabled": true,
-                "type": 0
-              }
-            }
-          ]
-        }
-      ],
-<<<<<<< HEAD
-      "targeting": "(app_version|versionCompare('116.*') <= 0) && ((is_already_enrolled) || ((isFirstRun == 'true') && (app_version|versionCompare('116.!') >= 0)))",
-      "startDate": "2023-07-21",
-      "enrollmentEndDate": "2023-09-19",
-=======
-      "targeting": "((is_already_enrolled) || ((isFirstRun == 'true') && (app_version|versionCompare('118.!') >= 0)))",
-      "startDate": "2023-09-06",
-      "enrollmentEndDate": "2023-09-11",
->>>>>>> b668769e
-      "endDate": null,
-      "proposedDuration": 60,
-      "proposedEnrollment": 60,
-      "referenceBranch": "control",
-      "featureValidationOptOut": false,
-      "localizations": null,
-      "locales": null
-    },
-    {
-      "schemaVersion": "1.12.0",
-<<<<<<< HEAD
-      "slug": "release-android-onboarding-redesign-treatment-a-rollout",
-      "id": "release-android-onboarding-redesign-treatment-a-rollout",
-=======
-      "slug": "fx-release-android-re-engagement-notifications-114-rollout-v2",
-      "id": "fx-release-android-re-engagement-notifications-114-rollout-v2",
->>>>>>> b668769e
-      "arguments": {},
-      "application": "org.mozilla.firefox",
-      "appName": "fenix",
-      "appId": "org.mozilla.firefox",
-      "channel": "release",
-<<<<<<< HEAD
-      "userFacingName": "[release] Android Onboarding Redesign - Treatment A Rollout",
-      "userFacingDescription": "Testing a new onboarding experience.",
-=======
-      "userFacingName": "Fx Release - Android re-engagement notifications 116 rollout v2",
-      "userFacingDescription": "Android message for Fx 116",
->>>>>>> b668769e
-      "isEnrollmentPaused": false,
-      "isRollout": true,
-      "bucketConfig": {
-        "randomizationUnit": "nimbus_id",
-<<<<<<< HEAD
-        "namespace": "fenix-juno-onboarding-release-mobile_first_run-rollout-1",
-=======
-        "namespace": "fenix-re-engagement-notification-release-mobile_first_run-rollout-2",
->>>>>>> b668769e
-        "start": 0,
-        "count": 10000,
-        "total": 10000
-      },
-      "featureIds": [
-<<<<<<< HEAD
-        "juno-onboarding"
-=======
-        "re-engagement-notification"
->>>>>>> b668769e
-      ],
-      "probeSets": [],
-      "outcomes": [
-        {
-<<<<<<< HEAD
-=======
           "slug": "control",
           "ratio": 1,
           "feature": {
@@ -538,7 +385,6 @@
       "probeSets": [],
       "outcomes": [
         {
->>>>>>> b668769e
           "slug": "default-browser",
           "priority": "primary"
         }
