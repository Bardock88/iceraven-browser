<?xml version="1.0" encoding="utf-8"?>
<resources xmlns:tools="http://schemas.android.com/tools" xmlns:moz="http://mozac.org/tools">


    <!-- App name for private browsing mode. The first parameter is the name of the app defined in app_name (for example: Fenix)-->
    <string name="app_name_private_5">شەخسىي %s</string>
    <!-- App name for private browsing mode. The first parameter is the name of the app defined in app_name (for example: Fenix)-->
    <string name="app_name_private_4">%s (شەخسىي)</string>

    <!-- Home Fragment -->
    <!-- Content description (not visible, for screen readers etc.): "Three dot" menu button. -->
    <string name="content_description_menu">تېخىمۇ كۆپ تاللانما</string>
    <!-- Content description (not visible, for screen readers etc.): "Private Browsing" menu button. -->
    <string name="content_description_private_browsing_button">شەخسىي زىيارەتنى قوزغات</string>
    <!-- Content description (not visible, for screen readers etc.): "Private Browsing" menu button. -->
    <string name="content_description_disable_private_browsing_button">شەخسىي زىيارەتنى چەكلە</string>
    <!-- Placeholder text shown in the search bar before a user enters text for the default engine -->
    <string name="search_hint">ئىزدەيدۇ ياكى ئادرېس كىرگۈزۈلىدۇ</string>
    <!-- Placeholder text shown in the search bar before a user enters text for a general engine -->
    <string name="search_hint_general_engine">توردىن ئىزدەيدۇ</string>
    <!-- Placeholder text shown in search bar when using history search -->
    <string name="history_search_hint">تارىختىن ئىزدەيدۇ</string>
    <!-- Placeholder text shown in search bar when using bookmarks search -->
    <string name="bookmark_search_hint">خەتكۈچ ئىزدەيدۇ</string>
    <!-- Placeholder text shown in search bar when using tabs search -->
    <string name="tab_search_hint">بەتكۈچ ئىزدەيدۇ</string>
    <!-- Placeholder text shown in the search bar when using application search engines -->
    <string name="application_search_hint">ئىزدەيدىغان ئاتالغۇ كىرگۈزۈلىدۇ</string>
    <!-- No Open Tabs Message Description -->
    <string name="no_open_tabs_description">ئوچۇق بەتكۈچلىرىڭىز بۇ يەردە كۆرۈنىدۇ.</string>
    <!-- No Private Tabs Message Description -->
    <string name="no_private_tabs_description">شەخسىي بەتكۈچلىرىڭىز بۇ يەردە كۆرۈنىدۇ.</string>
    <!-- Tab tray multi select title in app bar. The first parameter is the number of tabs selected -->
    <string name="tab_tray_multi_select_title">%1$d تاللاندى</string>
    <!-- Label of button in create collection dialog for creating a new collection  -->
    <string name="tab_tray_add_new_collection">يېڭى يىغقۇچ قۇر</string>
    <!-- Label of editable text in create collection dialog for naming a new collection  -->
    <string name="tab_tray_add_new_collection_name">ئىسمى</string>
    <!-- Label of button in save to collection dialog for selecting a current collection  -->
    <string name="tab_tray_select_collection">يىغقۇچ تاللا</string>
    <!-- Content description for close button while in multiselect mode in tab tray -->
    <string name="tab_tray_close_multiselect_content_description">كۆپ تاللاش ھالىتىدىن چېكىنىش</string>
    <!-- Content description for save to collection button while in multiselect mode in tab tray -->
    <string name="tab_tray_collection_button_multiselect_content_description">تاللانغان بەتكۈچلەرنى يىغقۇچقا ساقلايدۇ</string>
    <!-- Content description on checkmark while tab is selected in multiselect mode in tab tray -->
    <string name="tab_tray_multiselect_selected_content_description">تاللانغان</string>


    <!-- Home - Recently saved bookmarks -->
    <!-- Title for the home screen section with recently saved bookmarks. -->
    <string name="recently_saved_title">يېقىنداق ساقلانغان</string>
    <!-- Content description for the button which navigates the user to show all of their saved bookmarks. -->
    <string name="recently_saved_show_all_content_description_2">ساقلانغان بارلىق خەتكۈچنى كۆرسەت</string>
<<<<<<< HEAD
=======

    <!-- Text for the menu button to remove a recently saved bookmark from the user's home screen -->
    <string name="recently_saved_menu_item_remove">چىقىرىۋەت</string>
>>>>>>> eeb875b8

    <!-- About content. The first parameter is the name of the application. (For example: Fenix) -->
    <string name="about_content">%1$s نى Mozilla ياسىغان.</string>

    <!-- Private Browsing -->
    <!-- Explanation for private browsing displayed to users on home view when they first enable private mode
        The first parameter is the name of the app defined in app_name (for example: Fenix) -->
    <string name="private_browsing_placeholder_description_2">
ئەپنى تاقىغان تياكى چېكىنگەندە %1$s شەخسىي بەتكۈچلەردىن ئىزدەش ۋە زىيارەت تارىخىڭىزنى تازىلايدۇ. گەرچە بۇ سىزنى تور بېكەت ياكى ئىنتېرنېت مۇلازىمەت تەمىنلىگۈچىڭىزگە نىسبەتەن ئاتسىز قىلمىسىمۇ ئەمما توردا نېمە ئىش قىلغانلىقىڭىزنى مەزكۇر ئۈسكۈنىنى ئىشلىتىدىغان باشقا كىشىلەردىن سىر تۇرۇشنى ئاسانلاشتۇرىدۇ.</string>

    <string name="private_browsing_common_myths">
شەخسىيەت زىيارىتى ھەققىدە كۆپ ئۇچرايدىغان قاراشلار</string>

    <!-- True Private Browsing Mode -->
    <!-- Title for info card on private homescreen in True Private Browsing Mode. -->
    <string name="felt_privacy_desc_card_title">بۇ ئۈسكۈنىدە ئىز قالدۇرمايدۇ</string>
    <!-- Explanation for private browsing displayed to users on home view when they first enable
        private mode in our new Total Private Browsing mode.
        The first parameter is the name of the app defined in app_name (for example: Firefox Nightly)
        The second parameter is the clickable link text in felt_privacy_info_card_subtitle_link_text -->
    <string name="felt_privacy_info_card_subtitle" moz:removedIn="120" tools:ignore="UnusedResources">بارلىق شەخسىيەت كۆزنەكلىرى تاقالغاندا %1$s سىزنىڭ cookies، تارىخ ۋە تور بېكەت سانلىق مەلۇماتلىرىڭىزنى ئۆچۈرىدۇ. %2$s</string>
    <!-- Explanation for private browsing displayed to users on home view when they first enable
        private mode in our new Total Private Browsing mode.
        The first parameter is the name of the app defined in app_name (for example: Firefox Nightly)
        The second parameter is the clickable link text in felt_privacy_info_card_subtitle_link_text -->
    <string name="felt_privacy_info_card_subtitle_2">بارلىق شەخسىيەت بەتكۈچلەر تاقالغاندا %1$s سىزنىڭ cookies، تارىخ ۋە تور بېكەت سانلىق مەلۇماتلىرىڭىزنى ئۆچۈرىدۇ. %2$s</string>
    <!-- Clickable portion of the explanation for private browsing that links the user to our
        about privacy page.
        This string is used in felt_privacy_info_card_subtitle as the second parameter.-->
    <string name="felt_privacy_info_card_subtitle_link_text">پائالىيىتىمنى كىم كۆرەلەيدۇ؟</string>

<<<<<<< HEAD
=======
    <!-- Private mode shortcut "contextual feature recommendation" (CFR) -->
    <!-- Text for the Private mode shortcut CFR message for adding a private mode shortcut to open private tabs from the Home screen -->
    <string name="private_mode_cfr_message_2">بىر چېكىپلا كېيىنكى شەخسىيەت بەتكۈچنى قوزغىتالايسىز.</string>
    <!-- Text for the positive button to accept adding a Private Browsing shortcut to the Home screen -->
    <string name="private_mode_cfr_pos_button_text">باش ئېكرانغا قوش</string>
>>>>>>> eeb875b8
    <!-- Text for the negative button to decline adding a Private Browsing shortcut to the Home screen -->
    <string name="cfr_neg_button_text">بولدى رەھمەت</string>

    <!-- Open in App "contextual feature recommendation" (CFR) -->
    <!-- Text for the info message. The first parameter is the name of the application.-->
    <string name="open_in_app_cfr_info_message_2">ئەپتە ئۇلانمىلارنى ئۆزلۈكىدىن ئېچىشقا %1$s نى تەڭشىيەلەيسىز.</string>
    <!-- Text for the positive action button -->
    <string name="open_in_app_cfr_positive_button_text">تەڭشەككە يۆتكەل</string>
    <!-- Text for the negative action button -->
    <string name="open_in_app_cfr_negative_button_text">بولدىلا</string>


    <!-- Total cookie protection "contextual feature recommendation" (CFR) -->
    <!-- Text for the message displayed in the contextual feature recommendation popup promoting the total cookie protection feature. -->
    <string name="tcp_cfr_message">ئەڭ كۈچلۈك شەخسىيەت ئىقتىدارى: بېكەت ھالقىپ ئىزلىغۇچنى ئايرىۋېتىدۇ.</string>
    <!-- Text displayed that links to website containing documentation about the "Total cookie protection" feature. -->
    <string name="tcp_cfr_learn_more">ئومۇميۈزلۈك Cookie دىن قوغداش ھەققىدىكى بىلدۈرگۈ</string>


    <!-- Private browsing erase action "contextual feature recommendation" (CFR) -->
    <!-- Text for the message displayed in the contextual feature recommendation popup promoting the erase private browsing feature. -->
    <string name="erase_action_cfr_message">بۇ جاي چېكىلسە يېڭى شەخسىي سۆزلەشكۈنى باشلايدۇ. تارىخ، cookies-دەك ھەممە ئۇچۇرلىرىڭىزنى ئۆچۈرىدۇ.</string>


    <!-- Text for the info dialog when camera permissions have been denied but user tries to access a camera feature. -->
    <string name="camera_permissions_needed_message">كامېرا ئىجازىتى زۆرۈر. ئاندىرويىد تەڭشىكىگە يۆتكىلىپ، ئىجازەتنى چېكىپ، ئاندىن يول قوينى چېكىڭ.</string>
    <!-- Text for the positive action button to go to Android Settings to grant permissions. -->
    <string name="camera_permissions_needed_positive_button_text">تەڭشەككە يۆتكەل</string>
    <!-- Text for the negative action button to dismiss the dialog. -->
    <string name="camera_permissions_needed_negative_button_text">بولدىلا</string>

    <!-- Text for the banner message to tell users about our auto close feature. -->
    <string name="tab_tray_close_tabs_banner_message">ئۆتكەن بىر كۈن، ھەپتە ياكى ئايدا كۆرمىگەن ئېچىلغان بەتكۈچلەرنى ئاپتوماتىك يېپىشنى تەڭشەيدۇ.</string>
    <!-- Text for the positive action button to go to Settings for auto close tabs. -->
    <string name="tab_tray_close_tabs_banner_positive_button_text">كۆرۈنۈش تاللانمىلار</string>
    <!-- Text for the negative action button to dismiss the Close Tabs Banner. -->
    <string name="tab_tray_close_tabs_banner_negative_button_text">بولدىلا</string>
    <!-- Text for the banner message to tell users about our inactive tabs feature. -->
    <string name="tab_tray_inactive_onboarding_message">ئىككى ھەپتە كۆرمىگەن بەتكۈچلەر بۇ جايغا يۆتكىلىدۇ.</string>
    <!-- Text for the action link to go to Settings for inactive tabs. -->
    <string name="tab_tray_inactive_onboarding_button_text">تەڭشەكلەردىن تاقايدۇ</string>
    <!-- Text for title for the auto-close dialog of the inactive tabs. -->
    <string name="tab_tray_inactive_auto_close_title">بىر ئايدىن كېيىن ئاپتوماتىك ياپامدۇ؟</string>
    <!-- Text for the body for the auto-close dialog of the inactive tabs.
        The first parameter is the name of the application.-->
    <string name="tab_tray_inactive_auto_close_body_2">%1$s بىر ئايغىچە كۆرمىگەن بەتكۈچلەرنى ئاپتوماتىك ياپىدۇ.</string>
    <!-- Content description for close button in the auto-close dialog of the inactive tabs. -->
    <string name="tab_tray_inactive_auto_close_button_content_description">تاقاش</string>


    <!-- Text for turn on auto close tabs button in the auto-close dialog of the inactive tabs. -->
    <string name="tab_tray_inactive_turn_on_auto_close_button_2">ئاپتوماتىك ياپنى ئاچ</string>


    <!-- Home screen icons - Long press shortcuts -->
    <!-- Shortcut action to open new tab -->
    <string name="home_screen_shortcut_open_new_tab_2">يېڭى بەتكۈچ</string>

    <!-- Shortcut action to open new private tab -->
    <string name="home_screen_shortcut_open_new_private_tab_2">يېڭى شەخسىي بەتكۈچ</string>
    <!-- Shortcut action to open Passwords screens -->
    <string name="home_screen_shortcut_open_password_screen">ئىم تېزلەتمىسى</string>

    <!-- Recent Tabs -->
    <!-- Header text for jumping back into the recent tab in the home screen -->
    <string name="recent_tabs_header">ئالدىنقى بەتكە قايت</string>
    <!-- Button text for showing all the tabs in the tabs tray -->
    <string name="recent_tabs_show_all">ھەممىنى كۆرسەت</string>
    <!-- Content description for the button which navigates the user to show all recent tabs in the tabs tray. -->
    <string name="recent_tabs_show_all_content_description_2">يېقىنقى ھەممە بەتكۈچنى كۆرسەت توپچە</string>
    <!-- Text for button in synced tab card that opens synced tabs tray -->
    <string name="recent_tabs_see_all_synced_tabs_button_text">قەدەمداشلانغان ھەممە بەتكۈچلەرنى كۆرسەت</string>
    <!-- Accessibility description for device icon used for recent synced tab -->
    <string name="recent_tabs_synced_device_icon_content_description">قەدەمداشلانغان ئۈسكۈنە</string>
    <!-- Text for the dropdown menu to remove a recent synced tab from the homescreen -->
    <string name="recent_synced_tab_menu_item_remove">چىقىرىۋەت</string>
    <!-- Text for the menu button to remove a grouped highlight from the user's browsing history
         in the Recently visited section -->
    <string name="recent_tab_menu_item_remove">چىقىرىۋەت</string>

    <!-- History Metadata -->
    <!-- Header text for a section on the home screen that displays grouped highlights from the
         user's browsing history, such as topics they have researched or explored on the web -->
    <string name="history_metadata_header_2">يېقىندا زىيارەت قىلغان</string>
    <!-- Text for the menu button to remove a grouped highlight from the user's browsing history
         in the Recently visited section -->
    <string name="recently_visited_menu_item_remove">چىقىرىۋەت</string>

    <!-- Content description for the button which navigates the user to show all of their history. -->
    <string name="past_explorations_show_all_content_description_2">ئىلگىرىكى ئىزدىنىشلەرنىڭ ھەممىسىنى كۆرسەت</string>

    <!-- Browser Fragment -->
    <!-- Content description (not visible, for screen readers etc.): Navigate backward (browsing history) -->
    <string name="browser_menu_back">قايتىش</string>
    <!-- Content description (not visible, for screen readers etc.): Navigate forward (browsing history) -->
    <string name="browser_menu_forward">ئالدىغا</string>
    <!-- Content description (not visible, for screen readers etc.): Refresh current website -->
    <string name="browser_menu_refresh">يېڭىلاش</string>
    <!-- Content description (not visible, for screen readers etc.): Stop loading current website -->
    <string name="browser_menu_stop">توختا</string>
    <!-- Browser menu button that opens the addon manager -->
    <string name="browser_menu_add_ons">قوشۇلما</string>
    <!-- Browser menu button that opens account settings -->
    <string name="browser_menu_account_settings">ھېسابات ئۇچۇرى</string>
    <!-- Text displayed when there are no add-ons to be shown -->
    <string name="no_add_ons">بۇ يەردە ھېچقانداق قوشۇلما يوق</string>
    <!-- Browser menu button that sends a user to help articles -->
    <string name="browser_menu_help">ياردەم</string>
    <!-- Browser menu button that sends a to a the what's new article -->
    <string name="browser_menu_whats_new">نېمە يېڭىلىق بار</string>
    <!-- Browser menu button that opens the settings menu -->
    <string name="browser_menu_settings">تەڭشەك</string>
    <!-- Browser menu button that opens a user's library -->
    <string name="browser_menu_library">توپلام</string>
    <!-- Browser menu toggle that requests a desktop site -->
    <string name="browser_menu_desktop_site">ئۈستەل يۈزى تور بېكىتى</string>
    <!-- Browser menu button that reopens a private tab as a regular tab -->
    <string name="browser_menu_open_in_regular_tab">ئادەتتىكى بەتكۈچتە ئاچ</string>
    <!-- Browser menu toggle that adds a shortcut to the site on the device home screen. -->
    <string name="browser_menu_add_to_homescreen">باش ئېكرانغا قوش</string>
    <!-- Browser menu toggle that installs a Progressive Web App shortcut to the site on the device home screen. -->
    <string name="browser_menu_install_on_homescreen">قاچىلاش</string>
    <!-- Content description (not visible, for screen readers etc.) for the Resync tabs button -->
    <string name="resync_button_content_description">قايتا قەدەمداشلا</string>
    <!-- Browser menu button that opens the find in page menu -->
    <string name="browser_menu_find_in_page">بەتتىن ئىزدە</string>
    <!-- Browser menu button that saves the current tab to a collection -->
    <string name="browser_menu_save_to_collection_2">يىغقۇچقا ساقلا</string>
    <!-- Browser menu button that open a share menu to share the current site -->
    <string name="browser_menu_share">ھەمبەھىرلەش</string>
    <!-- Browser menu button shown in custom tabs that opens the current tab in Fenix
        The first parameter is the name of the app defined in app_name (for example: Fenix) -->
    <string name="browser_menu_open_in_fenix">%1$s دا ئاچ</string>
    <!-- Browser menu text shown in custom tabs to indicate this is a Fenix tab
        The first parameter is the name of the app defined in app_name (for example: Fenix) -->
    <string name="browser_menu_powered_by">تەمىنلىگۈچى %1$s</string>
    <!-- Browser menu text shown in custom tabs to indicate this is a Fenix tab
        The first parameter is the name of the app defined in app_name (for example: Fenix) -->
    <string name="browser_menu_powered_by2">تەمىنلىگۈچى %1$s</string>
    <!-- Browser menu button to put the current page in reader mode -->
    <string name="browser_menu_read">ئوقۇرمەن كۆرۈنۈشى</string>
    <!-- Browser menu button content description to close reader mode and return the user to the regular browser -->
    <string name="browser_menu_read_close">ئوقۇرمەن كۆرۈنۈشىنى ياپ</string>
    <!-- Browser menu button to open the current page in an external app -->
    <string name="browser_menu_open_app_link">ئەپتە ئاچ</string>
    <!-- Browser menu button to show reader view appearance controls e.g. the used font type and size -->
    <string name="browser_menu_customize_reader_view">ئوقۇرمەن كۆرۈنۈشىنى خاسلاشتۇر</string>
    <!-- Browser menu label for adding a bookmark -->
    <string name="browser_menu_add">قوشۇش</string>
    <!-- Browser menu label for editing a bookmark -->
    <string name="browser_menu_edit">تەھرىرلەش</string>
    <!-- Button shown on the home page that opens the Customize home settings -->
    <string name="browser_menu_customize_home_1">باش بەتنى خاسلاشتۇر</string>
    <!-- Browser Toolbar -->
    <!-- Content description for the Home screen button on the browser toolbar -->
    <string name="browser_toolbar_home">باش ئېكران</string>

    <!-- Content description (not visible, for screen readers etc.): Erase button: Erase the browsing
         history and go back to the home screen. -->
    <string name="browser_toolbar_erase">توركۆرگۈ تارىخىنى ئۆچۈر</string>
    <!-- Locale Settings Fragment -->
    <!-- Content description for tick mark on selected language -->
    <string name="a11y_selected_locale_content_description">تاللانغان تىل</string>
    <!-- Text for default locale item -->
    <string name="default_locale_text">ئۈسكۈنە تىلىغا ئەگەشسۇن</string>
    <!-- Placeholder text shown in the search bar before a user enters text -->
    <string name="locale_search_hint">تىل ئىزدەش</string>

    <!-- Search Fragment -->
    <!-- Button in the search view that lets a user search by scanning a QR code -->
    <string name="search_scan_button">سايىلەش</string>

    <!-- Button in the search view that lets a user change their search engine -->
    <string name="search_engine_button" moz:RemovedIn="121" tools:ignore="UnusedResources">ئىزدەش ماتورى</string>
    <!-- Button in the search view when shortcuts are displayed that takes a user to the search engine settings -->
    <string name="search_shortcuts_engine_settings">ئىزدەش ماتورى تەڭشىكى</string>
    <!-- Button in the search view that lets a user navigate to the site in their clipboard -->
    <string name="awesomebar_clipboard_title">چاپلاش تاختىسىدىكى ئۇلىنىشنى ئېچىش</string>
    <!-- Button in the search suggestions onboarding that allows search suggestions in private sessions -->
    <string name="search_suggestions_onboarding_allow_button">يول قوي</string>
    <!-- Button in the search suggestions onboarding that does not allow search suggestions in private sessions -->
    <string name="search_suggestions_onboarding_do_not_allow_button">رۇخسەت بەرمە</string>
<<<<<<< HEAD
=======
    <!-- Search suggestion onboarding hint title text -->
    <string name="search_suggestions_onboarding_title">شەخسىي سۆزلىشىشتە ئىزدەش تەۋسىيەسىگە يول قويامدۇ؟</string>
    <!-- Search suggestion onboarding hint description text, first parameter is the name of the app defined in app_name (for example: Fenix)-->
    <string name="search_suggestions_onboarding_text">%s سىز ئادرېس بالداققا كىرگۈزگەن ھەممە نەرسىنى كۆڭۈلدىكى ئىزدەش موتورىغا ھەمبەھىرلەيدۇ.</string>
>>>>>>> eeb875b8
    <!-- Search engine suggestion title text. The first parameter is the name of the suggested engine-->
    <string name="search_engine_suggestions_title">ئىزدەش%s</string>
    <!-- Search engine suggestion description text -->
    <string name="search_engine_suggestions_description">ئادرېس بالداقتىن بىۋاسىتە ئىزدەيدۇ</string>
    <!-- Menu option in the search selector menu to open the search settings -->
    <string name="search_settings_menu_item">ئىزدەش تەڭشىكى</string>

<<<<<<< HEAD
=======
    <!-- Header text for the search selector menu -->
    <string name="search_header_menu_item_2">بۇ قېتىمقى ئىزدەش:</string>
    <!-- Content description (not visible, for screen readers etc.): Search engine icon. The first parameter is the search engine name (for example: DuckDuckGo). -->
    <string name="search_engine_icon_content_description" tools:ignore="UnusedResources">%s ئىزدەش موتورى</string>

    <!-- Home onboarding -->
    <!-- Onboarding home screen popup dialog, shown on top of the Jump back in section. -->
    <string name="onboarding_home_screen_jump_back_contextual_hint_2">خاسلاشتۇرۇلغان باش بېتىڭىز بىلەن تونۇشۇڭ. يېقىنقى بەتكۈچ، خەتكۈچ ۋە ئىزدەش نەتىجىسى بۇ يەردە كۆرۈنىدۇ.</string>
    <!-- Home onboarding dialog welcome screen title text. -->
    <string name="onboarding_home_welcome_title_2">تېخىمۇ خاسلاشتۇرۇلغان ئىنتېرنېتقا خۇش كەلدىڭىز</string>

    <!-- Home onboarding dialog welcome screen description text. -->
    <string name="onboarding_home_welcome_description">تېخىمۇ رەڭدار. شەخسىيەت تېخىمۇ بىخەتەر. كىشىلەرنىڭ مەنپەئەتتىن ئۈستۈنلۈكىگە ۋەدە بېرىدۇ.</string>
    <!-- Home onboarding dialog sign into sync screen title text. -->
    <string name="onboarding_home_sync_title_3">كۆپ ئېكران ئارا ئالمىشىش تېخىمۇ ئاسان</string>
    <!-- Home onboarding dialog sign into sync screen description text. -->
    <string name="onboarding_home_sync_description">باش بېتىڭىزدىن باشقا ئۈسكۈنىلىرىڭىزدىكى بەتكۈچلەرنى داۋاملاشتۇرۇپ زىيارەت قىلالايسىز.</string>
    <!-- Text for the button to continue the onboarding on the home onboarding dialog. -->
    <string name="onboarding_home_get_started_button">باشلاڭ</string>
    <!-- Text for the button to navigate to the sync sign in screen on the home onboarding dialog. -->
    <string name="onboarding_home_sign_in_button">تىزىمغا كىرىڭ</string>
    <!-- Text for the button to skip the onboarding on the home onboarding dialog. -->
    <string name="onboarding_home_skip_button">ئاتلا</string>
    <!-- Onboarding home screen sync popup dialog message, shown on top of Recent Synced Tabs in the Jump back in section. -->
    <string name="sync_cfr_message">بەتكۈچلىرىڭىز قەدەمداشلىنىۋاتىدۇ! باشقا ئۈسكۈنىڭىزدە زىيارەتنى داۋاملاشتۇرالايسىز.</string>
    <!-- Content description (not visible, for screen readers etc.): Close button for the home onboarding dialog -->
    <string name="onboarding_home_content_description_close_button">تاقاش</string>

    <!-- Notification pre-permission dialog -->
    <!-- Enable notification pre permission dialog title
        The first parameter is the name of the app defined in app_name (for example: Fenix) -->
    <string name="onboarding_home_enable_notifications_title">ئۇقتۇرۇشلار %s بىلەن تېخىمۇ كۆپ ئىشلارنى قىلىشىڭىزغا ياردەم بېرىدۇ</string>
    <!-- Text for the button to request notification permission on the device -->
    <string name="onboarding_home_enable_notifications_positive_button">داۋاملاشتۇر</string>
    <!-- Text for the button to not request notification permission on the device and dismiss the dialog -->
    <string name="onboarding_home_enable_notifications_negative_button">ھازىر ئەمەس</string>

    <!-- Juno first user onboarding flow experiment, strings are marked unused as they are only referenced by Nimbus experiments. -->
    <!-- Title for set firefox as default browser screen used by Nimbus experiments. Nimbus experiments do not support string placeholders.
        Note: The word "Firefox" should NOT be translated -->
    <string name="juno_onboarding_default_browser_title_nimbus" moz:removedIn="120" tools:ignore="UnusedResources">Firefox نى ئاساسىي تور كۆرگۈڭىزگە ئايلاندۇرۇڭ</string>
    <!-- Title for set firefox as default browser screen used by Nimbus experiments. -->
    <string name="juno_onboarding_default_browser_title_nimbus_2">بىخەتەرلىكىڭىزنى ساقلاشنى ياخشى كۆرىمىز</string>
    <!-- Text for the link to the privacy notice webpage for set as firefox default browser screen.
    This is part of the string with the key "juno_onboarding_default_browser_description". -->
    <string name="juno_onboarding_default_browser_description_link_text" tools:ignore="UnusedResources">شەخسىيەت ئۇقتۇرۇشى</string>
    <!-- Text for the button to set firefox as default browser on the device -->
    <string name="juno_onboarding_default_browser_positive_button" tools:ignore="UnusedResources">كۆڭۈلدىكى توركۆرگۈ قىلىپ تەڭشە</string>
    <!-- Text for the button dismiss the screen and move on with the flow -->
    <string name="juno_onboarding_default_browser_negative_button" tools:ignore="UnusedResources">ھازىر ئەمەس</string>
    <!-- Title for sign in to sync screen. -->
    <string name="juno_onboarding_sign_in_title" moz:removedIn="120" tools:ignore="UnusedResources">تېلېفوندىن يان كومپيۇتېر ئارىسىدا تېز ئالماشتۇرىدۇ</string>
    <!-- Title for sign in to sync screen. -->
    <string name="juno_onboarding_sign_in_title_2">ئۈسكۈنىلەر ئارا ئالماشتۇرغاندا شىفىرلىنىدۇ</string>
    <!-- Description for sign in to sync screen. -->
    <string name="juno_onboarding_sign_in_description" moz:removedIn="120" tools:ignore="UnusedResources">باشقا ئۈسكۈنىلىرىڭىزدىكى بەتكۈچ ۋە ئىملارنى قەدەمداشلاپ، كەلگەن جايدىن داۋاملاشتۇرالايسىز.</string>
    <!-- Text for the button to sign in to sync on the device -->
    <string name="juno_onboarding_sign_in_positive_button" tools:ignore="UnusedResources">تىزىمغا كىرىڭ</string>
    <!-- Text for the button dismiss the screen and move on with the flow -->
    <string name="juno_onboarding_sign_in_negative_button" tools:ignore="UnusedResources">ھازىر ئەمەس</string>
    <!-- Title for enable notification permission screen used by Nimbus experiments. Nimbus experiments do not support string placeholders.
        Note: The word "Firefox" should NOT be translated -->
    <string name="juno_onboarding_enable_notifications_title_nimbus" moz:removedIn="120" tools:ignore="UnusedResources">ئۇقتۇرۇشلار Firefox بىلەن تېخىمۇ كۆپ ئىشلارنى قىلىشىڭىزغا ياردەم بېرىدۇ</string>
    <!-- Title for enable notification permission screen used by Nimbus experiments. Nimbus experiments do not support string placeholders.
        Note: The word "Firefox" should NOT be translated -->
    <string name="juno_onboarding_enable_notifications_title_nimbus_2">ئۇقتۇرۇشلار Firefox ئارقىلىق تېخىمۇ بىخەتەر بولۇشىڭىزغا ياردەم بېرىدۇ</string>
    <!-- Text for the button to request notification permission on the device -->
    <string name="juno_onboarding_enable_notifications_positive_button" tools:ignore="UnusedResources">ئۇقتۇرۇشنى ئاچ</string>
    <!-- Text for the button dismiss the screen and move on with the flow -->
    <string name="juno_onboarding_enable_notifications_negative_button" tools:ignore="UnusedResources">ھازىر ئەمەس</string>
    <!-- Title for add search widget screen used by Nimbus experiments. Nimbus experiments do not support string placeholders.
        Note: The word "Firefox" should NOT be translated -->
    <string name="juno_onboarding_add_search_widget_title" tools:ignore="UnusedResources">Firefox ئىزدەش ئەپچەنى سىناڭ</string>
    <!-- Text for the button to add search widget on the device used by Nimbus experiments. Nimbus experiments do not support string placeholders.
        Note: The word "Firefox" should NOT be translated -->
    <string name="juno_onboarding_add_search_widget_positive_button" tools:ignore="UnusedResources">Firefox ئەپچە قوش</string>
    <!-- Text for the button to dismiss the screen and move on with the flow -->
    <string name="juno_onboarding_add_search_widget_negative_button" tools:ignore="UnusedResources">ھازىر ئەمەس</string>

    <!-- Search Widget -->
    <!-- Content description for searching with a widget. The first parameter is the name of the application.-->
    <string name="search_widget_content_description_2">يېڭى %1$s بەتكۈچىنى ئاچ</string>
>>>>>>> eeb875b8
    <!-- Text preview for smaller sized widgets -->
    <string name="search_widget_text_short">ئىزدەش</string>
    <!-- Text preview for larger sized widgets -->
    <string name="search_widget_text_long">توردىن ئىزدەش</string>
    <!-- Content description (not visible, for screen readers etc.): Voice search -->
    <string name="search_widget_voice">ئاۋازلىق ئىزدەش</string>

    <!-- Preferences -->
    <!-- Title for the settings page-->
    <string name="settings">تەڭشەك</string>
    <!-- Preference category for general settings -->
    <string name="preferences_category_general">ئادەتتىكى</string>
    <!-- Preference category for all links about Fenix -->
    <string name="preferences_category_about">ھەققىدە</string>
    <!-- Preference category for settings related to changing the default search engine -->
    <string name="preferences_category_select_default_search_engine">بىرى تاللىنىدۇ</string>
    <!-- Preference for settings related to managing search shortcuts for the quick search menu -->
    <string name="preferences_manage_search_shortcuts" moz:removedIn="120" tools:ignore="UnusedResources">ئىزدەش قىسقا يولى باشقۇرۇش</string>
    <!-- Preference for settings related to managing search shortcuts for the quick search menu -->
    <string name="preferences_manage_search_shortcuts_2">باشقا ئىزدەش موتورلىرىنى باشقۇرۇش</string>
    <!-- Summary for preference for settings related to managing search shortcuts for the quick search menu -->
    <string name="preferences_manage_search_shortcuts_summary">ئىزدەش تىزىملىكىدە كۆرۈنىدىغان موتورلارنى تەھرىرلەيدۇ</string>
    <!-- Preference category for settings related to managing search shortcuts for the quick search menu -->
    <string name="preferences_category_engines_in_search_menu">ئىزدەش تىزىملىكىدە كۆرۈنىدىغان موتورلار</string>
    <!-- Preference for settings related to changing the default search engine -->
    <string name="preferences_default_search_engine">كۆڭۈلدىكى ئىزدەش موتورى</string>
    <!-- Preference for settings related to Search -->
    <string name="preferences_search">ئىزدەش</string>
    <!-- Preference for settings related to Search engines -->
    <string name="preferences_search_engines">ئىزدەش موتورى</string>
    <!-- Preference for settings related to Search engines suggestions-->
    <string name="preferences_search_engines_suggestions">ئىزدەش موتورىنىڭ تەكلىپلىرى</string>
    <!-- Preference for settings related to Search address bar -->
    <string name="preferences_search_address_bar" moz:removedIn="120" tools:ignore="UnusedResources">ئادرېس ستونى</string>
    <!-- Preference Category for settings related to Search address bar -->
    <string name="preferences_settings_address_bar">ئادرېس بالداق مايىللىقى</string>
    <!-- Preference Category for settings to Firefox Suggest -->
    <string name="preference_search_address_bar_fx_suggest">ئادرېس بالدىقى - Firefox تەكلىپى</string>
    <!-- Preference link to Learn more about Firefox Suggest -->
    <string name="preference_search_learn_about_fx_suggest">Firefox تەكلىپى ھەققىدىكى تەپسىلاتلار</string>
    <!-- Preference link to rating Fenix on the Play Store -->
    <string name="preferences_rate">Google Play دىكى باھا</string>
    <!-- Preference linking to about page for Fenix
        The first parameter is the name of the app defined in app_name (for example: Fenix) -->
    <string name="preferences_about">ھەققىدە %1$s</string>

<<<<<<< HEAD
=======
    <!-- Preference for settings related to changing the default browser -->
    <string name="preferences_set_as_default_browser">كۆڭۈلدىكى توركۆرگۈ قىلىپ تەڭشە</string>
    <!-- Preference category for advanced settings -->
    <string name="preferences_category_advanced">ئالىي</string>
    <!-- Preference category for privacy and security settings -->
    <string name="preferences_category_privacy_security">شەخسىيەت ۋە بىخەتەرلىك</string>
    <!-- Preference for advanced site permissions -->
    <string name="preferences_site_permissions">بېكەت ئىجازەتنامىسى</string>
    <!-- Preference for private browsing options -->
    <string name="preferences_private_browsing_options">شەخسىي زىيارەت</string>
    <!-- Preference for opening links in a private tab-->
    <string name="preferences_open_links_in_a_private_tab">ئۇلانمىنى شەخسىي بەتكۈچتە ئاچ</string>

    <!-- Preference for allowing screenshots to be taken while in a private tab-->
    <string name="preferences_allow_screenshots_in_private_mode">شەخسىي تور زىيارەتتە ئېكران كەسمىسىگە يول قويىدۇ</string>
    <!-- Will inform the user of the risk of activating Allow screenshots in private browsing option -->
    <string name="preferences_screenshots_in_private_mode_disclaimer">ئەگەر يول قويۇلسا، كۆپ ئەپ ئېچىلغاندا شەخسىي بەتكۈچلەرمۇ كۆرۈنىدۇ</string>
    <!-- Preference for adding private browsing shortcut -->
    <string name="preferences_add_private_browsing_shortcut">شەخسىي تور زىيارەت قىسقا يولى قوش</string>
    <!-- Preference for enabling "HTTPS-Only" mode -->
    <string name="preferences_https_only_title">ساپ HTTPS ھالىتى</string>

    <!-- Preference for removing cookie/consent banners from sites automatically. See reduce_cookie_banner_summary for additional context. -->
    <string name="preferences_cookie_banner_reduction" moz:RemovedIn="121" tools:ignore="UnusedResources">cookie لوزۇنكىسىنى ئازايتىش</string>
    <!-- Label for cookie banner section in quick settings panel. -->
    <string name="cookie_banner_blocker">cookie لوزۇنكىسى توسقۇچ</string>
    <!-- Preference for removing cookie/consent banners from sites automatically in private mode. See reduce_cookie_banner_summary for additional context. -->
    <string name="preferences_cookie_banner_reduction_private_mode">شەخسىي تور زىيارەتتىكى cookie لوزۇنكىسىنى توسقۇچ</string>
    <!-- Preference for rejecting or removing as many cookie/consent banners as possible on sites. See reduce_cookie_banner_summary for additional context. -->
    <string name="reduce_cookie_banner_option" moz:RemovedIn="121" tools:ignore="UnusedResources">cookie لوزۇنكىسىدىن ساقلان</string>
    <!-- Summary of cookie banner handling preference if the setting disabled is set to off -->
    <string name="reduce_cookie_banner_option_off" moz:RemovedIn="121" tools:ignore="UnusedResources">تاقاق</string>
    <!-- Summary of cookie banner handling preference if the setting enabled is set to on -->
    <string name="reduce_cookie_banner_option_on" moz:RemovedIn="121" tools:ignore="UnusedResources">ئوچۇق</string>
    <!-- Text for indicating cookie banner handling is off this site, this is shown as part of the protections panel with the tracking protection toggle -->
    <string name="reduce_cookie_banner_off_for_site">بۇ تور بېكەتكە تاقاق</string>
    <!-- Text for cancel button indicating that cookie banner reduction is not supported for the current site, this is shown as part of the cookie banner details view. -->
    <string name="cookie_banner_handling_details_site_is_not_supported_cancel_button">ۋاز كەچ</string>
    <!-- Text for request support button indicating that cookie banner reduction is not supported for the current site, this is shown as part of the cookie banner details view. -->
    <string name="cookie_banner_handling_details_site_is_not_supported_request_support_button_2">ئىلتىماس يوللا</string>
    <!-- Text for title indicating that cookie banner reduction is not supported for the current site, this is shown as part of the cookie banner details view. -->
    <string name="cookie_banner_handling_details_site_is_not_supported_title_2">بۇ تور بېكەتنى قوللاشنى ئىلتىماس قىلامسىز؟</string>
    <!-- Label for the snackBar, after the user reports with success a website where cookie banner reducer did not work -->
    <string name="cookie_banner_handling_report_site_snack_bar_text_2">ئىلتىماس يوللاندى</string>
    <!-- Text for indicating cookie banner handling is on this site, this is shown as part of the protections panel with the tracking protection toggle -->
    <string name="reduce_cookie_banner_on_for_site">بۇ تور بېكەتكە ئوچۇق</string>
    <!-- Text for indicating that a request for unsupported site was sent to Nimbus (it's a Mozilla library for experiments), this is shown as part of the protections panel with the tracking protection toggle -->
    <string name="reduce_cookie_banner_unsupported_site_request_submitted_2">قوللاش ئىلتىماسى يوللاندى</string>

    <!-- Text for indicating cookie banner handling is currently not supported for this site, this is shown as part of the protections panel with the tracking protection toggle -->
    <string name="reduce_cookie_banner_unsupported_site">بېكەت ھازىر قوللىمايدۇ</string>
    <!-- Title text for a detail explanation indicating cookie banner handling is on this site, this is shown as part of the cookie banner panel in the toolbar. The first parameter is a shortened URL of the current site-->
    <string name="reduce_cookie_banner_details_panel_title_on_for_site" moz:RemovedIn="121" tools:ignore="UnusedResources">%1$s غا cookie لوزۇنكىسى ئازايتىشنى ئاچامدۇ؟</string>
    <!-- Title text for a detail explanation indicating cookie banner handling is on this site, this is shown as part of the cookie banner panel in the toolbar. The first parameter is a shortened URL of the current site-->
    <string name="reduce_cookie_banner_details_panel_title_on_for_site_1">%1$s غا cookie لوزۇنكىسى توسقۇچنى ئاچامدۇ؟</string>
    <!-- Title text for a detail explanation indicating cookie banner handling is off this site, this is shown as part of the cookie banner panel in the toolbar. The first parameter is a shortened URL of the current site-->
    <string name="reduce_cookie_banner_details_panel_title_off_for_site" moz:RemovedIn="121" tools:ignore="UnusedResources">%1$s غا cookie لوزۇنكىسى ئازايتىشنى تاقامدۇ؟</string>
    <!-- Title text for a detail explanation indicating cookie banner handling is off this site, this is shown as part of the cookie banner panel in the toolbar. The first parameter is a shortened URL of the current site-->
    <string name="reduce_cookie_banner_details_panel_title_off_for_site_1">%1$s غا cookie لوزۇنكىسى توسقۇچنى تاقامدۇ؟</string>
    <!-- Title text for the cookie banner re-engagement dialog. The first parameter is the application name. -->
    <string name="reduce_cookie_banner_dialog_title" moz:RemovedIn="121" tools:ignore="UnusedResources">%1$s نىڭ cookie لوزۇنكىسىنى رەت قىلىشىغا يول قويامدۇ؟</string>
    <!-- Body text for the cookie banner re-engagement dialog use. The first parameter is the application name. -->
    <string name="reduce_cookie_banner_dialog_body" moz:RemovedIn="121" tools:ignore="UnusedResources">%1$s نۇرغۇن cookie لوزۇنكا تەلىپىنى ئاپتوماتىك رەت قىلالايدۇ.</string>
    <!-- Remind me later text button for the onboarding dialog -->
    <string name="reduce_cookie_banner_dialog_not_now_button" moz:RemovedIn="121" tools:ignore="UnusedResources">ھازىر ئەمەس</string>
    <!-- Snack text for the cookie banner dialog, after user hit the dismiss banner button -->
    <string name="reduce_cookie_banner_dialog_snackbar_text" moz:RemovedIn="121" tools:ignore="UnusedResources">سىز كۆرىدىغان cookie ئىلتىماسلىرى ئازىيىدۇ</string>
    <!-- Change setting text button, for the cookie banner re-engagement dialog -->
    <string name="reduce_cookie_banner_dialog_change_setting_button" moz:RemovedIn="121" tools:ignore="UnusedResources">يول قوي</string>

>>>>>>> eeb875b8
    <!-- Summary of https only preference if https only is set to off -->
    <string name="preferences_https_only_off">تاقاق</string>
    <!-- Summary of https only preference if https only is set to on in all tabs -->
    <string name="preferences_https_only_on_all">بارلىق بەتكۈچتە ئوچۇق</string>
    <!-- Summary of https only preference if https only is set to on in private tabs only -->
    <string name="preferences_https_only_on_private">شەخسىي بەتكۈچتە ئوچۇق</string>
    <!-- Text displayed that links to website containing documentation about "HTTPS-Only" mode -->
    <string name="preferences_http_only_learn_more">تەپسىلاتى</string>
    <!-- Option for the https only setting -->
    <string name="preferences_https_only_in_all_tabs">بارلىق بەتكۈچتە قوزغات</string>
    <!-- Option for the https only setting -->
    <string name="preferences_https_only_in_private_tabs">شەخسىي بەتكۈچتىلا قوزغات</string>
    <!-- Title shown in the error page for when trying to access a http website while https only mode is enabled. -->
    <string name="errorpage_httpsonly_title">بىخەتەر تور بېكەت يوق</string>
    <!-- Message shown in the error page for when trying to access a http website while https only mode is enabled. The message has two paragraphs. This is the first. -->
    <string name="errorpage_httpsonly_message_title">بەلكىم بو تور بېكەت HTTPS نى قوللىماسلىقى مۇمكىن.</string>
    <!-- Preference for accessibility -->
    <string name="preferences_accessibility">قۇلايلىقلار</string>
    <!-- Preference to override the Firefox Account server -->
    <string name="preferences_override_fxa_server" moz:RemovedIn="120" tools:ignore="UnusedResources">ئىختىيارى Firefox ھېسابات مۇلازىمېتىرى</string>
    <!-- Preference to override the Mozilla account server -->
    <string name="preferences_override_account_server">ئىختىيارى Mozilla ھېسابات مۇلازىمېتىرى</string>
    <!-- Preference to override the Sync token server -->
    <string name="preferences_override_sync_tokenserver">ئىختىيارى قەدەمداش مۇلازىمېتىر</string>
    <!-- Toast shown after updating the FxA/Sync server override preferences -->
    <string name="toast_override_fxa_sync_server_done" moz:RemovedIn="120" tools:ignore="UnusedResources">Firefox ھېساباتى/قەدەمداش مۇلازىمېتىرى ئۆزگەرتىلدى. پىروگراممىنىڭ ئۆزگەرتىش ئىلتىماسىدىن ۋاز كېچىۋاتىدۇ…</string>
    <!-- Preference category for account information -->
    <string name="preferences_category_account">ھېسابات</string>
    <!-- Preference for changing where the toolbar is positioned -->
    <string name="preferences_toolbar">قورال بالداق</string>
    <!-- Preference for changing default theme to dark or light mode -->
    <string name="preferences_theme">ئۇسلۇب</string>
    <!-- Preference for customizing the home screen -->
    <string name="preferences_home_2">باشبەت</string>
    <!-- Preference for gestures based actions -->
    <string name="preferences_gestures">قول ئىشارىسى</string>
    <!-- Preference for settings related to visual options -->
    <string name="preferences_customize">ئىختىيارىچە</string>
    <!-- Preference description for banner about signing in -->
    <string name="preferences_sign_in_description_2">تىزىمغا كىرسە بەتكۈچ، خەتكۈچ، ئىم ۋە باشقا سانلىق مەلۇماتلار قەدەمداشلىنىدۇ.</string>
    <!-- Preference shown instead of account display name while account profile information isn't available yet. -->
    <string name="preferences_account_default_name" moz:RemovedIn="120" tools:ignore="UnusedResources">ئوتتۈلكە ھېساباتى</string>
    <!-- Preference shown instead of account display name while account profile information isn't available yet. -->
    <string name="preferences_account_default_name_2">Mozilla ھېسابات</string>
    <!-- Preference text for account title when there was an error syncing FxA -->
    <string name="preferences_account_sync_error">قايتا باغلىنىپ قەدەمداشلاشنى داۋاملاشتۇرىدۇ</string>
    <!-- Preference for language -->
    <string name="preferences_language">تىل</string>

    <!-- Preference for data choices -->
    <string name="preferences_data_choices">سانلىق مەلۇمات تاللاش</string>
    <!-- Preference for data collection -->
    <string name="preferences_data_collection">سانلىق مەلۇمات توپلاش</string>
    <!-- Preference for developers -->
    <string name="preferences_remote_debugging">USB ئارقىلىق يىراقتىن سازلاش</string>
    <!-- Preference title for switch preference to show search engines -->
    <string name="preferences_show_search_engines" moz:RemovedIn="120" tools:ignore="UnusedResources">ئىزدەش موتورىنى كۆرسىتىدۇ</string>
    <!-- Preference title for switch preference to show search suggestions -->
    <string name="preferences_show_search_suggestions">ئىزدەش تەكلىپلىرىنى كۆرسىتىدۇ</string>
    <!-- Preference title for switch preference to show voice search button -->
    <string name="preferences_show_voice_search">ئاۋازلىق ئىزدەشنى كۆرسەت</string>
    <!-- Preference title for switch preference to show search suggestions also in private mode -->
    <string name="preferences_show_search_suggestions_in_private">شەخسىي سۆزلەشكۈدە كۆرسىتىدۇ</string>
    <!-- Preference title for switch preference to show a clipboard suggestion when searching -->
    <string name="preferences_show_clipboard_suggestions">چاپلاش تاختىسى تەكلىپىنى كۆرسەت</string>
    <!-- Preference title for switch preference to suggest browsing history when searching -->
    <string name="preferences_search_browsing_history">زىيارەت تارىخىنى ئىزدە</string>
    <!-- Preference title for switch preference to suggest bookmarks when searching -->
    <string name="preferences_search_bookmarks">خەتكۈچ ئىزدەيدۇ</string>
    <!-- Preference title for switch preference to suggest synced tabs when searching -->
    <string name="preferences_search_synced_tabs">قەدەمداش بەتكۈچنى ئىزدەيدۇ</string>
    <!-- Preference for account settings -->
    <string name="preferences_account_settings">ھېسابات تەڭشىكى</string>

    <!-- Preference for enabling url autocomplete-->
    <string name="preferences_enable_autocomplete_urls">ئۆزلۈكىدىن تاماملانغان تور ئادرېسلىرى</string>
    <!-- Preference title for switch preference to show sponsored Firefox Suggest search suggestions -->
    <string name="preferences_show_sponsored_suggestions">ياردەمچىنىڭ تەكلىپلىرى</string>
    <!-- Preference title for switch preference to show Firefox Suggest search suggestions for web content.
         The first parameter is the name of the application. -->
    <string name="preferences_show_nonsponsored_suggestions">%1$s نىڭ تەكلىپى</string>

    <!-- Summary for preference to show Firefox Suggest search suggestions for web content -->
    <string name="preferences_show_nonsponsored_suggestions_summary">توردىن ئىزدىگىنىڭىزگە مۇناسىۋەتلىك تەكلىپكە ئېرىشىڭ</string>
    <!-- Preference for open links in third party apps -->
    <string name="preferences_open_links_in_apps">ئۇلىنىشنى ئەپتە ئاچ</string>
    <!-- Preference for open links in third party apps always open in apps option -->
    <string name="preferences_open_links_in_apps_always">ھەمىشە</string>
    <!-- Preference for open links in third party apps ask before opening option -->
    <string name="preferences_open_links_in_apps_ask">ئېچىشتىن ئىلگىرى سورا</string>
    <!-- Preference for open links in third party apps never open in apps option -->
    <string name="preferences_open_links_in_apps_never">ھەرگىز</string>
    <!-- Preference for open download with an external download manager app -->
    <string name="preferences_external_download_manager">سىرتقى چۈشۈرۈش باشقۇرغۇچ</string>
    <!-- Preference for enabling gecko engine logs -->
    <string name="preferences_enable_gecko_logs">Gecko خاتىرىسىنى قوزغات</string>
    <!-- Message to indicate users that we are quitting the application to apply the changes -->
    <string name="quit_application">ئۆزگەرتىشنى قوللىنىش ئۈچۈن ئەپتىن چېكىنىۋاتىدۇ…</string>

    <!-- Preference for add_ons -->
    <string name="preferences_addons">قوشۇلما</string>
    <!-- Preference for notifications -->
    <string name="preferences_notifications">ئۇقتۇرۇش</string>
    <!-- Summary for notification preference indicating notifications are allowed -->
    <string name="notifications_allowed_summary">يول قويغان</string>
    <!-- Summary for notification preference indicating notifications are not allowed -->
    <string name="notifications_not_allowed_summary">يول قويمايدۇ</string>

    <!-- Add-on Preferences -->
    <!-- Preference to customize the configured AMO (addons.mozilla.org) collection -->
    <string name="preferences_customize_amo_collection">ئىختىيارى قوشۇلما توپلىمى</string>
    <!-- Button caption to confirm the add-on collection configuration -->
    <string name="customize_addon_collection_ok">ھەئە</string>
    <!-- Button caption to abort the add-on collection configuration -->
    <string name="customize_addon_collection_cancel">بىكار قىلىش</string>

    <!-- Hint displayed on input field for custom collection name -->
    <string name="customize_addon_collection_hint">توپلام ئىسمى</string>
    <!-- Hint displayed on input field for custom collection user ID-->
    <string name="customize_addon_collection_user_hint">توپلىغۇچى ئىگىسى (ئىشلەتكۈچى كىملىكى)</string>
    <!-- Toast shown after confirming the custom add-on collection configuration -->
    <string name="toast_customize_addon_collection_done">قوشۇلما توپلىمى ئۆزگەرتىلدى. پىروگراممىنىڭ ئۆزگەرتىش ئىلتىماسىدىن ۋاز كېچىۋاتىدۇ…</string>

    <!-- Customize Home -->
    <!-- Header text for jumping back into the recent tab in customize the home screen -->
    <string name="customize_toggle_jump_back_in">كەينىگە قايت</string>

    <!-- Title for the customize home screen section with recently saved bookmarks. -->
    <string name="customize_toggle_recent_bookmarks">يېقىنقى خەتكۈچلەر</string>
    <!-- Title for the customize home screen section with recently visited. Recently visited is
    a section where users see a list of tabs that they have visited in the past few days -->
    <string name="customize_toggle_recently_visited">يېقىندا زىيارەت قىلغان</string>
    <!-- Title for the customize home screen section with Pocket. -->
    <string name="customize_toggle_pocket_2">نادىر ھېكايە</string>
    <!-- Summary for the customize home screen section with Pocket. The first parameter is product name Pocket -->
    <string name="customize_toggle_pocket_summary">ماقالە تەمىنلىگۈچى %s</string>
    <!-- Title for the customize home screen section with sponsored Pocket stories. -->
    <string name="customize_toggle_pocket_sponsored">قوللىغان ھېكايىلەر</string>
    <!-- Title for the opening wallpaper settings screen -->
    <string name="customize_wallpapers">تام قەغىزى</string>
    <!-- Title for the customize home screen section with sponsored shortcuts. -->
    <string name="customize_toggle_contile">قوللايدىغان تېزلەتمىلەر</string>

    <!-- Wallpapers -->
    <!-- Content description for various wallpapers. The first parameter is the name of the wallpaper -->
    <string name="wallpapers_item_name_content_description">تام قەغىزى تۈرى: %1$s</string>
    <!-- Snackbar message for when wallpaper is selected -->
    <string name="wallpaper_updated_snackbar_message">تام قەغىزى يېڭىلاندى!</string>
    <!-- Snackbar label for action to view selected wallpaper -->
    <string name="wallpaper_updated_snackbar_action">كۆرۈش</string>

    <!-- Snackbar message for when wallpaper couldn't be downloaded -->
    <string name="wallpaper_download_error_snackbar_message">تام قەغىزىنى چۈشۈرەلمىدى</string>
    <!-- Snackbar label for action to retry downloading the wallpaper -->
    <string name="wallpaper_download_error_snackbar_action">قايتا سىنا</string>
    <!-- Snackbar message for when wallpaper couldn't be selected because of the disk error -->
    <string name="wallpaper_select_error_snackbar_message">تام قەغىزىنى ئۆزگەرتەلمىدى</string>
    <!-- Text displayed that links to website containing documentation about the "Limited Edition" wallpapers. -->
    <string name="wallpaper_learn_more">تەپسىلاتى</string>
    <!-- Text for classic wallpapers title. The first parameter is the Firefox name. -->
    <string name="wallpaper_classic_title">ئەنئەنىۋى %s</string>
    <!-- Text for artist series wallpapers title. "Artist series" represents a collection of artist collaborated wallpapers. -->
    <string name="wallpaper_artist_series_title">سەنئەتكار يۈرۈشلۈكلىرى</string>
    <!-- Description text for the artist series wallpapers with learn more link. The first parameter is the learn more string defined in wallpaper_learn_more. "Independent voices" is the name of the wallpaper collection -->
    <string name="wallpaper_artist_series_description_with_learn_more">مۇستەقىل ئاۋاز توپلىمى. %s</string>
    <!-- Description text for the artist series wallpapers. "Independent voices" is the name of the wallpaper collection -->
    <string name="wallpaper_artist_series_description">مۇستەقىل ئاۋاز توپلىمى.</string>
    <!-- Wallpaper onboarding dialog header text. -->
    <string name="wallpapers_onboarding_dialog_title_text">يېڭى رەڭ سىناڭ</string>
    <!-- Wallpaper onboarding dialog body text. -->
    <string name="wallpapers_onboarding_dialog_body_text">سىز ياقتۇرىدىغان تام قەغەزنى تاللاڭ.</string>
    <!-- Wallpaper onboarding dialog learn more button text. The button navigates to the wallpaper settings screen. -->
    <string name="wallpapers_onboarding_dialog_explore_more_button_text">تېخىمۇ كۆپ تام قەغەزنى ئىزدەيدۇ</string>

    <!-- Add-ons general availability nimbus message-->
    <!-- Title of the Nimbus message for add-ons general availability-->
    <string name="addon_ga_message_title" tools:ignore="UnusedResources">ھازىر يېڭى قوشۇلما بار</string>

    <!-- Body of the Nimbus message for add-ons general availability. 'Firefox' intentionally hardcoded here-->
    <string name="addon_ga_message_body" tools:ignore="UnusedResources">ئۆزىڭىزنىڭ Firefox غا ئايلاندۇرىدىغان 100+ يېڭى كېڭەيتىلمىلەرنى تاپالايسىز.</string>
    <!-- Button text of the Nimbus message for add-ons general availability. -->
    <string name="addon_ga_message_button" tools:ignore="UnusedResources">قوشۇلما ئىزدەش</string>

    <!-- Add-on Installation from AMO-->
    <!-- Error displayed when user attempts to install an add-on from AMO (addons.mozilla.org) that is not supported -->
    <string name="addon_not_supported_error" moz:removedIn="120" tools:ignore="UnusedResources">قوشۇلمىنى قوللىمايدۇ</string>
    <!-- Error displayed when user attempts to install an add-on from AMO (addons.mozilla.org) that is already installed -->
    <string name="addon_already_installed" moz:removedIn="120" tools:ignore="UnusedResources">قوشۇلما ئورنىتىلغان</string>

    <!-- Add-on process crash dialog to user -->
    <!-- Title of a dialog shown to the user when enough errors have occurred with addons and they need to be temporarily disabled -->
    <string name="addon_process_crash_dialog_title" tools:ignore="UnusedResources">قوشۇلما ۋاقىتلىق چەكلەنگەن</string>
    <!-- This will cause the add-ons to try restarting but the dialog will reappear if it is unsuccessful again -->
    <string name="addon_process_crash_dialog_retry_button_text" tools:ignore="UnusedResources">قوشۇلمىنى قايتا قوزغىتىپ بېقىڭ</string>
    <!-- The user will continue with all add-ons disabled -->
    <string name="addon_process_crash_dialog_disable_addons_button_text" tools:ignore="UnusedResources">قوشۇلمىنى چەكلەپ داۋاملاشتۇرىدۇ</string>

    <!-- Account Preferences -->
    <!-- Preference for managing your account via accounts.firefox.com -->
    <string name="preferences_manage_account">ھېسابات باشقۇرۇش</string>
    <!-- Summary of the preference for managing your account via accounts.firefox.com. -->
    <string name="preferences_manage_account_summary">ئىم ئۆزگەرتىش، سانلىق مەلۇمات توپلىمىنى باشقۇرۇش ياكى ھېسابات ئۆچۈرۈش</string>
    <!-- Preference for triggering sync -->
    <string name="preferences_sync_now">ھازىر قەدەمداشلا</string>
    <!-- Preference category for sync -->
    <string name="preferences_sync_category">قەدەمداش تاللىنىدۇ</string>
    <!-- Preference for syncing history -->
    <string name="preferences_sync_history">تارىخ</string>
    <!-- Preference for syncing bookmarks -->
    <string name="preferences_sync_bookmarks">خەتكۈچ</string>
    <!-- Preference for syncing logins -->
    <string name="preferences_sync_logins">كىرىش</string>
    <!-- Preference for syncing tabs -->
    <string name="preferences_sync_tabs_2">بەتكۈچ ئاچ</string>
    <!-- Preference for signing out -->
    <string name="preferences_sign_out">چېكىنىش</string>
    <!-- Preference displays and allows changing current FxA device name -->
    <string name="preferences_sync_device_name">ئۈسكۈنە ئىسمى</string>
    <!-- Text shown when user enters empty device name -->
    <string name="empty_device_name_error">ئۈسكۈنە ئىسمى بوش قالمايدۇ.</string>
    <!-- Label indicating that sync is in progress -->
    <string name="sync_syncing_in_progress">قەدەمداشلاۋاتىدۇ…</string>
    <!-- Label summary indicating that sync failed. The first parameter is the date stamp showing last time it succeeded -->
    <string name="sync_failed_summary">قەدەمداشلىيالمىدى. مۇۋەپپەقىيەتلىك ئاخىرقى قېتىمى: %s</string>
    <!-- Label summary showing never synced -->
    <string name="sync_failed_never_synced_summary">قەدەمداشلىيالمىدى. مۇۋەپپەقىيەتلىك ئاخىرقى قېتىمى: ھەرگىز</string>
    <!-- Label summary the date we last synced. The first parameter is date stamp showing last time synced -->
    <string name="sync_last_synced_summary">ئاخىرقى قەدەمداش: %s</string>
    <!-- Label summary showing never synced -->
    <string name="sync_never_synced_summary">ئاخىرقى قەدەمداش: ھەرگىز</string>
    <!-- Text for displaying the default device name.
        The first parameter is the application name, the second is the device manufacturer name
        and the third is the device model. -->
    <string name="default_device_name_2">%2$s %3$s دىكى %1$s</string>
    <!-- Preference for syncing credit cards -->
    <string name="preferences_sync_credit_cards">ئىناۋەتلىك كارتا</string>
    <!-- Preference for syncing addresses -->
    <string name="preferences_sync_address">ئادرېس</string>

    <!-- Send Tab -->
    <!-- Name of the "receive tabs" notification channel. Displayed in the "App notifications" system settings for the app -->
    <string name="fxa_received_tab_channel_name">تاپشۇرۇۋالغان بەتكۈچ</string>
    <!-- Description of the "receive tabs" notification channel. Displayed in the "App notifications" system settings for the app -->
    <string name="fxa_received_tab_channel_description">باشقا Firefox ئۈسكۈنىلىرىدىن تاپشۇرۇۋالغان بەتكۈچ ئۇقتۇرۇشى.</string>
    <!--  The body for these is the URL of the tab received  -->
    <string name="fxa_tab_received_notification_name">بەتكۈچ تاپشۇرۇۋالدى</string>
    <!-- %s is the device name -->
    <string name="fxa_tab_received_from_notification_name">%s بەتكۈچى</string>

    <!-- Advanced Preferences -->
    <!-- Preference for tracking protection exceptions -->
    <string name="preferences_tracking_protection_exceptions">مۇستەسنا</string>
    <!-- Button in Exceptions Preference to turn on tracking protection for all sites (remove all exceptions) -->
    <string name="preferences_tracking_protection_exceptions_turn_on_for_all">ھەممە تور بېكەتكە ئوچۇق</string>
    <!-- Text displayed when there are no exceptions -->
    <string name="exceptions_empty_message_description">تاللانغان تور بېكەتلەرگە مۇستەسنا تەڭشەپ، ئىزلاشتىن قوغدىيالايسىز.</string>
    <!-- Text displayed when there are no exceptions, with learn more link that brings users to a tracking protection SUMO page -->
    <string name="exceptions_empty_message_learn_more_link">تەپسىلاتى</string>

    <!-- Preference switch for usage and technical data collection -->
    <string name="preference_usage_data">ئىشلىتىلىشى ۋە تېخنىكىلىق سانلىق مەلۇمات</string>

    <!-- Preference switch for marketing data collection -->
    <string name="preferences_marketing_data">بازارچىلىق سانلىق مەلۇماتلىرى</string>
    <!-- Title for studies preferences -->
    <string name="preference_experiments_2">تەتقىقات</string>

    <!-- Summary for studies preferences -->
    <string name="preference_experiments_summary_2">Mozilla نىڭ تەتقىقاتىنى ئورنىتىپ ۋە ئىجرا قىلىشىغا يول قويىدۇ</string>

    <!-- Turn On Sync Preferences -->
    <!-- Header of the Sync and save your data preference view -->
    <string name="preferences_sync_2">سانلىق مەلۇماتلىرىڭىزنى قەدەمداشلاپ ۋە ساقلايدۇ</string>
    <!-- Preference for reconnecting to FxA sync -->
    <string name="preferences_sync_sign_in_to_reconnect">قايتا باشلىنىش ئۈچۈن تىزىمغا كىرىڭ</string>
    <!-- Preference for removing FxA account -->
    <string name="preferences_sync_remove_account">ھېساباتنى چىقىرىۋەت</string>

    <!-- Toolbar Preferences -->
    <!-- Preference for using top toolbar -->
    <string name="preference_top_toolbar">چوققا</string>

    <!-- Preference for using bottom toolbar -->
    <string name="preference_bottom_toolbar">ئاستى</string>

    <!-- Theme Preferences -->
    <!-- Preference for using light theme -->
    <string name="preference_light_theme">يورۇق</string>
    <!-- Preference for using dark theme -->
    <string name="preference_dark_theme">قاراڭغۇ</string>

    <!-- Preference for using using dark or light theme automatically set by battery -->
    <string name="preference_auto_battery_theme">توك تېجىگۈچ تەڭشىدى</string>
    <!-- Preference for using following device theme -->
    <string name="preference_follow_device_theme">ئۈسكۈنە ئۆرنىكىگە ئەگىشىدۇ</string>

    <!-- Gestures Preferences-->
    <!-- Preferences for using pull to refresh in a webpage -->
    <string name="preference_gestures_website_pull_to_refresh">تارتىلما يېڭىلاش</string>
    <!-- Preference for using the dynamic toolbar -->
    <string name="preference_gestures_dynamic_toolbar">دومىلاتقاندا قورال بالداقنى يوشۇر</string>
    <!-- Preference for switching tabs by swiping horizontally on the toolbar -->
    <string name="preference_gestures_swipe_toolbar_switch_tabs">قورال بالداق يانغا سۈرۈلسە بەتكۈچ ئالماشتۇرىدۇ</string>
    <!-- Preference for showing the opened tabs by swiping up on the toolbar-->
    <string name="preference_gestures_swipe_toolbar_show_tabs">قورال بالداق ئۈستىگە سۈرۈلسە بەتكۈچ ئاچىدۇ</string>

    <!-- Library -->
    <!-- Option in Library to open Downloads page -->
    <string name="library_downloads">چۈشۈرۈلمىلەر</string>
    <!-- Option in library to open Bookmarks page -->
    <string name="library_bookmarks">خەتكۈچ</string>
    <!-- Option in library to open Desktop Bookmarks root page -->
    <string name="library_desktop_bookmarks_root">ئۈستەل ئۈسكۈنە خەتكۈچى</string>
    <!-- Option in library to open Desktop Bookmarks "menu" page -->
    <string name="library_desktop_bookmarks_menu">خەتكۈچ تىزىملىك</string>
    <!-- Option in library to open Desktop Bookmarks "toolbar" page -->
    <string name="library_desktop_bookmarks_toolbar">خەتكۈچ قورال بالداق</string>
    <!-- Option in library to open Desktop Bookmarks "unfiled" page -->
    <string name="library_desktop_bookmarks_unfiled">باشقا خەتكۈچ</string>
    <!-- Option in Library to open History page -->
    <string name="library_history">تارىخ</string>
    <!-- Option in Library to open a new tab -->
    <string name="library_new_tab">يېڭى بەتكۈچ</string>
    <!-- Settings Page Title -->
    <string name="settings_title">تەڭشەك</string>
    <!-- Content description (not visible, for screen readers etc.): "Close button for library settings" -->
    <string name="content_description_close_button">تاقاش</string>

    <!-- Title to show in alert when a lot of tabs are to be opened
    %d is a placeholder for the number of tabs that will be opened -->
    <string name="open_all_warning_title">بەتكۈچ %d نى ئاچامدۇ؟</string>
    <!-- Dialog button text for confirming open all tabs -->
    <string name="open_all_warning_confirm">بەتكۈچ ئاچ</string>
    <!-- Dialog button text for canceling open all tabs -->
    <string name="open_all_warning_cancel">ۋاز كەچ</string>

    <!-- Text to show users they have one page in the history group section of the History fragment.
    %d is a placeholder for the number of pages in the group. -->
    <string name="history_search_group_site_1">%d بەت</string>
    <!-- Text to show users they have multiple pages in the history group section of the History fragment.
    %d is a placeholder for the number of pages in the group. -->
    <string name="history_search_group_sites_1">%d بەت</string>

    <!-- Option in library for Recently Closed Tabs -->
    <string name="library_recently_closed_tabs">يېقىندا تاقالغان بەتكۈچلەر</string>
    <!-- Option in library to open Recently Closed Tabs page -->
    <string name="recently_closed_show_full_history">بارلىق تارىخ خاتىرىسىنى كۆرسەت</string>
    <!-- Text to show users they have multiple tabs saved in the Recently Closed Tabs section of history.
    %d is a placeholder for the number of tabs selected. -->
    <string name="recently_closed_tabs">%d بەتكۈچ</string>
    <!-- Text to show users they have one tab saved in the Recently Closed Tabs section of history.
    %d is a placeholder for the number of tabs selected. -->
    <string name="recently_closed_tab">%d بەتكۈچ</string>
    <!-- Recently closed tabs screen message when there are no recently closed tabs -->
    <string name="recently_closed_empty_message">يېقىندا تاقالغان بەتكۈچ يوق</string>

    <!-- Tab Management -->
    <!-- Title of preference for tabs management -->
    <string name="preferences_tabs">بەتكۈچ</string>
    <!-- Title of preference that allows a user to specify the tab view -->
    <string name="preferences_tab_view">بەتكۈچ كۆرۈنۈش</string>
    <!-- Option for a list tab view -->
    <string name="tab_view_list">تىزىم</string>
    <!-- Option for a grid tab view -->
    <string name="tab_view_grid">سېتكا</string>
    <!-- Title of preference that allows a user to auto close tabs after a specified amount of time -->
    <string name="preferences_close_tabs">بەتكۈچنى ياپ</string>

    <!-- Option for auto closing tabs that will never auto close tabs, always allows user to manually close tabs -->
    <string name="close_tabs_manually">ھەرگىز</string>
    <!-- Option for auto closing tabs that will auto close tabs after one day -->
    <string name="close_tabs_after_one_day">بىر كۈندىن كېيىن</string>
    <!-- Option for auto closing tabs that will auto close tabs after one week -->
    <string name="close_tabs_after_one_week">بىر ھەپتىدىن كېيىن</string>
    <!-- Option for auto closing tabs that will auto close tabs after one month -->
    <string name="close_tabs_after_one_month">بىر ئايدىن كېيىن</string>
    <!-- Title of preference that allows a user to specify the auto-close settings for open tabs -->
    <string name="preference_auto_close_tabs" tools:ignore="UnusedResources">ئوچۇق بەتكۈچلەرنى ئاپتوماتىك تاقاش</string>

    <!-- Opening screen -->
    <!-- Title of a preference that allows a user to choose what screen to show after opening the app -->
    <string name="preferences_opening_screen">ئوچۇق ئېكران</string>
    <!-- Option for always opening the homepage when re-opening the app -->
    <string name="opening_screen_homepage">باشبەت</string>

    <!-- Option for always opening the user's last-open tab when re-opening the app -->
    <string name="opening_screen_last_tab">ئاخىرقى بەتكۈچ</string>

    <!-- Option for always opening the homepage when re-opening the app after four hours of inactivity -->
    <string name="opening_screen_after_four_hours_of_inactivity">تۆت سائەت ئىشلەتمىسە باش بەتكە قايتىدۇ</string>
    <!-- Summary for tabs preference when auto closing tabs setting is set to manual close-->
    <string name="close_tabs_manually_summary">قولدا تاقا</string>
    <!-- Summary for tabs preference when auto closing tabs setting is set to auto close tabs after one day-->
    <string name="close_tabs_after_one_day_summary">بىر كۈندىن كېيىن تاقا</string>
    <!-- Summary for tabs preference when auto closing tabs setting is set to auto close tabs after one week-->
    <string name="close_tabs_after_one_week_summary">بىر ھەپتىدىن كېيىن تاقا</string>
    <!-- Summary for tabs preference when auto closing tabs setting is set to auto close tabs after one month-->
    <string name="close_tabs_after_one_month_summary">بىر ئايدىن كېيىن تاقا</string>
    <!-- Summary for homepage preference indicating always opening the homepage when re-opening the app -->
    <string name="opening_screen_homepage_summary">باش بەتتە ئاچ</string>
    <!-- Summary for homepage preference indicating always opening the last-open tab when re-opening the app -->
    <string name="opening_screen_last_tab_summary">ئاخىرقى بەتكۈچتە ئاچ</string>
    <!-- Summary for homepage preference indicating opening the homepage when re-opening the app after four hours of inactivity -->
    <string name="opening_screen_after_four_hours_of_inactivity_summary">تۆت سائەتتىن كېيىن باش بەتتە ئاچ</string>

    <!-- Inactive tabs -->
    <!-- Category header of a preference that allows a user to enable or disable the inactive tabs feature -->
    <string name="preferences_inactive_tabs">كونا بەتكۈچنى ئاكتىپسىز ھالەتكە يۆتكەيدۇ</string>
    <!-- Title of inactive tabs preference -->
    <string name="preferences_inactive_tabs_title">سىز ئىككى ھەپتە كۆرمىگەن بەتكۈچلەر ئاكتىپسىز بۆلەككە يۆتكىلىدۇ.</string>

    <!-- Studies -->
    <!-- Title of the remove studies button -->
    <string name="studies_remove">چىقىرىۋەت</string>

    <!-- Title of the active section on the studies list -->
    <string name="studies_active">ئاكتىپ</string>
    <!-- Description for studies, it indicates why Firefox use studies. The first parameter is the name of the application. -->
    <string name="studies_description_2">%1$s پات-پات تەتقىقاتلارنى ئورنىتىپ ئىجرا قىلالايدۇ.</string>
    <!-- Learn more link for studies, links to an article for more information about studies. -->
    <string name="studies_learn_more">تەپسىلاتى</string>

    <!-- Dialog message shown after removing a study -->
    <string name="studies_restart_app">ئۆزگەرتىشلەرنى قوللىنىش ئۈچۈن ئەپتىن چېكىنىدۇ</string>

    <!-- Dialog button to confirm the removing a study. -->
    <string name="studies_restart_dialog_ok">جەزملە</string>
    <!-- Dialog button text for canceling removing a study. -->
    <string name="studies_restart_dialog_cancel">ۋاز كەچ</string>
    <!-- Toast shown after turning on/off studies preferences -->
    <string name="studies_toast_quit_application" tools:ignore="UnusedResources">ئۆزگەرتىشنى قوللىنىش ئۈچۈن ئەپتىن چېكىنىۋاتىدۇ…</string>

    <!-- Sessions -->
    <!-- Title for the list of tabs -->
    <string name="tab_header_label">بەتكۈچ ئاچ</string>
    <!-- Title for the list of tabs in the current private session -->
    <string name="tabs_header_private_tabs_title">شەخسىي بەتكۈچ</string>
    <!-- Title for the list of tabs in the synced tabs -->
    <string name="tabs_header_synced_tabs_title">قەدەمداشلانغان بەتكۈچ</string>
    <!-- Content description (not visible, for screen readers etc.): Add tab button. Adds a news tab when pressed -->
    <string name="add_tab">بەتكۈچ قوش</string>
    <!-- Content description (not visible, for screen readers etc.): Add tab button. Adds a news tab when pressed -->
    <string name="add_private_tab">شەخسىي بەتكۈچ قوش</string>
    <!-- Text for the new tab button to indicate adding a new private tab in the tab -->
    <string name="tab_drawer_fab_content">شەخسىي</string>
    <!-- Text for the new tab button to indicate syncing command on the synced tabs page -->
    <string name="tab_drawer_fab_sync">قەدەمداش</string>
    <!-- Text shown in the menu for sharing all tabs -->
    <string name="tab_tray_menu_item_share">ھەممە بەتكۈچ ھەمبەھىر</string>
    <!-- Text shown in the menu to view recently closed tabs -->
    <string name="tab_tray_menu_recently_closed">يېقىندا تاقالغان بەتكۈچلەر</string>
    <!-- Text shown in the tabs tray inactive tabs section -->
    <string name="tab_tray_inactive_recently_closed" tools:ignore="UnusedResources">يېقىندا تاقالغان</string>
    <!-- Text shown in the menu to view account settings -->
    <string name="tab_tray_menu_account_settings">ھېسابات تەڭشىكى</string>
    <!-- Text shown in the menu to view tab settings -->
    <string name="tab_tray_menu_tab_settings">بەتكۈچ تەڭشىكى</string>
    <!-- Text shown in the menu for closing all tabs -->
    <string name="tab_tray_menu_item_close">ھەممە بەتكۈچنى ياپ</string>
    <!-- Text shown in the multiselect menu for bookmarking selected tabs. -->
    <string name="tab_tray_multiselect_menu_item_bookmark">خەتكۈچ</string>
    <!-- Text shown in the multiselect menu for closing selected tabs. -->
    <string name="tab_tray_multiselect_menu_item_close">تاقاش</string>
    <!-- Content description for tabs tray multiselect share button -->
    <string name="tab_tray_multiselect_share_content_description">تاللانغان بەتكۈچنى ھەمبەھىرلە</string>
    <!-- Content description for tabs tray multiselect menu -->
    <string name="tab_tray_multiselect_menu_content_description">تاللانغان بەتكۈچ تىزىملىكى</string>
    <!-- Content description (not visible, for screen readers etc.): Removes tab from collection button. Removes the selected tab from collection when pressed -->
    <string name="remove_tab_from_collection">بەتكۈچنى يىغقۇچتىن چىقىرىۋەت</string>
    <!-- Text for button to enter multiselect mode in tabs tray -->
    <string name="tabs_tray_select_tabs">بەتكۈچنى تاللا</string>
    <!-- Content description (not visible, for screen readers etc.): Close tab button. Closes the current session when pressed -->
    <string name="close_tab">بەتكۈچنى تاقاش</string>
    <!-- Content description (not visible, for screen readers etc.): Close tab <title> button. First parameter is tab title  -->
    <string name="close_tab_title">%s بەتكۈچنى ياپ</string>
    <!-- Content description (not visible, for screen readers etc.): Opens the open tabs menu when pressed -->
    <string name="open_tabs_menu">بەتكۈچ تىزىملىكىنى ئاچ</string>
    <!-- Open tabs menu item to save tabs to collection -->
    <string name="tabs_menu_save_to_collection1">بەتكۈچلەرنى يىغقۇچقا ساقلا</string>
    <!-- Text for the menu button to delete a collection -->
    <string name="collection_delete">يىغقۇچنى ئۆچۈر</string>
    <!-- Text for the menu button to rename a collection -->
    <string name="collection_rename">يىغقۇچ ئاتىنى ئۆزگەرت</string>
    <!-- Text for the button to open tabs of the selected collection -->
    <string name="collection_open_tabs">بەتكۈچ ئاچ</string>
    <!-- Hint for adding name of a collection -->
    <string name="collection_name_hint">يىغقۇچ ئىسمى</string>
    <!-- Text for the menu button to rename a top site -->
    <string name="rename_top_site">ئىسىم ئۆزگەرتىش</string>
    <!-- Text for the menu button to remove a top site -->
    <string name="remove_top_site">چىقىرىۋەت</string>


<<<<<<< HEAD
=======
    <!-- Text for the menu button to delete a top site from history -->
    <string name="delete_from_history">تارىختىن ئۆچۈر</string>
    <!-- Postfix for private WebApp titles, placeholder is replaced with app name -->
    <string name="pwa_site_controls_title_private">%1$s (شەخسىي ھالەت)</string>

    <!-- History -->
    <!-- Text for the button to search all history -->
    <string name="history_search_1">ئىزدەيدىغان ئاتالغۇ كىرگۈزۈلىدۇ</string>
    <!-- Text for the button to clear all history -->
    <string name="history_delete_all">تارىخنى ئۆچۈر</string>
    <!-- Text for the snackbar to confirm that multiple browsing history items has been deleted -->
    <string name="history_delete_multiple_items_snackbar">تارىخ ئۆچۈرۈلدى</string>
    <!-- Text for the snackbar to confirm that a single browsing history item has been deleted. The first parameter is the shortened URL of the deleted history item. -->
    <string name="history_delete_single_item_snackbar"> %1$s ئۆچۈرۈلدى</string>
    <!-- Context description text for the button to delete a single history item -->
    <string name="history_delete_item">ئۆچۈر</string>
    <!-- History multi select title in app bar
    The first parameter is the number of bookmarks selected -->
    <string name="history_multi_select_title">%1$d تاللاندى</string>
>>>>>>> eeb875b8
    <!-- Text for the header that groups the history for today -->
    <string name="history_today">بۈگۈن</string>
    <!-- Text for the header that groups the history for yesterday -->
    <string name="history_yesterday">تۈنۈگۈن</string>
    <!-- Text for the header that groups the history the past 7 days -->
    <string name="history_7_days">ئاخىرقى 7 كۈن</string>
    <!-- Text for the header that groups the history the past 30 days -->
    <string name="history_30_days">ئاخىرقى 30 كۈن</string>
    <!-- Text for the header that groups the history older than the last month -->
    <string name="history_older">تېخىمۇ بۇرۇن</string>


    <!-- Text shown when no history exists -->
    <string name="history_empty_message">ھېچقانداق تارىخ خاتىرىسى يوق</string>

    <!-- Downloads -->
    <!-- Text for the snackbar to confirm that multiple downloads items have been removed -->
    <string name="download_delete_multiple_items_snackbar_1">چۈشۈرۈش چىقىرىۋېتىلدى</string>
    <!-- Text for the snackbar to confirm that a single download item has been removed. The first parameter is the name of the download item. -->
    <string name="download_delete_single_item_snackbar">چىقىرىۋېتىلگىنى %1$s</string>
    <!-- Text shown when no download exists -->
    <string name="download_empty_message_1">چۈشۈرۈلگەن ھۆججەت يوق</string>
    <!-- History multi select title in app bar
    The first parameter is the number of downloads selected -->
    <string name="download_multi_select_title">%1$d تاللاندى</string>
    <!-- Text for the button to remove a single download item -->
    <string name="download_delete_item_1">چىقىرىۋەت</string>


    <!-- Crashes -->
    <!-- Title text displayed on the tab crash page. This first parameter is the name of the application (For example: Fenix) -->
    <string name="tab_crash_title_2">كەچۈرۈڭ. %1$s بۇ بەتنى يۈكلىيەلمەيدۇ.</string>
    <!-- Send crash report checkbox text on the tab crash page -->
    <string name="tab_crash_send_report">يىمىرىلىش دوكلاتىنى Mozilla غا يوللايدۇ</string>
    <!-- Close tab button text on the tab crash page -->
    <string name="tab_crash_close">بەتكۈچنى ياپ</string>

    <!-- Restore tab button text on the tab crash page -->
    <string name="tab_crash_restore">بەتكۈچنى ئەسلىگە قايتۇر</string>

    <!-- Bookmarks -->
    <!-- Confirmation message for a dialog confirming if the user wants to delete the selected folder -->
    <string name="bookmark_delete_folder_confirmation_dialog">بۇ قىسقۇچنى راستىنلا ئۆچۈرەمسىز؟</string>
    <!-- Confirmation message for a dialog confirming if the user wants to delete multiple items including folders. Parameter will be replaced by app name. -->
    <string name="bookmark_delete_multiple_folders_confirmation_dialog">%s تاللانغان تۈرلەرنى ئۆچۈرۈۋېتىدۇ.</string>
    <!-- Text for the cancel button on delete bookmark dialog -->
    <string name="bookmark_delete_negative">ۋاز كەچ</string>
    <!-- Screen title for adding a bookmarks folder -->
    <string name="bookmark_add_folder">قىسقۇچ قوش</string>
    <!-- Snackbar title shown after a bookmark has been created. -->
    <string name="bookmark_saved_snackbar">خەتكۈچ ساقلاندى!</string>
    <!-- Snackbar edit button shown after a bookmark has been created. -->
    <string name="edit_bookmark_snackbar_action">تەھرىرلەش</string>
    <!-- Bookmark overflow menu edit button -->
    <string name="bookmark_menu_edit_button">تەھرىرلەش</string>
    <!-- Bookmark overflow menu copy button -->
    <string name="bookmark_menu_copy_button">كۆچۈرۈش</string>
    <!-- Bookmark overflow menu share button -->
    <string name="bookmark_menu_share_button">ھەمبەھىرلەش</string>
    <!-- Bookmark overflow menu open in new tab button -->
    <string name="bookmark_menu_open_in_new_tab_button">يېڭى بەتكۈچتە ئېچىش</string>
    <!-- Bookmark overflow menu open in private tab button -->
    <string name="bookmark_menu_open_in_private_tab_button">شەخسىي بەتكۈچتە ئېچىش</string>
    <!-- Bookmark overflow menu open all in tabs button -->
    <string name="bookmark_menu_open_all_in_tabs_button">ھەممىنى يېڭى بەتكۈچتە ئاچ</string>
    <!-- Bookmark overflow menu open all in private tabs button -->
    <string name="bookmark_menu_open_all_in_private_tabs_button">ھەممىنى شەخسىي بەتكۈچتە ئاچ</string>
    <!-- Bookmark overflow menu delete button -->
    <string name="bookmark_menu_delete_button">ئۆچۈرۈش</string>
    <!--Bookmark overflow menu save button -->
    <string name="bookmark_menu_save_button">ساقلاش</string>

    <!-- Bookmark multi select title in app bar
     The first parameter is the number of bookmarks selected -->
    <string name="bookmarks_multi_select_title">%1$d تاللاندى</string>
    <!-- Bookmark editing screen title -->
    <string name="edit_bookmark_fragment_title">خەتكۈچ تەھرىر</string>
    <!-- Bookmark folder editing screen title -->
    <string name="edit_bookmark_folder_fragment_title">قىسقۇچ تەھرىر</string>
    <!-- Bookmark sign in button message -->
    <string name="bookmark_sign_in_button">قەدەمداش خەتكۈچنى كۆرۈشتە تىزىمغا كىرىڭ</string>
    <!-- Bookmark URL editing field label -->
    <string name="bookmark_url_label">تور ئادرېسى</string>
    <!-- Bookmark FOLDER editing field label -->
    <string name="bookmark_folder_label">قىسقۇچ</string>
    <!-- Bookmark NAME editing field label -->
    <string name="bookmark_name_label">ئىسىم</string>
    <!-- Bookmark add folder screen title -->
    <string name="bookmark_add_folder_fragment_label">قىسقۇچ قوش</string>
    <!-- Bookmark select folder screen title -->
    <string name="bookmark_select_folder_fragment_label">قىسقۇچ تاللا</string>
    <!-- Bookmark editing error missing title -->
    <string name="bookmark_empty_title_error">ماۋزۇ بولۇشى كېرەك</string>
    <!-- Bookmark editing error missing or improper URL -->
    <string name="bookmark_invalid_url_error">ئىناۋەتسىز تور ئادرېسى</string>

    <!-- Bookmark screen message for empty bookmarks folder -->
    <string name="bookmarks_empty_message">ھېچقانداق خەتكۈچ يوق</string>
    <!-- Bookmark snackbar message on deletion
     The first parameter is the host part of the URL of the bookmark deleted, if any -->
    <string name="bookmark_deletion_snackbar_message"> %1$s ئۆچۈرۈلدى</string>
    <!-- Bookmark snackbar message on deleting multiple bookmarks not including folders-->
    <string name="bookmark_deletion_multiple_snackbar_message_2">خەتكۈچ ئۆچۈرۈلدى</string>
    <!-- Bookmark snackbar message on deleting multiple bookmarks including folders-->
    <string name="bookmark_deletion_multiple_snackbar_message_3">تاللانغان قىسقۇچنى ئۆچۈرۈۋاتىدۇ</string>
    <!-- Bookmark undo button for deletion snackbar action -->
    <string name="bookmark_undo_deletion">يېنىۋال</string>
    <!-- Text for the button to search all bookmarks -->
    <string name="bookmark_search">ئىزدەيدىغان ئاتالغۇ كىرگۈزۈلىدۇ</string>

    <!-- Site Permissions -->
    <!-- Button label that take the user to the Android App setting -->
    <string name="phone_feature_go_to_settings">تەڭشەككە يۆتكەل</string>
    <!-- Content description (not visible, for screen readers etc.): Quick settings sheet
        to give users access to site specific information / settings. For example:
        Secure settings status and a button to modify site permissions -->
    <string name="quick_settings_sheet">تېز تەڭشەك جەدۋىلى</string>
    <!-- Label that indicates that this option it the recommended one -->
    <string name="phone_feature_recommended">تەۋسىيەلەندى</string>
    <!-- Button label for clearing all the information of site permissions-->
    <string name="clear_permissions">ئىجازەتنى تازىلا</string>
    <!-- Text for the OK button on Clear permissions dialog -->
    <string name="clear_permissions_positive">جەزملە</string>
    <!-- Text for the cancel button on Clear permissions dialog -->
    <string name="clear_permissions_negative">ۋاز كەچ</string>
    <!-- Button label for clearing a site permission-->
    <string name="clear_permission">ئىجازەتنى تازىلا</string>
    <!-- Text for the OK button on Clear permission dialog -->
    <string name="clear_permission_positive">جەزملە</string>
    <!-- Text for the cancel button on Clear permission dialog -->
    <string name="clear_permission_negative">ۋاز كەچ</string>
    <!-- Button label for clearing all the information on all sites-->
    <string name="clear_permissions_on_all_sites">ھەممە تور بېكەتنىڭ ئىجازىتىنى تازىلايدۇ</string>
    <!-- Preference for altering video and audio autoplay for all websites -->
    <string name="preference_browser_feature_autoplay">ئاپتوماتىك قويۇش</string>
    <!-- Preference for altering the camera access for all websites -->
    <string name="preference_phone_feature_camera">كامېرا</string>
    <!-- Preference for altering the microphone access for all websites -->
    <string name="preference_phone_feature_microphone">مىكروفون</string>
    <!-- Preference for altering the location access for all websites -->
    <string name="preference_phone_feature_location">ئورنى</string>
    <!-- Preference for altering the notification access for all websites -->
    <string name="preference_phone_feature_notification">ئۇقتۇرۇش</string>
    <!-- Preference for altering the persistent storage access for all websites -->
    <string name="preference_phone_feature_persistent_storage">مەڭگۈلۈك ساقلىغۇچ</string>
    <!-- Preference for altering the storage access setting for all websites -->
    <string name="preference_phone_feature_cross_origin_storage_access">بېكەت ھالقىغان cookies</string>
    <!-- Preference for altering the EME access for all websites -->
    <string name="preference_phone_feature_media_key_system_access">DRM كونترول قىلىنىدىغان مەزمۇن</string>
    <!-- Label that indicates that a permission must be asked always -->
    <string name="preference_option_phone_feature_ask_to_allow">ئىجازەت سورا</string>
    <!-- Label that indicates that a permission must be blocked -->
    <string name="preference_option_phone_feature_blocked">توسۇلغان</string>
    <!-- Label that indicates that a permission must be allowed -->
    <string name="preference_option_phone_feature_allowed">يول قويغان</string>
    <!--Label that indicates a permission is by the Android OS-->
    <string name="phone_feature_blocked_by_android">ئاندىرويىد توسقان</string>
    <!-- Preference for showing a list of websites that the default configurations won't apply to them -->
    <string name="preference_exceptions">مۇستەسنا</string>
    <!-- Summary of tracking protection preference if tracking protection is set to off -->
    <string name="tracking_protection_off">تاقاق</string>
    <!-- Summary of tracking protection preference if tracking protection is set to standard -->
    <string name="tracking_protection_standard">ئۆلچەملىك</string>
    <!-- Summary of tracking protection preference if tracking protection is set to strict -->
    <string name="tracking_protection_strict">قاتتىق</string>
    <!-- Summary of tracking protection preference if tracking protection is set to custom -->
    <string name="tracking_protection_custom">ئىختىيارىچە</string>
    <!-- Label for global setting that indicates that all video and audio autoplay is allowed -->
    <string name="preference_option_autoplay_allowed2">ئۈن ۋە سىنغا يول قوي</string>
    <!-- Label for site specific setting that indicates that all video and audio autoplay is allowed -->
    <string name="quick_setting_option_autoplay_allowed">ئۈن ۋە سىنغا يول قوي</string>
    <!-- Label that indicates that video and audio autoplay is only allowed over Wi-Fi -->
    <string name="preference_option_autoplay_allowed_wifi_only2">كۆچمە سانلىق مەلۇماتتىلا ئۈن ۋە سىننى توسىدۇ</string>

    <!-- Subtext that explains 'autoplay on Wi-Fi only' option -->
    <string name="preference_option_autoplay_allowed_wifi_subtext">ئۈن ۋە سىننى Wi-Fi دا قويىدۇ</string>
    <!-- Label for global setting that indicates that video autoplay is allowed, but audio autoplay is blocked -->
    <string name="preference_option_autoplay_block_audio2">ئاۋازنىلا چەكلە</string>
    <!-- Label for site specific setting that indicates that video autoplay is allowed, but audio autoplay is blocked -->
    <string name="quick_setting_option_autoplay_block_audio">ئاۋازنىلا چەكلە</string>
    <!-- Label for global setting that indicates that all video and audio autoplay is blocked -->
    <string name="preference_option_autoplay_blocked3">ئۈن ۋە سىننى چەكلە</string>
    <!-- Label for site specific setting that indicates that all video and audio autoplay is blocked -->
    <string name="quick_setting_option_autoplay_blocked">ئۈن ۋە سىننى چەكلە</string>
    <!-- Summary of delete browsing data on quit preference if it is set to on -->
    <string name="delete_browsing_data_quit_on">ئوچۇق</string>
    <!-- Summary of delete browsing data on quit preference if it is set to off -->
    <string name="delete_browsing_data_quit_off">تاقاق</string>
    <!-- Summary of studies preference if it is set to on -->
    <string name="studies_on">ئوچۇق</string>
    <!-- Summary of studies data on quit preference if it is set to off -->
    <string name="studies_off">تاقاق</string>

    <!-- Collections -->
    <!-- Collections header on home fragment -->
    <string name="collections_header">يىغقۇچ</string>
    <!-- Content description (not visible, for screen readers etc.): Opens the collection menu when pressed -->
    <string name="collection_menu_button_content_description">يىغقۇچ تىزىملىكى</string>
    <!-- Label to describe what collections are to a new user without any collections -->
    <string name="no_collections_description2">كېرەكلىك نەرسىلەر بۇ جايغا يىغىلىدۇ.\nكېيىن تېز زىيارەت قىلىش ئۈچۈن ئوخشىشىپ كېتىدىغان ئىزدەش، بېكەت ۋە بەتكۈچلەر گۇرۇپپىلىنىدۇ.</string>
    <!-- Title for the "select tabs" step of the collection creator -->
    <string name="create_collection_select_tabs">بەتكۈچنى تاللا</string>
    <!-- Title for the "select collection" step of the collection creator -->
    <string name="create_collection_select_collection">يىغقۇچ تاللا</string>
    <!-- Title for the "name collection" step of the collection creator -->
    <string name="create_collection_name_collection">يىغقۇچ ئاتاش</string>
    <!-- Button to add new collection for the "select collection" step of the collection creator -->
    <string name="create_collection_add_new_collection">يېڭى يىغقۇچ قوش</string>
    <!-- Button to select all tabs in the "select tabs" step of the collection creator -->
    <string name="create_collection_select_all">ھەممىنى تاللا</string>
    <!-- Button to deselect all tabs in the "select tabs" step of the collection creator -->
    <string name="create_collection_deselect_all">ھەممىنى تاللىما</string>
    <!-- Text to prompt users to select the tabs to save in the "select tabs" step of the collection creator -->
    <string name="create_collection_save_to_collection_empty">ساقلايدىغان بەتكۈچ تاللىنىدۇ</string>
    <!-- Text to show users how many tabs they have selected in the "select tabs" step of the collection creator.
     %d is a placeholder for the number of tabs selected. -->
    <string name="create_collection_save_to_collection_tabs_selected">%d بەتكۈچ تاللاندى</string>
    <!-- Text to show users they have one tab selected in the "select tabs" step of the collection creator.
    %d is a placeholder for the number of tabs selected. -->
    <string name="create_collection_save_to_collection_tab_selected">%d بەتكۈچ تاللاندى</string>
    <!-- Text shown in snackbar when multiple tabs have been saved in a collection -->
    <string name="create_collection_tabs_saved">بەتكۈچ ساقلاندى!</string>
    <!-- Text shown in snackbar when one or multiple tabs have been saved in a new collection -->
    <string name="create_collection_tabs_saved_new_collection">يىغقۇچ ساقلاندى!</string>
    <!-- Text shown in snackbar when one tab has been saved in a collection -->
    <string name="create_collection_tab_saved">بەتكۈچ ساقلاندى!</string>
    <!-- Content description (not visible, for screen readers etc.): button to close the collection creator -->
    <string name="create_collection_close">تاقا</string>
    <!-- Button to save currently selected tabs in the "select tabs" step of the collection creator-->
    <string name="create_collection_save">ساقلا</string>
    <!-- Snackbar action to view the collection the user just created or updated -->
    <string name="create_collection_view">كۆرۈنۈش</string>
    <!-- Text for the OK button from collection dialogs -->
    <string name="create_collection_positive">جەزملە</string>
    <!-- Text for the cancel button from collection dialogs -->
    <string name="create_collection_negative">ۋاز كەچ</string>

    <!-- Default name for a new collection in "name new collection" step of the collection creator. %d is a placeholder for the number of collections-->
    <string name="create_collection_default_name">يىغقۇچ %d</string>

    <!-- Share -->
    <!-- Share screen header -->
    <string name="share_header_2">ھەمبەھىر</string>
    <!-- Content description (not visible, for screen readers etc.):
        "Share" button. Opens the share menu when pressed. -->
    <string name="share_button_content_description">ھەمبەھىر</string>
    <!-- Text for the Save to PDF feature in the share menu -->
    <string name="share_save_to_pdf">PDF كە ساقلا</string>
    <!-- Text for error message when generating a PDF file Text. -->
    <string name="unable_to_save_to_pdf_error">PDF ھاسىل قىلالمىدى</string>
    <!-- Text for standard error snackbar dismiss button. -->
    <string name="standard_snackbar_error_dismiss">بولدىلا</string>
    <!-- Text for error message when printing a page and it fails. -->
    <string name="unable_to_print_error" moz:removedIn="121" tools:ignore="UnusedResources">باسالمىدى</string>
    <!-- Text for error message when printing a page and it fails. -->
    <string name="unable_to_print_page_error">بۇ بەتنى باسالمايدۇ</string>
    <!-- Text for the print feature in the share and browser menu -->
    <string name="menu_print">باس</string>
    <!-- Sub-header in the dialog to share a link to another sync device -->
    <string name="share_device_subheader">ئۈسكۈنىگە يوللا</string>
    <!-- Sub-header in the dialog to share a link to an app from the full list -->
    <string name="share_link_all_apps_subheader">بارلىق مەشغۇلات</string>
    <!-- Sub-header in the dialog to share a link to an app from the most-recent sorted list -->
    <string name="share_link_recent_apps_subheader">يېقىندا ئىشلەتكەن</string>
    <!-- Text for the copy link action in the share screen. -->
    <string name="share_copy_link_to_clipboard">چاپلاش تاختىسىغا كۆچۈر</string>
     <!-- Toast shown after copying link to clipboard -->
    <string name="toast_copy_link_to_clipboard">چاپلاش تاختىسىغا كۆچۈرۈلدى</string>
    <!-- An option from the share dialog to sign into sync -->
    <string name="sync_sign_in">قەدەمداشلاشتا تىزىمغا كىرىڭ</string>
     <!-- An option from the three dot menu to sync and save data -->
    <string name="sync_menu_sync_and_save_data"> سانلىق مەلۇمات قەدەمداش ۋە ساقلاش</string>
    <!-- An option from the share dialog to send link to all other sync devices -->
    <string name="sync_send_to_all">ھەممە ئۈسكۈنىگە يوللا</string>
    <!-- An option from the share dialog to reconnect to sync -->
    <string name="sync_reconnect">قەدەمداشقا قايتا باغلىنىدۇ</string>
    <!-- Text displayed when sync is offline and cannot be accessed -->
    <string name="sync_offline">تورسىز</string>
    <!-- An option to connect additional devices -->
    <string name="sync_connect_device">باشقا ئۈسكۈنىگە باغلىنىدۇ</string>
    <!-- The dialog text shown when additional devices are not available -->
    <string name="sync_connect_device_dialog">ئاز دېگەندە بىر ئۈسكۈنىدە Firefox تىزىمغا كىرگەندە ئاندىن بەتكۈچ يوللىيالايدۇ.</string>
    <!-- Confirmation dialog button -->
    <string name="sync_confirmation_button">بىلدىم</string>
    <!-- Share error message -->
    <string name="share_error_snackbar">بۇ ئەپكە ھەمبەھىرلىيەلمەيدۇ</string>
    <!-- Add new device screen title -->
    <string name="sync_add_new_device_title">ئۈسكۈنىگە يوللا</string>
    <!-- Text for the warning message on the Add new device screen -->
    <string name="sync_add_new_device_message">ھېچقانداق ئۈسكۈنە باغلانمىدى</string>
    <!-- Text for the button to learn about sending tabs -->
    <string name="sync_add_new_device_learn_button">بەتكۈچ يوللاش ھەققىدىكى تەپسىلات…</string>
    <!-- Text for the button to connect another device -->
    <string name="sync_add_new_device_connect_button">باشقا ئۈسكۈنىگە باغلىنىۋاتىدۇ…</string>

    <!-- Notifications -->
    <!-- Text shown in the notification that pops up to remind the user that a private browsing session is active. -->
    <string name="notification_pbm_delete_text_2">شەخسىي بەتكۈچنى ياپ</string>
    <!-- Name of the marketing notification channel. Displayed in the "App notifications" system settings for the app -->
    <string name="notification_marketing_channel_name">بازارچىلىق</string>
    <!-- Title shown in the notification that pops up to remind the user to set fenix as default browser.
    The app name is in the text, due to limitations with localizing Nimbus experiments -->
    <string name="nimbus_notification_default_browser_title" tools:ignore="UnusedResources">Firefox تېز ھەم شەخسىي</string>

    <!-- Text shown in the notification that pops up to remind the user to set fenix as default browser.
    The app name is in the text, due to limitations with localizing Nimbus experiments -->
    <string name="nimbus_notification_default_browser_text" tools:ignore="UnusedResources">Firefox نى كۆڭۈلدىكى توركۆرگۈ قىلىڭ</string>
    <!-- Title shown in the notification that pops up to re-engage the user -->
    <string name="notification_re_engagement_title">شەخسىي زىيارەتنى سىناڭ</string>
    <!-- Text shown in the notification that pops up to re-engage the user.
    %1$s is a placeholder that will be replaced by the app name. -->
    <string name="notification_re_engagement_text">%1$s زىيارەت داۋامىدا cookies ۋە تارىخ خاتىرىسىنى ساقلىمايدۇ</string>
    <!-- Title A shown in the notification that pops up to re-engage the user -->
    <string name="notification_re_engagement_A_title">ئىزسىز زىيارەت</string>
    <!-- Text A shown in the notification that pops up to re-engage the user.
    %1$s is a placeholder that will be replaced by the app name. -->
    <string name="notification_re_engagement_A_text">شەخسىي زىيارەتتە %1$s ئۇچۇرلىرىڭىزنى ساقلىمايدۇ.</string>
    <!-- Title B shown in the notification that pops up to re-engage the user -->
    <string name="notification_re_engagement_B_title">تۇنجى ئىزدەشنى باشلاڭ</string>
    <!-- Text B shown in the notification that pops up to re-engage the user -->
    <string name="notification_re_engagement_B_text">ئەتراپتىكى نەرسىلەرنى ئىزدەڭ. ياكى قىزىقارلىق ئىشلارنى بايقاڭ.</string>

    <!-- Survey -->
    <!-- Text shown in the fullscreen message that pops up to ask user to take a short survey.
    The app name is in the text, due to limitations with localizing Nimbus experiments -->
    <string name="nimbus_survey_message_text">قىسقا تەكشۈرۈشكە قاتنىشىپ Firefox نى تېخىمۇ ياخشىلاشقا ياردەملىشىڭ.</string>
    <!-- Preference for taking the short survey. -->
    <string name="preferences_take_survey">تەكشۈرۈشكە قاتنىشىڭ</string>
    <!-- Preference for not taking the short survey. -->
    <string name="preferences_not_take_survey">ياق رەھمەت</string>

    <!-- Snackbar -->
    <!-- Text shown in snackbar when user deletes a collection -->
    <string name="snackbar_collection_deleted">يىغقۇچ ئۆچۈرۈلدى</string>
    <!-- Text shown in snackbar when user renames a collection -->
    <string name="snackbar_collection_renamed">يىغقۇچ ئىسمى ئۆزگەرتىلدى</string>

    <!-- Text shown in snackbar when user closes a tab -->
    <string name="snackbar_tab_closed">بەتكۈچ تاقالدى</string>
    <!-- Text shown in snackbar when user closes all tabs -->
    <string name="snackbar_tabs_closed">بەتكۈچ تاقالدى</string>
    <!-- Text shown in snackbar when user bookmarks a list of tabs -->
    <string name="snackbar_message_bookmarks_saved">خەتكۈچ ساقلاندى!</string>
    <!-- Text shown in snackbar when user adds a site to shortcuts -->
    <string name="snackbar_added_to_shortcuts">تېزلەتمىگە قوشۇلدى!</string>
    <!-- Text shown in snackbar when user closes a private tab -->
    <string name="snackbar_private_tab_closed">شەخسىي بەتكۈچ تاقالدى</string>
    <!-- Text shown in snackbar when user closes all private tabs -->
    <string name="snackbar_private_tabs_closed">شەخسىي بەتكۈچ تاقالدى</string>
    <!-- Text shown in snackbar when user erases their private browsing data -->
    <string name="snackbar_private_data_deleted">شەخسىي زىيارەت سانلىق مەلۇماتلىرى ئۆچۈرۈلدى</string>
    <!-- Text shown in snackbar to undo deleting a tab, top site or collection -->
    <string name="snackbar_deleted_undo">يېنىۋال</string>
    <!-- Text shown in snackbar when user removes a top site -->
    <string name="snackbar_top_site_removed">بېكەت چىقىرىۋېتىلدى</string>
    <!-- QR code scanner prompt which appears after scanning a code, but before navigating to it
        First parameter is the name of the app, second parameter is the URL or text scanned-->
    <string name="qr_scanner_confirmation_dialog_message">%1$s نىڭ %2$s نى ئېچىشىغا يول قويىدۇ</string>
    <!-- QR code scanner prompt dialog positive option to allow navigation to scanned link -->
    <string name="qr_scanner_dialog_positive">يول قوي</string>
    <!-- QR code scanner prompt dialog positive option to deny navigation to scanned link -->
    <string name="qr_scanner_dialog_negative">رەت قىل</string>
    <!-- QR code scanner prompt dialog error message shown when a hostname does not contain http or https. -->
    <string name="qr_scanner_dialog_invalid">تور ئادرېس ئىناۋەتسىز.</string>
    <!-- QR code scanner prompt dialog positive option when there is an error -->
    <string name="qr_scanner_dialog_invalid_ok">جەزملە</string>
    <!-- Tab collection deletion prompt dialog message. Placeholder will be replaced with the collection name -->
    <string name="tab_collection_dialog_message">بۇ %1$s نى راستىنلا ئۆچۈرەمسىز؟</string>
    <!-- Collection and tab deletion prompt dialog message. This will show when the last tab from a collection is deleted -->
    <string name="delete_tab_and_collection_dialog_message">بۇ بەتكۈچ ئۆچۈرۈلسە پۈتكۈل يىغقۇچنى ئۆچۈرۈۋېتىدۇ. خالىغان ۋاقىتتا يېڭى يىغقۇچ قۇرالايسىز.</string>
    <!-- Collection and tab deletion prompt dialog title. Placeholder will be replaced with the collection name. This will show when the last tab from a collection is deleted -->
    <string name="delete_tab_and_collection_dialog_title"> %1$s نى ئۆچۈرەمدۇ؟</string>
    <!-- Tab collection deletion prompt dialog option to delete the collection -->
    <string name="tab_collection_dialog_positive">ئۆچۈر</string>
    <!-- Text displayed in a notification when the user enters full screen mode -->
    <string name="full_screen_notification">تولۇق ئېكران ھالىتىگە كىرىۋاتىدۇ</string>
    <!-- Message for copying the URL via long press on the toolbar -->
    <string name="url_copied">تور ئادرېسى كۆچۈرۈلدى</string>
    <!-- Sample text for accessibility font size -->
    <string name="accessibility_text_size_sample_text_1">بۇ ئۈلگە تېكىست. بۇ تەڭشەك بىلەن تېكىستنى چوڭايتقاندا ياكى كىچىكلەتكەندە تېكىستنىڭ قانداق كۆرۈلىدىغانلىقىنى كۆرسىتىپ بېرىدۇ.</string>
    <!-- Summary for Accessibility Text Size Scaling Preference -->
    <string name="preference_accessibility_text_size_summary">تور بېكەتلەردە تېكىستنى چوڭايتىدۇ ياكى كىچىكلىتىدۇ</string>
    <!-- Title for Accessibility Text Size Scaling Preference -->
    <string name="preference_accessibility_font_size_title">خەت چوڭلۇقى</string>

    <!-- Title for Accessibility Text Automatic Size Scaling Preference -->
    <string name="preference_accessibility_auto_size_2">ئاپتوماتىك خەت چوڭلۇقى</string>

    <!-- Summary for Accessibility Text Automatic Size Scaling Preference -->
    <string name="preference_accessibility_auto_size_summary">خەت چوڭلۇقى ئاندىرويىد تەڭشىكىڭىزگە ماسلىشىدۇ. بۇ يەردە خەت چوڭلۇقىنى باشقۇرۇشنى چەكلىگىلى بولىدۇ.</string>

    <!-- Title for the Delete browsing data preference -->
    <string name="preferences_delete_browsing_data">توركۆرگۈ زىيارەت سانلىق مەلۇماتلىرىنى ئۆچۈرىدۇ</string>
    <!-- Title for the tabs item in Delete browsing data -->
    <string name="preferences_delete_browsing_data_tabs_title_2">بەتكۈچ ئاچ</string>
    <!-- Subtitle for the tabs item in Delete browsing data, parameter will be replaced with the number of open tabs -->
    <string name="preferences_delete_browsing_data_tabs_subtitle">%d بەتكۈچ</string>
    <!-- Title for the data and history items in Delete browsing data -->
    <!-- Title for the history item in Delete browsing data -->
    <string name="preferences_delete_browsing_data_browsing_history_title">زىيارەت تارىخى</string>
    <!-- Subtitle for the data and history items in delete browsing data, parameter will be replaced with the
        number of history items the user has -->
    <string name="preferences_delete_browsing_data_browsing_data_subtitle">%d ئادرېس</string>
    <!-- Title for the cookies and site data items in Delete browsing data -->
    <string name="preferences_delete_browsing_data_cookies_and_site_data">Cookies ۋە تور بېكەت سانلىق مەلۇماتلىرى</string>
    <!-- Subtitle for the cookies item in Delete browsing data -->
    <string name="preferences_delete_browsing_data_cookies_subtitle">كۆپىنچە تور بېكەتلەردىكى تىزىمغا كىرىش ھالىتىدىن چېكىنىپ چىقىسىز</string>
    <!-- Title for the cached images and files item in Delete browsing data -->
    <string name="preferences_delete_browsing_data_cached_files">غەملەنگەن سۈرەت ۋە ھۆججەت</string>
    <!-- Subtitle for the cached images and files item in Delete browsing data -->
    <string name="preferences_delete_browsing_data_cached_files_subtitle">ساقلىغۇچ بوشلۇقىنى بوشىتىدۇ</string>
    <!-- Title for the site permissions item in Delete browsing data -->
    <string name="preferences_delete_browsing_data_site_permissions">بېكەت ئىجازەتنامىسى</string>
    <!-- Title for the downloads item in Delete browsing data -->
    <string name="preferences_delete_browsing_data_downloads">چۈشۈرۈلمىلەر</string>
    <!-- Text for the button to delete browsing data -->
    <string name="preferences_delete_browsing_data_button">توركۆرگۈ زىيارەت سانلىق مەلۇماتلىرىنى ئۆچۈرىدۇ</string>
    <!-- Title for the Delete browsing data on quit preference -->
    <string name="preferences_delete_browsing_data_on_quit">چېكىنگەندە توركۆرگۈ زىيارەت سانلىق مەلۇماتلىرىنى ئۆچۈرىدۇ</string>
    <!-- Summary for the Delete browsing data on quit preference. "Quit" translation should match delete_browsing_data_on_quit_action translation. -->
    <string name="preference_summary_delete_browsing_data_on_quit_2">باش تىزىملىكتىن «چېكىن» نى تاللىغاندا توركۆرگۈ سانلىق مەلۇماتلىرىنى ئاپتوماتىك ئۆچۈرىدۇ</string>
    <!-- Action item in menu for the Delete browsing data on quit feature -->
    <string name="delete_browsing_data_on_quit_action">چېكىنىش</string>

<<<<<<< HEAD
    <!-- Automatic theme setting (will follow device setting) -->
    <string name="onboarding_theme_automatic_title" moz:RemovedIn="118" tools:ignore="UnusedResources">ئاپتوماتىك</string>
=======
    <!-- Title text of a delete browsing data dialog. -->
    <string name="delete_history_prompt_title">ئۆچۈرىدىغان ۋاقىت دائىرىسى</string>
    <!-- Body text of a delete browsing data dialog. -->
    <string name="delete_history_prompt_body" moz:RemovedIn="130" tools:ignore="UnusedResources">تارىخ خاتىرىسى (باشقا ئۈسكۈنىلەردىن قەدەمداشلانغان تارىخ خاتىرىسىنى ئۆز ئىچىگە ئالىدۇ)، cookies ۋە باشقا توركۆرگۈ زىيارەت سانلىق مەلۇماتلىرىنى ئۆچۈرۈۋېتىدۇ.</string>
    <!-- Body text of a delete browsing data dialog. -->
    <string name="delete_history_prompt_body_2">تارىخ خاتىرىسى (باشقا ئۈسكۈنىلەردىن قەدەمداشلىغان تارىخ خاتىرىسىنىمۇ ئۆز ئىچىگە ئالىدۇ) نى ئۆچۈرىدۇ</string>
    <!-- Radio button in the delete browsing data dialog to delete history items for the last hour. -->
    <string name="delete_history_prompt_button_last_hour">ئاخىرقى سائەت</string>
    <!-- Radio button in the delete browsing data dialog to delete history items for today and yesterday. -->
    <string name="delete_history_prompt_button_today_and_yesterday">بۈگۈن ۋە تۈنۈگۈن</string>
    <!-- Radio button in the delete browsing data dialog to delete all history. -->
    <string name="delete_history_prompt_button_everything">ھەممىسى</string>

    <!-- Dialog message to the user asking to delete browsing data. Parameter will be replaced by app name. -->
    <string name="delete_browsing_data_prompt_message_3">%s تاللانغان توركۆرگۈ زىيارەت سانلىق مەلۇماتلىرىنى ئۆچۈرۈۋېتىدۇ.</string>
    <!-- Text for the cancel button for the data deletion dialog -->
    <string name="delete_browsing_data_prompt_cancel">ۋاز كەچ</string>
    <!-- Text for the allow button for the data deletion dialog -->
    <string name="delete_browsing_data_prompt_allow">ئۆچۈر</string>
    <!-- Text for the snackbar confirmation that the data was deleted -->
    <string name="preferences_delete_browsing_data_snackbar">توركۆرگۈ سانلىق مەلۇماتى ئۆچۈرۈلدى</string>
    <!-- Text for the snackbar to show the user that the deletion of browsing data is in progress -->
    <string name="deleting_browsing_data_in_progress">توركۆرگۈ زىيارەت سانلىق مەلۇماتىنى ئۆچۈرۈۋاتىدۇ…</string>

    <!-- Dialog message to the user asking to delete all history items inside the opened group. Parameter will be replaced by a history group name. -->
    <string name="delete_all_history_group_prompt_message">«%s» دىكى بارلىق تور بېكەتلەرنى ئۆچۈرىدۇ</string>
    <!-- Text for the cancel button for the history group deletion dialog -->
    <string name="delete_history_group_prompt_cancel">ۋاز كەچ</string>
    <!-- Text for the allow button for the history group dialog -->
    <string name="delete_history_group_prompt_allow">ئۆچۈر</string>
    <!-- Text for the snackbar confirmation that the history group was deleted -->
    <string name="delete_history_group_snackbar">گۇرۇپپا ئۆچۈرۈلدى</string>

    <!-- Onboarding -->
    <!-- text to display in the snackbar once account is signed-in -->
    <string name="onboarding_firefox_account_sync_is_on">قەدەمداش ئوچۇق</string>

    <!-- Onboarding theme -->
    <!-- Text shown in snackbar when multiple tabs have been sent to device -->
    <string name="sync_sent_tabs_snackbar">بەتكۈچ يوللاندى!</string>
    <!-- Text shown in snackbar when one tab has been sent to device  -->
    <string name="sync_sent_tab_snackbar">بەتكۈچ يوللاندى!</string>
    <!-- Text shown in snackbar when sharing tabs failed  -->
    <string name="sync_sent_tab_error_snackbar">يوللىيالمىدى</string>
    <!-- Text shown in snackbar for the "retry" action that the user has after sharing tabs failed -->
    <string name="sync_sent_tab_error_snackbar_action">قايتا سىنا</string>
    <!-- Title of QR Pairing Fragment -->
    <string name="sync_scan_code">كودنى تارا</string>
    <!-- Instructions on how to access pairing -->
    <string name="sign_in_instructions"><![CDATA[كومپيۇتېرىڭىزدىكى Firefox دا <b>https://firefox.com/pair</b> ئاچىدۇ]]></string>
    <!-- Text shown for sign in pairing when ready -->
    <string name="sign_in_ready_for_scan">تاراشقا تەييار</string>
    <!-- Text shown for settings option for sign with pairing -->
    <string name="sign_in_with_camera">كامېرا بىلەن كىرىڭ</string>
    <!-- Text shown for settings option for sign with email -->
    <string name="sign_in_with_email">ئورنىغا ئېلخەت ئىشلىتىڭ</string>
    <!-- Text shown for settings option for create new account text.'Firefox' intentionally hardcoded here.-->
    <string name="sign_in_create_account_text"><![CDATA[ھېساباتىڭىز يوق؟ <u> Firefox نى ئۈسكۈنىلەر ئارا قەدەمداشلاش ئۈچۈن بىرنى قۇرۇڭ </u>.]]></string>
    <!-- Text shown in confirmation dialog to sign out of account. The first parameter is the name of the app (e.g. Firefox Preview) -->
    <string name="sign_out_confirmation_message_2">%s ھېساباتىڭىز بىلەن قەدەمداشلاشنى توختىتىدۇ، ئەمما بۇ ئۈسكۈنىدىكى توركۆرگۈ سانلىق مەلۇماتلىرىڭىزنى ئۆچۈرمەيدۇ.</string>
    <!-- Option to continue signing out of account shown in confirmation dialog to sign out of account -->
    <string name="sign_out_disconnect">ئۇلانمىنى ئۈز</string>
    <!-- Option to cancel signing out shown in confirmation dialog to sign out of account -->
    <string name="sign_out_cancel">ۋاز كەچ</string>
    <!-- Error message snackbar shown after the user tried to select a default folder which cannot be altered -->
    <string name="bookmark_cannot_edit_root">كۆڭۈلدىكى قىسقۇچنى تەھرىرلىيەلمەيدۇ</string>
>>>>>>> eeb875b8

    <!-- Enhanced Tracking Protection -->
    <!-- Link displayed in enhanced tracking protection panel to access tracking protection settings -->
    <string name="etp_settings">قوغداش تەڭشەكلىرى</string>
    <!-- Preference title for enhanced tracking protection settings -->
    <string name="preference_enhanced_tracking_protection">كۈچەيتىلگەن ئىزلاشتىن قوغداش</string>
    <!-- Text displayed that links to website about enhanced tracking protection -->
    <string name="preference_enhanced_tracking_protection_explanation_learn_more">تەپسىلاتى</string>
    <!-- Preference for enhanced tracking protection for the standard protection settings -->
    <string name="preference_enhanced_tracking_protection_standard_default_1">ئۆلچەملىك (كۆڭۈلدىكى)</string>
    <!-- Preference description for enhanced tracking protection for the standard protection settings -->
    <string name="preference_enhanced_tracking_protection_standard_description_5">بەتلەر نورمال يۈكلىنىدۇ ، ئەمما ئازراق ئىز قوغلىغۇچنى توسىدۇ.</string>
    <!--  Accessibility text for the Standard protection information icon  -->
    <string name="preference_enhanced_tracking_protection_standard_info_button">ئۆلچەملىك ئىز قوغلاشتىن قوغداشتا نېمىلەر توسۇلىدۇ</string>
    <!-- Preference for enhanced tracking protection for the strict protection settings -->
    <string name="preference_enhanced_tracking_protection_strict">قاتتىق</string>
    <!--  Accessibility text for the Strict protection information icon  -->
    <string name="preference_enhanced_tracking_protection_strict_info_button">ئىز قوغلاشتىن قاتتىق قوغداشتا نېمىلەر توسۇلىدۇ</string>
    <!-- Preference for enhanced tracking protection for the custom protection settings -->
    <string name="preference_enhanced_tracking_protection_custom">ئىختىيارىچە</string>
    <!-- Preference description for enhanced tracking protection for the strict protection settings -->
    <string name="preference_enhanced_tracking_protection_custom_description_2">قايسى ئىز قوغلىغۇچ ۋە قوليازمىلارنى توسىدىغانلىقى تاللىنىدۇ.</string>
    <!--  Accessibility text for the Strict protection information icon  -->
    <string name="preference_enhanced_tracking_protection_custom_info_button">ئىختىيارىچە ئىز قوغلاشتىن قوغداشتا نېمىلەر توسۇلىدۇ</string>
    <!-- Header for categories that are being blocked by current Enhanced Tracking Protection settings -->
    <!-- Preference for enhanced tracking protection for the custom protection settings for cookies-->
    <string name="preference_enhanced_tracking_protection_custom_cookies">Cookies</string>
    <!-- Option for enhanced tracking protection for the custom protection settings for cookies-->
    <string name="preference_enhanced_tracking_protection_custom_cookies_1">بېكەت ھالقىپ ۋە ئىجتىمائىي تاراتقۇ ئىزلىغۇچ</string>
    <!-- Option for enhanced tracking protection for the custom protection settings for cookies-->
    <string name="preference_enhanced_tracking_protection_custom_cookies_2">زىيارەت قىلمىغان بېكەتنىڭ Cookies سى</string>
    <!-- Option for enhanced tracking protection for the custom protection settings for cookies-->
    <string name="preference_enhanced_tracking_protection_custom_cookies_3">بارلىق ئۈچىنچى تەرەپ Cookies (تور بېكەتلەرنىڭ بۇزۇلۇشىنى كەلتۈرۈپ چىقىرىشى مۇمكىن)</string>
    <!-- Option for enhanced tracking protection for the custom protection settings for cookies-->
    <string name="preference_enhanced_tracking_protection_custom_cookies_4">بارلىق Cookies (تور بېكەتلەرنىڭ بۇزۇلۇشىنى كەلتۈرۈپ چىقىرىدۇ)</string>
    <!-- Option for enhanced tracking protection for the custom protection settings for cookies-->
    <string name="preference_enhanced_tracking_protection_custom_cookies_5">بېكەت ھالقىغان Cookies نى ئايرىۋېتىدۇ</string>
    <!-- Preference for enhanced tracking protection for the custom protection settings for tracking content -->
    <string name="preference_enhanced_tracking_protection_custom_tracking_content">ئىز قوغلاش مەزمۇنى</string>
    <!-- Option for enhanced tracking protection for the custom protection settings for tracking content-->
    <string name="preference_enhanced_tracking_protection_custom_tracking_content_1">ھەممە بەتكۈچتە</string>
    <!-- Option for enhanced tracking protection for the custom protection settings for tracking content-->
    <string name="preference_enhanced_tracking_protection_custom_tracking_content_2">شەخسىي بەتكۈچتىلا</string>
    <!-- Preference for enhanced tracking protection for the custom protection settings -->
    <string name="preference_enhanced_tracking_protection_custom_cryptominers">شىفىرلىق پۇل قازغۇچ</string>
    <!-- Preference for enhanced tracking protection for the custom protection settings -->
    <string name="preference_enhanced_tracking_protection_custom_fingerprinters">بارماق ئىزى ئىزلىغۇچ</string>
    <!-- Button label for navigating to the Enhanced Tracking Protection details -->
    <string name="enhanced_tracking_protection_details">تەپسىلاتى</string>
    <!-- Header for categories that are being being blocked by current Enhanced Tracking Protection settings -->
    <string name="enhanced_tracking_protection_blocked">توسۇلغان</string>
    <!-- Header for categories that are being not being blocked by current Enhanced Tracking Protection settings -->
    <string name="enhanced_tracking_protection_allowed">يول قويغان</string>
    <!-- Category of trackers (social media trackers) that can be blocked by Enhanced Tracking Protection -->
    <string name="etp_social_media_trackers_title">ئىجتىمائىي تاراتقۇ ئىزلىغۇچ</string>
    <!-- Category of trackers (cross-site tracking cookies) that can be blocked by Enhanced Tracking Protection -->
    <string name="etp_cookies_title">بېكەت ھالقىغان ئىزلاش cookie</string>
    <!-- Category of trackers (cross-site tracking cookies) that can be blocked by Enhanced Tracking Protection -->
    <string name="etp_cookies_title_2">بېكەت ھالقىغان cookies</string>
    <!-- Category of trackers (cryptominers) that can be blocked by Enhanced Tracking Protection -->
    <string name="etp_cryptominers_title">شىفىرلىق پۇل قازغۇچ</string>
    <!-- Category of trackers (fingerprinters) that can be blocked by Enhanced Tracking Protection -->
    <string name="etp_fingerprinters_title">بارماق ئىزى ئىزلىغۇچ</string>
    <!-- Category of trackers (tracking content) that can be blocked by Enhanced Tracking Protection -->
    <string name="etp_tracking_content_title">ئىز قوغلاش مەزمۇنى</string>
    <!-- Enhanced Tracking Protection message that protection is currently on for this site -->
    <string name="etp_panel_on">قوغداش بۇ بېكەتكە ئوچۇق</string>
    <!-- Enhanced Tracking Protection message that protection is currently off for this site -->
    <string name="etp_panel_off">قوغداش بۇ بېكەتكە تاقاق</string>
    <!-- Header for exceptions list for which sites enhanced tracking protection is always off -->
    <string name="enhanced_tracking_protection_exceptions">كۈچەيتىلگەن ئىز قوغلاشتىن قوغداش بۇ تور بېكەتلەر ئۈچۈن تاقالغان</string>
    <!-- Content description (not visible, for screen readers etc.): Navigate
    back from ETP details (Ex: Tracking content) -->
    <string name="etp_back_button_content_description">كەينىگە قايت</string>
    <!-- About page link text to open what's new link -->
    <string name="about_whats_new">%s دىكى يېڭىلىقلار</string>
    <!-- Open source licenses page title
    The first parameter is the app name -->
    <string name="open_source_licenses_title">%s | ئوچۇق كودلۇق يۇمشاق دېتال ئامبارلىرى</string>
    <!-- Category of trackers (redirect trackers) that can be blocked by Enhanced Tracking Protection -->
    <string name="etp_redirect_trackers_title">قايتا نىشانلايدىغان ئىز قوغلىغۇچ</string>
    <!-- Text displayed that links to website about enhanced tracking protection SmartBlock -->
    <string name="preference_etp_smartblock_learn_more">تەپسىلاتى</string>

    <!-- About page link text to open support link -->
    <string name="about_support">قوللاش</string>
    <!-- About page link text to list of past crashes (like about:crashes on desktop) -->
    <string name="about_crashes">يىمىرىلىش</string>
    <!-- About page link text to open privacy notice link -->
    <string name="about_privacy_notice">شەخسىيەت ئۇقتۇرۇشى</string>
    <!-- About page link text to open know your rights link -->
    <string name="about_know_your_rights">ھوقۇقىڭىزنى بىلىۋېلىڭ</string>
    <!-- About page link text to open licensing information link -->
    <string name="about_licensing_information">ئىجازەت ئۇچۇرى</string>

    <!-- About page link text to open a screen with libraries that are used -->
    <string name="about_other_open_source_libraries">بىز ئىشلىتىدىغان ئامبارلار</string>
    <!-- Toast shown to the user when they are activating the secret dev menu
        The first parameter is number of long clicks left to enable the menu -->
    <string name="about_debug_menu_toast_progress">سازلاش تىزىملىكى: %1$d چېكىلسە قوزغىتىدۇ</string>
    <string name="about_debug_menu_toast_done">سازلاش تىزىملىكى قوزغىتىلدى</string>

    <!-- Browser long press popup menu -->
    <!-- Copy the current url -->
    <string name="browser_toolbar_long_press_popup_copy">كۆچۈرۈش</string>

    <!-- Paste & go the text in the clipboard. '&amp;' is replaced with the ampersand symbol: & -->
    <string name="browser_toolbar_long_press_popup_paste_and_go">چاپلاپ يۆتكەل</string>
    <!-- Paste the text in the clipboard -->
    <string name="browser_toolbar_long_press_popup_paste">چاپلا</string>

    <!-- Snackbar message shown after an URL has been copied to clipboard. -->
    <string name="browser_toolbar_url_copied_to_clipboard_snackbar">تور ئادرېسى چاپلاش تاختىسىغا كۆچۈرۈلدى</string>

    <!-- Title text for the Add To Homescreen dialog -->
    <string name="add_to_homescreen_title">باش ئېكرانغا قوش</string>
    <!-- Cancel button text for the Add to Homescreen dialog -->
    <string name="add_to_homescreen_cancel">ۋاز كەچ</string>
    <!-- Add button text for the Add to Homescreen dialog -->
    <string name="add_to_homescreen_add">قوشاي</string>

    <!-- Continue to website button text for the first-time Add to Homescreen dialog -->
    <string name="add_to_homescreen_continue">توربېكەتنى داۋاملاشتۇر</string>
    <!-- Placeholder text for the TextView in the Add to Homescreen dialog -->
    <string name="add_to_homescreen_text_placeholder">تېزلەتمە ئىسمى</string>

    <!-- Preference for managing the settings for logins and passwords in Fenix -->
    <string name="preferences_passwords_logins_and_passwords">كىرىش ۋە ئىم</string>
    <!-- Preference for managing the saving of logins and passwords in Fenix -->
    <string name="preferences_passwords_save_logins">كىرىش ۋە ئىم ساقلا</string>
    <!-- Preference option for asking to save passwords in Fenix -->
    <string name="preferences_passwords_save_logins_ask_to_save">ساقلاشنى سورا</string>
    <!-- Preference option for never saving passwords in Fenix -->
    <string name="preferences_passwords_save_logins_never_save">ھەرگىز ساقلىما</string>
    <!-- Preference for autofilling saved logins in Firefox (in web content), %1$s will be replaced with the app name -->
    <string name="preferences_passwords_autofill2">%1$s دا ئاپتوماتىك تولدۇر</string>
    <!-- Description for the preference for autofilling saved logins in Firefox (in web content), %1$s will be replaced with the app name -->
    <string name="preferences_passwords_autofill_description">%1$s نى ئىشلەتكەندە توربېكەتتىكى ئىشلەتكۈچى ئىسمى ۋە پارولىنى تولدۇرىدۇ ۋە ساقلايدۇ.</string>
    <!-- Preference for autofilling logins from Fenix in other apps (e.g. autofilling the Twitter app) -->
    <string name="preferences_android_autofill">باشقا ئەپلەردە ئاپتوماتىك تولدۇرىدۇ</string>
    <!-- Description for the preference for autofilling logins from Fenix in other apps (e.g. autofilling the Twitter app) -->
    <string name="preferences_android_autofill_description">ئۈسكۈنىڭىزدىكى باشقا ئەپلەردە ئىشلەتكۈچى ئىسمى ۋە ئىمنى تولدۇرىدۇ.</string>
    <!-- Preference option for adding a login -->
    <string name="preferences_logins_add_login">كىرىشنى قوش</string>

    <!-- Preference for syncing saved logins in Fenix -->
    <string name="preferences_passwords_sync_logins">كىرىشنى قەدەمداشلا</string>
    <!-- Preference for syncing saved logins in Fenix, when not signed in-->
    <string name="preferences_passwords_sync_logins_across_devices">ئۈسكۈنىلەر ئارا قەدەمداشلا</string>
    <!-- Preference to access list of saved logins -->
    <string name="preferences_passwords_saved_logins">ساقلانغان كىرىش</string>
    <!-- Description of empty list of saved passwords. Placeholder is replaced with app name.  -->
    <string name="preferences_passwords_saved_logins_description_empty_text">سىز ساقلىغان كىرىش ياكى %s بىلەن بولغان قەدەمداش بۇ جايدا كۆرۈنىدۇ.</string>
    <!-- Preference to access list of saved logins -->
    <string name="preferences_passwords_saved_logins_description_empty_learn_more_link">قەدەمداش ھەققىدىكى تەپسىلاتلار.</string>
    <!-- Preference to access list of login exceptions that we never save logins for -->
    <string name="preferences_passwords_exceptions">مۇستەسنا</string>
    <!-- Empty description of list of login exceptions that we never save logins for -->
    <string name="preferences_passwords_exceptions_description_empty">ساقلانمىغان كىرىش ۋە ئىم بۇ يەردە كۆرسىتىلىدۇ.</string>
    <!-- Description of list of login exceptions that we never save logins for -->
    <string name="preferences_passwords_exceptions_description">بۇ تور بېكەتلەرنىڭ كىرىش ۋە ئىم ئۇچۇرلىرى ساقلانمايدۇ.</string>
    <!-- Text on button to remove all saved login exceptions -->
    <string name="preferences_passwords_exceptions_remove_all">ھەممە مۇستەسنالارنى ئۆچۈرىدۇ</string>
    <!-- Hint for search box in logins list -->
    <string name="preferences_passwords_saved_logins_search">كىرىش خاتىرىسىنى ئىزدە</string>
    <!-- The header for the site that a login is for -->
    <string name="preferences_passwords_saved_logins_site">بېكەت</string>
    <!-- The header for the username for a login -->
    <string name="preferences_passwords_saved_logins_username">ئىشلەتكۈچى ئىسمى</string>
    <!-- The header for the password for a login -->
    <string name="preferences_passwords_saved_logins_password">پارول</string>
    <!-- Shown in snackbar to tell user that the password has been copied -->
    <string name="logins_password_copied">ئىم چاپلاش تاختىسىغا كۆچۈرۈلدى</string>
    <!-- Shown in snackbar to tell user that the username has been copied -->
    <string name="logins_username_copied">ئىشلەتكۈچى ئىسمى چاپلاش تاختىسىغا كۆچۈرۈلدى</string>
    <!-- Content Description (for screenreaders etc) read for the button to copy a password in logins-->
    <string name="saved_logins_copy_password">ئىم كۆچۈر</string>
    <!-- Content Description (for screenreaders etc) read for the button to clear a password while editing a login-->
    <string name="saved_logins_clear_password">ئىم تازىلا</string>
    <!-- Content Description (for screenreaders etc) read for the button to copy a username in logins -->
    <string name="saved_login_copy_username">ئىشلەتكۈچى ئىسمىنى كۆچۈر</string>
    <!-- Content Description (for screenreaders etc) read for the button to clear a username while editing a login -->
    <string name="saved_login_clear_username">ئىشلەتكۈچى ئىسمىنى تازىلا</string>
    <!-- Content Description (for screenreaders etc) read for the button to clear the hostname field while creating a login -->
    <string name="saved_login_clear_hostname">مۇلازىم ئىسمىنى تازىلا</string>
    <!-- Content Description (for screenreaders etc) read for the button to open a site in logins -->
    <string name="saved_login_open_site">تور بېكەتنى توركۆرگۈدە ئاچىدۇ</string>
    <!-- Content Description (for screenreaders etc) read for the button to reveal a password in logins -->
    <string name="saved_login_reveal_password">ئىم كۆرسەت</string>
    <!-- Content Description (for screenreaders etc) read for the button to hide a password in logins -->
    <string name="saved_login_hide_password">ئىم يوشۇر</string>

    <!-- Message displayed in biometric prompt displayed for authentication before allowing users to view their logins -->
    <string name="logins_biometric_prompt_message">ساقلانغان كىرىشلىرىڭىزنى كۆرۈش ئۈچۈن قۇلۇپ ئېچىڭ</string>
    <!-- Title of warning dialog if users have no device authentication set up -->
    <string name="logins_warning_dialog_title">كىرىش ۋە ئىمنى قوغدايدۇ</string>
    <!-- Negative button to ignore warning dialog if users have no device authentication set up -->
    <string name="logins_warning_dialog_later">كېيىنچە</string>
    <!-- Positive button to send users to set up a pin of warning dialog if users have no device authentication set up -->
    <string name="logins_warning_dialog_set_up_now">ھازىر تەڭشە</string>
    <!-- Title of PIN verification dialog to direct users to re-enter their device credentials to access their logins -->
    <string name="logins_biometric_prompt_message_pin">ئۈسكۈنىڭىزنىڭ قۇلۇپىنى ئېچىڭ</string>
    <!-- Title for Accessibility Force Enable Zoom Preference -->
    <string name="preference_accessibility_force_enable_zoom">ھەممە تور بېكەتلەرنى چوڭايتىدۇ</string>

    <!-- Summary for Accessibility Force Enable Zoom Preference -->
    <string name="preference_accessibility_force_enable_zoom_summary">ھەتتا ئىشارەتنىڭ ئالدىنى ئالىدىغان تور بېكەتلەردىمۇ كىچىكلىتىش ۋە چوڭايتىشقا يول قويىدۇ.</string>

    <!-- Saved logins sorting strategy menu item -by name- (if selected, it will sort saved logins alphabetically) -->
    <string name="saved_logins_sort_strategy_alphabetically">ئىسمى (A-Z)</string>
    <!-- Saved logins sorting strategy menu item -by last used- (if selected, it will sort saved logins by last used) -->
    <string name="saved_logins_sort_strategy_last_used">ئاخىرقى قېتىم ئىشلىتىلگەن</string>
    <!-- Content description (not visible, for screen readers etc.): Sort saved logins dropdown menu chevron icon -->
    <string name="saved_logins_menu_dropdown_chevron_icon_content_description">كىرىش تىزىملىكىنى تەرتىپلەيدۇ</string>

    <!-- Autofill -->
    <!-- Preference and title for managing the autofill settings -->
    <string name="preferences_autofill">ئاپتوماتىك تولدۇر</string>
    <!-- Preference and title for managing the settings for addresses -->
    <string name="preferences_addresses">ئادرېس</string>
    <!-- Preference and title for managing the settings for credit cards -->
    <string name="preferences_credit_cards">ئىناۋەتلىك كارتا</string>
    <!-- Preference for saving and autofilling credit cards -->
    <string name="preferences_credit_cards_save_and_autofill_cards">كارتا ساقلاش ۋە ئاپتوماتىك تولدۇرۇش</string>
    <!-- Preference summary for saving and autofilling credit card data -->
    <string name="preferences_credit_cards_save_and_autofill_cards_summary">سانلىق مەلۇمات شىفىرلانغان</string>
    <!-- Preference option for syncing credit cards across devices. This is displayed when the user is not signed into sync -->
    <string name="preferences_credit_cards_sync_cards_across_devices">كارتىنى ئۈسكۈنىلەر ئارا قەدەمداشلايدۇ</string>
    <!-- Preference option for syncing credit cards across devices. This is displayed when the user is signed into sync -->
    <string name="preferences_credit_cards_sync_cards">كارتا قەدەمداشلا</string>
    <!-- Preference option for adding a credit card -->
    <string name="preferences_credit_cards_add_credit_card">ئىناۋەتلىك كارتا قوش</string>
    <!-- Preference option for managing saved credit cards -->
    <string name="preferences_credit_cards_manage_saved_cards">ساقلانغان كارتا باشقۇرۇش</string>
    <!-- Preference option for adding an address -->
    <string name="preferences_addresses_add_address">ئادرېس قوش</string>
    <!-- Preference option for managing saved addresses -->
    <string name="preferences_addresses_manage_addresses">ئادرېس باشقۇرۇش</string>
    <!-- Preference for saving and autofilling addresses -->
    <string name="preferences_addresses_save_and_autofill_addresses">ئادرېسلارنى ساقلاش ۋە ئاپتوماتىك تولدۇرۇش</string>
    <!-- Preference summary for saving and autofilling address data -->
    <string name="preferences_addresses_save_and_autofill_addresses_summary">سان، ئېلخەت ۋە توشۇش ئادرېسى قاتارلىق ئۇچۇرلارنى ئۆز ئىچىگە ئالىدۇ</string>

    <!-- Title of the "Add card" screen -->
    <string name="credit_cards_add_card">كارتا قوش</string>
    <!-- Title of the "Edit card" screen -->
    <string name="credit_cards_edit_card">كارتا تەھرىر</string>
    <!-- The header for the card number of a credit card -->
    <string name="credit_cards_card_number">كارتا نومۇرى</string>
    <!-- The header for the expiration date of a credit card -->
    <string name="credit_cards_expiration_date">مۇددىتى توشىدىغان چېسلا</string>
    <!-- The label for the expiration date month of a credit card to be used by a11y services-->
    <string name="credit_cards_expiration_date_month">مۇددىتى توشىدىغان چېسلا ئاي</string>
    <!-- The label for the expiration date year of a credit card to be used by a11y services-->
    <string name="credit_cards_expiration_date_year">مۇددىتى توشىدىغان چېسلا يىل</string>
    <!-- The header for the name on the credit card -->
    <string name="credit_cards_name_on_card">كارتىدىكى ئىسىم</string>
    <!-- The text for the "Delete card" menu item for deleting a credit card -->
    <string name="credit_cards_menu_delete_card">كارتىنى ئۆچۈر</string>
    <!-- The text for the "Delete card" button for deleting a credit card -->
    <string name="credit_cards_delete_card_button">كارتىنى ئۆچۈر</string>
    <!-- The text for the confirmation message of "Delete card" dialog -->
    <string name="credit_cards_delete_dialog_confirmation">بۇ ئىناۋەتلىك كارتىنى راستىنلا ئۆچۈرەمسىز؟</string>
    <!-- The text for the positive button on "Delete card" dialog -->
    <string name="credit_cards_delete_dialog_button">ئۆچۈر</string>
    <!-- The title for the "Save" menu item for saving a credit card -->
    <string name="credit_cards_menu_save">ساقلا</string>
    <!-- The text for the "Save" button for saving a credit card -->
    <string name="credit_cards_save_button">ساقلا</string>
    <!-- The text for the "Cancel" button for cancelling adding, updating or deleting a credit card -->
    <string name="credit_cards_cancel_button">ۋاز كەچ</string>
    <!-- Title of the "Saved cards" screen -->
    <string name="credit_cards_saved_cards">ساقلانغان كارتا</string>
    <!-- Error message for credit card number validation -->
    <string name="credit_cards_number_validation_error_message">ئىناۋەتلىك كارتا نومۇرىنى كىرگۈزۈڭ</string>
    <!-- Error message for credit card name on card validation -->
    <string name="credit_cards_name_on_card_validation_error_message">بۇ بۆلەكنى تولدۇرۇڭ</string>
    <!-- Message displayed in biometric prompt displayed for authentication before allowing users to view their saved credit cards -->
    <string name="credit_cards_biometric_prompt_message">ساقلانغان كارتىلىرىڭىزنى كۆرۈش ئۈچۈن قۇلۇپ ئېچىڭ</string>
    <!-- Title of warning dialog if users have no device authentication set up -->
    <string name="credit_cards_warning_dialog_title">ئىناۋەتلىك كارتىڭىزنى شىفىرلايدۇ</string>

    <!-- Message of warning dialog if users have no device authentication set up -->
    <string name="credit_cards_warning_dialog_message">ئۈسكۈنە قۇلۇپلاش ئەندىزىسى، PIN ياكى ئىم ئورنىتىشنى تەڭشىسىڭىز، ئۈسكۈنىڭىز باشقىلارنىڭ قولىدا بولسىمۇ ساقلانغان ئىناۋەتلىك كارتىڭىزنى زىيارەت قىلالمايدۇ.</string>
    <!-- Positive button to send users to set up a pin of warning dialog if users have no device authentication set up -->
    <string name="credit_cards_warning_dialog_set_up_now">ھازىر تەڭشە</string>
    <!-- Negative button to ignore warning dialog if users have no device authentication set up -->
    <string name="credit_cards_warning_dialog_later">كېيىنچە</string>
    <!-- Title of PIN verification dialog to direct users to re-enter their device credentials to access their credit cards -->
    <string name="credit_cards_biometric_prompt_message_pin">ئۈسكۈنىڭىزنىڭ قۇلۇپىنى ئېچىڭ</string>
    <!-- Message displayed in biometric prompt for authentication, before allowing users to use their stored credit card information -->
    <string name="credit_cards_biometric_prompt_unlock_message">ساقلانغان ئىناۋەتلىك كارتا ئۇچۇرلىرىنى ئىشلىتىش ئۈچۈن قۇلۇپ ئېچىڭ</string>
    <!-- Title of the "Add address" screen -->
    <string name="addresses_add_address">ئادرېس قوش</string>
    <!-- Title of the "Edit address" screen -->
    <string name="addresses_edit_address">ئادرېس تەھرىر</string>
    <!-- Title of the "Manage addresses" screen -->
    <string name="addresses_manage_addresses">ئادرېس باشقۇرۇش</string>
    <!-- The header for the first name of an address -->
    <string name="addresses_first_name">ئىسمى</string>
    <!-- The header for the middle name of an address -->
    <string name="addresses_middle_name">ئوتتۇرا ئىسمى</string>
    <!-- The header for the last name of an address -->
    <string name="addresses_last_name">تەگئات</string>
    <!-- The header for the street address of an address -->
    <string name="addresses_street_address">كوچا ئادرېسى</string>
    <!-- The header for the city of an address -->
    <string name="addresses_city">شەھەر</string>
    <!-- The header for the subregion of an address when "state" should be used -->
    <string name="addresses_state">شىتات</string>
    <!-- The header for the subregion of an address when "province" should be used -->
    <string name="addresses_province">ئۆلكە</string>
    <!-- The header for the zip code of an address -->
    <string name="addresses_zip">پوچتا نومۇرى</string>
    <!-- The header for the country or region of an address -->
    <string name="addresses_country">دۆلەت ياكى رايون</string>
    <!-- The header for the phone number of an address -->
    <string name="addresses_phone">تېلېفون</string>
    <!-- The header for the email of an address -->
    <string name="addresses_email">ئېلخەت</string>
    <!-- The text for the "Save" button for saving an address -->
    <string name="addresses_save_button">ساقلا</string>
    <!-- The text for the "Cancel" button for cancelling adding, updating or deleting an address -->
    <string name="addresses_cancel_button">ۋاز كەچ</string>
    <!-- The text for the "Delete address" button for deleting an address -->
    <string name="addressess_delete_address_button">ئادرېس ئۆچۈر</string>
    <!-- The title for the "Delete address" confirmation dialog -->
    <string name="addressess_confirm_dialog_message">بۇ ئادرېسنى راستىنلا ئۆچۈرەمسىز؟</string>
    <!-- The text for the positive button on "Delete address" dialog -->
    <string name="addressess_confirm_dialog_ok_button">ئۆچۈر</string>
    <!-- The text for the negative button on "Delete address" dialog -->
    <string name="addressess_confirm_dialog_cancel_button">ۋاز كەچ</string>
    <!-- The text for the "Save address" menu item for saving an address -->
    <string name="address_menu_save_address">ئادرېسنى ساقلا</string>
    <!-- The text for the "Delete address" menu item for deleting an address -->
    <string name="address_menu_delete_address">ئادرېس ئۆچۈر</string>

    <!-- Title of the Add search engine screen -->
    <string name="search_engine_add_custom_search_engine_title">ئىزدەش موتورى قوش</string>
    <!-- Content description (not visible, for screen readers etc.): Title for the button that navigates to add new engine screen -->
    <string name="search_engine_add_custom_search_engine_button_content_description">يېڭى ئىزدەش موتورى قوش</string>
    <!-- Title of the Edit search engine screen -->
    <string name="search_engine_edit_custom_search_engine_title">ئىزدەش موتورى تەھرىر</string>
    <!-- Content description (not visible, for screen readers etc.): Title for the button to add a search engine in the action bar -->
    <string name="search_engine_add_button_content_description" moz:RemovedIn="120" tools:ignore="UnusedResources">قوشۇش</string>
    <!-- Content description (not visible, for screen readers etc.): Title for the button to save a search engine in the action bar -->
    <string name="search_engine_add_custom_search_engine_edit_button_content_description" moz:RemovedIn="120" tools:ignore="UnusedResources">ساقلاش</string>
    <!-- Text for the menu button to edit a search engine -->
    <string name="search_engine_edit">تەھرىرلەش</string>
    <!-- Text for the menu button to delete a search engine -->
    <string name="search_engine_delete">ئۆچۈرۈش</string>

    <!-- Text for the button to create a custom search engine on the Add search engine screen -->
    <string name="search_add_custom_engine_label_other" moz:RemovedIn="120" tools:ignore="UnusedResources">باشقا</string>

    <!-- Label for the TextField in which user enters custom search engine name -->
    <string name="search_add_custom_engine_name_label">ئىسمى</string>
    <!-- Placeholder text shown in the Search Engine Name TextField before a user enters text -->
    <string name="search_add_custom_engine_name_hint" moz:RemovedIn="120" tools:ignore="UnusedResources">ئىسمى</string>
    <!-- Placeholder text shown in the Search Engine Name text field before a user enters text -->
    <string name="search_add_custom_engine_name_hint_2">ئىزدەش موتورىنىڭ ئىسمى</string>
    <!-- Label for the TextField in which user enters custom search engine URL -->
    <string name="search_add_custom_engine_url_label">ئىزدەيدىغان تىزىقنىڭ تور ئادرېسى</string>
    <!-- Placeholder text shown in the Search String TextField before a user enters text -->
    <string name="search_add_custom_engine_search_string_hint" moz:RemovedIn="120" tools:ignore="UnusedResources">ئىشلىتىدىغان ئىزدەش تىزىقى</string>
    <!-- Placeholder text shown in the Search String TextField before a user enters text -->
    <string name="search_add_custom_engine_search_string_hint_2">ئىزدەشكە ئىشلىتىدىغان تور ئادرېسى</string>

    <!-- Description text for the Search String TextField. The %s is part of the string -->
    <string name="search_add_custom_engine_search_string_example" formatted="false">سۈرۈشتۈرۈشنى «%s» غا ئالماشتۇرىدۇ. مەسىلەن:\nhttps://www.google.com/search?q=%s</string>
    <!-- Accessibility description for the form in which details about the custom search engine are entered -->
    <string name="search_add_custom_engine_form_description">ئىختىيارى ئىزدەش موتورىنىڭ تەپسىلاتى</string>
    <!-- Label for the TextField in which user enters custom search engine suggestion URL -->
    <string name="search_add_custom_engine_suggest_url_label">ئىزدەش تەۋسىيە API (تاللاشچان)</string>
    <!-- Placeholder text shown in the Search Suggestion String TextField before a user enters text -->
    <string name="search_add_custom_engine_suggest_string_hint">ئىزدەش تەۋسىيە API تور ئادرېسى</string>
    <!-- Description text for the Search Suggestion String TextField. The %s is part of the string -->
    <string name="search_add_custom_engine_suggest_string_example_2" formatted="false">سۈرۈشتۈرۈشنى «%s» غا ئالماشتۇرىدۇ. مەسىلەن:\nhttps://suggestqueries.google.com/complete/search?client=firefox&amp;q=%s</string>
    <!-- The text for the "Save" button for saving a custom search engine -->
    <string name="search_custom_engine_save_button">ساقلا</string>

    <!-- Text shown when a user leaves the name field empty -->
    <string name="search_add_custom_engine_error_empty_name">ئىزدەش موتورىنىڭ ئىسمى كىرگۈزۈلىدۇ</string>
    <!-- Text shown when a user leaves the search string field empty -->
    <string name="search_add_custom_engine_error_empty_search_string">ئىزدەيدىغان تىزىق كىرگۈزۈلىدۇ</string>
    <!-- Text shown when a user leaves out the required template string -->
    <string name="search_add_custom_engine_error_missing_template">ئىزدەيدىغان تىزىق ماس كېلىدىغان مىسال پىچىمنى تەكشۈرىدۇ</string>
    <!-- Text shown when we aren't able to validate the custom search query. The first parameter is the url of the custom search engine -->
    <string name="search_add_custom_engine_error_cannot_reach">«%s» غا باغلىنىشتا خاتالىق كۆرۈلدى</string>
    <!-- Text shown when a user creates a new search engine -->
    <string name="search_add_custom_engine_success_message">%s قۇرۇلدى</string>
    <!-- Text shown when a user successfully edits a custom search engine -->
    <string name="search_edit_custom_engine_success_message">%sساقلاندى</string>
    <!-- Text shown when a user successfully deletes a custom search engine -->
    <string name="search_delete_search_engine_success_message">%s ئۆچۈرۈلدى</string>

    <!-- Heading for the instructions to allow a permission -->
    <string name="phone_feature_blocked_intro">يول قويىدۇ:</string>
    <!-- First step for the allowing a permission -->
    <string name="phone_feature_blocked_step_settings">1. ئاندىرويىد تەڭشىكىگە يۆتكىلىڭ</string>

    <!-- Second step for the allowing a permission -->
    <string name="phone_feature_blocked_step_permissions"><![CDATA[2. <b>ئىجازەت</b> نى چېكىڭ]]></string>
    <!-- Third step for the allowing a permission (Fore example: Camera) -->
    <string name="phone_feature_blocked_step_feature"><![CDATA[3. <b>%1$s</b> نى ئوچۇققا ئالماشتۇرۇڭ]]></string>

    <!-- Label that indicates a site is using a secure connection -->
    <string name="quick_settings_sheet_secure_connection_2">باغلىنىش بىخەتەر</string>
    <!-- Label that indicates a site is using a insecure connection -->
    <string name="quick_settings_sheet_insecure_connection_2">باغلىنىش بىخەتەر ئەمەس</string>
    <!-- Label to clear site data -->
    <string name="clear_site_data">Cookies ۋە تور بېكەت سانلىق مەلۇماتلىرىنى ئۆچۈرىدۇ</string>
    <!-- Confirmation message for a dialog confirming if the user wants to delete all data for current site -->
    <string name="confirm_clear_site_data"><![CDATA[بۇ <b>%s</b> تور بېكەتنىڭ بارلىق cookies ۋە سانلىق مەلۇماتلىرىنى راستىنلا تازىلامسىز؟]]></string>
    <!-- Confirmation message for a dialog confirming if the user wants to delete all the permissions for all sites-->
    <string name="confirm_clear_permissions_on_all_sites">بارلىق تور بېكەتلەردىكى ھەممە ئىجازەتلەرنى راستىنلا ئۆچۈرەمسىز؟</string>
    <!-- Confirmation message for a dialog confirming if the user wants to delete all the permissions for a site-->
    <string name="confirm_clear_permissions_site">بۇ تور بېكەتتىكى ھەممە ئىجازەتلەرنى راستىنلا ئۆچۈرەمسىز؟</string>
    <!-- Confirmation message for a dialog confirming if the user wants to set default value a permission for a site-->
    <string name="confirm_clear_permission_site">بۇ تور بېكەتتىكى مەزكۇر ئىجازەتنى راستىنلا ئۆچۈرەمسىز؟</string>
    <!-- label shown when there are not site exceptions to show in the site exception settings -->
    <string name="no_site_exceptions">تور بېكەت مۇستەسنا يوق</string>
    <!-- Bookmark deletion confirmation -->
    <string name="bookmark_deletion_confirmation">بۇ خەتكۈچنى راستىنلا ئۆچۈرەمسىز؟</string>
    <!-- Browser menu button that adds a shortcut to the home fragment -->
    <string name="browser_menu_add_to_shortcuts">تېزلەتمىگە قوش</string>
    <!-- Browser menu button that removes a shortcut from the home fragment -->
    <string name="browser_menu_remove_from_shortcuts">تېزلەتمىدىن چىقىرىۋەت</string>
    <!-- text shown before the issuer name to indicate who its verified by, parameter is the name of
     the certificate authority that verified the ticket-->
    <string name="certificate_info_verified_by">دەلىللىگۈچى: %1$s </string>
    <!-- Login overflow menu delete button -->
    <string name="login_menu_delete_button">ئۆچۈر</string>
    <!-- Login overflow menu edit button -->
    <string name="login_menu_edit_button">تەھرىر</string>
    <!-- Message in delete confirmation dialog for logins -->
    <string name="login_deletion_confirmation">بۇ كىرىشنى راستىنلا ئۆچۈرەمسىز؟</string>
    <!-- Positive action of a dialog asking to delete  -->
    <string name="dialog_delete_positive">ئۆچۈر</string>
    <!-- Negative action of a dialog asking to delete login -->
    <string name="dialog_delete_negative">ۋاز كەچ</string>
    <!--  The saved login options menu description. -->
    <string name="login_options_menu">كىرىش تاللانمىلىرى</string>
    <!--  The editable text field for a login's web address. -->
    <string name="saved_login_hostname_description">كىرىشنىڭ تور ئادرېسىنى تەھرىرلىگىلى بولىدىغان تېكىست بۆلىكى.</string>
    <!--  The editable text field for a login's username. -->
    <string name="saved_login_username_description">كىرىشنىڭ ئىشلەتكۈچى ئىسمىنى تەھرىرلىگىلى بولىدىغان تېكىست بۆلىكى.</string>

    <!--  The editable text field for a login's password. -->
    <string name="saved_login_password_description">كىرىشنىڭ ئىمىنى تەھرىرلىگىلى بولىدىغان تېكىست بۆلىكى.</string>
    <!--  The button description to save changes to an edited login. -->
    <string name="save_changes_to_login">كىرىش ئۆزگەرتىشلىرىنى ساقلايدۇ.</string>
    <!--  The page title for editing a saved login. -->
    <string name="edit">تەھرىر</string>
    <!--  The page title for adding new login. -->
    <string name="add_login">يېڭى كىرىش قوش</string>
    <!--  The error message in add/edit login view when password field is blank. -->
    <string name="saved_login_password_required">ئىم زۆرۈر</string>
    <!--  The error message in add login view when username field is blank. -->
    <string name="saved_login_username_required">ئىشلەتكۈچى ئىسمى زۆرۈر</string>
    <!--  The error message in add login view when hostname field is blank. -->
    <string name="saved_login_hostname_required" tools:ignore="UnusedResources">مۇلازىم ئىسمى زۆرۈر</string>
    <!-- Voice search button content description  -->
    <string name="voice_search_content_description">ئاۋازلىق ئىزدەش</string>
    <!-- Voice search prompt description displayed after the user presses the voice search button -->
    <string name="voice_search_explainer">ھازىر سۆزلەڭ</string>
    <!--  The error message in edit login view when a duplicate username exists. -->
    <string name="saved_login_duplicate">بۇ ئىشلەتكۈچى ئىسمىدىكى كىرىش مەۋجۇت</string>
    <!-- This is the hint text that is shown inline on the hostname field of the create new login page. 'https://www.example.com' intentionally hardcoded here -->
    <string name="add_login_hostname_hint_text">https://www.example.com</string>
    <!-- This is an error message shown below the hostname field of the add login page when a hostname does not contain http or https. -->
    <string name="add_login_hostname_invalid_text_3">تور ئادرېسىدا چوقۇم «https://» ياكى «http://» بولۇشى كېرەك.</string>
    <!-- This is an error message shown below the hostname field of the add login page when a hostname is invalid. -->
    <string name="add_login_hostname_invalid_text_2">ئىناۋەتلىك مۇلازىم ئىسمى زۆرۈر</string>

    <!-- Synced Tabs -->
    <!-- Text displayed to ask user to connect another device as no devices found with account -->
    <string name="synced_tabs_connect_another_device">باشقا ئۈسكۈنىگە باغلىنىدۇ.</string>
    <!-- Text displayed asking user to re-authenticate -->
    <string name="synced_tabs_reauth">قايتا دەلىللەڭ.</string>
    <!-- Text displayed when user has disabled tab syncing in Firefox Sync Account -->
    <string name="synced_tabs_enable_tab_syncing">بەتكۈچ قەدەمداشنى قوزغىتىڭ.</string>
    <!-- Text displayed when user has no tabs that have been synced -->
    <string name="synced_tabs_no_tabs">كونا ئۈسكۈنىڭىزدە Firefox دا ھېچقانداق بەتكۈچ ئاچمىغان.</string>
    <!-- Text displayed in the synced tabs screen when a user is not signed in to Firefox Sync describing Synced Tabs -->
    <string name="synced_tabs_sign_in_message">باشقا ئۈسكۈنىڭىزدىن بەتكۈچ تىزىمىنى كۆرسىتىدۇ.</string>
    <!-- Text displayed on a button in the synced tabs screen to link users to sign in when a user is not signed in to Firefox Sync -->
    <string name="synced_tabs_sign_in_button">قەدەمداشقا تىزىمغا كىرىڭ</string>
    <!-- The text displayed when a synced device has no tabs to show in the list of Synced Tabs. -->
    <string name="synced_tabs_no_open_tabs">ئوچۇق بەتكۈچ يوق</string>

    <!-- Content description for expanding a group of synced tabs. -->
    <string name="synced_tabs_expand_group">قەدەمداشلانغان بەتكۈچ گۇرۇپپىسىنى يايىدۇ</string>
    <!-- Content description for collapsing a group of synced tabs. -->
    <string name="synced_tabs_collapse_group">قەدەمداشلانغان بەتكۈچ گۇرۇپپىسىنى يىغىدۇ</string>

    <!-- Top Sites -->
    <!-- Title text displayed in the dialog when shortcuts limit is reached. -->
    <string name="shortcut_max_limit_title">تېزلەتمە چېكىگە يەتتى</string>
    <!-- Content description text displayed in the dialog when shortcut limit is reached. -->
    <string name="shortcut_max_limit_content">يېڭى تىزلەتمە قوشۇش ئۈچۈن بىرنى چىقىرىۋېتىش كېرەك. بېكەتنى چېكىپ تۇرۇپ ئاندىن چىقىرىۋەت تاللىنىدۇ.</string>
    <!-- Confirmation dialog button text when top sites limit is reached. -->
    <string name="top_sites_max_limit_confirmation_button">ماقۇل، چۈشىنىشلىك</string>
    <!-- Label for the preference to show the shortcuts for the most visited top sites on the homepage -->
    <string name="top_sites_toggle_top_recent_sites_4">تېزلەتمە</string>
    <!-- Title text displayed in the rename top site dialog. -->
    <string name="top_sites_rename_dialog_title">ئىسمى</string>
    <!-- Hint for renaming title of a shortcut -->
    <string name="shortcut_name_hint">تېزلەتمە ئىسمى</string>
    <!-- Button caption to confirm the renaming of the top site. -->
    <string name="top_sites_rename_dialog_ok">جەزملە</string>
    <!-- Dialog button text for canceling the rename top site prompt. -->
    <string name="top_sites_rename_dialog_cancel">ۋاز كەچ</string>
    <!-- Text for the menu button to open the homepage settings. -->
    <string name="top_sites_menu_settings">تەڭشەك</string>

    <!-- Text for the menu button to navigate to sponsors and privacy support articles. '&amp;' is replaced with the ampersand symbol: & -->
    <string name="top_sites_menu_sponsor_privacy">قوللىغۇچىلىرىمىز ۋە شەخسىيىتىڭىز</string>
    <!-- Label text displayed for a sponsored top site. -->
    <string name="top_sites_sponsored_label">قوللىغان</string>

    <!-- Inactive tabs in the tabs tray -->
    <!-- Title text displayed in the tabs tray when a tab has been unused for 14 days. -->
    <string name="inactive_tabs_title">ئاكتىپسىز بەتكۈچ</string>
    <!-- Content description for closing all inactive tabs -->
    <string name="inactive_tabs_delete_all">بارلىق ئاكتىپسىز بەتكۈچلەرنى تاقايدۇ</string>
    <!-- Content description for expanding the inactive tabs section. -->
    <string name="inactive_tabs_expand_content_description">ئاكتىپسىز بەتكۈچلەرنى يايىدۇ</string>
    <!-- Content description for collapsing the inactive tabs section. -->
    <string name="inactive_tabs_collapse_content_description">ئاكتىپسىز بەتكۈچلەرنى يىغىدۇ</string>

    <!-- Inactive tabs auto-close message in the tabs tray -->
    <!-- The header text of the auto-close message when the user is asked if they want to turn on the auto-closing of inactive tabs. -->
    <string name="inactive_tabs_auto_close_message_header" tools:ignore="UnusedResources">بىر ئايدىن كېيىن ئاپتوماتىك ياپامدۇ؟</string>
    <!-- A description below the header to notify the user what the inactive tabs auto-close feature is. -->
    <string name="inactive_tabs_auto_close_message_description" tools:ignore="UnusedResources">Firefox ئۆتكەن بىر ئايدا كۆرمىگەن بەتكۈچلەرنى تاقىۋېتەلەيدۇ.</string>
    <!-- A call to action below the description to allow the user to turn on the auto closing of inactive tabs. -->
    <string name="inactive_tabs_auto_close_message_action" tools:ignore="UnusedResources">ئاپتوماتىك تاقاشنى ئاچىدۇ</string>
    <!-- Text for the snackbar to confirm auto-close is enabled for inactive tabs -->
    <string name="inactive_tabs_auto_close_message_snackbar">ئاپتوماتىك تاقاش قوزغىتىلدى</string>

    <!-- Awesome bar suggestion's headers -->
    <!-- Search suggestions title for Firefox Suggest. -->
    <string name="firefox_suggest_header">Firefox تەكلىپى</string>
    <!-- Title for search suggestions when Google is the default search suggestion engine. -->
    <string name="google_search_engine_suggestion_header">Google ئىزدەش</string>
    <!-- Title for search suggestions when the default search suggestion engine is anything other than Google. The first parameter is default search engine name. -->
    <string name="other_default_search_engine_suggestion_header">%s ئىزدەش</string>

    <!-- Default browser experiment -->
    <string name="default_browser_experiment_card_text">تور بېكەت، ئېلخەت ۋە ئۇچۇر ئۇلانمىلىرىنى Firefox تا ئاپتوماتىك ئېچىشقا تەڭشەيدۇ.</string>

    <!-- Content description for close button in collection placeholder. -->
    <string name="remove_home_collection_placeholder_content_description">چىقىرىۋەت</string>

    <!-- Content description radio buttons with a link to more information -->
    <string name="radio_preference_info_content_description">تەپسىلات ئۈچۈن چېكىڭ</string>

    <!-- Content description for the action bar "up" button -->
    <string name="action_bar_up_description">ئۈستىگە يول باشلا</string>

    <!-- Content description for privacy content close button -->
    <string name="privacy_content_close_button_content_description">تاقاش</string>

    <!-- Pocket recommended stories -->
    <!-- Header text for a section on the home screen. -->
    <string name="pocket_stories_header_1">نادىر ھېكايە</string>
    <!-- Header text for a section on the home screen. -->
    <string name="pocket_stories_categories_header">تېما بويىچە ھېكايىلەر</string>
    <!-- Text of a button allowing users to access an external url for more Pocket recommendations. -->
    <string name="pocket_stories_placeholder_text">تېخىمۇ كۆپ بايقاش</string>
    <!-- Title of an app feature. Smaller than a heading. The first parameter is product name Pocket -->
    <string name="pocket_stories_feature_title_2">تەمىنلىگۈچى %1$s.</string>
    <!-- Clickable text for opening an external link for more information about Pocket. -->
    <string name="pocket_stories_feature_learn_more">تەپسىلاتى</string>

    <!-- Snackbar button text to navigate to telemetry settings.-->
    <string name="experiments_snackbar_button">تەڭشەكنى ئاچ</string>

    </resources><|MERGE_RESOLUTION|>--- conflicted
+++ resolved
@@ -51,12 +51,9 @@
     <string name="recently_saved_title">يېقىنداق ساقلانغان</string>
     <!-- Content description for the button which navigates the user to show all of their saved bookmarks. -->
     <string name="recently_saved_show_all_content_description_2">ساقلانغان بارلىق خەتكۈچنى كۆرسەت</string>
-<<<<<<< HEAD
-=======
 
     <!-- Text for the menu button to remove a recently saved bookmark from the user's home screen -->
     <string name="recently_saved_menu_item_remove">چىقىرىۋەت</string>
->>>>>>> eeb875b8
 
     <!-- About content. The first parameter is the name of the application. (For example: Fenix) -->
     <string name="about_content">%1$s نى Mozilla ياسىغان.</string>
@@ -88,14 +85,11 @@
         This string is used in felt_privacy_info_card_subtitle as the second parameter.-->
     <string name="felt_privacy_info_card_subtitle_link_text">پائالىيىتىمنى كىم كۆرەلەيدۇ؟</string>
 
-<<<<<<< HEAD
-=======
     <!-- Private mode shortcut "contextual feature recommendation" (CFR) -->
     <!-- Text for the Private mode shortcut CFR message for adding a private mode shortcut to open private tabs from the Home screen -->
     <string name="private_mode_cfr_message_2">بىر چېكىپلا كېيىنكى شەخسىيەت بەتكۈچنى قوزغىتالايسىز.</string>
     <!-- Text for the positive button to accept adding a Private Browsing shortcut to the Home screen -->
     <string name="private_mode_cfr_pos_button_text">باش ئېكرانغا قوش</string>
->>>>>>> eeb875b8
     <!-- Text for the negative button to decline adding a Private Browsing shortcut to the Home screen -->
     <string name="cfr_neg_button_text">بولدى رەھمەت</string>
 
@@ -278,13 +272,10 @@
     <string name="search_suggestions_onboarding_allow_button">يول قوي</string>
     <!-- Button in the search suggestions onboarding that does not allow search suggestions in private sessions -->
     <string name="search_suggestions_onboarding_do_not_allow_button">رۇخسەت بەرمە</string>
-<<<<<<< HEAD
-=======
     <!-- Search suggestion onboarding hint title text -->
     <string name="search_suggestions_onboarding_title">شەخسىي سۆزلىشىشتە ئىزدەش تەۋسىيەسىگە يول قويامدۇ؟</string>
     <!-- Search suggestion onboarding hint description text, first parameter is the name of the app defined in app_name (for example: Fenix)-->
     <string name="search_suggestions_onboarding_text">%s سىز ئادرېس بالداققا كىرگۈزگەن ھەممە نەرسىنى كۆڭۈلدىكى ئىزدەش موتورىغا ھەمبەھىرلەيدۇ.</string>
->>>>>>> eeb875b8
     <!-- Search engine suggestion title text. The first parameter is the name of the suggested engine-->
     <string name="search_engine_suggestions_title">ئىزدەش%s</string>
     <!-- Search engine suggestion description text -->
@@ -292,8 +283,6 @@
     <!-- Menu option in the search selector menu to open the search settings -->
     <string name="search_settings_menu_item">ئىزدەش تەڭشىكى</string>
 
-<<<<<<< HEAD
-=======
     <!-- Header text for the search selector menu -->
     <string name="search_header_menu_item_2">بۇ قېتىمقى ئىزدەش:</string>
     <!-- Content description (not visible, for screen readers etc.): Search engine icon. The first parameter is the search engine name (for example: DuckDuckGo). -->
@@ -376,7 +365,6 @@
     <!-- Search Widget -->
     <!-- Content description for searching with a widget. The first parameter is the name of the application.-->
     <string name="search_widget_content_description_2">يېڭى %1$s بەتكۈچىنى ئاچ</string>
->>>>>>> eeb875b8
     <!-- Text preview for smaller sized widgets -->
     <string name="search_widget_text_short">ئىزدەش</string>
     <!-- Text preview for larger sized widgets -->
@@ -423,8 +411,6 @@
         The first parameter is the name of the app defined in app_name (for example: Fenix) -->
     <string name="preferences_about">ھەققىدە %1$s</string>
 
-<<<<<<< HEAD
-=======
     <!-- Preference for settings related to changing the default browser -->
     <string name="preferences_set_as_default_browser">كۆڭۈلدىكى توركۆرگۈ قىلىپ تەڭشە</string>
     <!-- Preference category for advanced settings -->
@@ -495,7 +481,6 @@
     <!-- Change setting text button, for the cookie banner re-engagement dialog -->
     <string name="reduce_cookie_banner_dialog_change_setting_button" moz:RemovedIn="121" tools:ignore="UnusedResources">يول قوي</string>
 
->>>>>>> eeb875b8
     <!-- Summary of https only preference if https only is set to off -->
     <string name="preferences_https_only_off">تاقاق</string>
     <!-- Summary of https only preference if https only is set to on in all tabs -->
@@ -989,8 +974,6 @@
     <string name="remove_top_site">چىقىرىۋەت</string>
 
 
-<<<<<<< HEAD
-=======
     <!-- Text for the menu button to delete a top site from history -->
     <string name="delete_from_history">تارىختىن ئۆچۈر</string>
     <!-- Postfix for private WebApp titles, placeholder is replaced with app name -->
@@ -1010,7 +993,6 @@
     <!-- History multi select title in app bar
     The first parameter is the number of bookmarks selected -->
     <string name="history_multi_select_title">%1$d تاللاندى</string>
->>>>>>> eeb875b8
     <!-- Text for the header that groups the history for today -->
     <string name="history_today">بۈگۈن</string>
     <!-- Text for the header that groups the history for yesterday -->
@@ -1435,10 +1417,6 @@
     <!-- Action item in menu for the Delete browsing data on quit feature -->
     <string name="delete_browsing_data_on_quit_action">چېكىنىش</string>
 
-<<<<<<< HEAD
-    <!-- Automatic theme setting (will follow device setting) -->
-    <string name="onboarding_theme_automatic_title" moz:RemovedIn="118" tools:ignore="UnusedResources">ئاپتوماتىك</string>
-=======
     <!-- Title text of a delete browsing data dialog. -->
     <string name="delete_history_prompt_title">ئۆچۈرىدىغان ۋاقىت دائىرىسى</string>
     <!-- Body text of a delete browsing data dialog. -->
@@ -1505,7 +1483,6 @@
     <string name="sign_out_cancel">ۋاز كەچ</string>
     <!-- Error message snackbar shown after the user tried to select a default folder which cannot be altered -->
     <string name="bookmark_cannot_edit_root">كۆڭۈلدىكى قىسقۇچنى تەھرىرلىيەلمەيدۇ</string>
->>>>>>> eeb875b8
 
     <!-- Enhanced Tracking Protection -->
     <!-- Link displayed in enhanced tracking protection panel to access tracking protection settings -->
