<?xml version="1.0" encoding="utf-8"?>
<resources xmlns:tools="http://schemas.android.com/tools" xmlns:moz="http://mozac.org/tools">
    <!-- App name for private browsing mode. The first parameter is the name of the app defined in app_name (for example: Fenix)-->
    <string name="app_name_private_5">Riña gachē nu huît %s</string>

    <!-- App name for private browsing mode. The first parameter is the name of the app defined in app_name (for example: Fenix)-->
    <string name="app_name_private_4">%s (Riña gachē nu huìt)</string>

    <!-- Home Fragment -->
    <!-- Content description (not visible, for screen readers etc.): "Three dot" menu button. -->
    <string name="content_description_menu">Doj sa ga\'ue nagi\'át</string>

    <!-- Content description (not visible, for screen readers etc.): "Private Browsing" menu button. -->
    <string name="content_description_private_browsing_button">Nāchrūn riña gāchē nu huìt</string>
    <!-- Content description (not visible, for screen readers etc.): "Private Browsing" menu button. -->
    <string name="content_description_disable_private_browsing_button">Dūnâ\’āJ riña gāchē nu huìt</string>
    <!-- Placeholder text shown in the search bar before a user enters text for the default engine -->
    <string name="search_hint">Gachrūn nuguan\' ruhuât nanà\'uìt</string>
    <!-- Placeholder text shown in the search bar before a user enters text for a general engine -->
    <string name="search_hint_general_engine">Nānà\'huì\' riña web</string>
    <!-- Placeholder text shown in search bar when using history search -->
    <string name="history_search_hint">Nāna\'huì\' riña nej sa gaché nu\'</string>
    <!-- Placeholder text shown in search bar when using bookmarks search -->
    <string name="bookmark_search_hint">Nānà\'huì\' nej sa garâj sun nīchrà\'t</string>
    <!-- Placeholder text shown in search bar when using tabs search -->
    <string name="tab_search_hint">Nānà\'huì\' nej rakïj ñanj</string>
    <!-- Placeholder text shown in the search bar when using application search engines -->
    <string name="application_search_hint">Duguatûj nuguan\'an</string>
    <!-- No Open Tabs Message Description -->
    <string name="no_open_tabs_description">Hiūj nan nāruguì\’ nej rakïj ñanj huā ni\’nïnj ïn</string>

    <!-- No Private Tabs Message Description -->
    <string name="no_private_tabs_description">Hiūj nan nāruguì\’ nej rakïj ñanj huì nīkājt.</string>

    <!-- Tab tray multi select title in app bar. The first parameter is the number of tabs selected -->
    <string name="tab_tray_multi_select_title">%1$d sa naguij</string>
    <!-- Label of button in create collection dialog for creating a new collection  -->
    <string name="tab_tray_add_new_collection">Nūtà\' \'ngō yi\'nïn\' nākàa</string>
    <!-- Label of editable text in create collection dialog for naming a new collection  -->
    <string name="tab_tray_add_new_collection_name">Si yugui</string>
    <!-- Label of button in save to collection dialog for selecting a current collection  -->
    <string name="tab_tray_select_collection">Nāguī sa màn yì\'nïn\'ïn</string>

    <!-- Content description for close button while in multiselect mode in tab tray -->
    <string name="tab_tray_close_multiselect_content_description">Gāhuī riña multiselección</string>
    <!-- Content description for save to collection button while in multiselect mode in tab tray -->
    <string name="tab_tray_collection_button_multiselect_content_description">Na\'nïnj sà\' nej rakïj ñanj riña \'na\' nej kolexión</string>
    <!-- Content description on checkmark while tab is selected in multiselect mode in tab tray -->
    <string name="tab_tray_multiselect_selected_content_description">Sa naguit</string>

    <!-- Home - Recently saved bookmarks -->
    <!-- Title for the home screen section with recently saved bookmarks. -->
    <string name="recently_saved_title">Hìaj nanu sà\'aj</string>
    <!-- Content description for the button which navigates the user to show all of their saved bookmarks. -->
    <string name="recently_saved_show_all_content_description_2">Gīni\'hiāj riña daran\' nej markado nū sa\'a</string>
    <!-- Text for the menu button to remove a recently saved bookmark from the user's home screen -->
    <string name="recently_saved_menu_item_remove">Nādure\'</string>

    <!-- About content. The first parameter is the name of the application. (For example: Fenix) -->
    <string name="about_content">%1$s huin \’ngō sa giri Mozilla.</string>

    <!-- Private Browsing -->
    <!-- Explanation for private browsing displayed to users on home view when they first enable private mode
        The first parameter is the name of the app defined in app_name (for example: Fenix) -->
    <string name="private_browsing_placeholder_description_2">%1$snadure\' nej sa nana\'uî\'t nga gaché nunt riña nej rakïj ñanj huì garâj sunt nan sisī naránt asi gahuīt riña aplikasiûn nan. Nan nī sê sī gāta ruhuaj sisī à\'ngō nādure\'ej sò\' riña nej sîtio asi riña duguî\' dû\'uèj internet, sanī rugûñu\'un da\' \'ngōrïnt gīni\'in sa \'iát ngà aché nunt nī sī ga\'ue gīni\'in a\'ngô guìi ngà\'.</string>
    <string name="private_browsing_common_myths">Nuguan\' nē huā rayi\'î riña aché nu huì\'</string>

    <!-- Private mode shortcut "contextual feature recommendation" (CFR) -->
    <!-- Text for the Private mode shortcut CFR message for adding a private mode shortcut to open private tabs from the Home screen -->
    <string name="private_mode_cfr_message_2">Màn si gūru’man ra’ât nī gā’hue gāyi’ìt ngà ‘ngō sesiûn hùii.</string>
    <!-- Text for the positive button to accept adding a Private Browsing shortcut to the Home screen -->
    <string name="private_mode_cfr_pos_button_text">Nāchrūn riña pantayâ Ayi\'ìi</string>
    <!-- Text for the negative button to decline adding a Private Browsing shortcut to the Home screen -->
    <string name="cfr_neg_button_text">Guruhuât nānj ân</string>


    <!-- Open in App "contextual feature recommendation" (CFR) -->
    <!-- Text for the info message. The first parameter is the name of the application.-->
    <string name="open_in_app_cfr_info_message_2">Nāgi’hiaj riña %1$s da’ gā’hue na’nïn mā’an nej enlâse riña nej aplikasiûn.</string>
    <!-- Text for the positive action button -->
    <string name="open_in_app_cfr_positive_button_text">Gūij riña gā\'ue nāgi\'hiô\'</string>
    <!-- Text for the negative action button -->
    <string name="open_in_app_cfr_negative_button_text">Si gi\'hiaj guendô\'</string>

    <!-- Total cookie protection "contextual feature recommendation" (CFR) -->
    <!-- Text for the message displayed in the contextual feature recommendation popup promoting the total cookie protection feature. -->
    <string name="tcp_cfr_message">Ûta nùkuaj sa arán riña nej sa naga’nāj ‘hiaj ñûnj ndà aluan’ nïn dadin’ nu a’nïn gātū sa yī’ìi.</string>
    <!-- Text displayed that links to website containing documentation about the "Total cookie protection" feature. -->
    <string name="tcp_cfr_learn_more">Gini’in doj dàj hua rayi’î nej sa Arân riña nej Kokî rañu’ūnj un</string>

    <!-- Text for the info dialog when camera permissions have been denied but user tries to access a camera feature. -->
    <string name="camera_permissions_needed_message">Gārasunj kâmara. Gūij riña sa nagi’hiát si’hiaj Android , nī gārayina si gā’hue gārasunj sa ni’ña.</string>
    <!-- Text for the positive action button to go to Android Settings to grant permissions. -->
    <string name="camera_permissions_needed_positive_button_text">Gūij riña gā\'ue nāgi\'hiô\'</string>
    <!-- Text for the negative action button to dismiss the dialog. -->
    <string name="camera_permissions_needed_negative_button_text">Si gi\'hiaj guendô\'</string>

    <!-- Text for the banner message to tell users about our auto close feature. -->
    <string name="tab_tray_close_tabs_banner_message">Nāgi’hiaj riña nej rakïj ñanj da’ nārán mā’an man ngà gisîj ni’hiājt gachîn ‘ngō gui, semana, así ahuii.</string>
    <!-- Text for the positive action button to go to Settings for auto close tabs. -->
    <string name="tab_tray_close_tabs_banner_positive_button_text">Ni’hiāj doj nej sa huāa</string>
    <!-- Text for the negative action button to dismiss the Close Tabs Banner. -->
    <string name="tab_tray_close_tabs_banner_negative_button_text">Si gi\'hiaj guendô\'</string>
    <!-- Text for the banner message to tell users about our inactive tabs feature. -->
    <string name="tab_tray_inactive_onboarding_message">Ngà nu atûjt gachîn hûij semana riña rakïj ñanj nan nī hiūj nan nanunj.</string>
    <!-- Text for the action link to go to Settings for inactive tabs. -->
    <string name="tab_tray_inactive_onboarding_button_text">Dūyichin’ man riña sa nagi’hiát</string>
    <!-- Text for title for the auto-close dialog of the inactive tabs. -->
    <string name="tab_tray_inactive_auto_close_title">Ngà gachîn ‘ngō ahuii nī nārán mā’an riñanj anj</string>
    <!-- Text for the body for the auto-close dialog of the inactive tabs.
        The first parameter is the name of the application.-->
    <string name="tab_tray_inactive_auto_close_body_2">%1$s nārán man riña nej rakïj ñanj nu ni’hiājt gachîn ‘ngō ahuii.</string>
    <!-- Content description for close button in the auto-close dialog of the inactive tabs. -->
    <string name="tab_tray_inactive_auto_close_button_content_description">Nārán</string>


    <!-- Text for turn on auto close tabs button in the auto-close dialog of the inactive tabs. -->
    <string name="tab_tray_inactive_turn_on_auto_close_button_2">Nāchrūn da’ nārán mā’an man</string>


    <!-- Home screen icons - Long press shortcuts -->
    <!-- Shortcut action to open new tab -->
    <string name="home_screen_shortcut_open_new_tab_2">Rakïj ñanj nakàa</string>
    <!-- Shortcut action to open new private tab -->
    <string name="home_screen_shortcut_open_new_private_tab_2">Rakïj ñaj nakà gārasun \'ngō rïn\'</string>

    <!-- Shortcut action to open Passwords screens -->
    <string name="home_screen_shortcut_open_password_screen">Riña hìo doj gūn’ riña màn da’nga’ huìi</string>

    <!-- Recent Tabs -->
    <!-- Header text for jumping back into the recent tab in the home screen -->
    <string name="recent_tabs_header">Nānikāj riña a’ngô rakïj ñanj</string>
    <!-- Button text for showing all the tabs in the tabs tray -->
    <string name="recent_tabs_show_all">Nādigân daran’anj</string>
    <!-- Content description for the button which navigates the user to show all recent tabs in the tabs tray. -->
    <string name="recent_tabs_show_all_content_description_2">Butûn nādigân daran’ nej rakïj ñanj hìaj ni’hiāj nākàt</string>
    <!-- Text for button in synced tab card that opens synced tabs tray -->
    <string name="recent_tabs_see_all_synced_tabs_button_text">Ni’hiāj riña daran’ nej rakïj ñanj nahuin nūguan’àn</string>
    <!-- Accessibility description for device icon used for recent synced tab -->
    <string name="recent_tabs_synced_device_icon_content_description">Aga’ ngà nahuin nūguan’àn</string>
    <!-- Text for the dropdown menu to remove a recent synced tab from the homescreen -->
    <string name="recent_synced_tab_menu_item_remove">Nādure\'</string>
    <!-- Text for the menu button to remove a grouped highlight from the user's browsing history
         in the Recently visited section -->
    <string name="recent_tab_menu_item_remove">Nādure\'</string>

    <!-- History Metadata -->
    <!-- Header text for a section on the home screen that displays grouped highlights from the
         user's browsing history, such as topics they have researched or explored on the web -->
    <string name="history_metadata_header_2">Hìaj nākà gini’hiājt</string>
    <!-- Text for the menu button to remove a grouped highlight from the user's browsing history
         in the Recently visited section -->
    <string name="recently_visited_menu_item_remove">Nādure\'</string>

    <!-- Content description for the button which navigates the user to show all of their history. -->
    <string name="past_explorations_show_all_content_description_2">Ni’hiāj riña daran’ nej sa gatūjt gini’hiājt</string>

    <!-- Browser Fragment -->
    <!-- Content description (not visible, for screen readers etc.): Navigate backward (browsing history) -->
    <string name="browser_menu_back">Ne\' rukùu</string>
    <!-- Content description (not visible, for screen readers etc.): Navigate forward (browsing history) -->
    <string name="browser_menu_forward">Ne\' ñāan</string>
    <!-- Content description (not visible, for screen readers etc.): Refresh current website -->
    <string name="browser_menu_refresh">Nāgi\'iaj nākà</string>
    <!-- Content description (not visible, for screen readers etc.): Stop loading current website -->
    <string name="browser_menu_stop">Gānikïn\'</string>

    <!-- Browser menu button that opens the addon manager -->
    <string name="browser_menu_add_ons">Sa gā\'ue nūtò\'</string>
    <!-- Browser menu button that opens account settings -->
    <string name="browser_menu_account_settings">Nuguan’ huā rayi’î kuênta</string>
    <!-- Text displayed when there are no add-ons to be shown -->
    <string name="no_add_ons">Nitāj sa gā\'ue nūtò\' mân hiūj nan</string>
    <!-- Browser menu button that sends a user to help articles -->
    <string name="browser_menu_help">Sa rūgûñu\'ūnj un</string>

    <!-- Browser menu button that sends a to a the what's new article -->
    <string name="browser_menu_whats_new">Nùhuin sā huā nākà doj</string>

    <!-- Browser menu button that opens the settings menu -->
    <string name="browser_menu_settings">Nāgi\'iô\'</string>

    <!-- Browser menu button that opens a user's library -->
    <string name="browser_menu_library">Dukuâ ñanj</string>
    <!-- Browser menu toggle that requests a desktop site -->
    <string name="browser_menu_desktop_site">Si luguâ eskritôrio</string>
    <!-- Browser menu toggle that adds a shortcut to the site on the device home screen. -->
    <string name="browser_menu_add_to_homescreen">Nāchrūn riña pantayâ Ayi\'ìi</string>
    <!-- Browser menu toggle that installs a Progressive Web App shortcut to the site on the device home screen. -->
    <string name="browser_menu_install_on_homescreen">Gā\'nïnj</string>
    <!-- Content description (not visible, for screen readers etc.) for the Resync tabs button -->
    <string name="resync_button_content_description">Nāgi’hiaj nūguan’àn ñû</string>
    <!-- Browser menu button that opens the find in page menu -->
    <string name="browser_menu_find_in_page">Nānà\'uì\' riña ñanj</string>
    <!-- Browser menu button that saves the current tab to a collection -->
    <string name="browser_menu_save_to_collection_2">Na\'nïnj sà\' riña màn si yi\'nïnj</string>

    <!-- Browser menu button that open a share menu to share the current site -->
    <string name="browser_menu_share">Dūyingô\'</string>
    <!-- Browser menu button shown in custom tabs that opens the current tab in Fenix
        The first parameter is the name of the app defined in app_name (for example: Fenix) -->
    <string name="browser_menu_open_in_fenix">Na\'nīn\' riña %1$s</string>
    <!-- Browser menu text shown in custom tabs to indicate this is a Fenix tab
        The first parameter is the name of the app defined in app_name (for example: Fenix) -->
    <string name="browser_menu_powered_by">RUGÛÑU\'ŪNJ SA GU\'NÀJ %1$s</string>
    <!-- Browser menu text shown in custom tabs to indicate this is a Fenix tab
        The first parameter is the name of the app defined in app_name (for example: Fenix) -->
    <string name="browser_menu_powered_by2">Rugûñu\'ūnj sa gu\'nàj %1$s</string>

    <!-- Browser menu button to put the current page in reader mode -->
    <string name="browser_menu_read">Sa ni\'iāj duguî\' ahiaa</string>
    <!-- Browser menu button content description to close reader mode and return the user to the regular browser -->
    <string name="browser_menu_read_close">Gāhuī riña a’ue ahiat</string>
    <!-- Browser menu button to open the current page in an external app -->
    <string name="browser_menu_open_app_link">Na\'nīn\' riña aplikasiûn</string>

    <!-- Browser menu button to show reader view appearance controls e.g. the used font type and size -->
    <string name="browser_menu_customize_reader_view">Nāgi’hiaj da’ nānùn man guendâ gāhiāt</string>
    <!-- Browser menu label for adding a bookmark -->
    <string name="browser_menu_add">Nūtà\'</string>
    <!-- Browser menu label for editing a bookmark -->
    <string name="browser_menu_edit">Nāgi\'hiaj riñaj</string>

    <!-- Button shown on the home page that opens the Customize home settings -->
    <string name="browser_menu_customize_home_1">Nāgi’hiaj dà garan’ ruhuât riña paginâ ayi’ìt</string>
    <!-- Browser Toolbar -->
    <!-- Content description for the Home screen button on the browser toolbar -->
    <string name="browser_toolbar_home">Raga\' ayi\'ìt</string>

    <!-- Locale Settings Fragment -->
    <!-- Content description for tick mark on selected language -->
    <string name="a11y_selected_locale_content_description">Nāguī nânj gā\'min</string>
    <!-- Text for default locale item -->
    <string name="default_locale_text">Gārāsun nânj nikāj aga\' nan \'naj</string>
    <!-- Placeholder text shown in the search bar before a user enters text -->
    <string name="locale_search_hint">Nānà\'uì\' nânj huāa</string>

    <!-- Search Fragment -->
    <!-- Button in the search view that lets a user search by scanning a QR code -->
    <string name="search_scan_button">Nātsij hue\'ê</string>
    <!-- Button in the search view that lets a user change their search engine -->
    <string name="search_engine_button">Sa nana\'hui\'i</string>
    <!-- Button in the search view when shortcuts are displayed that takes a user to the search engine settings -->
    <string name="search_shortcuts_engine_settings">Sa nagi\'iaj sa nānà\'ui\'i</string>
    <!-- Button in the search view that lets a user navigate to the site in their clipboard -->
    <string name="awesomebar_clipboard_title">Gāchrūn si enlasê portapâpel</string>
    <!-- Button in the search suggestions onboarding that allows search suggestions in private sessions -->
    <string name="search_suggestions_onboarding_allow_button">Ga\'nīn</string>
    <!-- Button in the search suggestions onboarding that does not allow search suggestions in private sessions -->
    <string name="search_suggestions_onboarding_do_not_allow_button">Sī ga\'nïnjt</string>

    <!-- Search suggestion onboarding hint title text -->
    <string name="search_suggestions_onboarding_title">Dīganj nuguan\' dàj nanà\'uì\'t riña sesiûn guendâ \'ngō rînt</string>
    <!-- Search suggestion onboarding hint description text, first parameter is the name of the app defined in app_name (for example: Fenix)-->
    <string name="search_suggestions_onboarding_text">%s dūyingaj daran\' sa gāchrūnt riña barra direksiûn ngà sa nana\'ui\' nīkājt.</string>

    <!-- Search engine suggestion title text. The first parameter is the name of the suggested engine-->
    <string name="search_engine_suggestions_title">Nanà\'huì\' %s</string>

    <!-- Search engine suggestion description text -->
    <string name="search_engine_suggestions_description">Nikâ chre gān’ānj nāna’huìt riña dukuán direksiûn</string>
    <!-- Menu option in the search selector menu to open the search settings -->
    <string name="search_settings_menu_item">Nādunā dàj gā riña sa nānà’huì’t</string>
    <!-- Header text for the search selector menu -->
    <string name="search_header_menu_item_2">Hìaj nī nānà’huì’ riña:</string>

    <!-- Content description (not visible, for screen readers etc.): Search engine icon. The first parameter is the search engine name (for example: DuckDuckGo). -->
    <string name="search_engine_icon_content_description" tools:ignore="UnusedResources">%s sa nana\'ui\'i</string>

    <!-- Home onboarding -->
    <!-- Onboarding home screen popup dialog, shown on top of the Jump back in section. -->
    <string name="onboarding_home_screen_jump_back_contextual_hint_2">Gīni’hiāj dàj gunâj pajinâ riña ayi’ì râ. Nej rakïj ñanj nākàa, nej riña sa ni’hiājt doj nī nej sa nana’huî’t gūruguì’ hiūj nan.</string>
    <!-- Home onboarding dialog welcome screen title text. -->
    <string name="onboarding_home_welcome_title_2">Guruhuât gunumànt riña internêt nan</string>
    <!-- Home onboarding dialog welcome screen description text. -->
    <string name="onboarding_home_welcome_description">Doj kōlô. Huā huì hue’ê man doj. Gīnu ruhuâ sisī nej et arâj sun rasūn nan hui sa ña’an doj riña ñûnj.</string>
    <!-- Home onboarding dialog sign into sync screen title text. -->
    <string name="onboarding_home_sync_title_3">Hîaj nī sê sī chì huaj ri ruhuât nādunāt dà gā riña raga’a</string>
    <!-- Home onboarding dialog sign into sync screen description text. -->
    <string name="onboarding_home_sync_description">Gāchē nu ngà a’ngô nej rakïj ñanj garâj sunt riña a’ngô nej aga’a riña pajinâ ayi’ìt hiūj nan.</string>
    <!-- Text for the button to continue the onboarding on the home onboarding dialog. -->
    <string name="onboarding_home_get_started_button">Gāyi\'ì</string>
    <!-- Text for the button to navigate to the sync sign in screen on the home onboarding dialog. -->
    <string name="onboarding_home_sign_in_button">Gāyi\'ì sēsiûn</string>
    <!-- Text for the button to skip the onboarding on the home onboarding dialog. -->
    <string name="onboarding_home_skip_button">Si gi\'hiaj guendât</string>
    <!-- Onboarding home screen sync popup dialog message, shown on top of Recent Synced Tabs in the Jump back in section. -->
    <string name="sync_cfr_message">¡Huā nūguan’àn nej rakïj ñanj huā ‘hiát! Guīj riña rakïj ñanj dunâjt riña a’ngô si āgâ’t.</string>
    <!-- Content description (not visible, for screen readers etc.): Close button for the home onboarding dialog -->
    <string name="onboarding_home_content_description_close_button">Nārán</string>

    <!-- Notification pre-permission dialog -->
    <!-- Enable notification pre permission dialog title
        The first parameter is the name of the app defined in app_name (for example: Fenix) -->
    <string name="onboarding_home_enable_notifications_title">Gā’hue rūgûñu’ūnj nej nuguan’ rugui’ nan da’ nūtà’t doj sa gī’hiát riña %s</string>
    <!-- Enable notification pre permission dialog description with rationale
        The first parameter is the name of the app defined in app_name (for example: Fenix) -->
    <string name="onboarding_home_enable_notifications_description">Nāgi’hiaj nūguan’àn nej rakïj ñanj huā riña nej si āgâ’t, ni’hiāj nej nuguan’ huāa da’ gā’hue gāchē nu huìt riña %s’ nī nej doj sa huaa.</string>
    <!-- Text for the button to request notification permission on the device -->
    <string name="onboarding_home_enable_notifications_positive_button">Guij ne\' ñaan</string>
    <!-- Text for the button to not request notification permission on the device and dismiss the dialog -->
    <string name="onboarding_home_enable_notifications_negative_button">Sī ga\'hue akuan\' nïn</string>

    <!-- Juno first user onboarding flow experiment, strings are marked unused as they are only referenced by Nimbus experiments. -->
    <!-- Title for set firefox as default browser screen.
        The first parameter is the name of the app defined in app_name (for example: Fenix) -->
    <string name="juno_onboarding_default_browser_title" moz:RemovedIn="117" tools:ignore="UnusedResources">Nā’nïnj %s da’ gāhuin man riña aché nana’hui’ yītïnjt</string>
    <!-- Title for set firefox as default browser screen used by Nimbus experiments. Nimbus experiments do not support string placeholders.
        Note: The word "Firefox" should NOT be translated -->
    <string name="juno_onboarding_default_browser_title_nimbus" tools:ignore="UnusedResources">Nā’nïnj Firefox da’ gāhuin man riña aché nana’hui’ yītïnjt</string>
    <!-- Description for set firefox as default browser screen.
        The first parameter is the Firefox brand name.
        The second parameter is the string with key "juno_onboarding_default_browser_description_link_text". -->
    <string name="juno_onboarding_default_browser_description" moz:RemovedIn="117" tools:ignore="UnusedResources">Ñā’ān doj huin guìi riña %1$s ngà da’ san’ānj an yī’ì dan naran riña nej sa gā’hue nāga’nāj sò’.\n \nGīni’hiāj doj nùhuin si huā rayi’ij riña %2$s.</string>
    <!-- Description for set firefox as default browser screen used by Nimbus experiments. Nimbus experiments do not support string placeholders.
        Note: The word "Firefox" should NOT be translated -->
    <string name="juno_onboarding_default_browser_description_nimbus" tools:ignore="UnusedResources">Ñā\’ān doj huin guìi riña Firefox ngà da\’ san’ānj an yī\’ì dan naran riña nej sa gā\’hue nāga\’nāj sò’.\n \nGīni\’hiāj doj nùhuin si huā rayi\’ij riña nej nuguan\' huā hiuj nan.</string>
    <!-- Text for the link to the privacy notice webpage for set as firefox default browser screen.
    This is part of the string with the key "juno_onboarding_default_browser_description". -->
    <string name="juno_onboarding_default_browser_description_link_text" tools:ignore="UnusedResources">nuguan\' huì hūa rayi\'ij</string>
    <!-- Text for the button to set firefox as default browser on the device -->
    <string name="juno_onboarding_default_browser_positive_button" tools:ignore="UnusedResources">Dūnâj gāhuin man riña sa nānà\'uì\' yītïnjt</string>
    <!-- Text for the button dismiss the screen and move on with the flow -->
    <string name="juno_onboarding_default_browser_negative_button" tools:ignore="UnusedResources">Sī ga\'hue akuan\' nïn</string>
    <!-- Title for sign in to sync screen. -->
<<<<<<< HEAD
    <string name="juno_onboarding_sign_in_title">Gachīn āsìj riña si tēlefonôt da’ gātūt riña aga’ sikà’ rà nīkājt</string>
    <!-- Description for sign in to sync screen. -->
    <string name="juno_onboarding_sign_in_description">Nākāj nej rakïj ñanj asi nej da’nga’ huì dunâjt riña a’ngô nej aga’a da’ gachē nunt hiūj nan.</string>
=======
    <string name="juno_onboarding_sign_in_title" tools:ignore="UnusedResources">Gachīn āsìj riña si tēlefonôt da’ gātūt riña aga’ sikà’ rà nīkājt</string>
    <!-- Description for sign in to sync screen. -->
    <string name="juno_onboarding_sign_in_description" tools:ignore="UnusedResources">Nākāj nej rakïj ñanj asi nej da’nga’ huì dunâjt riña a’ngô nej aga’a da’ gachē nunt hiūj nan.</string>
>>>>>>> ae224354
    <!-- Text for the button to sign in to sync on the device -->
    <string name="juno_onboarding_sign_in_positive_button" tools:ignore="UnusedResources">Gāyi\'ì sēsiûn</string>
    <!-- Text for the button dismiss the screen and move on with the flow -->
    <string name="juno_onboarding_sign_in_negative_button" tools:ignore="UnusedResources">Sī ga\'hue akuan\' nïn</string>
    <!-- Title for enable notification permission screen.
        The first parameter is the name of the app defined in app_name (for example: Fenix) -->
    <string name="juno_onboarding_enable_notifications_title" moz:RemovedIn="117" tools:ignore="UnusedResources">Gā’hue rūgûñu’ūnj nej nuguan’ rugui’ nan da’ nūtà’t doj sa gī’hiát riña %s</string>
    <!-- Title for enable notification permission screen used by Nimbus experiments. Nimbus experiments do not support string placeholders.
        Note: The word "Firefox" should NOT be translated -->
    <string name="juno_onboarding_enable_notifications_title_nimbus" tools:ignore="UnusedResources">Gā’hue rūgûñu’ūnj nej nuguan’ rugui’ nan da’ nūtà’t doj sa gī’hiát riña Firefox</string>
    <!-- Description for enable notification permission screen.
        The first parameter is the name of the app defined in app_name (for example: Fenix) -->
    <string name="juno_onboarding_enable_notifications_description" moz:RemovedIn="117" tools:ignore="UnusedResources">Gā’hue gārasun nadunât nej rakïj ñanj riña nej si āgâ’t, nātsít nej sa nadunïnjt nī nārì’t hiūj nan nej nuguan’ rūgûñu’ūnj sò’ da’ gāche un hue’êt doj riña %s.</string>
    <!-- Description for enable notification permission screen used by Nimbus experiments. Nimbus experiments do not support string placeholders.
       Note: The word "Firefox" should NOT be translated   -->
    <string name="juno_onboarding_enable_notifications_description_nimbus" tools:ignore="UnusedResources">Gā’hue gārasun nadunât nej rakïj ñanj riña nej si āgâ’t, nātsít nej sa nadunïnjt nī nārì’t hiūj nan nej nuguan’ rūgûñu’ūnj sò’ da’ gāche un hue’êt doj riña Firefox.</string>
    <!-- Text for the button to request notification permission on the device -->
    <string name="juno_onboarding_enable_notifications_positive_button" tools:ignore="UnusedResources">Nāchrūn nej nuguan’ atāj na’ānj an</string>
    <!-- Text for the button dismiss the screen and move on with the flow -->
    <string name="juno_onboarding_enable_notifications_negative_button" tools:ignore="UnusedResources">Sī ga\'hue akuan\' nïn</string>

    <!-- Search Widget -->
    <!-- Content description for searching with a widget. The first parameter is the name of the application.-->
    <string name="search_widget_content_description_2">Nā\'nïn riña rakïj ñanj nakàa riña %1$s</string>
    <!-- Text preview for smaller sized widgets -->
    <string name="search_widget_text_short">Nānà\'uì\'</string>
    <!-- Text preview for larger sized widgets -->
    <string name="search_widget_text_long">Nānà\'uì\' riña web</string>
    <!-- Content description (not visible, for screen readers etc.): Voice search -->
    <string name="search_widget_voice">Nānà\'uì\' ngà nanèt</string>

    <!-- Preferences -->
    <!-- Title for the settings page-->
    <string name="settings">Nāgi\'iô\'</string>

    <!-- Preference category for general settings -->
    <string name="preferences_category_general">Da\' huā ngej</string>
    <!-- Preference category for all links about Fenix -->
    <string name="preferences_category_about">Rayi\'î</string>
    <!-- Preference category for settings related to changing the default search engine -->
    <string name="preferences_category_select_default_search_engine">Nāguī ‘ngòj</string>
    <!-- Preference for settings related to managing search shortcuts for the quick search menu -->
    <string name="preferences_manage_search_shortcuts">Nākāj gīni’hiājt dàj hua rayi’î nej sa nīkāj sa nana’huî’t</string>
    <!-- Summary for preference for settings related to managing search shortcuts for the quick search menu -->
    <string name="preferences_manage_search_shortcuts_summary">Nādunā dàj gā riña nej sa nana’hui’i riña menú ‘na’ nej sa nana’hui’t</string>
    <!-- Preference category for settings related to managing search shortcuts for the quick search menu -->
    <string name="preferences_category_engines_in_search_menu">Nej sa nana’hui’t rugui’ riña menú ‘na’ nej sa nana’hui’t</string>
    <!-- Preference for settings related to changing the default search engine -->
    <string name="preferences_default_search_engine">Sa nana\'ui\' nīka \'na\'</string>
    <!-- Preference for settings related to Search -->
    <string name="preferences_search">Nānà\'uì\'</string>

    <!-- Preference for settings related to Search address bar -->
    <string name="preferences_search_address_bar">Dukuán direksion</string>

    <!-- Preference link to rating Fenix on the Play Store -->
    <string name="preferences_rate">Nāga\'uì\' du\'uej riña Google Play</string>
    <!-- Preference linking to about page for Fenix
        The first parameter is the name of the app defined in app_name (for example: Fenix) -->
    <string name="preferences_about">Rayi\'î %1$s</string>

    <!-- Preference for settings related to changing the default browser -->
    <string name="preferences_set_as_default_browser">Dūnâj gāhuin man riña sa nānà\'uì\' yītïnjt</string>
    <!-- Preference category for advanced settings -->
    <string name="preferences_category_advanced">Sa tàj ñā doj</string>

    <!-- Preference category for privacy and security settings -->
    <string name="preferences_category_privacy_security">Riña ginu \'ngō rînt nī sa dūgumî sò\'</string>
    <!-- Preference for advanced site permissions -->
    <string name="preferences_site_permissions">Sa rikî nì\'iaj sîtio</string>
    <!-- Preference for private browsing options -->
    <string name="preferences_private_browsing_options">Riña gachē nu huìt</string>
    <!-- Preference for opening links in a private tab-->
    <string name="preferences_open_links_in_a_private_tab">Gāna\'nin riña a\'ngô rakïj ñanj nakàa</string>
    <!-- Preference for allowing screenshots to be taken while in a private tab-->
    <string name="preferences_allow_screenshots_in_private_mode">Ga\'nīn nārij ñadu\'ua pantaya riña gāchē nu huìt</string>
    <!-- Will inform the user of the risk of activating Allow screenshots in private browsing option -->
    <string name="preferences_screenshots_in_private_mode_disclaimer">Sisī gā’nïnt, gūruguì’ nej rakïj ñanj huìi gīni’hiājt ngà hua ni’nïnj a’ngô nej aplikasiûn</string>
    <!-- Preference for adding private browsing shortcut -->
    <string name="preferences_add_private_browsing_shortcut">Gāchrūn aksêso direkto riña aché nu huìt</string>

    <!-- Preference for enabling "HTTPS-Only" mode -->
    <string name="preferences_https_only_title">‘Hiaj sunj màn ngà HTTPS</string>

    <!-- Preference for removing cookie/consent banners from sites automatically. See reduce_cookie_banner_summary for additional context. -->
    <string name="preferences_cookie_banner_reduction">Nadugua\' si banêr kôki</string>
    <!-- Preference for rejecting or removing as many cookie/consent banners as possible on sites. See reduce_cookie_banner_summary for additional context. -->
    <string name="reduce_cookie_banner_option">Nādugua’ nej si banêr kôki</string>
    <!-- Summary of cookie banner handling preference if the setting disabled is set to off -->
    <string name="reduce_cookie_banner_option_off">Dūnâ\’àj</string>
    <!-- Summary of cookie banner handling preference if the setting enabled is set to on -->
    <string name="reduce_cookie_banner_option_on">Nāchrūn</string>
    <!-- Summary for the preference for rejecting all cookies whenever possible. The first parameter is the application name -->
    <string name="reduce_cookie_banner_summary_1">%1$s ruhuâ nārán mān’an riña nej kokî achín nì’hiaj nej si banêr kôki.</string>
    <!-- Text for indicating cookie banner handling is off this site, this is shown as part of the protections panel with the tracking protection toggle -->
    <string name="reduce_cookie_banner_off_for_site">Nitāj si huā nî’nïn guendâ sitiô nan</string>
    <!-- Text for cancel button indicating that cookie banner reduction is not supported for the current site, this is shown as part of the cookie banner details view. -->
    <string name="cookie_banner_handling_details_site_is_not_supported_cancel_button">Dūyichin\'</string>
    <!-- Text for request support button indicating that cookie banner reduction is not supported for the current site, this is shown as part of the cookie banner details view. -->
    <string name="cookie_banner_handling_details_site_is_not_supported_request_support_button" moz:RemovedIn="115" tools:ignore="UnusedResources">Gāchìnj man</string>
    <!-- Text for request support button indicating that cookie banner reduction is not supported for the current site, this is shown as part of the cookie banner details view. -->
    <string name="cookie_banner_handling_details_site_is_not_supported_request_support_button_2">Gā’nïnj si nùguàn’t gān’an</string>
<<<<<<< HEAD
    <!-- Text for title indicating that cookie banner reduction is not supported for the current site, this is shown as part of the cookie banner details view. -->
    <string name="cookie_banner_handling_details_site_is_not_supported_title" moz:RemovedIn="114" tools:ignore="UnusedResources">Nādugua\' si Banêr Kôki</string>
=======
>>>>>>> ae224354
    <!-- Text for title indicating that cookie banner reduction is not supported for the current site, this is shown as part of the cookie banner details view. -->
    <string name="cookie_banner_handling_details_site_is_not_supported_title_2">Gāchìnj nan’ānj doj sa huā rayi’î sitiô nan ân.</string>
    <!-- Label for the snackBar, after the user reports with success a website where cookie banner reducer did not work -->
    <string name="cookie_banner_handling_report_site_snack_bar_text_2">Ngà gan’ānj si nūguàn’t</string>
    <!-- Text for indicating cookie banner handling is on this site, this is shown as part of the protections panel with the tracking protection toggle -->
    <string name="reduce_cookie_banner_on_for_site">Huā nî’nïn guendâ sitiô nan</string>
    <!-- Text for indicating that a request for unsupported site was sent to Nimbus (it's a Mozilla library for experiments), this is shown as part of the protections panel with the tracking protection toggle -->
    <string name="reduce_cookie_banner_unsupported_site_request_submitted_2">Ngà gan\’ānj si nūguàn\’t  sa nutâ\'t</string>
    <!-- Text for indicating cookie banner handling is currently not supported for this site, this is shown as part of the protections panel with the tracking protection toggle -->
    <string name="reduce_cookie_banner_unsupported_site">Huā sa gāchin da’ gā’hue nāyi’nïn sitiô nan</string>
    <!-- Title text for a detail explanation indicating cookie banner handling is on this site, this is shown as part of the cookie banner panel in the toolbar. The first parameter is a shortened URL of the current site-->
    <string name="reduce_cookie_banner_details_panel_title_on_for_site">Nachrūn sa nadugua’ nej si banêr nej kôki guendâ %1$s aj.</string>
    <!-- Title text for a detail explanation indicating cookie banner handling is off this site, this is shown as part of the cookie banner panel in the toolbar. The first parameter is a shortened URL of the current site-->
    <string name="reduce_cookie_banner_details_panel_title_off_for_site">Dūnâ’àjt sa nadugua’ nej si banêr nej kôki guendâ %1$s aj</string>
<<<<<<< HEAD
    <!-- Title text for a detail explanation indicating cookie banner reducer didn't work for the current site, this is shown as part of the cookie banner panel in the toolbar.-->
    <string name="reduce_cookie_banner_details_panel_title_unsupported_site_request" moz:RemovedIn="114" tools:ignore="UnusedResources">Akuan’ nï̄, nitāj si â’nï̀nj sitiô nan da’ nāgà’ si banêr nej kôki. Ruhuât gāchìnj nīhiát da’ nātsij ñûnj sitiô nan nī gā’nïn ñûnj nej sa gàchin nan ne’ rūkù doj aj.</string>
=======
    <!-- Title text for a detail explanation indicating cookie banner reducer didn't work for the current site, this is shown as part of the cookie banner panel in the toolbar. The first parameter is the application name-->
    <string name="reduce_cookie_banner_details_panel_title_unsupported_site_request_2">%1$s na’hue gūxunj nej nuguan’ achín nì’hiaj nej kôki riña sitiô nan. Gā’hue gā’nïnjt ‘ngō nuguan’an riña sa nikāj ñu’ūnj sitiô nan.</string>
    <!-- Long text for a detail explanation indicating what will happen if cookie banner handling is off for a site, this is shown as part of the cookie banner panel in the toolbar. The first parameter is the application name -->
    <string name="reduce_cookie_banner_details_panel_description_off_for_site">%1$s nādure’ man daran’ nej kokî ‘na’ riña sitiô nan nī nāgi’hiaj nàkaj pâjina. Si nādure’ej daran’ nej kôki nī gā’hue nāran si sēsiûnt asi nādure’ej nej sa ruhuât gīrānt.</string>
    <!-- Long text for a detail explanation indicating what will happen if cookie banner handling is on for a site, this is shown as part of the cookie banner panel in the toolbar. The first parameter is the application name -->
    <string name="reduce_cookie_banner_details_panel_description_on_for_site_2">%1$s huin ruhuâj nāran riña daran’ nej kokî ahui riña nej sitiô gūñān huaa.</string>
    <!-- Title text for the cookie banner re-engagement dialog. The first parameter is the application name. -->
    <string name="reduce_cookie_banner_dialog_title">Gā’nïnt riña %1$s da’ sī ga’nïnj man gātū nej si banêr kôki aj.</string>
    <!-- Body text for the cookie banner re-engagement dialog use. The first parameter is the application name. -->
    <string name="reduce_cookie_banner_dialog_body">%1$s gā’hue nādure’ej daran’ nej si banêr kôki ruhuâ gātū.</string>
>>>>>>> ae224354
    <!-- Remind me later text button for the onboarding dialog -->
    <string name="reduce_cookie_banner_dialog_not_now_button">Sī ga\'hue Akuan\' nïn</string>
    <!-- Snack text for the cookie banner dialog, after user hit the dismiss banner button -->
    <string name="reduce_cookie_banner_dialog_snackbar_text">Gārán man riña nìko doj nej si solisitû kôki</string>
    <!-- Change setting text button, for the cookie banner re-engagement dialog -->
    <string name="reduce_cookie_banner_dialog_change_setting_button">Gā\'nïn</string>

    <!-- Description of the preference to enable "HTTPS-Only" mode. -->
    <string name="preferences_https_only_summary">Huin ruhuaj gātu riña nej sitio ngà ‘ngō da’nga’ gū’nàj HTTPS dadin’ dugumîn da’nga’ nan doj daran’ nej sa huā ‘hiát.</string>
    <!-- Summary of https only preference if https only is set to off -->
    <string name="preferences_https_only_off">Dūnâ\’àj</string>
    <!-- Summary of https only preference if https only is set to on in all tabs -->
    <string name="preferences_https_only_on_all">Ngà \'hiaj sunj riña daran\' nej rakïj ñanj</string>
    <!-- Summary of https only preference if https only is set to on in private tabs only -->
    <string name="preferences_https_only_on_private">Ngà \'hiaj sunj riña rakïj ñanj huìi</string>
    <!-- Text displayed that links to website containing documentation about "HTTPS-Only" mode -->
    <string name="preferences_http_only_learn_more">Gāhuin chrūn doj</string>
    <!-- Option for the https only setting -->
    <string name="preferences_https_only_in_all_tabs">Gā’nïn gi’hiaj sun man riña daran’ nej rakïj ñanj</string>
    <!-- Option for the https only setting -->
    <string name="preferences_https_only_in_private_tabs">Gā’nïn gī’hiaj sun man màn riña nej rakïj ñanj huìi</string>
    <!-- Title shown in the error page for when trying to access a http website while https only mode is enabled. -->
    <string name="errorpage_httpsonly_title">Nitāj si huā nî’nïnj riña sitiô dugumîn sò’</string>
    <!-- Message shown in the error page for when trying to access a http website while https only mode is enabled. The message has two paragraphs. This is the first. -->
    <string name="errorpage_httpsonly_message_title">Si gūruhuaj nī nitāj si aran’ dugui’ sitiô web ngà HTTPS.</string>
    <!-- Message shown in the error page for when trying to access a http website while https only mode is enabled. The message has two paragraphs. This is the second. -->
    <string name="errorpage_httpsonly_message_summary">Si gūruhuaj nī, huā ‘ngō sa yī’ìi gatûj riña aga’ nan. Sisī huā nï̀n’ gīnunt riña sitiô nan nī, sī gachrûnt à’ngō nuguan’ gā’hue gārasun nej si da’ gī’hiaj yī’ì nej si sò’. Sisī huā nï̀n’ gīnunt hiūj nan don nī, gī’hiaj desaktivando akuan’ HTTPS.</string>
    <!-- Preference for accessibility -->
    <string name="preferences_accessibility">Dàj gā gātū\'</string>
    <!-- Preference to override the Firefox Account server -->
    <string name="preferences_override_fxa_server">Servidor nagi\'iaj man\'ânt riña kuentâ Firefox</string>
    <!-- Preference to override the Sync token server -->
    <string name="preferences_override_sync_tokenserver">Servidor nagi\'iaj man\'ânt riña Sync</string>
    <!-- Toast shown after updating the FxA/Sync server override preferences -->
    <string name="toast_override_fxa_sync_server_done">Ngà  nadunâ servidor nikāj kuentâ Firefox ngà Sync. Naran riña aplikasiûn da\' natà\' sa nadunâ hua…</string>
    <!-- Preference category for account information -->
    <string name="preferences_category_account">Kuênta</string>
    <!-- Preference for changing where the toolbar is positioned -->
    <string name="preferences_toolbar">Dukuán nikāj sa gārāsun\'</string>

    <!-- Preference for changing default theme to dark or light mode -->
    <string name="preferences_theme">Têma</string>
    <!-- Preference for customizing the home screen -->
    <string name="preferences_home_2">Ñanj ayi\'ì\'</string>
    <!-- Preference for gestures based actions -->
    <string name="preferences_gestures">Da\'nga\'a</string>
    <!-- Preference for settings related to visual options -->
    <string name="preferences_customize">Nādunō\' dàj huin ruhuô\'</string>
    <!-- Preference description for banner about signing in -->
    <string name="preferences_sign_in_description_2">Gāyi’ì sēsiûn da’ nāgi’hiaj nūguan’ànt nej rakïj ñanj, nej markadô, nej da’nga’ huìi nī doj sa huāa.</string>
    <!-- Preference shown instead of account display name while account profile information isn't available yet. -->
    <string name="preferences_account_default_name">Si kuendâ Firefox</string>
    <!-- Preference text for account title when there was an error syncing FxA -->
    <string name="preferences_account_sync_error">Nātū nākà ñû da\' gānahuij nāgi\'iaj nūguàn\'anj</string>
    <!-- Preference for language -->
    <string name="preferences_language">Nânj ga\'minj</string>
    <!-- Preference for data choices -->
    <string name="preferences_data_choices">Doj sa nikāj nej dâto</string>
    <!-- Preference for data collection -->
    <string name="preferences_data_collection">Nara\'uij nej dâto</string>

    <!-- Preference for developers -->
    <string name="preferences_remote_debugging">Guxūn sa kïj ï ngà USB</string>
    <!-- Preference title for switch preference to show search engines -->
    <string name="preferences_show_search_engines">Nāruguì’ nej sa nana’ui’i gīni’iājt</string>
    <!-- Preference title for switch preference to show search suggestions -->
    <string name="preferences_show_search_suggestions">Dīgân a\'ngô nuguan\' nikāj dugui\' ngà sa nana\'uî\'</string>
    <!-- Preference title for switch preference to show voice search button -->
    <string name="preferences_show_voice_search">Dīgân riña nānà\'uì\' ngà nanè\'</string>

    <!-- Preference title for switch preference to show search suggestions also in private mode -->
    <string name="preferences_show_search_suggestions_in_private">Dīgân riña nej sesiûn huìi</string>
    <!-- Preference title for switch preference to show a clipboard suggestion when searching -->
    <string name="preferences_show_clipboard_suggestions">Dīgân a\'ngô nuguan\' nù riña portapapel</string>
    <!-- Preference title for switch preference to suggest browsing history when searching -->
    <string name="preferences_search_browsing_history">Nānà\'uì\' nej sa gatsít nga gaché nunt</string>
    <!-- Preference title for switch preference to suggest bookmarks when searching -->
    <string name="preferences_search_bookmarks">Nānà\'uì\' nej sa garâj sun nīchrà\'t</string>
    <!-- Preference title for switch preference to suggest synced tabs when searching -->
    <string name="preferences_search_synced_tabs">Nāna’huì’ nej rakïj ñanj ‘hiaj sun nūguan’àan</string>
    <!-- Preference for account settings -->
    <string name="preferences_account_settings">Nāgi\'iô\' riña kuênta</string>
    <!-- Preference for enabling url autocomplete-->
    <string name="preferences_enable_autocomplete_urls">Nāhuin chrē’ mān’an URLs</string>
    <!-- Preference for open links in third party apps -->
    <string name="preferences_open_links_in_apps">Nā\'nīn nej lînk riña nej aplikasiûn</string>

    <!-- Preference for open links in third party apps always open in apps option -->
    <string name="preferences_open_links_in_apps_always">Nīgànj chre</string>
    <!-- Preference for open links in third party apps ask before opening option -->
    <string name="preferences_open_links_in_apps_ask">Gāchìnj nan’ānjt hìaj nï’ gàchin nā’nïnt</string>
    <!-- Preference for open links in third party apps never open in apps option -->
    <string name="preferences_open_links_in_apps_never">Nitāj āmān</string>
    <!-- Preference for open download with an external download manager app -->
    <string name="preferences_external_download_manager">Sa ni’hiāj rayi’î nej sa nanïnj ânèj e</string>
    <!-- Preference for enabling gecko engine logs -->
    <string name="preferences_enable_gecko_logs">Nāchrūn riña nāgimàn nej si dā’nga Gecko</string>
    <!-- Message to indicate users that we are quitting the application to apply the changes -->
    <string name="quit_application">Gāhuī riña aplikasiûn nan da’ gā’hue nātū sa nākàa…</string>

    <!-- Preference for add_ons -->
    <string name="preferences_addons">Sa gā\'ue nūtò\'</string>

    <!-- Preference for notifications -->
    <string name="preferences_notifications">Sa atāj nan\'ānj an</string>
    <!-- Summary for notification preference indicating notifications are allowed -->
    <string name="notifications_allowed_summary">Gā’hue gāchinj</string>
    <!-- Summary for notification preference indicating notifications are not allowed -->
    <string name="notifications_not_allowed_summary">Sī ga’hue gāchinj</string>

    <!-- Add-on Preferences -->
    <!-- Preference to customize the configured AMO (addons.mozilla.org) collection -->
    <string name="preferences_customize_amo_collection">Riña màn nej sa nata’ nagi’hiaj mān’ânt</string>
    <!-- Button caption to confirm the add-on collection configuration -->
    <string name="customize_addon_collection_ok">GĀ’HUE</string>
    <!-- Button caption to abort the add-on collection configuration -->
    <string name="customize_addon_collection_cancel">Dūyichin\'</string>

    <!-- Hint displayed on input field for custom collection name -->
    <string name="customize_addon_collection_hint">Si yūgui yi’nïn’ nan</string>
    <!-- Hint displayed on input field for custom collection user ID-->
    <string name="customize_addon_collection_user_hint">Sisi’hiaj yi’nïn’ nan (ID si’hija si)</string>

    <!-- Toast shown after confirming the custom add-on collection configuration -->
    <string name="toast_customize_addon_collection_done">Nahuin nākà nej sa gā’hue nūtà’t doj. Gāhui akuanj riña aplikasiûn nan da’ nāhuin nākà riña man…</string>

    <!-- Customize Home -->
    <!-- Header text for jumping back into the recent tab in customize the home screen -->
    <string name="customize_toggle_jump_back_in">Gūej ñû</string>
    <!-- Title for the customize home screen section with recently saved bookmarks. -->
    <string name="customize_toggle_recent_bookmarks">Marcador nakà doj</string>
    <!-- Title for the customize home screen section with recently visited. Recently visited is
    a section where users see a list of tabs that they have visited in the past few days -->
    <string name="customize_toggle_recently_visited">Hìaj nākà gini’hiājt</string>
    <!-- Title for the customize home screen section with Pocket. -->
    <string name="customize_toggle_pocket_2">Nuguan ‘hiaj nadigi’ñûn’ ‘ngō sa huāa</string>
    <!-- Summary for the customize home screen section with Pocket. The first parameter is product name Pocket -->
    <string name="customize_toggle_pocket_summary">Nej sa giri sa gū’nàj %s</string>
    <!-- Title for the customize home screen section with sponsored Pocket stories. -->
    <string name="customize_toggle_pocket_sponsored">Nuguan’ ru’hue nej si du’hue</string>
    <!-- Title for the opening wallpaper settings screen -->
    <string name="customize_wallpapers">Sa gīnun riña raga’a</string>

    <!-- Title for the customize home screen section with sponsored shortcuts. -->
    <string name="customize_toggle_contile">Aksesô direktô ru’hue nej si du’hue</string>

    <!-- Wallpapers -->
    <!-- Content description for various wallpapers. The first parameter is the name of the wallpaper -->
    <string name="wallpapers_item_name_content_description">Si’hiaj sa gīnu riña raga’a: %1$s</string>
    <!-- Snackbar message for when wallpaper is selected -->
    <string name="wallpaper_updated_snackbar_message">¡Ngà nahuin nākà sinu riña raga’a!</string>
    <!-- Snackbar label for action to view selected wallpaper -->
    <string name="wallpaper_updated_snackbar_action">Ni\'hiāj</string>
    <!-- Snackbar message for when wallpaper couldn't be downloaded -->
    <string name="wallpaper_download_error_snackbar_message">Nu gā’hue nādunïn sinu riña raga’a</string>
    <!-- Snackbar label for action to retry downloading the wallpaper -->
    <string name="wallpaper_download_error_snackbar_action">Ginùn huin ñûn</string>
    <!-- Snackbar message for when wallpaper couldn't be selected because of the disk error -->
    <string name="wallpaper_select_error_snackbar_message">Nu gā’hue nādunaj sinu riña raga’a</string>
    <!-- Text displayed that links to website containing documentation about the "Limited Edition" wallpapers. -->
    <string name="wallpaper_learn_more">Gāhuin chrūn doj</string>

    <!-- Text for classic wallpapers title. The first parameter is the Firefox name. -->
    <string name="wallpaper_classic_title">Klâsiko %s</string>
    <!-- Text for limited edition wallpapers title. -->
    <string name="wallpaper_limited_edition_title">Sa ahui Nāsinùnj</string>

    <!-- Description text for the limited edition wallpapers with learn more link. The first parameter is the learn more string defined in wallpaper_learn_more-->
    <string name="wallpaper_limited_edition_description_with_learn_more">Yi’nïn’ nākà huā rayi’î nej si nūguàn’ nej duguî’ anïn ruhuâ hue’è. %s</string>
    <!-- Description text for the limited edition wallpapers. -->
    <string name="wallpaper_limited_edition_description">Yi’nïn’ nākà huā rayi’î nej si nūguàn’ nej duguî’ anïn ruhuâ hue’è.</string>
    <!-- Wallpaper onboarding dialog header text. -->
    <string name="wallpapers_onboarding_dialog_title_text">Gārahuè ngà a’ngô kōlô</string>
    <!-- Wallpaper onboarding dialog body text. -->
    <string name="wallpapers_onboarding_dialog_body_text">Nāguī ‘ngō sa gīnu riña raga’ gā’min ngàt.</string>

    <!-- Wallpaper onboarding dialog learn more button text. The button navigates to the wallpaper settings screen. -->
    <string name="wallpapers_onboarding_dialog_explore_more_button_text">Gīni’hiāj doj dàj hua nej fondo huā da’ gīnu riña si pāntayât</string>

    <!-- Add-on Installation from AMO-->
    <!-- Error displayed when user attempts to install an add-on from AMO (addons.mozilla.org) that is not supported -->
    <string name="addon_not_supported_error">Na’hue gāchīn sa ruhuât nūtà’t</string>
    <!-- Error displayed when user attempts to install an add-on from AMO (addons.mozilla.org) that is already installed -->
    <string name="addon_already_installed">Ngà nanun sa nutâ’t riña aga’ nan</string>

    <!-- Account Preferences -->
    <!-- Preference for managing your account via accounts.firefox.com -->
    <string name="preferences_manage_account">Si Kuendâ administrador</string>
    <!-- Preference for triggering sync -->
    <string name="preferences_sync_now">Nāgi\'iaj nūguàn\'àn hìaj</string>
    <!-- Preference category for sync -->
    <string name="preferences_sync_category">Nāguī sa ruhuât nāgi\'iaj nūguàn\'ànt</string>
    <!-- Preference for syncing history -->
    <string name="preferences_sync_history">Sa gini\'iājt</string>
    <!-- Preference for syncing bookmarks -->
    <string name="preferences_sync_bookmarks">Nej sa râj sun nichrà\'t doj</string>
    <!-- Preference for syncing logins -->
    <string name="preferences_sync_logins">Nej riña ayi\'ìt sēsiûn</string>

    <!-- Preference for syncing tabs -->
    <string name="preferences_sync_tabs_2">Nej Rakïj ñanj huā nî\'nïnj ïn</string>
    <!-- Preference for signing out -->
    <string name="preferences_sign_out">Nārán riña sēsiûn</string>

    <!-- Preference displays and allows changing current FxA device name -->
    <string name="preferences_sync_device_name">Si yugui aga\'a</string>
    <!-- Text shown when user enters empty device name -->
    <string name="empty_device_name_error">Si ga\'ue gā gātsìi riña \'na\' si yugui aga\'a</string>
    <!-- Label indicating that sync is in progress -->
    <string name="sync_syncing_in_progress">Hìaj nagi\'iaj nūguàn\'anj…</string>
    <!-- Label summary indicating that sync failed. The first parameter is the date stamp showing last time it succeeded -->
    <string name="sync_failed_summary">Nu ga\'ue nāgi\'iaj nūguàn\'anj. Amān gahui sà\'aj rukù nï\': %s</string>
    <!-- Label summary showing never synced -->
    <string name="sync_failed_never_synced_summary">Nu ga\'ue nāgi\'iaj nūguàn\'anj. Sa nahuin nūguàn\'àn rukù nï\': nitāj āmān gahuin</string>
    <!-- Label summary the date we last synced. The first parameter is date stamp showing last time synced -->
    <string name="sync_last_synced_summary">Sa nahuin nūguàn\'àn rukù nï\': %s</string>
    <!-- Label summary showing never synced -->
    <string name="sync_never_synced_summary">Sa nahuin nūguàn\'àn rukù nï\': nitāj āmān gahuin</string>
    <!-- Text for displaying the default device name.
        The first parameter is the application name, the second is the device manufacturer name
        and the third is the device model. -->
    <string name="default_device_name_2">%1$s riña %2$s %3$s</string>

    <!-- Preference for syncing credit cards -->
    <string name="preferences_sync_credit_cards">Tarjetâ san\'ānj an</string>

    <!-- Preference for syncing addresses -->
    <string name="preferences_sync_address">Nej direksiûn</string>

    <!-- Send Tab -->
    <!-- Name of the "receive tabs" notification channel. Displayed in the "App notifications" system settings for the app -->
    <string name="fxa_received_tab_channel_name">Nej rakïj ñanj nahuin rā\'ât</string>

    <!-- Description of the "receive tabs" notification channel. Displayed in the "App notifications" system settings for the app -->
    <string name="fxa_received_tab_channel_description">Si nūguàn\' nej rakïj ñanj nahuin ra\'a riña a\'ngô nej aga\' Firefox.</string>
    <!--  The body for these is the URL of the tab received  -->
    <string name="fxa_tab_received_notification_name">Nahuin rā\'a rakïj ñanj</string>
    <!-- %s is the device name -->
    <string name="fxa_tab_received_from_notification_name">Si rakïj ñanj %s</string>

    <!-- Advanced Preferences -->
    <!-- Preference for tracking protection exceptions -->
    <string name="preferences_tracking_protection_exceptions">esepsiûn</string>
    <!-- Button in Exceptions Preference to turn on tracking protection for all sites (remove all exceptions) -->
    <string name="preferences_tracking_protection_exceptions_turn_on_for_all">Nāchrūn riña daran\' nej sîtio</string>
    <!-- Text displayed when there are no exceptions -->
    <string name="exceptions_empty_message_description">Â\'nïnj nej esepsiûn gūxūnt sa narrán riña sa naga\'nāj riña nej sitiô naguit.</string>
    <!-- Text displayed when there are no exceptions, with learn more link that brings users to a tracking protection SUMO page -->
    <string name="exceptions_empty_message_learn_more_link">Gāhuin chrūn doj</string>

    <!-- Preference switch for usage and technical data collection -->
    <string name="preference_usage_data">Dàj gārāsunt nī nej dato tekniko</string>

    <!-- Preference description for usage and technical data collection -->
    <string name="preferences_usage_data_description">Gānatà\' dàj \'iaj sunj, dàj arâj sunt, aga\' nīka nī doj nej sa nīkāj sa nana\'uî\'t gu\'nàj Mozilla da\' ga\'ue nāgi\'iaj sà\' si doj man %1$s</string>
    <!-- Preference switch for marketing data collection -->
    <string name="preferences_marketing_data">Sa huā rayi\'î Marketin</string>

    <!-- Preference description for marketing data collection -->
    <string name="preferences_marketing_data_description2">Dūyinga’ nej dato ngà Adjust, dadain’ huej huin sa nīkāj ñu’ūnj marketing móvil </string>
    <!-- Title for studies preferences -->
    <string name="preference_experiments_2">Nej ēstûdio</string>
    <!-- Summary for studies preferences -->
    <string name="preference_experiments_summary_2">Gā’nï̄n guendâ gā’nïnj Mozilla nej ēstûdio</string>

    <!-- Turn On Sync Preferences -->
    <!-- Header of the Sync and save your data preference view -->
    <string name="preferences_sync_2">Nāgi\’hiaj nūguà\'àn nī na’nïnj sà\’t nej si datôt</string>
    <!-- Preference for reconnecting to FxA sync -->
    <string name="preferences_sync_sign_in_to_reconnect">Gāyi\'ì sēsiûn da\' ga\'ue gānātū nûnt</string>
    <!-- Preference for removing FxA account -->
    <string name="preferences_sync_remove_account">Gūdure\' kuênta</string>

    <!-- Pairing Feature strings -->
    <!-- Instructions on how to access pairing -->
    <string name="pair_instructions_2"><![CDATA[Nārī ñadu\'ua da\'nga\' QR rugui\' riña <b>firefox.com/pair</b>]]></string>

    <!-- Toolbar Preferences -->
    <!-- Preference for using top toolbar -->
    <string name="preference_top_toolbar">Nda raj</string>
    <!-- Preference for using bottom toolbar -->
    <string name="preference_bottom_toolbar">Yi\'ij</string>

    <!-- Theme Preferences -->
    <!-- Preference for using light theme -->
    <string name="preference_light_theme">Rāngà\' man</string>
    <!-- Preference for using dark theme -->
    <string name="preference_dark_theme">Huā rūmin\' man</string>
    <!-- Preference for using using dark or light theme automatically set by battery -->
    <string name="preference_auto_battery_theme">Sa nachrûn sa dugumîn batería</string>
    <!-- Preference for using following device theme -->
    <string name="preference_follow_device_theme">Gānikò\' si tema aga\' dan</string>

    <!-- Gestures Preferences-->
    <!-- Preferences for using pull to refresh in a webpage -->
    <string name="preference_gestures_website_pull_to_refresh">Dūsiki’ da’ nāhuin nàkaj</string>

    <!-- Preference for using the dynamic toolbar -->
    <string name="preference_gestures_dynamic_toolbar">Dūsiki’ da’ nāhuin huì dukuán sa màn rasūun</string>
    <!-- Preference for switching tabs by swiping horizontally on the toolbar -->
    <string name="preference_gestures_swipe_toolbar_switch_tabs">Dūguaché ānèj ané dukuán màn rasūun da’ gā’hue nādunā rakïj ñanj</string>
    <!-- Preference for showing the opened tabs by swiping up on the toolbar-->
    <string name="preference_gestures_swipe_toolbar_show_tabs">Dūguaché nāhuī dukuán màn rasūun da’ gā’hue nā’nï̄nt rakïj ñanj</string>

    <!-- Library -->
    <!-- Option in Library to open Downloads page -->
    <string name="library_downloads">Sa nadunïnjt</string>
    <!-- Option in library to open Bookmarks page -->
    <string name="library_bookmarks">Nej sa râj sun nichrà\'t doj</string>
    <!-- Option in library to open Desktop Bookmarks root page -->
    <string name="library_desktop_bookmarks_root">Nej sa râj sun nichrà\'t doj nīkāj Eskritorio</string>
    <!-- Option in library to open Desktop Bookmarks "menu" page -->
    <string name="library_desktop_bookmarks_menu">Si menu Nej sa râj sun nichrà\'t doj</string>
    <!-- Option in library to open Desktop Bookmarks "toolbar" page -->
    <string name="library_desktop_bookmarks_toolbar">Dukuán nikāj sa gārāsun\' si\'aj Nej sa râj sun nichrà\'t do</string>
    <!-- Option in library to open Desktop Bookmarks "unfiled" page -->
    <string name="library_desktop_bookmarks_unfiled">A\'ngô nej sa râj sun nichrà\'t doj</string>
    <!-- Option in Library to open History page -->
    <string name="library_history">Sa gahuin</string>

    <!-- Option in Library to open a new tab -->
    <string name="library_new_tab">Rakïj ñanj nākàa</string>
    <!-- Settings Page Title -->
    <string name="settings_title">Nāgi\'iô\'</string>
    <!-- Content description (not visible, for screen readers etc.): "Close button for library settings" -->
    <string name="content_description_close_button">Nārán</string>

    <!-- Title to show in alert when a lot of tabs are to be opened
    %d is a placeholder for the number of tabs that will be opened -->
    <string name="open_all_warning_title">Nā’nï̄n %d nej rakïj ñanj anj</string>
    <!-- Message to warn users that a large number of tabs will be opened
    %s will be replaced by app name. -->
    <string name="open_all_warning_message">Si nā’nï̄nt gā’ì nej rakïj ñanj nī gā’hue nāhuin nāj %s. Gān’ānjt ne’ ñāan aj.</string>
    <!-- Dialog button text for confirming open all tabs -->
    <string name="open_all_warning_confirm">Na\'nïn nej rakïj ñanj </string>
    <!-- Dialog button text for canceling open all tabs -->
    <string name="open_all_warning_cancel">Dūyichin\'</string>

    <!-- Text to show users they have one page in the history group section of the History fragment.
    %d is a placeholder for the number of pages in the group. -->
    <string name="history_search_group_site_1">%d pâjina</string>
    <!-- Text to show users they have multiple pages in the history group section of the History fragment.
    %d is a placeholder for the number of pages in the group. -->
    <string name="history_search_group_sites_1">%d nej pâjina</string>

    <!-- Option in library for Recently Closed Tabs -->
    <string name="library_recently_closed_tabs">Rakïj ñanj hiaj narán nakà</string>
    <!-- Option in library to open Recently Closed Tabs page -->
    <string name="recently_closed_show_full_history">Nādigân man daran’ nej sa gini’hiājt riña aga’ nan</string>
    <!-- Text to show users they have multiple tabs saved in the Recently Closed Tabs section of history.
    %d is a placeholder for the number of tabs selected. -->
    <string name="recently_closed_tabs">%d nej rakïj ñanj</string>
    <!-- Text to show users they have one tab saved in the Recently Closed Tabs section of history.
    %d is a placeholder for the number of tabs selected. -->
    <string name="recently_closed_tab">%d rakïj ñanj</string>

    <!-- Recently closed tabs screen message when there are no recently closed tabs -->
    <string name="recently_closed_empty_message">Nitāj rakïj ñanj narán nākà hiūj nan</string>

    <!-- Tab Management -->
    <!-- Title of preference for tabs management -->
    <string name="preferences_tabs">Nej rakïj ñanj</string>
    <!-- Title of preference that allows a user to specify the tab view -->
    <string name="preferences_tab_view">Dàj hua rakïj ñanj</string>
    <!-- Option for a list tab view -->
    <string name="tab_view_list">Lista</string>

    <!-- Option for a grid tab view -->
    <string name="tab_view_grid">Kuadrîkula</string>
    <!-- Title of preference that allows a user to auto close tabs after a specified amount of time -->
    <string name="preferences_close_tabs">Narán nej rakïj ñanj</string>
    <!-- Option for auto closing tabs that will never auto close tabs, always allows user to manually close tabs -->
    <string name="close_tabs_manually">Nitāj āmān</string>

    <!-- Option for auto closing tabs that will auto close tabs after one day -->
    <string name="close_tabs_after_one_day">Gachîn ‘ngō gui</string>
    <!-- Option for auto closing tabs that will auto close tabs after one week -->
    <string name="close_tabs_after_one_week">Gachîn ‘ngō sēmâna</string>
    <!-- Option for auto closing tabs that will auto close tabs after one month -->
    <string name="close_tabs_after_one_month">Gachîn ‘ngō ahuii</string>
    <!-- Title of preference that allows a user to specify the auto-close settings for open tabs -->
    <string name="preference_auto_close_tabs" tools:ignore="UnusedResources">Nārrán mā’an riña nej rakïj ñanj huā nî’nïnj ïn</string>

    <!-- Opening screen -->
    <!-- Title of a preference that allows a user to choose what screen to show after opening the app -->
    <string name="preferences_opening_screen">Raga’ ñāan</string>
    <!-- Option for always opening the homepage when re-opening the app -->
    <string name="opening_screen_homepage">Ñanj ayi\'ì\'</string>
    <!-- Option for always opening the user's last-open tab when re-opening the app -->
    <string name="opening_screen_last_tab">Rakïj ñanj rukù nï’ïn</string>

    <!-- Option for always opening the homepage when re-opening the app after four hours of inactivity -->
    <string name="opening_screen_after_four_hours_of_inactivity">Pagjinâ gayi’ì’ ngà gisîj gachîn gàn’ànj hora nu gi’hiaj sunj</string>
    <!-- Summary for tabs preference when auto closing tabs setting is set to manual close-->
    <string name="close_tabs_manually_summary">Narán man</string>
    <!-- Summary for tabs preference when auto closing tabs setting is set to auto close tabs after one day-->
    <string name="close_tabs_after_one_day_summary">Nārán man si gāchīn ‘ngō gui</string>
    <!-- Summary for tabs preference when auto closing tabs setting is set to auto close tabs after one week-->
    <string name="close_tabs_after_one_week_summary">Nārán man si gāchīn ‘ngō semâna</string>
    <!-- Summary for tabs preference when auto closing tabs setting is set to auto close tabs after one month-->
    <string name="close_tabs_after_one_month_summary">Nārán man si gāchīn ‘ngō ahuii</string>
    <!-- Summary for homepage preference indicating always opening the homepage when re-opening the app -->
    <string name="opening_screen_homepage_summary">Nā’nïn man riña pajinâ ayi’ì’</string>
    <!-- Summary for homepage preference indicating always opening the last-open tab when re-opening the app -->
    <string name="opening_screen_last_tab_summary">Nā’nïn man riña rakïj ñanj rūkù nï’ïn</string>

    <!-- Summary for homepage preference indicating opening the homepage when re-opening the app after four hours of inactivity -->
    <string name="opening_screen_after_four_hours_of_inactivity_summary">Na’nïnt man riña pajinâ ayi’ìt yichrá gàn’anj hôra</string>

    <!-- Inactive tabs -->
    <!-- Category header of a preference that allows a user to enable or disable the inactive tabs feature -->
    <string name="preferences_inactive_tabs">Dūre’ nej rakïj ñanj nitāj si arâj sunt ngà’</string>

    <!-- Title of inactive tabs preference -->
    <string name="preferences_inactive_tabs_title">Nātū nej rakïj ñanj nitāj si gini’hiājt gachîn riña huìj semana riña mà nej sa nitāj si ni’ñānj an.</string>

    <!-- Studies -->
    <!-- Title of the remove studies button -->
    <string name="studies_remove">Nādure\'</string>
    <!-- Title of the active section on the studies list -->
    <string name="studies_active">Ngà \'hiaj sunj</string>
    <!-- Description for studies, it indicates why Firefox use studies. The first parameter is the name of the application. -->
    <string name="studies_description_2">%1$s gā’hue gà’nïn nī gāyi’ìj gi’hia estudio.</string>
    <!-- Learn more link for studies, links to an article for more information about studies. -->
    <string name="studies_learn_more">Gāhuin chrūn doj</string>
    <!-- Dialog message shown after removing a study -->
    <string name="studies_restart_app">Nārán riña aplikasiûn nan da’ gā’hue nātū sa nākàa riñanj</string>
    <!-- Dialog button to confirm the removing a study. -->
    <string name="studies_restart_dialog_ok">GĀ’HUE</string>
    <!-- Dialog button text for canceling removing a study. -->
    <string name="studies_restart_dialog_cancel">Dūyichin\'</string>

    <!-- Toast shown after turning on/off studies preferences -->
    <string name="studies_toast_quit_application" tools:ignore="UnusedResources">Gāhuī riña aplikasiûn nan da’ gā’hue nātū sa nākàa…</string>

    <!-- Sessions -->
    <!-- Title for the list of tabs -->
    <string name="tab_header_label">Nej Rakïj ñanj huā nî\'nïnj ïn</string>
    <!-- Title for the list of tabs in the current private session -->
    <string name="tabs_header_private_tabs_title">Rakïj ñanj huìi</string>
    <!-- Title for the list of tabs in the synced tabs -->
    <string name="tabs_header_synced_tabs_title">Nej rakïj ñanj gūñā huaa</string>
    <!-- Content description (not visible, for screen readers etc.): Add tab button. Adds a news tab when pressed -->
    <string name="add_tab">Nūtà\' a\'ngô rakïj ñanj</string>
    <!-- Content description (not visible, for screen readers etc.): Add tab button. Adds a news tab when pressed -->
    <string name="add_private_tab">Nūtà\' a\'ngô rakïj ñanj huìi</string>
    <!-- Text for the new tab button to indicate adding a new private tab in the tab -->
    <string name="tab_drawer_fab_content">Sa huìi</string>
    <!-- Text for the new tab button to indicate syncing command on the synced tabs page -->
    <string name="tab_drawer_fab_sync">Nāgi’hiaj nūguan’àn</string>
    <!-- Text shown in the menu for sharing all tabs -->
    <string name="tab_tray_menu_item_share">Dūyinga\' daran\' nej rakïj ñanj</string>
    <!-- Text shown in the menu to view recently closed tabs -->
    <string name="tab_tray_menu_recently_closed">Rakïj ñanj hiaj narrán nakà</string>
    <!-- Text shown in the tabs tray inactive tabs section -->
    <string name="tab_tray_inactive_recently_closed" tools:ignore="UnusedResources">Rakïj ñanj hiaj narrán nakà</string>
    <!-- Text shown in the menu to view account settings -->
    <string name="tab_tray_menu_account_settings">Nāgi\'iô\' riña kuênta</string>
    <!-- Text shown in the menu to view tab settings -->
    <string name="tab_tray_menu_tab_settings">Nādunā sa huā riña rakïj ñanj</string>
    <!-- Text shown in the menu for closing all tabs -->
    <string name="tab_tray_menu_item_close">Nārrán riña daran\' nej rakïj ñanj</string>
    <!-- Text shown in the multiselect menu for bookmarking selected tabs. -->
    <string name="tab_tray_multiselect_menu_item_bookmark">Sa arâj sun nīchrò\' doj</string>
    <!-- Text shown in the multiselect menu for closing selected tabs. -->
    <string name="tab_tray_multiselect_menu_item_close">Nārán</string>
    <!-- Content description for tabs tray multiselect share button -->
    <string name="tab_tray_multiselect_share_content_description">Dūyinga’ nej rakïj ñanj naguit</string>
    <!-- Content description for tabs tray multiselect menu -->
    <string name="tab_tray_multiselect_menu_content_description">Riña ‘na’ nej rakïj ñanj naguit</string>
    <!-- Content description (not visible, for screen readers etc.): Removes tab from collection button. Removes the selected tab from collection when pressed -->
    <string name="remove_tab_from_collection">Nādure\' rakïj ñanj riña màn yì\'nïnj</string>
    <!-- Text for button to enter multiselect mode in tabs tray -->
    <string name="tabs_tray_select_tabs">Nāguī nej rakïj ñanj</string>
    <!-- Content description (not visible, for screen readers etc.): Close tab button. Closes the current session when pressed -->
    <string name="close_tab">Nārán rakïj ñanj</string>
    <!-- Content description (not visible, for screen readers etc.): Close tab <title> button. First parameter is tab title  -->
    <string name="close_tab_title">Nārán rakij ñanj %s</string>

    <!-- Content description (not visible, for screen readers etc.): Opens the open tabs menu when pressed -->
    <string name="open_tabs_menu">Nā\'nïn si menú rakïj ñanj</string>

    <!-- Open tabs menu item to save tabs to collection -->
    <string name="tabs_menu_save_to_collection1">Na\'nïnj sà\' nej rakïj ñanj riña màn si yi\'nïnj</string>
    <!-- Text for the menu button to delete a collection -->
    <string name="collection_delete">Nādūre\' da\' huā ngè yi\'nïn\'ïn</string>
    <!-- Text for the menu button to rename a collection -->
    <string name="collection_rename">Nādūnā si yugui yi\'nïn\'ïn</string>
    <!-- Text for the button to open tabs of the selected collection -->
    <string name="collection_open_tabs">Nej Rakïj ñanj huā nî\'nïnj ïn</string>
    <!-- Hint for adding name of a collection -->
    <string name="collection_name_hint">Si yūgui yi’nïn’ nan</string>
	<!-- Text for the menu button to rename a top site -->
	<string name="rename_top_site">Nāchrūn a\'ngô si yūgui</string>
	<!-- Text for the menu button to remove a top site -->
	<string name="remove_top_site">Nādure\'</string>
    <!-- Text for the menu button to delete a top site from history -->
    <string name="delete_from_history">Nādure’ man riña ‘na’ sa gini’hiājt</string>
    <!-- Postfix for private WebApp titles, placeholder is replaced with app name -->
    <string name="pwa_site_controls_title_private">%1$s (Riña Huìi)</string>

    <!-- History -->
    <!-- Text for the button to search all history -->
    <string name="history_search_1">Dūguatûj nuguan\'an</string>
    <!-- Text for the button to clear all history -->
    <string name="history_delete_all">Nādūre\' sa gini\'iājt</string>
    <!-- Text for the snackbar to confirm that multiple browsing history items has been deleted -->
    <string name="history_delete_multiple_items_snackbar">Ngà nare\' nej sa gini\'iājt</string>
    <!-- Text for the snackbar to confirm that a single browsing history item has been deleted. The first parameter is the shortened URL of the deleted history item. -->
    <string name="history_delete_single_item_snackbar">Ngà nare\' %1$s</string>

    <!-- Context description text for the button to delete a single history item -->
    <string name="history_delete_item">Nādūre\'</string>
    <!-- History multi select title in app bar
    The first parameter is the number of bookmarks selected -->
    <string name="history_multi_select_title">%1$d sa naguij</string>

    <!-- Text for the header that groups the history for today -->
    <string name="history_today">Gui hìaj</string>
    <!-- Text for the header that groups the history for yesterday -->
    <string name="history_yesterday">Guki</string>
    <!-- Text for the header that groups the history the past 7 days -->
    <string name="history_7_days">sa gahuin gachîn 7 gui</string>
    <!-- Text for the header that groups the history the past 30 days -->
    <string name="history_30_days">sa gahuin gachîn 30 gui</string>
    <!-- Text for the header that groups the history older than the last month -->
    <string name="history_older">Sa nâ doj</string>
    <!-- Text shown when no history exists -->
    <string name="history_empty_message">Nitāj à\'ngō sa gini\'iājt</string>


    <!-- Downloads -->
    <!-- Text for the snackbar to confirm that multiple downloads items have been removed -->
    <string name="download_delete_multiple_items_snackbar_1">Nej sa nadunïnjt ngà nare’</string>
    <!-- Text for the snackbar to confirm that a single download item has been removed. The first parameter is the name of the download item. -->
    <string name="download_delete_single_item_snackbar">Ngà gahuin anêj %1$s</string>
    <!-- Text shown when no download exists -->
    <string name="download_empty_message_1">Nitāj à’ngō achibô nanïnj ïn nu</string>
    <!-- History multi select title in app bar
    The first parameter is the number of downloads selected -->
    <string name="download_multi_select_title">Ngà naguit %1$d</string>
    <!-- Text for the button to remove a single download item -->
    <string name="download_delete_item_1">Nādure\'</string>


    <!-- Crashes -->
    <!-- Title text displayed on the tab crash page. This first parameter is the name of the application (For example: Fenix) -->
    <string name="tab_crash_title_2">Sī ga\'man ruhuât. %1$s na\'ue nāchra riña pajinâ dan.</string>
    <!-- Send crash report checkbox text on the tab crash page -->
    <string name="tab_crash_send_report">Gā\'nïnj gan\'ānj nuguan\' rayi\'î sa \'iaj re\' Mozilla</string>
    <!-- Close tab button text on the tab crash page -->
    <string name="tab_crash_close">Nārán rakïj ñanj</string>
    <!-- Restore tab button text on the tab crash page -->
    <string name="tab_crash_restore">Nāgi\'iaj nākà rakïj ñanj</string>

    <!-- Bookmarks -->
    <!-- Confirmation message for a dialog confirming if the user wants to delete the selected folder -->
    <string name="bookmark_delete_folder_confirmation_dialog">Huā yītïnj ruhuât nādure\'t kārpetâ nan anj</string>
    <!-- Confirmation message for a dialog confirming if the user wants to delete multiple items including folders. Parameter will be replaced by app name. -->
    <string name="bookmark_delete_multiple_folders_confirmation_dialog">%s nādure’ej nej sa naguit dan.</string>
    <!-- Text for the cancel button on delete bookmark dialog -->
    <string name="bookmark_delete_negative">Dūyichin\'</string>
    <!-- Screen title for adding a bookmarks folder -->
    <string name="bookmark_add_folder">Nūtà\' kārpêta</string>
    <!-- Snackbar title shown after a bookmark has been created. -->
    <string name="bookmark_saved_snackbar">Ngà nañûn man riña sa arâj sun nīchrà\'t doj</string>
    <!-- Snackbar edit button shown after a bookmark has been created. -->
    <string name="edit_bookmark_snackbar_action">NĀGI\'IAJ RIÑAJ</string>
    <!-- Bookmark overflow menu edit button -->
    <string name="bookmark_menu_edit_button">Nāgi\'iaj riñaj</string>
    <!-- Bookmark overflow menu copy button -->
    <string name="bookmark_menu_copy_button">Gūxūn nī nāchrūnt a\'ngô hiūj u</string>
    <!-- Bookmark overflow menu share button -->
    <string name="bookmark_menu_share_button">Dūyingô\'</string>
    <!-- Bookmark overflow menu open in new tab button -->
    <string name="bookmark_menu_open_in_new_tab_button">Nā\'nïn riña rakïj ñanj nakàa</string>
    <!-- Bookmark overflow menu open in private tab button -->
    <string name="bookmark_menu_open_in_private_tab_button">Nā\'nïn riña rakïj ñanj huìi</string>
    <!-- Bookmark overflow menu open all in tabs button -->
    <string name="bookmark_menu_open_all_in_tabs_button">Nā’nïn daran’anj riña nej rakïj ñanj nākàa</string>
    <!-- Bookmark overflow menu open all in private tabs button -->
    <string name="bookmark_menu_open_all_in_private_tabs_button">Nā’nïn daran’anj riña nej rakïj ñanj huìi</string>
    <!-- Bookmark overflow menu delete button -->
    <string name="bookmark_menu_delete_button">Nādūre\'</string>
    <!--Bookmark overflow menu save button -->
    <string name="bookmark_menu_save_button">Nā\'nïnj sà\'</string>
    <!-- Bookmark multi select title in app bar
     The first parameter is the number of bookmarks selected -->
    <string name="bookmarks_multi_select_title">%1$d sa naguit</string>
    <!-- Bookmark editing screen title -->
    <string name="edit_bookmark_fragment_title">Nādūnā riña sa arâj sun nīchrò\' doj</string>
    <!-- Bookmark folder editing screen title -->
    <string name="edit_bookmark_folder_fragment_title">Nādūnā sa huā riña kārpeta</string>
    <!-- Bookmark sign in button message -->
    <string name="bookmark_sign_in_button">Gāyi\'ì sēsiûn da\' ga\'ue gini\'iāt riña màn nej sa arâ sun nīchrò\' doj huā nūguan\'àan</string>
    <!-- Bookmark URL editing field label -->
    <string name="bookmark_url_label">URL</string>

    <!-- Bookmark FOLDER editing field label -->
    <string name="bookmark_folder_label">KĀRPÊTA</string>
    <!-- Bookmark NAME editing field label -->
    <string name="bookmark_name_label">SI YŪGUI</string>
    <!-- Bookmark add folder screen title -->
    <string name="bookmark_add_folder_fragment_label">Nūtà\' kārpêta</string>
    <!-- Bookmark select folder screen title -->
    <string name="bookmark_select_folder_fragment_label">Nāguī karpêta</string>
    <!-- Bookmark editing error missing title -->
    <string name="bookmark_empty_title_error">Da\'ui gā \'ngō si yūgui</string>
    <!-- Bookmark editing error missing or improper URL -->
    <string name="bookmark_invalid_url_error">Sê URL huin</string>

    <!-- Bookmark screen message for empty bookmarks folder -->
    <string name="bookmarks_empty_message">Nitāj sa arâj sun nīchrà\'t hua hiūj nan</string>
    <!-- Bookmark snackbar message on deletion
     The first parameter is the host part of the URL of the bookmark deleted, if any -->
    <string name="bookmark_deletion_snackbar_message">Ngà nare\' %1$s</string>
    <!-- Bookmark snackbar message on deleting multiple bookmarks not including folders-->
    <string name="bookmark_deletion_multiple_snackbar_message_2">Ngà nare\' nej sa arâj sun nīchrò\' doj</string>
    <!-- Bookmark snackbar message on deleting multiple bookmarks including folders-->
    <string name="bookmark_deletion_multiple_snackbar_message_3">Nādure’ nej karpetâ naguit</string>
    <!-- Bookmark undo button for deletion snackbar action -->
    <string name="bookmark_undo_deletion">NĀNIKÀJ RŪKÙ</string>

    <!-- Text for the button to search all bookmarks -->
    <string name="bookmark_search">Dūguatûj nuguan\'an</string>

    <!-- Site Permissions -->
    <!-- Button label that take the user to the Android App setting -->
    <string name="phone_feature_go_to_settings">Gūij riña ga\'ue Nāgi\'iô\'</string>
    <!-- Content description (not visible, for screen readers etc.): Quick settings sheet
        to give users access to site specific information / settings. For example:
        Secure settings status and a button to modify site permissions -->
    <string name="quick_settings_sheet">Ñanj \'na\' sa ga\'ue nāgi\'iô\' hīo doj</string>
    <!-- Label that indicates that this option it the recommended one -->
    <string name="phone_feature_recommended">Sā sà\'a huin ânj</string>
    <!-- Button label for clearing all the information of site permissions-->
    <string name="clear_permissions">Nādure\' nej sa achín nì\'iaj</string>
    <!-- Text for the OK button on Clear permissions dialog -->
    <string name="clear_permissions_positive">GĀ’HUE</string>
    <!-- Text for the cancel button on Clear permissions dialog -->
    <string name="clear_permissions_negative">Dūyichin\'</string>
    <!-- Button label for clearing a site permission-->
    <string name="clear_permission">Nādure\' sa achín nì\'iaj</string>
    <!-- Text for the OK button on Clear permission dialog -->
    <string name="clear_permission_positive">GĀ’HUE</string>
    <!-- Text for the cancel button on Clear permission dialog -->
    <string name="clear_permission_negative">Dūyichin\'</string>
    <!-- Button label for clearing all the information on all sites-->
    <string name="clear_permissions_on_all_sites">Nādure\' nej sa achín nì\'iaj riña daran\' nej sîtio</string>
    <!-- Preference for altering video and audio autoplay for all websites -->
    <string name="preference_browser_feature_autoplay">Nānùn ma\'an man</string>
    <!-- Preference for altering the camera access for all websites -->
    <string name="preference_phone_feature_camera">Kâmara</string>
    <!-- Preference for altering the microphone access for all websites -->
    <string name="preference_phone_feature_microphone">Aga\' uxun nanèe</string>
    <!-- Preference for altering the location access for all websites -->
    <string name="preference_phone_feature_location">Danè\' huin</string>
    <!-- Preference for altering the notification access for all websites -->
    <string name="preference_phone_feature_notification">Sa atāj nan\'ānj an</string>
    <!-- Preference for altering the persistent storage access for all websites -->
    <string name="preference_phone_feature_persistent_storage">Riña nāgimàn sà’ nej sa hūaa</string>
    <!-- Preference for altering the storage access setting for all websites -->
    <string name="preference_phone_feature_cross_origin_storage_access">Si kokî nej sitiô nadunâ dugui’i</string>
    <!-- Preference for altering the EME access for all websites -->
    <string name="preference_phone_feature_media_key_system_access">Sa màn nan nī sa ‘nï̄nj ra’a DRM huin</string>
    <!-- Label that indicates that a permission must be asked always -->
    <string name="preference_option_phone_feature_ask_to_allow">Gāchinj nì\'iaj</string>
    <!-- Label that indicates that a permission must be blocked -->
    <string name="preference_option_phone_feature_blocked">Nitāj si hūaj nāyi\'nïn</string>
    <!-- Label that indicates that a permission must be allowed -->
    <string name="preference_option_phone_feature_allowed">Gā\'ue</string>
    <!--Label that indicates a permission is by the Android OS-->
    <string name="phone_feature_blocked_by_android">Nitāj si hūaj nāyi\'nïn \'iaj Android</string>
    <!-- Preference for showing a list of websites that the default configurations won't apply to them -->
    <string name="preference_exceptions">Sa huā gi\'iát</string>
    <!-- Summary of tracking protection preference if tracking protection is set to off -->
    <string name="tracking_protection_off">Dūnâ\’àj</string>
    <!-- Summary of tracking protection preference if tracking protection is set to standard -->
    <string name="tracking_protection_standard">&amp;Standard</string>
    <!-- Summary of tracking protection preference if tracking protection is set to strict -->
    <string name="tracking_protection_strict">Sa a\'ne\'e</string>
    <!-- Summary of tracking protection preference if tracking protection is set to custom -->
    <string name="tracking_protection_custom">Nāgi\'iaj mun\'ûn\'</string>
    <!-- Label for global setting that indicates that all video and audio autoplay is allowed -->
    <string name="preference_option_autoplay_allowed2">Gā\'nïn gī\'iaj sun sa unïnt ngà sa ni\'iājt</string>
    <!-- Label for site specific setting that indicates that all video and audio autoplay is allowed -->
    <string name="quick_setting_option_autoplay_allowed">Gā\'nïn gī\'hiaj sun sa unïnt ngà sa ni\'hiājt</string>
    <!-- Label that indicates that video and audio autoplay is only allowed over Wi-Fi -->
    <string name="preference_option_autoplay_allowed_wifi_only2">Nārán riña sa unïnt ngà sa ni\'iājt ngà datô si āgâ\'t li</string>
    <!-- Subtext that explains 'autoplay on Wi-Fi only' option -->
    <string name="preference_option_autoplay_allowed_wifi_subtext">Nānùn sa unïnt ngà sa ni\'iājt ngà Wi-Fi</string>
    <!-- Label for global setting that indicates that video autoplay is allowed, but audio autoplay is blocked -->
    <string name="preference_option_autoplay_block_audio2">Màn riña sa unïnt nārán</string>
    <!-- Label for site specific setting that indicates that video autoplay is allowed, but audio autoplay is blocked -->
    <string name="quick_setting_option_autoplay_block_audio">Màn riña sa unïnt nārán</string>
    <!-- Label for global setting that indicates that all video and audio autoplay is blocked -->
    <string name="preference_option_autoplay_blocked3">Nārán riña sa unïnt ngà sa ni\'iājt</string>
    <!-- Label for site specific setting that indicates that all video and audio autoplay is blocked -->
    <string name="quick_setting_option_autoplay_blocked">Nārán riña sa unïnt ngà sa ni\'iājt</string>
    <!-- Summary of delete browsing data on quit preference if it is set to on -->
    <string name="delete_browsing_data_quit_on">Nāchrūn</string>
    <!-- Summary of delete browsing data on quit preference if it is set to off -->
    <string name="delete_browsing_data_quit_off">Dūnâ\’àj</string>

    <!-- Summary of studies preference if it is set to on -->
    <string name="studies_on">Nāchrūn</string>
    <!-- Summary of studies data on quit preference if it is set to off -->
    <string name="studies_off">Dūnâ\’àj</string>

    <!-- Collections -->
    <!-- Collections header on home fragment -->
    <string name="collections_header">Koleksiôn</string>
    <!-- Content description (not visible, for screen readers etc.): Opens the collection menu when pressed -->
    <string name="collection_menu_button_content_description">Si menû koleksiûn</string>
    <!-- Label to describe what collections are to a new user without any collections -->
    <string name="no_collections_description2">Nāgi’hiaj chrē’ nej sa ñā’an doj ruhuât.\n Nāgi’hiaj chrē’ nej sa nana’huî’t, nej sitio nī nej rakïj ñanj nīkò’ dugui’ hua da’ hìo doj gātūt ne’ ñān doj.</string>
    <!-- Title for the "select tabs" step of the collection creator -->
    <string name="create_collection_select_tabs">Nāguī nej rakïj ñanj</string>
    <!-- Title for the "select collection" step of the collection creator -->
    <string name="create_collection_select_collection">Nāguī sa màn yì\'nïn\'ïn</string>
    <!-- Title for the "name collection" step of the collection creator -->
    <string name="create_collection_name_collection">Si yugui sa màn yì\'nïn\'ïn</string>
    <!-- Button to add new collection for the "select collection" step of the collection creator -->
    <string name="create_collection_add_new_collection">Nūtà\' \'ngō yi\'nïn\' nākàa</string>
    <!-- Button to select all tabs in the "select tabs" step of the collection creator -->
    <string name="create_collection_select_all">Gīda\'a daran\'anj</string>
    <!-- Button to deselect all tabs in the "select tabs" step of the collection creator -->
    <string name="create_collection_deselect_all">Nā\'nïnj ra\'a daran\'anj</string>
    <!-- Text to prompt users to select the tabs to save in the "select tabs" step of the collection creator -->
    <string name="create_collection_save_to_collection_empty">Nāguī nej rakïj ñanj ruhuât nā\'nïnj sà\'t</string>
    <!-- Text to show users how many tabs they have selected in the "select tabs" step of the collection creator.
     %d is a placeholder for the number of tabs selected. -->
    <string name="create_collection_save_to_collection_tabs_selected">%d nej rakïj ñanj naguit</string>
    <!-- Text to show users they have one tab selected in the "select tabs" step of the collection creator.
    %d is a placeholder for the number of tabs selected. -->
    <string name="create_collection_save_to_collection_tab_selected">%d rakïj ñanj naguit</string>
    <!-- Text shown in snackbar when multiple tabs have been saved in a collection -->
    <string name="create_collection_tabs_saved">Nej rakïj ñanj na\'nín sà\'t</string>
    <!-- Text shown in snackbar when one or multiple tabs have been saved in a new collection -->
    <string name="create_collection_tabs_saved_new_collection">Ngà nanun sà\' nej sa nachra chrē\'t</string>
    <!-- Text shown in snackbar when one tab has been saved in a collection -->
    <string name="create_collection_tab_saved">Rakïj ñanj na\'nïnj sà\'t</string>
    <!-- Content description (not visible, for screen readers etc.): button to close the collection creator -->
    <string name="create_collection_close">Nārán</string>

    <!-- Button to save currently selected tabs in the "select tabs" step of the collection creator-->
    <string name="create_collection_save">Nā\'nïnj sà\'</string>
    <!-- Snackbar action to view the collection the user just created or updated -->
    <string name="create_collection_view">Ni\'iāj</string>

    <!-- Text for the OK button from collection dialogs -->
    <string name="create_collection_positive">GĀ’HUE</string>
    <!-- Text for the cancel button from collection dialogs -->
    <string name="create_collection_negative">Dūyichin\'</string>

    <!-- Default name for a new collection in "name new collection" step of the collection creator. %d is a placeholder for the number of collections-->
    <string name="create_collection_default_name">Sa nachra chrē\'t %d</string>

    <!-- Share -->
    <!-- Share screen header -->
    <string name="share_header_2">Dūyingô\'</string>
    <!-- Content description (not visible, for screen readers etc.):
        "Share" button. Opens the share menu when pressed. -->
    <string name="share_button_content_description">Dūyingô\'</string>
    <!-- Text for the Save to PDF feature in the share menu -->
    <string name="share_save_to_pdf">Nā’nïnj sà’ ngà PDF</string>
    <!-- Text for error message when generating a PDF file Text. -->
    <string name="unable_to_save_to_pdf_error">Nā’hue nāgi’hia PDF</string>
    <!-- Text for standard error snackbar dismiss button. -->
    <string name="standard_snackbar_error_dismiss">Si gi\'hiaj guendô\'</string>
    <!-- Text for error message when printing a page and it fails. -->
    <string name="unable_to_print_error">Nu gā\'hue gīrij ñadu’hua</string>
    <!-- Text for the print feature in the share and browser menu -->
    <string name="menu_print">Gīrī ñadu’hua</string>
    <!-- Sub-header in the dialog to share a link to another sync device -->
    <string name="share_device_subheader">Gā\'nïnj riña aga\'</string>
    <!-- Sub-header in the dialog to share a link to an app from the full list -->
    <string name="share_link_all_apps_subheader">Daran\' sun huā</string>

    <!-- Sub-header in the dialog to share a link to an app from the most-recent sorted list -->
    <string name="share_link_recent_apps_subheader">Hìaj garâj sun nākàt</string>
    <!-- Text for the copy link action in the share screen. -->
    <string name="share_copy_link_to_clipboard">Nā’nïnj sà\' riña portapapeles</string>
    <!-- Toast shown after copying link to clipboard -->
    <string name="toast_copy_link_to_clipboard">\'Ngà nū sà\'aj riña portapapeles</string>
    <!-- An option from the share dialog to sign into sync -->
    <string name="sync_sign_in">Gāyi\'ì sēsiû riña Sync</string>
     <!-- An option from the three dot menu to sync and save data -->
    <string name="sync_menu_sync_and_save_data">Nāgi\’hiaj nūguà\'àn nī na’nïnj sà\’t nej dâto</string>
    <!-- An option from the share dialog to send link to all other sync devices -->
    <string name="sync_send_to_all">Gā \'nïnj gan\'an riña daran\' nej aga\'a</string>
    <!-- An option from the share dialog to reconnect to sync -->
    <string name="sync_reconnect">Gānātū nākà ñû riña Sync</string>

    <!-- Text displayed when sync is offline and cannot be accessed -->
    <string name="sync_offline">Nitāj kōneksiûn hua</string>
    <!-- An option to connect additional devices -->
    <string name="sync_connect_device">Gātū\' ngà a\'ngô aga\'a</string>
    <!-- The dialog text shown when additional devices are not available -->
    <string name="sync_connect_device_dialog">Da\' ga\'ue gā\'nïnjt \'ngō rakïj ñanj, da\'uît gāyi\'ìt sēsiûn riña a\'ngô aga\'a,</string>
    <!-- Confirmation dialog button -->
    <string name="sync_confirmation_button">Ngà gunïn</string>

    <!-- Share error message -->
    <string name="share_error_snackbar">Si ga\'ue gà\'nïn\' riña duguî\' aplikasiûn nan</string>
    <!-- Add new device screen title -->
    <string name="sync_add_new_device_title">Gā\'nïnj riña aga\'</string>
    <!-- Text for the warning message on the Add new device screen -->
    <string name="sync_add_new_device_message">Nitāj à\'ngō aga\'a hua kōnektadô</string>
    <!-- Text for the button to learn about sending tabs -->
    <string name="sync_add_new_device_learn_button">Gāhuin chrūn doj dàj gà\'nïn\' rakïj ñanj gan\'an…</string>
    <!-- Text for the button to connect another device -->
    <string name="sync_add_new_device_connect_button">Gī\'iaj kōnektandô a\'ngô aga\'a…</string>

    <!-- Notifications -->
    <!-- Text shown in the notification that pops up to remind the user that a private browsing session is active. -->
    <string name="notification_pbm_delete_text_2">Nārán riña nej rakïj ñanj huìi</string>

    <!-- Name of the marketing notification channel. Displayed in the "App notifications" system settings for the app -->
    <string name="notification_marketing_channel_name">Dūyingô’</string>

    <!-- Title shown in the notification that pops up to remind the user to set fenix as default browser.
    The app name is in the text, due to limitations with localizing Nimbus experiments -->
    <string name="nimbus_notification_default_browser_title" tools:ignore="UnusedResources">Hìo nī huì hua Firefox</string>
    <!-- Text shown in the notification that pops up to remind the user to set fenix as default browser.
    The app name is in the text, due to limitations with localizing Nimbus experiments -->
    <string name="nimbus_notification_default_browser_text" tools:ignore="UnusedResources">Nā’nïnj Firefox da’ gāhuin man riña aché nana’hui’ yītïnjt</string>
    <!-- Title shown in the notification that pops up to re-engage the user -->
    <string name="notification_re_engagement_title">Ni’hiāj dàj ‘hiaj sun riña sa aché nu yītï̀njt</string>

    <!-- Text shown in the notification that pops up to re-engage the user.
    %1$s is a placeholder that will be replaced by the app name. -->
    <string name="notification_re_engagement_text">Si ga’na’ nej kôki nī nej dukuán nej sa gini’hiājt riña %1$s</string>
    <!-- Title A shown in the notification that pops up to re-engage the user -->
    <string name="notification_re_engagement_A_title">Gachē nu nī gà’ si ‘ngō da’nga’a sī dunâjt</string>
    <!-- Text A shown in the notification that pops up to re-engage the user.
    %1$s is a placeholder that will be replaced by the app name. -->
    <string name="notification_re_engagement_A_text">Riña aché nun huìt riña %1$s nitāj si na’nḯn sà’aj nej nuguan’ huā rayi’ît.</string>
    <!-- Title B shown in the notification that pops up to re-engage the user -->
    <string name="notification_re_engagement_B_title">Gāyi’ì nānà’huì’t </string>
    <!-- Text B shown in the notification that pops up to re-engage the user -->
    <string name="notification_re_engagement_B_text">Narì’ ‘ngō sa huin nīchrù’un. Asi nārì’ ‘ngō sa gī’hiaj nāhuin nīhià’ ruhuât.</string>

    <!-- Survey -->
    <!-- Text shown in the fullscreen message that pops up to ask user to take a short survey.
    The app name is in the text, due to limitations with localizing Nimbus experiments -->
    <string name="nimbus_survey_message_text">Gī’hiaj ‘ngō sunūnj un, nāchra ‘ngō nej nuguan’ nan da’ nahuin hue’ê doj Firefox.</string>
    <!-- Preference for taking the short survey. -->
    <string name="preferences_take_survey">Nātsij ēnkuêsta</string>
    <!-- Preference for not taking the short survey. -->
    <string name="preferences_not_take_survey">Sī ga’hue, guruhuât</string>

    <!-- Snackbar -->
    <!-- Text shown in snackbar when user deletes a collection -->
    <string name="snackbar_collection_deleted">Ganare\' sa ganachra chrē\'t</string>
    <!-- Text shown in snackbar when user renames a collection -->
    <string name="snackbar_collection_renamed">Nadunâ si yūgui sa ganachra chrē\'t</string>
    <!-- Text shown in snackbar when user closes a tab -->
    <string name="snackbar_tab_closed">Ganarán riña rakïj ñanj</string>
    <!-- Text shown in snackbar when user closes all tabs -->
    <string name="snackbar_tabs_closed">Ganarán riña nej rakïj ñanj</string>
    <!-- Text shown in snackbar when user bookmarks a list of tabs -->
    <string name="snackbar_message_bookmarks_saved">Ngà nañûn man riña nej sa arâj sun nīchrà\'t doj!</string>
    <!-- Text shown in snackbar when user adds a site to shortcuts -->
    <string name="snackbar_added_to_shortcuts">Ngà nanunj riña nej aksêso dirêkto!</string>
    <!-- Text shown in snackbar when user closes a private tab -->
    <string name="snackbar_private_tab_closed">Ngà narán riña rakïj ñanj huìi</string>
    <!-- Text shown in snackbar when user closes all private tabs -->
    <string name="snackbar_private_tabs_closed">Ngà narán riña nej rakïj ñanj huìi</string>
    <!-- Text shown in snackbar to undo deleting a tab, top site or collection -->
    <string name="snackbar_deleted_undo">NĀNIKÀJ RŪKÙ</string>
    <!-- Text shown in snackbar when user removes a top site -->
    <string name="snackbar_top_site_removed">Ngà ganare\' sîtio</string>
    <!-- QR code scanner prompt which appears after scanning a code, but before navigating to it
        First parameter is the name of the app, second parameter is the URL or text scanned-->
    <string name="qr_scanner_confirmation_dialog_message">Gā\'nïn riña %1$s gā\'nïn %2$s</string>
    <!-- QR code scanner prompt dialog positive option to allow navigation to scanned link -->
    <string name="qr_scanner_dialog_positive">GA\'NĪN</string>
    <!-- QR code scanner prompt dialog positive option to deny navigation to scanned link -->
    <string name="qr_scanner_dialog_negative">SĪ GA\'NÏNJT</string>
    <!-- QR code scanner prompt dialog error message shown when a hostname does not contain http or https. -->
    <string name="qr_scanner_dialog_invalid">Nitāj si huā hue\'ê si direksiûn Web gachrûnt</string>
    <!-- QR code scanner prompt dialog positive option when there is an error -->
    <string name="qr_scanner_dialog_invalid_ok">GĀ’HUE</string>
    <!-- Tab collection deletion prompt dialog message. Placeholder will be replaced with the collection name -->
    <string name="tab_collection_dialog_message">Huā yītïnj ruhuât nādure\'t %1$s anj</string>
    <!-- Collection and tab deletion prompt dialog message. This will show when the last tab from a collection is deleted -->
    <string name="delete_tab_and_collection_dialog_message">Sisī nādurê’t rakïj ñanj nan nī, nārè da’ huā ngè koleksiôn. Gā’hue nāgi’hiát a’ngô koleksiôn ahuin mān’an diû garan’ ruhuât.</string>
    <!-- Collection and tab deletion prompt dialog title. Placeholder will be replaced with the collection name. This will show when the last tab from a collection is deleted -->
    <string name="delete_tab_and_collection_dialog_title">Nādurê\'t %1$s raj</string>
    <!-- Tab collection deletion prompt dialog option to delete the collection -->
    <string name="tab_collection_dialog_positive">Nādūre\'</string>

    <!-- Text displayed in a notification when the user enters full screen mode -->
    <string name="full_screen_notification">Hiàj nanunj da\' huā ngè riña aga\'a</string>
    <!-- Message for copying the URL via long press on the toolbar -->
    <string name="url_copied">Ngà naka URL</string>
    <!-- Sample text for accessibility font size -->
    <string name="accessibility_text_size_sample_text_1">Ni\'iāj sò\' hua lechrâ nan. Dānaj gūruguì\'ij ni\'iājt sisī nāgi\'iaj yāchìjt asi nāgi\'iaj lít man.</string>
    <!-- Summary for Accessibility Text Size Scaling Preference -->
    <string name="preference_accessibility_text_size_summary">Nāgi\'iaj yāchìj asi nāgi\'iaj lij lêchra riña nej sitio web</string>
    <!-- Title for Accessibility Text Size Scaling Preference -->
    <string name="preference_accessibility_font_size_title">Dàj yāchìj gā lêchra</string>

    <!-- Title for Accessibility Text Automatic Size Scaling Preference -->
    <string name="preference_accessibility_auto_size_2">Dàj yāchìj hua niñā lêchra \'naj</string>

    <!-- Summary for Accessibility Text Automatic Size Scaling Preference -->
    <string name="preference_accessibility_auto_size_summary">Gūñā gā lechrâ nan ngà sa nikāj Android. Si ruhuât nādūnāt man nī gūxūn opsiôn nan.</string>

    <!-- Title for the Delete browsing data preference -->
    <string name="preferences_delete_browsing_data">Nādure\' nej si datô riña sā nana\'uî\'t</string>
    <!-- Title for the tabs item in Delete browsing data -->
    <string name="preferences_delete_browsing_data_tabs_title_2">Nā\'nïn nej rakïj ñanj</string>
    <!-- Subtitle for the tabs item in Delete browsing data, parameter will be replaced with the number of open tabs -->
    <string name="preferences_delete_browsing_data_tabs_subtitle">%d nej rakïj ñanj</string>

    <!-- Title for the data and history items in Delete browsing data -->
    <string name="preferences_delete_browsing_data_browsing_data_title">Sa gini\'iājt ngà gaché nunt nī si datô nej sîtio</string>
    <!-- Subtitle for the data and history items in delete browsing data, parameter will be replaced with the
        number of history items the user has -->
    <string name="preferences_delete_browsing_data_browsing_data_subtitle">%d nej direksiûn</string>
    <!-- Title for the cookies item in Delete browsing data -->
    <string name="preferences_delete_browsing_data_cookies">Nej kôki</string>
    <!-- Subtitle for the cookies item in Delete browsing data -->
    <string name="preferences_delete_browsing_data_cookies_subtitle">Gānarán sēsiûn riña gà\'ì nej sîtio</string>
    <!-- Title for the cached images and files item in Delete browsing data -->
    <string name="preferences_delete_browsing_data_cached_files">Sa ni\'io\' nī archibô kāchê</string>

    <!-- Subtitle for the cached images and files item in Delete browsing data -->
    <string name="preferences_delete_browsing_data_cached_files_subtitle">Gī\'iaj hīu hiūj nachrasàt</string>
    <!-- Title for the site permissions item in Delete browsing data -->
    <string name="preferences_delete_browsing_data_site_permissions">Sa rikî nì\'iaj sîtio</string>
    <!-- Title for the downloads item in Delete browsing data -->
    <string name="preferences_delete_browsing_data_downloads">Nej sa naduninjt</string>
    <!-- Text for the button to delete browsing data -->
    <string name="preferences_delete_browsing_data_button">Nādure\' nej si datô riña sā nana\'uî\'t</string>
    <!-- Title for the Delete browsing data on quit preference -->
    <string name="preferences_delete_browsing_data_on_quit">Nādure\' nej si datô riña sā nana\'uî\'t ngà gāhuīt</string>

    <!-- Summary for the Delete browsing data on quit preference. "Quit" translation should match delete_browsing_data_on_quit_action translation. -->
    <string name="preference_summary_delete_browsing_data_on_quit_2">Nārè\' man\'an nej si datô riña sā nana\'uî\'t ngà gūru\'man ra\'ât riña tāj \“Gāhuīt\” riña menú ñāan</string>
    <!-- Action item in menu for the Delete browsing data on quit feature -->
    <string name="delete_browsing_data_on_quit_action">Gāhuī</string>

    <!-- Title text of a delete browsing data dialog. -->
    <string name="delete_history_prompt_title">Diû gāchīn da’ gā’hue nārè’ej</string>
    <!-- Body text of a delete browsing data dialog. -->
    <string name="delete_history_prompt_body" moz:RemovedIn="130" tools:ignore="UnusedResources">Nādure’ riña ‘na’ nej sa gini’hiājt (ndà nej sa nagi’hiaj nūguan’ànt ngà a’ngô aga’a), nej kôki nī a’ngô nej sa huā ngà aché nunt.</string>
    <!-- Body text of a delete browsing data dialog. -->
    <string name="delete_history_prompt_body_2">Nādure’ riña ‘na’ nej sa gini’hiājt (ndà nej sa nagi’hiaj nūguan’ànt ngà a’ngô aga’a)</string>
    <!-- Radio button in the delete browsing data dialog to delete history items for the last hour. -->
    <string name="delete_history_prompt_button_last_hour">Sa gahuin akuan\'</string>
    <!-- Radio button in the delete browsing data dialog to delete history items for today and yesterday. -->
    <string name="delete_history_prompt_button_today_and_yesterday">Hìaj ngà guki</string>
    <!-- Radio button in the delete browsing data dialog to delete all history. -->
    <string name="delete_history_prompt_button_everything">Daran\'anj</string>

    <!-- Dialog message to the user asking to delete browsing data. Parameter will be replaced by app name. -->
    <string name="delete_browsing_data_prompt_message_3">%s nādure\'ej nej si datô riña gaché nunt ngà naguit.</string>
    <!-- Text for the cancel button for the data deletion dialog -->
    <string name="delete_browsing_data_prompt_cancel">Dūyichin\'</string>
    <!-- Text for the allow button for the data deletion dialog -->
    <string name="delete_browsing_data_prompt_allow">Nādūre\'</string>
    <!-- Text for the snackbar confirmation that the data was deleted -->
    <string name="preferences_delete_browsing_data_snackbar">Ngà ganare\' nej si datô sa nana\'uî\'t</string>
    <!-- Text for the snackbar to show the user that the deletion of browsing data is in progress -->
    <string name="deleting_browsing_data_in_progress">Hīaj nadure\'ej nej si datô riña sā nana\'uî\'t…</string>

    <!-- Dialog message to the user asking to delete all history items inside the opened group. Parameter will be replaced by a history group name. -->
    <string name="delete_all_history_group_prompt_message">Nādure’ daran’ nej sîtio riña “%s”</string>
    <!-- Text for the cancel button for the history group deletion dialog -->
    <string name="delete_history_group_prompt_cancel">Dūyichin\'</string>
    <!-- Text for the allow button for the history group dialog -->
    <string name="delete_history_group_prompt_allow">Nādūre\'</string>

    <!-- Text for the snackbar confirmation that the history group was deleted -->
    <string name="delete_history_group_snackbar">Ngà nare’ grûpo</string>

    <!-- Onboarding -->
    <!-- Text for onboarding welcome header. -->
    <string name="onboarding_header_2">Guruhuât gunumânt riña internêt ‘hiaj sun hue’ê doj nan</string>
    <!-- Text for the onboarding welcome message. -->
    <string name="onboarding_message">Guendâ guìi gurugui’ sa nana’hui’ nan, sê guendâ gīrij san’ānj an huin man.</string>
    <!-- Text for the Firefox account onboarding sign in card header. -->
    <string name="onboarding_account_sign_in_header">Nakāj danè’ gudunâjt</string>
    <!-- Text for the button to learn more about signing in to your Firefox account. -->
    <string name="onboarding_manual_sign_in_description">Nāgi’hiaj nūguan’àn nej rakïj ñanj nī nej da’nga’ huì huā riña nej si āgâ’t da’ gā’hue nādunāt pāntâya.</string>
    <!-- Text for the button to manually sign into Firefox account. -->
    <string name="onboarding_firefox_account_sign_in">Gāyi\'ì sēsiûn</string>
    <!-- text to display in the snackbar once account is signed-in -->
    <string name="onboarding_firefox_account_sync_is_on">Ngà nanûn Sync</string>
    <!-- Text for the tracking protection onboarding card header -->
    <string name="onboarding_tracking_protection_header">Sa ‘na’ niñā da’ dūgumîn sò’ da’ gāchē nun huìt</string>
    <!-- Text for the tracking protection card description. The first parameter is the name of the application.-->
    <string name="onboarding_tracking_protection_description_old">Rugûñu’ūnj %1$s narán man riña nej hue’ yīru’hue nikò’ sò’ riña web.</string>
    <!-- Text for the tracking protection card description. -->
    <string name="onboarding_tracking_protection_description">Nīka nej san arán riña nej kôki da’ nāran riña nej kôki gā’hue nāga’nāj sò’ riña nej sîtio.</string>
    <!-- text for tracking protection radio button option for standard level of blocking -->
    <string name="onboarding_tracking_protection_standard_button_2">Sa huā chre\' (dàj huaj \'naj)</string>
    <!-- text for standard blocking option button description -->
    <string name="onboarding_tracking_protection_standard_button_description_3">Nda hue\'ê chre huaj da\' gī\hiaj sunj nī dūguminj da\’ gāchē nun huìt. Nej pâjina nī nayi\'nïn riña man dàj rû\' \'hiaj yitïn.</string>
    <!-- text for tracking protection radio button option for strict level of blocking -->
    <string name="onboarding_tracking_protection_strict_option">Sa nùkuaj doj</string>
    <!-- text for strict blocking option button description -->
    <string name="onboarding_tracking_protection_strict_button_description_3">Naran riña nej sa naga’nāj a da’ nāyi’nï̄n hìo doj riña nej pâjina, sanī huā da’āj nej suun gā’hue gāhui a’nan’.</string>
    <!-- text for the toolbar position card header  -->
    <string name="onboarding_toolbar_placement_header_1">Nānà’huì’ riña ginun dukuá ‘na’ nej rasūun</string>
    <!-- Text for the toolbar position card description -->
    <string name="onboarding_toolbar_placement_description">Dūnâj man ginùn man ne’ rīki asi dūguachîn man gān’an ne’ ràa.</string>
    <!-- Text for the privacy notice onboarding card header -->
    <string name="onboarding_privacy_notice_header_1">Sò’ ni’in dàj gī’hiaj sunt ngà nej si datôt</string>
    <!-- Text for the privacy notice onboarding card description. -->
    <string name="onboarding_privacy_notice_description">Narikî Firefox da’ gi’nï̄nj ra’ât nej sa duyingâ’t riña aché nunt nī nej sa duyingâ’t ngà nej ñûnj.</string>
    <!-- Text for the button to read the privacy notice -->
    <string name="onboarding_privacy_notice_read_button">Gahiā sa atāj na\'ānj ñûnj guendâ sa huìi</string>

    <!-- Text for the conclusion onboarding message -->
    <string name="onboarding_conclusion_header">Ngà huā yūguît da’ gāyi’ìt gī’hiaj sunt ngà ‘ngō internet nākàa bè’ej.</string>
    <!-- text for the button to finish onboarding -->
    <string name="onboarding_finish">Gāyi\'ì gāchē nunt</string>

    <!-- Onboarding theme -->
    <!-- text for the theme picker onboarding card header -->
    <string name="onboarding_theme_picker_header">Nāguī si temât</string>
    <!-- text for the theme picker onboarding card description -->
    <string name="onboarding_theme_picker_description_2">Dūgumî dòj ña\'an arâj sun si āgâ\'t ngà rune ñant si nāchrūnt gā rūmī\' riña si āgâ\'t.</string>
    <!-- Automatic theme setting (will follow device setting) -->
    <string name="onboarding_theme_automatic_title">Sa nañû ma\'an</string>
    <!-- Summary of automatic theme setting (will follow device setting) -->
    <string name="onboarding_theme_automatic_summary">Nakāj dugui\'ij ngà daj hua riña si āgâ\'t</string>

    <!-- Theme setting for dark mode -->
    <string name="onboarding_theme_dark_title">Temâ huā rūmin\'in</string>

    <!-- Theme setting for light mode -->
    <string name="onboarding_theme_light_title">Temâ huā yigiïn</string>

    <!-- Text shown in snackbar when multiple tabs have been sent to device -->
    <string name="sync_sent_tabs_snackbar">Nej rakïj ñanj ngà gan\'ānj</string>
    <!-- Text shown in snackbar when one tab has been sent to device  -->
    <string name="sync_sent_tab_snackbar">Rakïj ñanj ngà gan\'ānj</string>
    <!-- Text shown in snackbar when sharing tabs failed  -->
    <string name="sync_sent_tab_error_snackbar">Nu ga\'ue gan\'an</string>

    <!-- Text shown in snackbar for the "retry" action that the user has after sharing tabs failed -->
    <string name="sync_sent_tab_error_snackbar_action">GINÙ HUIN ÑÛ</string>
    <!-- Title of QR Pairing Fragment -->
    <string name="sync_scan_code">Gānārī ñadu\'ua da\'nga\' kôdigo</string>
    <!-- Instructions on how to access pairing -->
    <string name="sign_in_instructions"><![CDATA[Gānā\'nïn Firefox riña si āgâ\'t nī gātū riña <b>https://firefox.com/pair</b>]]></string>
    <!-- Text shown for sign in pairing when ready -->
    <string name="sign_in_ready_for_scan">Ngà huā chrunj da\' gānārij ñadu\'ua</string>
    <!-- Text shown for settings option for sign with pairing -->
    <string name="sign_in_with_camera">Gāyì\'ì sēsiûn ngà si kamarât</string>
    <!-- Text shown for settings option for sign with email -->
    <string name="sign_in_with_email">Gārāsun si kōrreôt si lūgaj</string>
    <!-- Text shown for settings option for create new account text.'Firefox' intentionally hardcoded here.-->
    <string name="sign_in_create_account_text"><![CDATA[Nitāj kuênta hua ‘hiá ra’ <u>gīrī ‘ngòj a</u> da’ nāgi’hiaj nūguan’ànt man ngà a’ngô nej si āgâ’t.]]></string>
    <!-- Text shown in confirmation dialog to sign out of account. The first parameter is the name of the app (e.g. Firefox Preview) -->
    <string name="sign_out_confirmation_message_2">Dūnâj %s si nāgi\'iaj nūguàn\'anj si kuentât, sanī si dure\'ej nej datô râj sunt ngà aché nunt riña aga\' nan.</string>
    <!-- Option to continue signing out of account shown in confirmation dialog to sign out of account -->
    <string name="sign_out_disconnect">Gāhuī riña internet</string>
    <!-- Option to cancel signing out shown in confirmation dialog to sign out of account -->
    <string name="sign_out_cancel">Dūyichin\'</string>

    <!-- Error message snackbar shown after the user tried to select a default folder which cannot be altered -->
    <string name="bookmark_cannot_edit_root">Sī ga\'ue nādūnāt sa mà riña nej karpetâ ngà nīka \'naj</string>

    <!-- Enhanced Tracking Protection -->
    <!-- Link displayed in enhanced tracking protection panel to access tracking protection settings -->
    <string name="etp_settings">Riña gā\'ue nāgi\'iát riña sa dugumî sò\'</string>
    <!-- Preference title for enhanced tracking protection settings -->
    <string name="preference_enhanced_tracking_protection">Sa huā hue\'ê doj guendâ nārán riña sa naga\'nāj a</string>
    <!-- Preference summary for enhanced tracking protection settings on/off switch -->
    <string name="preference_enhanced_tracking_protection_summary">Ngà Total Cookie Protection hìaj, ‘ngō sa rugûñu’ūnj hīa sò’ da’ nārán man riña nej sa naga’nāj ahui riña nej sitio.</string>
    <!-- Description of enhanced tracking protection. The parameter is the name of the application (For example: Firefox Fenix) -->
    <string name="preference_enhanced_tracking_protection_explanation_2">%s naran rayi\'ît riña nej sa naga\'nāj sa \'iát nga aché nunt.</string>
    <!-- Text displayed that links to website about enhanced tracking protection -->
    <string name="preference_enhanced_tracking_protection_explanation_learn_more">Gāhuin chrūn doj</string>

    <!-- Preference for enhanced tracking protection for the standard protection settings -->
    <string name="preference_enhanced_tracking_protection_standard_default_1">Sa huā chre\' (dàj huaj \'naj)</string>
    <!-- Preference description for enhanced tracking protection for the standard protection settings -->
    <string name="preference_enhanced_tracking_protection_standard_description_5">Nāyi’nï̄n nej pâjina dàj rû’ nayi’nï̀nj nīñanj, sanī si narán nìko man riña nej sa naga’nāj a.</string>
    <!--  Accessibility text for the Standard protection information icon  -->
    <string name="preference_enhanced_tracking_protection_standard_info_button">Ahuin si riñā narán sa dugumî sò\' \'na\' niñā guendâ nej sa naga\'nāj a</string>
    <!-- Preference for enhanced tracking protection for the strict protection settings -->
    <string name="preference_enhanced_tracking_protection_strict">Sa nùkuaj doj</string>

    <!-- Preference description for enhanced tracking protection for the strict protection settings -->
    <string name="preference_enhanced_tracking_protection_strict_description_4">Dugumîn doj sò’ nī hìo doj ‘hiaj sunj, sanī ga’hue sisī sī gi’hiaj sun hue’ê da’āj sitio.</string>
    <!--  Accessibility text for the Strict protection information icon  -->
    <string name="preference_enhanced_tracking_protection_strict_info_button">Ahuin si riñā narán sa nùkuaj doj dugumî sò\' \'na\' niñā guendâ nej sa naga\'nāj a</string>
    <!-- Preference for enhanced tracking protection for the custom protection settings -->
    <string name="preference_enhanced_tracking_protection_custom">Nāgi\'iaj mun\'ûn\'</string>
    <!-- Preference description for enhanced tracking protection for the strict protection settings -->
    <string name="preference_enhanced_tracking_protection_custom_description_2">Nāguī nej sa naga\'nāj a asi a\'ngô sa riñā ruhuât naránt.</string>
    <!--  Accessibility text for the Strict protection information icon  -->
    <string name="preference_enhanced_tracking_protection_custom_info_button">Nan huin sa riñā narán sa dugumî sò\' \'na\' niñā guendâ nej sa naga\'nāj a</string>
    <!-- Header for categories that are being blocked by current Enhanced Tracking Protection settings -->
    <!-- Preference for enhanced tracking protection for the custom protection settings for cookies-->
    <string name="preference_enhanced_tracking_protection_custom_cookies">Nej kôki</string>
    <!-- Option for enhanced tracking protection for the custom protection settings for cookies-->
    <string name="preference_enhanced_tracking_protection_custom_cookies_1">Sa naga\'nāj riña nej sîtio nī nej rêd sociâl</string>
    <!-- Option for enhanced tracking protection for the custom protection settings for cookies-->
    <string name="preference_enhanced_tracking_protection_custom_cookies_2">Si kokî nej sitiô nu atûjt</string>
    <!-- Option for enhanced tracking protection for the custom protection settings for cookies-->
    <string name="preference_enhanced_tracking_protection_custom_cookies_3">Daran\' nej kokî ânej e (ga\'ue gī\'iaj sun a\'nan\' web gī\'ia)</string>
    <!-- Option for enhanced tracking protection for the custom protection settings for cookies-->
    <string name="preference_enhanced_tracking_protection_custom_cookies_4">Daran\' nej kokî (ga\'ue dūre\'ej dā\'āj sîtio)</string>
    <!-- Option for enhanced tracking protection for the custom protection settings for cookies-->
    <string name="preference_enhanced_tracking_protection_custom_cookies_5">Gi’hiaj anêj nej kôki riña nej sitio </string>
    <!-- Preference for enhanced tracking protection for the custom protection settings for tracking content -->
    <string name="preference_enhanced_tracking_protection_custom_tracking_content">Sa nīkāj sa naga\'nāj a</string>
    <!-- Option for enhanced tracking protection for the custom protection settings for tracking content-->
    <string name="preference_enhanced_tracking_protection_custom_tracking_content_1">Riña daran\' nej rakïj ñanj</string>
    <!-- Option for enhanced tracking protection for the custom protection settings for tracking content-->
    <string name="preference_enhanced_tracking_protection_custom_tracking_content_2">Màn riña nej rakïj ñanj huìi</string>
    <!-- Preference for enhanced tracking protection for the custom protection settings -->
    <string name="preference_enhanced_tracking_protection_custom_cryptominers">Nej kriptominêro</string>
    <!-- Preference for enhanced tracking protection for the custom protection settings -->
    <string name="preference_enhanced_tracking_protection_custom_fingerprinters">Nej da\'nga\' rā\'a</string>
    <!-- Button label for navigating to the Enhanced Tracking Protection details -->
    <string name="enhanced_tracking_protection_details">A\'ngô nej sa nika</string>
    <!-- Header for categories that are being being blocked by current Enhanced Tracking Protection settings -->
    <string name="enhanced_tracking_protection_blocked">Nitāj si hūaj nāyi\'nïn</string>
    <!-- Header for categories that are being not being blocked by current Enhanced Tracking Protection settings -->
    <string name="enhanced_tracking_protection_allowed">Gā\'ue</string>

    <!-- Category of trackers (social media trackers) that can be blocked by Enhanced Tracking Protection -->
    <string name="etp_social_media_trackers_title">Nej sa naga\'nāj nej rêd sosiâl</string>

    <!-- Description of social media trackers that can be blocked by Enhanced Tracking Protection -->
    <string name="etp_social_media_trackers_description">Sī ga\'nïnjt riña nej rêd sōsiâl da\' nāga\'nāj nìko sa \'iát ngà aché nunt.</string>
    <!-- Category of trackers (cross-site tracking cookies) that can be blocked by Enhanced Tracking Protection -->
    <string name="etp_cookies_title">Nej kokî naga\'nāj riña nej dūguì\' nej sîtio</string>

    <!-- Category of trackers (cross-site tracking cookies) that can be blocked by Enhanced Tracking Protection -->
    <string name="etp_cookies_title_2">Si kokî nej sitio nadunâ dugui’i</string>
    <!-- Description of cross-site tracking cookies that can be blocked by Enhanced Tracking Protection -->
    <string name="etp_cookies_description">Nārán riña nej kokî arâj sun nej rêd duyinga\' sa ane\'e nī nej dukuâ sun nadigi\'ñûn sa anïn ruhuâ guìi da\' si naga\'nāj nìko man nej sa \'iát nga aché nunt.</string>
    <!-- Description of cross-site tracking cookies that can be blocked by Enhanced Tracking Protection -->
    <string name="etp_cookies_description_2">Sa gū’nàj Total Cookie Protection narán man riña nej kokî nīkāj sa naga’nāj a, dàj rû’ nej nuguan’ duyinga’ nej si da’ gūdu’huē nej si rasūun, ô nī siganikò’ nej man sò’ ngà’.</string>
    <!-- Category of trackers (cryptominers) that can be blocked by Enhanced Tracking Protection -->
    <string name="etp_cryptominers_title">Nej kriptominêro</string>
    <!-- Description of cryptominers that can be blocked by Enhanced Tracking Protection -->
    <string name="etp_cryptominers_description">Nu â\'nïn riña nej skripts yi\'ìi da\' gātū nej man riña si āgâ\'t nī gīrī nej man san\'ānj nānèe.</string>
    <!-- Category of trackers (fingerprinters) that can be blocked by Enhanced Tracking Protection -->
    <string name="etp_fingerprinters_title">Nej sa nani\'in nej da\'nga\' rā\'a</string>
    <!-- Description of fingerprinters that can be blocked by Enhanced Tracking Protection -->
    <string name="etp_fingerprinters_description">Nu â\'nïn da\' sī nari a\'ngô sa yi\'ìi nej nuguan\' nīkāj si āgâ\'t nī ga\'ue nāga\'nāj nej man sò\'.</string>
    <!-- Category of trackers (tracking content) that can be blocked by Enhanced Tracking Protection -->
    <string name="etp_tracking_content_title">Sa nīkāj sa naga\'nāj a</string>

    <!-- Description of tracking content that can be blocked by Enhanced Tracking Protection -->
    <string name="etp_tracking_content_description">Naran riña nej nuguan\' duyinga\' nej sa ane\'e, sa ni\'io\' nī riña nej nuguan\' nīkāj sa naga\'nāj a. Ga\'ue gā\'uì\' yī\'ij dàj \'iaj sun nej sîtio.</string>
    <!-- Enhanced Tracking Protection message that protection is currently on for this site -->
    <string name="etp_panel_on">Ngà \'IAJ SUN nej sa dugumî sò\' riña sitiô nan</string>
    <!-- Enhanced Tracking Protection message that protection is currently off for this site -->
    <string name="etp_panel_off">NITĀJ SI \'IAJ SUN nej sa dugumî sò\' riña sitiô nan</string>

    <!-- Header for exceptions list for which sites enhanced tracking protection is always off -->
    <string name="enhanced_tracking_protection_exceptions">Nitāj si \'iaj sun sa nùkuaj narán riña sa naga\'nāj a riña nej sitiô nan</string>
    <!-- Content description (not visible, for screen readers etc.): Navigate
    back from ETP details (Ex: Tracking content) -->
    <string name="etp_back_button_content_description">Gūij ne\' rūkùu</string>
    <!-- About page link text to open what's new link -->
    <string name="about_whats_new">Sa nākà doj huā riña %s</string>
    <!-- Open source licenses page title
    The first parameter is the app name -->
    <string name="open_source_licenses_title">%s Dukuâ ñanj OSS</string>

    <!-- Category of trackers (redirect trackers) that can be blocked by Enhanced Tracking Protection -->
    <string name="etp_redirect_trackers_title">Nej sa naga’nāj nadunâ mān’an</string>
    <!-- Description of redirect tracker cookies that can be blocked by Enhanced Tracking Protection -->
    <string name="etp_redirect_trackers_description">Nādure’ nej kokî ni’înt natûj mān’an riña nej sitio.</string>
    <!-- Description of the SmartBlock Enhanced Tracking Protection feature. The * symbol is intentionally hardcoded here,
         as we use it on the UI to indicate which trackers have been partially unblocked.  -->
    <string name="preference_etp_smartblock_description">Nayi’nï̀nj akuan’ riña nej sa naga’nāj sò’ ‘na’ riña pajinâ nan dadin’ natsí rè’ man ni’hiāj rè’ *.</string>
    <!-- Text displayed that links to website about enhanced tracking protection SmartBlock -->
    <string name="preference_etp_smartblock_learn_more">Gāhuin chrūn doj</string>

    <!-- Content description (not visible, for screen readers etc.):
    Enhanced tracking protection exception preference icon for ETP settings. -->
    <string name="preference_etp_exceptions_icon_description">Nahuin sà’ doj ikonô arâj sun rè’ doj da’ narán riña sa naga’nāj sò’</string>

    <!-- About page link text to open support link -->
    <string name="about_support">Sa rugûñu\'ūnj un</string>
    <!-- About page link text to list of past crashes (like about:crashes on desktop) -->
    <string name="about_crashes">Nej sa gahui a\'nan\'</string>
    <!-- About page link text to open privacy notice link -->
    <string name="about_privacy_notice">Nuguan\' huì huin si dūkuan</string>

    <!-- About page link text to open know your rights link -->
    <string name="about_know_your_rights">Gīni\'in nej nuguan\' tna\'uēj rayi\'ît</string>
    <!-- About page link text to open licensing information link -->
    <string name="about_licensing_information">Si nùguàn\' līsênsia</string>
    <!-- About page link text to open a screen with libraries that are used -->
    <string name="about_other_open_source_libraries">Nej dukuâ ñanj arâj sun ñûnj</string>
    <!-- Toast shown to the user when they are activating the secret dev menu
        The first parameter is number of long clicks left to enable the menu -->
    <string name="about_debug_menu_toast_progress">Menû nagi\'aj hìo: gūru\'man ra\'a %1$d da\' nāchrūnt</string>
    <string name="about_debug_menu_toast_done">Menû nagi\'aj hìo ngà \'iaj sun</string>

    <!-- Browser long press popup menu -->
    <!-- Copy the current url -->
    <string name="browser_toolbar_long_press_popup_copy">Gūxūn nī nāchrūnt a\'ngô hiūj u</string>
    <!-- Paste & go the text in the clipboard. '&amp;' is replaced with the ampersand symbol: & -->
    <string name="browser_toolbar_long_press_popup_paste_and_go">Gāchrūn &amp; Gūij</string>
    <!-- Paste the text in the clipboard -->
    <string name="browser_toolbar_long_press_popup_paste">Gāchrūn</string>

    <!-- Snackbar message shown after an URL has been copied to clipboard. -->
    <string name="browser_toolbar_url_copied_to_clipboard_snackbar">URL ngà nachîn riña portapapeles</string>

    <!-- Title text for the Add To Homescreen dialog -->
    <string name="add_to_homescreen_title">Gāchrūn man riña pantâya</string>
    <!-- Cancel button text for the Add to Homescreen dialog -->
    <string name="add_to_homescreen_cancel">Dūyichin\'</string>
    <!-- Add button text for the Add to Homescreen dialog -->
    <string name="add_to_homescreen_add">Nūtà\'</string>

    <!-- Continue to website button text for the first-time Add to Homescreen dialog -->
    <string name="add_to_homescreen_continue">Ginu ngè riña sitiô nan</string>
    <!-- Placeholder text for the TextView in the Add to Homescreen dialog -->
    <string name="add_to_homescreen_text_placeholder">Si yūgui aksêso dīrêkto</string>

    <!-- Describes the add to homescreen functionality -->
    <string name="add_to_homescreen_description_2">Gā\'hue nāchrūnt sitiô nan riña pajinâ ayi\'ìt riña aga\' sikà\' rà nīkājt da\' ga\'hue hìo gātūt riñanj dàj rû\' \'hiaj \'ngō aplikāsiûn.</string>

    <!-- Preference for managing the settings for logins and passwords in Fenix -->
    <string name="preferences_passwords_logins_and_passwords">Nej riña gayi\'ìt sēsiûn nī nej da\'nga\' huìi</string>
    <!-- Preference for managing the saving of logins and passwords in Fenix -->
    <string name="preferences_passwords_save_logins">Nā\'nïnj sà\' nej riña gayi\'ìt sēsiûn nī nej da\'nga\' huìi</string>
    <!-- Preference option for asking to save passwords in Fenix -->
    <string name="preferences_passwords_save_logins_ask_to_save">Gāchìnj nì\'iaj nā\'nïnj sà\'t</string>
    <!-- Preference option for never saving passwords in Fenix -->
    <string name="preferences_passwords_save_logins_never_save">Nitāj āmān nā\'nïnj sà\'t</string>

    <!-- Preference for autofilling saved logins in Firefox (in web content), %1$s will be replaced with the app name -->
    <string name="preferences_passwords_autofill2">Dūsìj mān’an %1$s</string>
    <!-- Description for the preference for autofilling saved logins in Firefox (in web content), %1$s will be replaced with the app name -->
    <string name="preferences_passwords_autofill_description">Nāchra nāhuij man nī nā’nï̀nj sà’ si yūgui sa arâj suun ngà nej da’nga’ huìi riña nej sitio ngà aràj sunt %1$s.</string>
    <!-- Preference for autofilling logins from Fenix in other apps (e.g. autofilling the Twitter app) -->
    <string name="preferences_android_autofill">Nāchra mān’an man riña a’ngô nej aplikasiûn</string>

    <!-- Description for the preference for autofilling logins from Fenix in other apps (e.g. autofilling the Twitter app) -->
    <string name="preferences_android_autofill_description">Nāchra nāhuij nej si yūgui sa arâj suun ngà nej da’nga’ huìi riña na’ngô nej aplikasiûn riña si āgâ’t nan.</string>
    <!-- Preference option for adding a login -->
    <string name="preferences_logins_add_login">Nutà’ sa ayi’ìt sesión </string>

    <!-- Preference for syncing saved logins in Fenix -->
    <string name="preferences_passwords_sync_logins">Nāgi\'iaj nūguàn\'àn nej riña ayì\'ìt sēsiûn</string>

    <!-- Preference for syncing saved logins in Fenix, when not signed in-->
    <string name="preferences_passwords_sync_logins_across_devices">Nāgi’hiaj nūguan’àn nej riña ayi’ìt sēsiûn riña nej si āgâ’t</string>
    <!-- Preference to access list of saved logins -->
    <string name="preferences_passwords_saved_logins">Sa gayi\'ìt sesiûn ngà naginu sà\'</string>
    <!-- Description of empty list of saved passwords. Placeholder is replaced with app name.  -->
    <string name="preferences_passwords_saved_logins_description_empty_text">Nej riña gayi\'ìt sēsiûn asi rña nagi\'iaj nūguà\'ànt man ngà %s gūruguì\' hiūj nan gīni\'iājt.</string>
    <!-- Preference to access list of saved logins -->
    <string name="preferences_passwords_saved_logins_description_empty_learn_more_link">Gāhuin chrūn doj rayi\'î Sync.</string>
    <!-- Preference to access list of login exceptions that we never save logins for -->
    <string name="preferences_passwords_exceptions">Sa huā gi\'iát</string>
    <!-- Empty description of list of login exceptions that we never save logins for -->
    <string name="preferences_passwords_exceptions_description_empty">Hiūj nan gūruguì\' nej riña gayì\'ìt sēsiûn ngà nej da\'nga\' huì na\'nïn sà\'t.</string>
    <!-- Description of list of login exceptions that we never save logins for -->
    <string name="preferences_passwords_exceptions_description">Sê sī nānun sà\' nej riña gayi\'ît sēsiûn nī nej da\'nga\' huìi guiendâ nej sitiô nan.</string>
    <!-- Text on button to remove all saved login exceptions -->
    <string name="preferences_passwords_exceptions_remove_all">Nādure’ daran’ nej sa nitāj si ni’ñānj an</string>
    <!-- Hint for search box in logins list -->
    <string name="preferences_passwords_saved_logins_search">Nānà\'uì\' nej riña gayi\'ît sēsiûn</string>
    <!-- The header for the site that a login is for -->
    <string name="preferences_passwords_saved_logins_site">Sîtio</string>
    <!-- The header for the username for a login -->
    <string name="preferences_passwords_saved_logins_username">Si yūguî rè\'</string>
    <!-- The header for the password for a login -->
    <string name="preferences_passwords_saved_logins_password">Da\'nga\' huìi</string>

    <!-- Shown in snackbar to tell user that the password has been copied -->
    <string name="logins_password_copied">Ngà nañû da\'nga\' huìi riña portapapel</string>

    <!-- Shown in snackbar to tell user that the username has been copied -->
    <string name="logins_username_copied">Ngà nañû si yūguît riña portapapel</string>
    <!-- Content Description (for screenreaders etc) read for the button to copy a password in logins-->
    <string name="saved_logins_copy_password">Gūxūn da\'nga\' huìi nī nāchrūnt a\'ngô hiūj u</string>
    <!-- Content Description (for screenreaders etc) read for the button to clear a password while editing a login-->
    <string name="saved_logins_clear_password">Nādure’ da’nga’ hùii</string>
    <!-- Content Description (for screenreaders etc) read for the button to copy a username in logins -->
    <string name="saved_login_copy_username">Gūxūn si yūguît nī nāchrūnt a\'ngô hiūj u</string>
    <!-- Content Description (for screenreaders etc) read for the button to clear a username while editing a login -->
    <string name="saved_login_clear_username">Nādure’ si yūgui sa arâj suun</string>
    <!-- Content Description (for screenreaders etc) read for the button to clear the hostname field while creating a login -->
    <string name="saved_login_clear_hostname">Nādure’ si yūgui sērbidôr</string>
    <!-- Content Description (for screenreaders etc) read for the button to open a site in logins -->
    <string name="saved_login_open_site">Nā’nïn sitiô nan riña sērbidôr</string>
    <!-- Content Description (for screenreaders etc) read for the button to reveal a password in logins -->
    <string name="saved_login_reveal_password">Nādīgân da\'nga\' huìi</string>

    <!-- Content Description (for screenreaders etc) read for the button to hide a password in logins -->
    <string name="saved_login_hide_password">Da\'nga\' huì huā huìi</string>
    <!-- Message displayed in biometric prompt displayed for authentication before allowing users to view their logins -->
    <string name="logins_biometric_prompt_message">Gā\'nïn riñanj da\' ga\'ue ni\'iājt nej riña gayì\'ìt sēsiûn na\'nïn sà\'t</string>
    <!-- Title of warning dialog if users have no device authentication set up -->
    <string name="logins_warning_dialog_title">Nāgi\'iaj ran riña gayì\'ìt sēsiûn nī nej da\'nga\' huì nīkājt</string>

    <!-- Message of warning dialog if users have no device authentication set up -->
    <string name="logins_warning_dialog_message">Nāchrūn \'ngō da\'nga\' huì duyâ ra\'ât riña si āgâ\'t, \'ngō PIN asi \'ngō da\'nga\' huì achrûnt da\' si ga\'ue gīni\'iāj nej duguî\' riñā rûgûñu\'ūnjt si āgâ\'t nej riña gayì\'ìt sēsiûn asi nej da\'nga\' huì màn sà\' \'iát.</string>
    <!-- Negative button to ignore warning dialog if users have no device authentication set up -->
    <string name="logins_warning_dialog_later">Ne\' rūkù doj</string>

    <!-- Positive button to send users to set up a pin of warning dialog if users have no device authentication set up -->
    <string name="logins_warning_dialog_set_up_now">À\' \'ngō nāgi\'iát riñanj</string>

    <!-- Title of PIN verification dialog to direct users to re-enter their device credentials to access their logins -->
    <string name="logins_biometric_prompt_message_pin">Nā\'nïn riña si āgâ\'t</string>
    <!-- Title for Accessibility Force Enable Zoom Preference -->
    <string name="preference_accessibility_force_enable_zoom">Zoom riña daran\' nej sîtio</string>
    <!-- Summary for Accessibility Force Enable Zoom Preference -->
    <string name="preference_accessibility_force_enable_zoom_summary">Nāchrūn sa huā nan da\' ga\'ue duyâ ra\'ât nī gi\'iát zoom, nda riña nej sitiô nu a\'nïnj sa huā dānanj.</string>
    <!-- Saved logins sorting strategy menu item -by name- (if selected, it will sort saved logins alphabetically) -->
    <string name="saved_logins_sort_strategy_alphabetically">Si yūgui (A-Z)</string>
    <!-- Saved logins sorting strategy menu item -by last used- (if selected, it will sort saved logins by last used) -->
    <string name="saved_logins_sort_strategy_last_used">Āmān garâj sun rūkù nï\'t</string>

    <!-- Content description (not visible, for screen readers etc.): Sort saved logins dropdown menu chevron icon -->
    <string name="saved_logins_menu_dropdown_chevron_icon_content_description">Nāgi\'iaj hue\'ê riña menú gayì\'ìt sēsiûn</string>

    <!-- Autofill -->
    <!-- Preference and title for managing the autofill settings -->
    <string name="preferences_autofill">Nāchra man\'an</string>
    <!-- Preference and title for managing the settings for addresses -->
    <string name="preferences_addresses">Nej direksiûn</string>
    <!-- Preference and title for managing the settings for credit cards -->
    <string name="preferences_credit_cards">Tarjetâ san\'ānj an</string>

    <!-- Preference for saving and autofilling credit cards -->
    <string name="preferences_credit_cards_save_and_autofill_cards">Nā’nïn sà’ nī nachra mā’an riña tārjêta</string>

    <!-- Preference summary for saving and autofilling credit card data -->
    <string name="preferences_credit_cards_save_and_autofill_cards_summary">Ngà huā chì’ nej nuguan’an da’ gārasunt</string>
    <!-- Preference option for syncing credit cards across devices. This is displayed when the user is not signed into sync -->
    <string name="preferences_credit_cards_sync_cards_across_devices">Nāgi’hiaj nūguan’àn nej si tarjetât riña nej si āgâ’t</string>
    <!-- Preference option for syncing credit cards across devices. This is displayed when the user is signed into sync -->
    <string name="preferences_credit_cards_sync_cards">Nej tarjeta ngà nahuin nūguan’àan</string>
    <!-- Preference option for adding a credit card -->
    <string name="preferences_credit_cards_add_credit_card">Nūtà’ a’ngô tarjeta san’ānj an</string>
    <!-- Preference option for managing saved credit cards -->
    <string name="preferences_credit_cards_manage_saved_cards">Gi’nï̄nj ra’a nej tarjeta ngà nūn sà’a</string>
    <!-- Preference option for adding an address -->
    <string name="preferences_addresses_add_address">Nūtà’ a’ngô dīreksiûn</string>
    <!-- Preference option for managing saved addresses -->
    <string name="preferences_addresses_manage_addresses">Ni’hiāj dàj gā nej dīreksiûn</string>
    <!-- Preference for saving and autofilling addresses -->
    <string name="preferences_addresses_save_and_autofill_addresses">Nā’nïn sà’ nī nachra mā’an riña nej dīreksiûn</string>

    <!-- Preference summary for saving and autofilling address data -->
    <string name="preferences_addresses_save_and_autofill_addresses_summary">Gāchrūn nuguan’ achin dàj rû’ nej número, kōrrêo nī dàj gū’nàj riña gùchij</string>

    <!-- Title of the "Add card" screen -->
    <string name="credit_cards_add_card">Nūtà’ a’ngô tarjeta</string>
    <!-- Title of the "Edit card" screen -->
    <string name="credit_cards_edit_card">Nādunā sa ‘na’ riña tarjeta</string>
    <!-- The header for the card number of a credit card -->
    <string name="credit_cards_card_number">Da’nga’ nīkāj tarjeta</string>
    <!-- The header for the expiration date of a credit card -->
    <string name="credit_cards_expiration_date">Diû gīrè’ man</string>
    <!-- The label for the expiration date month of a credit card to be used by a11y services-->
    <string name="credit_cards_expiration_date_month">Diû gīrè’ man Ahuii</string>
    <!-- The label for the expiration date year of a credit card to be used by a11y services-->
    <string name="credit_cards_expiration_date_year">Diû gīrè\’ man Hio\'o</string>
    <!-- The header for the name on the credit card -->
    <string name="credit_cards_name_on_card">Si yūgui tarjeta</string>
    <!-- The text for the "Delete card" menu item for deleting a credit card -->
    <string name="credit_cards_menu_delete_card">Nādure’ tarjeta</string>
    <!-- The text for the "Delete card" button for deleting a credit card -->
    <string name="credit_cards_delete_card_button">Nādure’ tarjeta</string>
    <!-- The text for the confirmation message of "Delete card" dialog -->
    <string name="credit_cards_delete_dialog_confirmation">Huā yītïnj ruhuât nādure\'t tarjeta nan anj.</string>
    <!-- The text for the positive button on "Delete card" dialog -->
    <string name="credit_cards_delete_dialog_button">Nādūre\'</string>
    <!-- The title for the "Save" menu item for saving a credit card -->
    <string name="credit_cards_menu_save">Nā\'nïnj sà\'</string>
    <!-- The text for the "Save" button for saving a credit card -->
    <string name="credit_cards_save_button">Nā\'nïnj sà\'</string>
    <!-- The text for the "Cancel" button for cancelling adding, updating or deleting a credit card -->
    <string name="credit_cards_cancel_button">Dūyichin\'</string>
    <!-- Title of the "Saved cards" screen -->
    <string name="credit_cards_saved_cards">Nej tarjeta ngà nū sà’a</string>
    <!-- Error message for credit card number validation -->
    <string name="credit_cards_number_validation_error_message">Gī\'hiaj \'ngō sunūj u nī gāchrūn da\'nga’ nīkāj si tarjetât</string>
    <!-- Error message for credit card name on card validation -->
    <string name="credit_cards_name_on_card_validation_error_message">Nāchra hiūj nan gī\'hiát \‘ngō sunūj u</string>
    <!-- Message displayed in biometric prompt displayed for authentication before allowing users to view their saved credit cards -->
    <string name="credit_cards_biometric_prompt_message">Gā\'nïn riñanj da\' gā\'hue gini\'hiājt riña nū sà\' nej si tarjetât</string>
    <!-- Title of warning dialog if users have no device authentication set up -->
    <string name="credit_cards_warning_dialog_title">Nāgi’hiaj ran yi’î nej si tarjetât</string>
    <!-- Message of warning dialog if users have no device authentication set up -->
    <string name="credit_cards_warning_dialog_message">Nāchrūn \'ngō da\'nga\' huì duyâ ra\'ât riña si āgâ\'t, \'ngō PIN asi \'ngō da\'nga\' huì achrûnt da\' si ga\'hue gīni\'hiāj nej duguî\' riñā rûgûñu\'ūnjt si āgâ\'t nej riña màn si tarjetât.</string>
    <!-- Positive button to send users to set up a pin of warning dialog if users have no device authentication set up -->
    <string name="credit_cards_warning_dialog_set_up_now">À\' \'ngō nāgi\'iát riñanj</string>
    <!-- Negative button to ignore warning dialog if users have no device authentication set up -->
    <string name="credit_cards_warning_dialog_later">Ne\' rūkù doj</string>
    <!-- Title of PIN verification dialog to direct users to re-enter their device credentials to access their credit cards -->
    <string name="credit_cards_biometric_prompt_message_pin">Nā\'nïn riña si āgâ\'t</string>
    <!-- Message displayed in biometric prompt for authentication, before allowing users to use their stored credit card information -->
    <string name="credit_cards_biometric_prompt_unlock_message">Nā’nï̄n riñanj da’ gā’hue gārasunt nej nuguan’ màn riña si tarjetât</string>
    <!-- Title of the "Add address" screen -->
    <string name="addresses_add_address">Nūtà’ a’ngô dīreksiûn</string>
    <!-- Title of the "Edit address" screen -->
    <string name="addresses_edit_address">Nādunā sa ‘na’ riña dīreksiûn</string>
    <!-- Title of the "Manage addresses" screen -->
    <string name="addresses_manage_addresses">Ni’hiāj dàj gā nej dīreksiûn</string>
    <!-- The header for the first name of an address -->
    <string name="addresses_first_name">Si yūgui</string>
    <!-- The header for the middle name of an address -->
    <string name="addresses_middle_name">A’ngô si yūgui</string>
    <!-- The header for the last name of an address -->
    <string name="addresses_last_name">Sa nata\' ràt</string>
    <!-- The header for the street address of an address -->
    <string name="addresses_street_address">Hiūj nê\'t</string>
    <!-- The header for the city of an address -->
    <string name="addresses_city">Yuman\' nê\'t</string>
    <!-- The header for the subregion of an address when "state" should be used -->
    <string name="addresses_state">Dàj huaj</string>
    <!-- The header for the subregion of an address when "province" should be used -->
    <string name="addresses_province">Proviciâ</string>
    <!-- The header for the zip code of an address -->
    <string name="addresses_zip">Zip</string>
    <!-- The header for the country or region of an address -->
    <string name="addresses_country">País nêt</string>
    <!-- The header for the phone number of an address -->
    <string name="addresses_phone">Si telefonôt</string>
    <!-- The header for the email of an address -->
    <string name="addresses_email">Korrêo</string>
    <!-- The text for the "Save" button for saving an address -->
    <string name="addresses_save_button">Nā\'nïnj sà\'</string>
    <!-- The text for the "Cancel" button for cancelling adding, updating or deleting an address -->
    <string name="addresses_cancel_button">Dūyichin\'</string>
    <!-- The text for the "Delete address" button for deleting an address -->
    <string name="addressess_delete_address_button">Nādure’ dīreksiûn</string>
    <!-- The title for the "Delete address" confirmation dialog -->
    <string name="addressess_confirm_dialog_message">Huā yītïnj ruhuât nādure\'t dīreksiûn nan anj.</string>
    <!-- The text for the positive button on "Delete address" dialog -->
    <string name="addressess_confirm_dialog_ok_button">Nādūre\'</string>
    <!-- The text for the negative button on "Delete address" dialog -->
    <string name="addressess_confirm_dialog_cancel_button">Dūyichin\'</string>

    <!-- The text for the "Save address" menu item for saving an address -->
    <string name="address_menu_save_address">Nā’nï̀nj sà’ dīreksiûn</string>
    <!-- The text for the "Delete address" menu item for deleting an address -->
    <string name="address_menu_delete_address">Nādure’ dīreksiûn</string>

    <!-- Title of the Add search engine screen -->
    <string name="search_engine_add_custom_search_engine_title">Nūtà\' a\'ngô sa riñā nānà\'uì\'t</string>
    <!-- Content description (not visible, for screen readers etc.): Title for the button that navigates to add new engine screen -->
    <string name="search_engine_add_custom_search_engine_button_content_description">Nūtà’ a’ngô sa rūgûñu’ūnj nānà’huì’t</string>
    <!-- Title of the Edit search engine screen -->
    <string name="search_engine_edit_custom_search_engine_title">Nāgi\'iaj riña sa riñā nānà\'uì\'t</string>
    <!-- Content description (not visible, for screen readers etc.): Title for the button to add a search engine in the action bar -->
    <string name="search_engine_add_button_content_description">Nūtà\'</string>

    <!-- Content description (not visible, for screen readers etc.): Title for the button to save a search engine in the action bar -->
    <string name="search_engine_add_custom_search_engine_edit_button_content_description">Nā\'nïnj sà\'</string>
    <!-- Text for the menu button to edit a search engine -->
    <string name="search_engine_edit">Nāgi\'iaj riñaj</string>
    <!-- Text for the menu button to delete a search engine -->
    <string name="search_engine_delete">Nādūre\'</string>

    <!-- Text for the button to create a custom search engine on the Add search engine screen -->
    <string name="search_add_custom_engine_label_other">A\'ngoj</string>
    <!-- Label for the TextField in which user enters custom search engine name -->
    <string name="search_add_custom_engine_name_label">Si yugui</string>
    <!-- Placeholder text shown in the Search Engine Name TextField before a user enters text -->
    <string name="search_add_custom_engine_name_hint">Si yugui</string>

    <!-- Placeholder text shown in the Search Engine Name text field before a user enters text -->
    <string name="search_add_custom_engine_name_hint_2">Si yugui sa nana\'ui\'</string>
    <!-- Label for the TextField in which user enters custom search engine URL -->
    <string name="search_add_custom_engine_url_label">URL nīkāj sa nana’huî’</string>
    <!-- Placeholder text shown in the Search String TextField before a user enters text -->
    <string name="search_add_custom_engine_search_string_hint">Kadenâ nana\'ui\' huū gārasunt</string>
    <!-- Placeholder text shown in the Search String TextField before a user enters text -->
    <string name="search_add_custom_engine_search_string_hint_2">URL gārasunt guendâ nānà’huì’t</string>
    <!-- Description text for the Search String TextField. The %s is part of the string -->
    <string name="search_add_custom_engine_search_string_example" formatted="false">Nādūnā sa nana\'uî\'t ngà “%s”. dàj rû\':\nhttps://www.google.com/search?q=%s</string>

    <!-- Accessibility description for the form in which details about the custom search engine are entered -->
    <string name="search_add_custom_engine_form_description">Sa huā riña sa nana\'uî\'t nagi\'iaj man\'ânt</string>

    <!-- The text for the "Save" button for saving a custom search engine -->
    <string name="search_custom_engine_save_button">Nā\'nïnj sà\'</string>

    <!-- Text shown when a user leaves the name field empty -->
    <string name="search_add_custom_engine_error_empty_name">Gāchrūn si yūgui riña sā nana\'uî\'t</string>
    <!-- Text shown when a user leaves the search string field empty -->
    <string name="search_add_custom_engine_error_empty_search_string">Gāchrūn \'ngō kādenâ nanà\'uì\'t</string>
    <!-- Text shown when a user leaves out the required template string -->
    <string name="search_add_custom_engine_error_missing_template">Gīni\'iāj sisī dàj rû\' hua kādenâ \'na\' diganj hua si kādenât</string>
    <!-- Text shown when we aren't able to validate the custom search query. The first parameter is the url of the custom search engine -->
    <string name="search_add_custom_engine_error_cannot_reach">Na\'ue gi\'iaj kōnektandoj ngà “%s”</string>

    <!-- Text shown when a user creates a new search engine -->
    <string name="search_add_custom_engine_success_message">%s ngà nahuij gahui</string>
    <!-- Text shown when a user successfully edits a custom search engine -->
    <string name="search_edit_custom_engine_success_message">Ngà nanun sà\' %s</string>
    <!-- Text shown when a user successfully deletes a custom search engine -->
    <string name="search_delete_search_engine_success_message">Ngà nare\' %s</string>

    <!-- Heading for the instructions to allow a permission -->
    <string name="phone_feature_blocked_intro">Da\' ga\'ue gā\'nïn:</string>
    <!-- First step for the allowing a permission -->
    <string name="phone_feature_blocked_step_settings">1. Gūij riña ga\'ue nāgi\'iát Android</string>
    <!-- Second step for the allowing a permission -->
    <string name="phone_feature_blocked_step_permissions"><![CDATA[2. Gūru\'man ra\'a riña <b>nej sa achín nì\'iát</b>]]></string>

    <!-- Third step for the allowing a permission (Fore example: Camera) -->
    <string name="phone_feature_blocked_step_feature"><![CDATA[3. Nāchrūn <b>%1$s</b>]]></string>

    <!-- Label that indicates a site is using a secure connection -->
    <string name="quick_settings_sheet_secure_connection_2">Huā seguridâ nikāj koneksiôn</string>
    <!-- Label that indicates a site is using a insecure connection -->
    <string name="quick_settings_sheet_insecure_connection_2">Nitāj seguridâ nikāj koneksiôn</string>
    <!-- Label to clear site data -->
    <string name="clear_site_data">Nādure’ nej kôki nī nej si datô sîtio</string>
    <!-- Confirmation message for a dialog confirming if the user wants to delete all data for current site -->
    <string name="confirm_clear_site_data"><![CDATA[Huin ruhuâ hīât daran’ nej kôki nī nej si datô sitio nan <b>%s</b>anj]]></string>
    <!-- Confirmation message for a dialog confirming if the user wants to delete all the permissions for all sites-->
    <string name="confirm_clear_permissions_on_all_sites">Huin hīa ruhuât nādurê\' nej sa achín nì\'iaj nīkāj daran\' nej sitio aj.</string>
    <!-- Confirmation message for a dialog confirming if the user wants to delete all the permissions for a site-->
    <string name="confirm_clear_permissions_site">Huin hīa ruhuât nādurê\' daran\' nej sa achín nì\'iaj nīkāj sitiô nan anj.</string>
    <!-- Confirmation message for a dialog confirming if the user wants to set default value a permission for a site-->
    <string name="confirm_clear_permission_site">Huin hīa ruhuât nādurê\' sa achín nì\'iaj nīkāj sitiô nan anj.</string>
    <!-- label shown when there are not site exceptions to show in the site exception settings -->
    <string name="no_site_exceptions">Nitāj à\'ngō nej sîtio gūnàj</string>
    <!-- Bookmark deletion confirmation -->
    <string name="bookmark_deletion_confirmation">Huā yītïnj ruhuât nādure\'t markadô nan anj.</string>
    <!-- Browser menu button that adds a shortcut to the home fragment -->
    <string name="browser_menu_add_to_shortcuts">Nā’nïnj man riña āksêso dīrêkto</string>
    <!-- Browser menu button that removes a shortcut from the home fragment -->
    <string name="browser_menu_remove_from_shortcuts">Nādure’ āsìj riña āksêso dīrêkto</string>
    <!-- text shown before the issuer name to indicate who its verified by, parameter is the name of
     the certificate authority that verified the ticket-->
    <string name="certificate_info_verified_by">Ngà ganatsij sa gu\'nàj: %1$s</string>
    <!-- Login overflow menu delete button -->
    <string name="login_menu_delete_button">Nādūre\'</string>
    <!-- Login overflow menu edit button -->
    <string name="login_menu_edit_button">Nāgi\'iaj riñaj</string>
    <!-- Message in delete confirmation dialog for logins -->
    <string name="login_deletion_confirmation">Huā yītïnj ruhuât nādure\'t riña gayì\'ìt sēsiûn nan anj</string>
    <!-- Positive action of a dialog asking to delete  -->
    <string name="dialog_delete_positive">Nādūre\'</string>
    <!-- Negative action of a dialog asking to delete login -->
    <string name="dialog_delete_negative">Dūyichin\'</string>
    <!--  The saved login options menu description. -->
    <string name="login_options_menu">A\'ngô sa ga\'ue gī\'iát da\' ga\'ue gāyi\'ìt sēsiûn</string>
    <!--  The editable text field for a login's web address. -->
    <string name="saved_login_hostname_description">Hūaj ga\'ue nāchrūnt nuguan\'an riña direksiûn web gayi\'ìt sēsiûn.</string>
    <!--  The editable text field for a login's username. -->
    <string name="saved_login_username_description">Hūaj ga\'ue nāchrūnt nuguan\'an riña si yūgui riña gayi\'ìt sēsiûn.</string>
    <!--  The editable text field for a login's password. -->
    <string name="saved_login_password_description">Hūaj ga\'ue nāchrūnt nuguan\'an riña da\'nga\' huì riña gayi\'ìt sēsiûn.</string>
    <!--  The button description to save changes to an edited login. -->
    <string name="save_changes_to_login">Nā\'nïnj sà\' sa nadunâ riña gayì\'ìt sēsiûn.</string>
    <!--  The page title for editing a saved login. -->
    <string name="edit">Nāgi\'iaj riñaj</string>

    <!--  The page title for adding new login. -->
    <string name="add_login">Nutà’ riña ayi’ì sēsiûn nākàa</string>
    <!--  The error message in add/edit login view when password field is blank. -->
    <string name="saved_login_password_required">Achin da\'nga\' huìi</string>
    <!--  The error message in add login view when username field is blank. -->
    <string name="saved_login_username_required">Dāñùn ni’ñan si yūgui si râj suun</string>
    <!--  The error message in add login view when hostname field is blank. -->
    <string name="saved_login_hostname_required" tools:ignore="UnusedResources">Dāñùn ni’ñan si yūgui Host</string>
    <!-- Voice search button content description  -->
    <string name="voice_search_content_description">Nānà\'uì\' ngà nanèt</string>

    <!-- Voice search prompt description displayed after the user presses the voice search button -->
    <string name="voice_search_explainer">Gā\'mīn hìaj</string>
    <!--  The error message in edit login view when a duplicate username exists. -->
    <string name="saved_login_duplicate">Ngà huā \'ngō riña gayì\'ìt sēsiûn gù\'nàj dàdanj</string>

    <!-- This is the hint text that is shown inline on the hostname field of the create new login page. 'https://www.example.com' intentionally hardcoded here -->
    <string name="add_login_hostname_hint_text">https://www.example.com</string>

    <!-- This is an error message shown below the hostname field of the add login page when a hostname does not contain http or https. -->
    <string name="add_login_hostname_invalid_text_3">Da\’hui dīreksiûn nan gānika &quot;https:/&quot; asi &quot;http://&quot;</string>
    <!-- This is an error message shown below the hostname field of the add login page when a hostname is invalid. -->
    <string name="add_login_hostname_invalid_text_2">Nāchrūn ‘ngō si yūgui host huā hue’ê</string>

    <!-- Synced Tabs -->
    <!-- Text displayed to ask user to connect another device as no devices found with account -->
    <string name="synced_tabs_connect_another_device">Gātū ngà a\'ngô aga\'a.</string>
    <!-- Text displayed asking user to re-authenticate -->
    <string name="synced_tabs_reauth">Gi\'iaj sunūj u, nādigân ñû si huê hīat huin.</string>
    <!-- Text displayed when user has disabled tab syncing in Firefox Sync Account -->
    <string name="synced_tabs_enable_tab_syncing">Gi\'iaj sunūj u, nāchrūn sa nāgi\'iaj nūguàn\'ànt nej rakïj ñanj.</string>
    <!-- Text displayed when user has no tabs that have been synced -->
    <string name="synced_tabs_no_tabs">Nitāj à\'ngō rakïj ñanj huā nî\'nïnj riña Firefox riña a\'ngô nej si āgâ\'t.</string>
    <!-- Text displayed in the synced tabs screen when a user is not signed in to Firefox Sync describing Synced Tabs -->
    <string name="synced_tabs_sign_in_message">Gīni\'iāj \'ngō dukuán rakïj ñanj nīkāj a\'ngô nej si āgâ\'t.</string>
    <!-- Text displayed on a button in the synced tabs screen to link users to sign in when a user is not signed in to Firefox Sync -->
    <string name="synced_tabs_sign_in_button">Gāyi\'ì sēsiûn riña sync</string>

    <!-- The text displayed when a synced device has no tabs to show in the list of Synced Tabs. -->
    <string name="synced_tabs_no_open_tabs">Nitāj si huā ni\’nïnj riña nej rakïj ñanj</string>

    <!-- Content description for expanding a group of synced tabs. -->
    <string name="synced_tabs_expand_group">Nāgi’hiaj yāchìj nej yi’nïn’ rakïj ñanj huā nūguan’àan</string>

    <!-- Content description for collapsing a group of synced tabs. -->
    <string name="synced_tabs_collapse_group">Gāchrī huì nej yi’nïn’ rakïj ñanj huā nūguan’àan</string>

    <!-- Top Sites -->
    <!-- Title text displayed in the dialog when shortcuts limit is reached. -->
    <string name="shortcut_max_limit_title">Ngà gachra riña āksêso dīrêkto</string>
    <!-- Content description text displayed in the dialog when shortcut limit is reached. -->
    <string name="shortcut_max_limit_content">Da’ nūtà’t a’ngô atâjo, da’huît nādurê’t ‘ngòj. Gūru’man ra’a riña sitio nī gūru’man ra’a riña tāj nādurê’t.</string>
    <!-- Confirmation dialog button text when top sites limit is reached. -->
    <string name="top_sites_max_limit_confirmation_button">Ga\'ue, ngà garâj da\'nga\' ruhuâj</string>

    <!-- Label for the preference to show the shortcuts for the most visited top sites on the homepage -->
    <string name="top_sites_toggle_top_recent_sites_4">Nānà\'uì\' a\'ngô hiūj u</string>
	<!-- Title text displayed in the rename top site dialog. -->
	<string name="top_sites_rename_dialog_title">Si yūgui</string>
    <!-- Hint for renaming title of a shortcut -->
    <string name="shortcut_name_hint">Si yūgui aksêso dīrêkto</string>
	<!-- Button caption to confirm the renaming of the top site. -->
	<string name="top_sites_rename_dialog_ok">GĀ’HUE</string>
	<!-- Dialog button text for canceling the rename top site prompt. -->
	<string name="top_sites_rename_dialog_cancel">Dūyichin\'</string>

    <!-- Text for the menu button to open the homepage settings. -->
    <string name="top_sites_menu_settings">Nādūnō’ sa huāa</string>

    <!-- Text for the menu button to navigate to sponsors and privacy support articles. '&amp;' is replaced with the ampersand symbol: & -->
    <string name="top_sites_menu_sponsor_privacy">Nej duguî\' rugûñu\'unj ni sa tna\'huej rayi\'ît</string>
    <!-- Label text displayed for a sponsored top site. -->
    <string name="top_sites_sponsored_label">Sa rugûñu’ūnj rukû nan</string>

    <!-- Inactive tabs in the tabs tray -->
    <!-- Title text displayed in the tabs tray when a tab has been unused for 14 days. -->
    <string name="inactive_tabs_title">Nej rakïj ñanj nitāj si ‘hiaj suun</string>
    <!-- Content description for closing all inactive tabs -->
    <string name="inactive_tabs_delete_all">Nārán riña nej rakïj ñanj nitāj si ‘hiaj suun</string>
    <!-- Content description for expanding the inactive tabs section. -->
    <string name="inactive_tabs_expand_content_description">Yānïn nej rakïj ñanj nitāj si ‘hiaj suun</string>
    <!-- Content description for collapsing the inactive tabs section. -->
    <string name="inactive_tabs_collapse_content_description">Gāchrī huì nej rakïj ñanj nitāj si ‘hiaj suun</string>

    <!-- Inactive tabs auto-close message in the tabs tray -->
    <!-- The header text of the auto-close message when the user is asked if they want to turn on the auto-closing of inactive tabs. -->
    <string name="inactive_tabs_auto_close_message_header" tools:ignore="UnusedResources">Ngà gachîn ‘ngō ahuii nī nārán mā’an riñanj anj.</string>
    <!-- A description below the header to notify the user what the inactive tabs auto-close feature is. -->
    <string name="inactive_tabs_auto_close_message_description" tools:ignore="UnusedResources">Nārán Firefox riña nej rakïj ñanj nu ni’hiājt gachîn ‘ngō ahuii.</string>
    <!-- A call to action below the description to allow the user to turn on the auto closing of inactive tabs. -->
    <string name="inactive_tabs_auto_close_message_action" tools:ignore="UnusedResources">NĀCHRŪN DA’ NĀRÁN MĀN’AN MAN</string>
    <!-- Text for the snackbar to confirm auto-close is enabled for inactive tabs -->
    <string name="inactive_tabs_auto_close_message_snackbar">Ngà huā sa nārán mān’an man</string>

    <!-- Awesome bar suggestion's headers -->
    <!-- Search suggestions title for Firefox Suggest. -->
    <string name="firefox_suggest_header">Si nūguan’ Firefox</string>
    <!-- Title for search suggestions when Google is the default search suggestion engine. -->
    <string name="google_search_engine_suggestion_header">Si’hiaj Google sa nana’hui’i</string>
    <!-- Title for search suggestions when the default search suggestion engine is anything other than Google. The first parameter is default search engine name. -->
    <string name="other_default_search_engine_suggestion_header">Nānà\'uì\' ngà %s</string>

    <!-- Default browser experiment -->
    <string name="default_browser_experiment_card_text">Nāgi’hiaj nej enlasê sitiô web, nej korrêo nī nej nuguan’ huāa da’ nāyi’nïn man’an nej man riña Firefox.</string>

    <!-- Content description for close button in collection placeholder. -->
    <string name="remove_home_collection_placeholder_content_description">Nādure\'</string>

    <!-- Content description radio buttons with a link to more information -->
    <string name="radio_preference_info_content_description">Gā’huì’ klik da’ gīni’înt doj sa huāa</string>

    <!-- Content description for the action bar "up" button -->
    <string name="action_bar_up_description">Gāchē nun gan’ānj nāhuīt</string>

    <!-- Content description for privacy content close button -->
    <string name="privacy_content_close_button_content_description">Nārán</string>

    <!-- Pocket recommended stories -->
    <!-- Header text for a section on the home screen. -->
    <string name="pocket_stories_header_1">Nuguan ‘hiaj nadigi’ñûn’ ‘ngō sa huāa</string>
    <!-- Header text for a section on the home screen. -->
    <string name="pocket_stories_categories_header">Nej nuguan’ nīkāj da’ têma</string>
    <!-- Text of a button allowing users to access an external url for more Pocket recommendations. -->
    <string name="pocket_stories_placeholder_text">Gīni’in doj sa huāa</string>
    <!-- Title of an app feature. Smaller than a heading. The first parameter is product name Pocket -->
    <string name="pocket_stories_feature_title_2">Rugûñu\'ūnj sa gu\'nàj %s.</string>
    <!-- Caption for describing a certain feature. The placeholder is for a clickable text (eg: Learn more) which will load an url in a new tab when clicked.  -->
    <string name="pocket_stories_feature_caption">Dugui’ yi’nïn’ Firefox huin. %s</string>
    <!-- Clickable text for opening an external link for more information about Pocket. -->
    <string name="pocket_stories_feature_learn_more">Gāhuin chrūn doj</string>

    <!-- Text indicating that the Pocket story that also displays this text is a sponsored story by other 3rd party entity. -->
    <string name="pocket_stories_sponsor_indication">Sa rugûñu’ūnj rukû nan</string>

    <!-- Snackbar message for enrolling in a Nimbus experiment from the secret settings when Studies preference is Off.-->
    <string name="experiments_snackbar">Nāchrūn telemetrîa da’ gā’hue gā’nïnjt nej dato.</string>
    <!-- Snackbar button text to navigate to telemetry settings.-->
    <string name="experiments_snackbar_button">Gūij riña gā\'ue nāgi\'hiô\'</string>

    <!-- Accessibility services actions labels. These will be appended to accessibility actions like "Double tap to.." but not by or applications but by services like Talkback. -->
    <!-- Action label for elements that can be collapsed if interacting with them. Talkback will append this to say "Double tap to collapse". -->
    <string name="a11y_action_label_collapse">nāgi’hiaj lij</string>
    <!-- Action label for elements that can be expanded if interacting with them. Talkback will append this to say "Double tap to expand". -->
    <string name="a11y_action_label_expand">nāgi’hiaj yāchìj</string>
    <!-- Action label for links to a website containing documentation about a wallpaper collection. Talkback will append this to say "Double tap to open link to learn more about this collection". -->
    <string name="a11y_action_label_wallpaper_collection_learn_more">nā’nïn riña enlâse da’ gīni’înt doj dàj hua rayi’î yi’nïn’ nan</string>
    <!-- Action label for links that point to an article. Talkback will append this to say "Double tap to read the article". -->
    <string name="a11y_action_label_read_article">gāhiā riña ñanj dan</string>
    <!-- Action label for links to the Firefox Pocket website. Talkback will append this to say "Double tap to open link to learn more". -->
    <string name="a11y_action_label_pocket_learn_more">nā’nïn riña enlâse da’ gīni’înt doj</string>
</resources><|MERGE_RESOLUTION|>--- conflicted
+++ resolved
@@ -323,15 +323,9 @@
     <!-- Text for the button dismiss the screen and move on with the flow -->
     <string name="juno_onboarding_default_browser_negative_button" tools:ignore="UnusedResources">Sī ga\'hue akuan\' nïn</string>
     <!-- Title for sign in to sync screen. -->
-<<<<<<< HEAD
-    <string name="juno_onboarding_sign_in_title">Gachīn āsìj riña si tēlefonôt da’ gātūt riña aga’ sikà’ rà nīkājt</string>
-    <!-- Description for sign in to sync screen. -->
-    <string name="juno_onboarding_sign_in_description">Nākāj nej rakïj ñanj asi nej da’nga’ huì dunâjt riña a’ngô nej aga’a da’ gachē nunt hiūj nan.</string>
-=======
     <string name="juno_onboarding_sign_in_title" tools:ignore="UnusedResources">Gachīn āsìj riña si tēlefonôt da’ gātūt riña aga’ sikà’ rà nīkājt</string>
     <!-- Description for sign in to sync screen. -->
     <string name="juno_onboarding_sign_in_description" tools:ignore="UnusedResources">Nākāj nej rakïj ñanj asi nej da’nga’ huì dunâjt riña a’ngô nej aga’a da’ gachē nunt hiūj nan.</string>
->>>>>>> ae224354
     <!-- Text for the button to sign in to sync on the device -->
     <string name="juno_onboarding_sign_in_positive_button" tools:ignore="UnusedResources">Gāyi\'ì sēsiûn</string>
     <!-- Text for the button dismiss the screen and move on with the flow -->
@@ -434,11 +428,6 @@
     <string name="cookie_banner_handling_details_site_is_not_supported_request_support_button" moz:RemovedIn="115" tools:ignore="UnusedResources">Gāchìnj man</string>
     <!-- Text for request support button indicating that cookie banner reduction is not supported for the current site, this is shown as part of the cookie banner details view. -->
     <string name="cookie_banner_handling_details_site_is_not_supported_request_support_button_2">Gā’nïnj si nùguàn’t gān’an</string>
-<<<<<<< HEAD
-    <!-- Text for title indicating that cookie banner reduction is not supported for the current site, this is shown as part of the cookie banner details view. -->
-    <string name="cookie_banner_handling_details_site_is_not_supported_title" moz:RemovedIn="114" tools:ignore="UnusedResources">Nādugua\' si Banêr Kôki</string>
-=======
->>>>>>> ae224354
     <!-- Text for title indicating that cookie banner reduction is not supported for the current site, this is shown as part of the cookie banner details view. -->
     <string name="cookie_banner_handling_details_site_is_not_supported_title_2">Gāchìnj nan’ānj doj sa huā rayi’î sitiô nan ân.</string>
     <!-- Label for the snackBar, after the user reports with success a website where cookie banner reducer did not work -->
@@ -453,10 +442,6 @@
     <string name="reduce_cookie_banner_details_panel_title_on_for_site">Nachrūn sa nadugua’ nej si banêr nej kôki guendâ %1$s aj.</string>
     <!-- Title text for a detail explanation indicating cookie banner handling is off this site, this is shown as part of the cookie banner panel in the toolbar. The first parameter is a shortened URL of the current site-->
     <string name="reduce_cookie_banner_details_panel_title_off_for_site">Dūnâ’àjt sa nadugua’ nej si banêr nej kôki guendâ %1$s aj</string>
-<<<<<<< HEAD
-    <!-- Title text for a detail explanation indicating cookie banner reducer didn't work for the current site, this is shown as part of the cookie banner panel in the toolbar.-->
-    <string name="reduce_cookie_banner_details_panel_title_unsupported_site_request" moz:RemovedIn="114" tools:ignore="UnusedResources">Akuan’ nï̄, nitāj si â’nï̀nj sitiô nan da’ nāgà’ si banêr nej kôki. Ruhuât gāchìnj nīhiát da’ nātsij ñûnj sitiô nan nī gā’nïn ñûnj nej sa gàchin nan ne’ rūkù doj aj.</string>
-=======
     <!-- Title text for a detail explanation indicating cookie banner reducer didn't work for the current site, this is shown as part of the cookie banner panel in the toolbar. The first parameter is the application name-->
     <string name="reduce_cookie_banner_details_panel_title_unsupported_site_request_2">%1$s na’hue gūxunj nej nuguan’ achín nì’hiaj nej kôki riña sitiô nan. Gā’hue gā’nïnjt ‘ngō nuguan’an riña sa nikāj ñu’ūnj sitiô nan.</string>
     <!-- Long text for a detail explanation indicating what will happen if cookie banner handling is off for a site, this is shown as part of the cookie banner panel in the toolbar. The first parameter is the application name -->
@@ -467,7 +452,6 @@
     <string name="reduce_cookie_banner_dialog_title">Gā’nïnt riña %1$s da’ sī ga’nïnj man gātū nej si banêr kôki aj.</string>
     <!-- Body text for the cookie banner re-engagement dialog use. The first parameter is the application name. -->
     <string name="reduce_cookie_banner_dialog_body">%1$s gā’hue nādure’ej daran’ nej si banêr kôki ruhuâ gātū.</string>
->>>>>>> ae224354
     <!-- Remind me later text button for the onboarding dialog -->
     <string name="reduce_cookie_banner_dialog_not_now_button">Sī ga\'hue Akuan\' nïn</string>
     <!-- Snack text for the cookie banner dialog, after user hit the dismiss banner button -->
