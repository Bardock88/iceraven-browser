<?xml version="1.0" encoding="utf-8"?>
<resources xmlns:tools="http://schemas.android.com/tools" xmlns:moz="http://mozac.org/tools">
    <!-- App name for private browsing mode. The first parameter is the name of the app defined in app_name (for example: Fenix)-->
    <string name="app_name_private_5">%s en modo privado</string>
    <!-- App name for private browsing mode. The first parameter is the name of the app defined in app_name (for example: Fenix)-->
    <string name="app_name_private_4">%s (Private)</string>

    <!-- Home Fragment -->
    <!-- Content description (not visible, for screen readers etc.): "Three dot" menu button. -->
    <string name="content_description_menu">Más opciones</string>
    <!-- Content description (not visible, for screen readers etc.): "Private Browsing" menu button. -->
    <string name="content_description_private_browsing_button">Activar la navegación privada</string>
    <!-- Content description (not visible, for screen readers etc.): "Private Browsing" menu button. -->
    <string name="content_description_disable_private_browsing_button">Desactivar la navegación privada</string>
    <!-- Placeholder text shown in the search bar before a user enters text for the default engine -->
    <string name="search_hint">Buscar o ingresar dirección</string>
    <!-- Placeholder text shown in the search bar before a user enters text for a general engine -->
    <string name="search_hint_general_engine">Buscar en la web</string>
    <!-- Placeholder text shown in search bar when using history search -->
    <string name="history_search_hint">Buscar en historial</string>
    <!-- Placeholder text shown in search bar when using bookmarks search -->
    <string name="bookmark_search_hint">Buscar marcadores</string>
    <!-- Placeholder text shown in search bar when using tabs search -->
    <string name="tab_search_hint">Buscar pestañas</string>
    <!-- Placeholder text shown in the search bar when using application search engines -->
    <string name="application_search_hint">Ingresar términos de búsqueda</string>
    <!-- No Open Tabs Message Description -->
    <string name="no_open_tabs_description">Tus pestañas abiertas se mostrarán aquí.</string>

    <!-- No Private Tabs Message Description -->
    <string name="no_private_tabs_description">Tus pestañas privadas se mostrarán aquí.</string>

    <!-- Tab tray multi select title in app bar. The first parameter is the number of tabs selected -->
    <string name="tab_tray_multi_select_title">%1$d seleccionadas</string>
    <!-- Label of button in create collection dialog for creating a new collection  -->
    <string name="tab_tray_add_new_collection">Añadir nueva colección</string>
    <!-- Label of editable text in create collection dialog for naming a new collection  -->
    <string name="tab_tray_add_new_collection_name">Nombre</string>
    <!-- Label of button in save to collection dialog for selecting a current collection  -->
    <string name="tab_tray_select_collection">Seleccionar colección</string>
    <!-- Content description for close button while in multiselect mode in tab tray -->
    <string name="tab_tray_close_multiselect_content_description">Salir del modo de selección múltiple</string>
    <!-- Content description for save to collection button while in multiselect mode in tab tray -->
    <string name="tab_tray_collection_button_multiselect_content_description">Guardar pestañas seleccionadas en la colección</string>
    <!-- Content description on checkmark while tab is selected in multiselect mode in tab tray -->
    <string name="tab_tray_multiselect_selected_content_description">Seleccionadas</string>

    <!-- Home - Recently saved bookmarks -->
    <!-- Title for the home screen section with recently saved bookmarks. -->
    <string name="recently_saved_title">Guardados recientemente</string>
    <!-- Content description for the button which navigates the user to show all of their saved bookmarks. -->
    <string name="recently_saved_show_all_content_description_2">Mostrar todos los marcadores guardados</string>

    <!-- Text for the menu button to remove a recently saved bookmark from the user's home screen -->
    <string name="recently_saved_menu_item_remove">Eliminar</string>

    <!-- About content. The first parameter is the name of the application. (For example: Fenix) -->
    <string name="about_content">%1$s es producido por Mozilla.</string>

    <!-- Private Browsing -->
    <!-- Explanation for private browsing displayed to users on home view when they first enable private mode
        The first parameter is the name of the app defined in app_name (for example: Fenix) -->
    <string name="private_browsing_placeholder_description_2">%1$s limpia tu historial de búsqueda y navegación cuando sales de la aplicación o cierras todas las pestañas privadas. Si bien esto no te hace anónimo en los sitios web o con tu proveedor de servicios de Internet, facilita el mantener privado lo que haces en línea para cualquier otra persona que use este dispositivo.</string>
    <string name="private_browsing_common_myths">
       Mitos comunes sobre la navegación privada
    </string>

    <!-- True Private Browsing Mode -->
    <!-- Title for info card on private homescreen in True Private Browsing Mode. -->
    <string name="felt_privacy_desc_card_title">No dejes rastros en este dispositivo</string>
    <!-- Explanation for private browsing displayed to users on home view when they first enable
        private mode in our new Total Private Browsing mode.
        The first parameter is the name of the app defined in app_name (for example: Firefox Nightly)
        The second parameter is the clickable link text in felt_privacy_info_card_subtitle_link_text -->
    <string name="felt_privacy_info_card_subtitle" moz:removedIn="120" tools:ignore="UnusedResources">%1$s elimina tus cookies, historial y datos del sitio cuando cierras todas tus ventanas privadas. %2$s</string>
    <!-- Explanation for private browsing displayed to users on home view when they first enable
        private mode in our new Total Private Browsing mode.
        The first parameter is the name of the app defined in app_name (for example: Firefox Nightly)
        The second parameter is the clickable link text in felt_privacy_info_card_subtitle_link_text -->
    <string name="felt_privacy_info_card_subtitle_2">%1$s elimina tus cookies, historial y datos del sitio cuando cierras todas tus pestañas privadas. %2$s</string>
    <!-- Clickable portion of the explanation for private browsing that links the user to our
        about privacy page.
        This string is used in felt_privacy_info_card_subtitle as the second parameter.-->
    <string name="felt_privacy_info_card_subtitle_link_text">¿Quién podría ver mi actividad?</string>

    <!-- Private mode shortcut "contextual feature recommendation" (CFR) -->
    <!-- Text for the Private mode shortcut CFR message for adding a private mode shortcut to open private tabs from the Home screen -->
    <string name="private_mode_cfr_message_2">Iniciar tu siguiente pestaña privada con un solo toque.</string>
    <!-- Text for the positive button to accept adding a Private Browsing shortcut to the Home screen -->
    <string name="private_mode_cfr_pos_button_text">Añadir a la pantalla de inicio</string>
    <!-- Text for the negative button to decline adding a Private Browsing shortcut to the Home screen -->
    <string name="cfr_neg_button_text">No, gracias</string>

    <!-- Open in App "contextual feature recommendation" (CFR) -->
    <!-- Text for the info message. The first parameter is the name of the application.-->
    <string name="open_in_app_cfr_info_message_2">Puedes configurar %1$s para que abra automáticamente enlaces en aplicaciones.</string>
    <!-- Text for the positive action button -->
    <string name="open_in_app_cfr_positive_button_text">Ir a ajustes</string>
    <!-- Text for the negative action button -->
    <string name="open_in_app_cfr_negative_button_text">Ocultar</string>

    <!-- Total cookie protection "contextual feature recommendation" (CFR) -->
    <!-- Text for the message displayed in the contextual feature recommendation popup promoting the total cookie protection feature. -->
    <string name="tcp_cfr_message">Nuestra función de privacidad más poderosa hasta ahora aísla a los rastreadores de sitios cruzados.</string>
    <!-- Text displayed that links to website containing documentation about the "Total cookie protection" feature. -->
    <string name="tcp_cfr_learn_more">Aprende acerca de la protección total contra cookies</string>

    <!-- Private browsing erase action "contextual feature recommendation" (CFR) -->
    <!-- Text for the message displayed in the contextual feature recommendation popup promoting the erase private browsing feature. -->
    <string name="erase_action_cfr_message">Toca aquí para iniciar una nueva sesión privada. Elimina tu historial, cookies — todo.</string>


    <!-- Text for the info dialog when camera permissions have been denied but user tries to access a camera feature. -->
    <string name="camera_permissions_needed_message">Se necesita acceso a la cámara. Ve a los ajustes de Android, toca en permisos y luego en permitir.</string>
    <!-- Text for the positive action button to go to Android Settings to grant permissions. -->
    <string name="camera_permissions_needed_positive_button_text">Ir a ajustes</string>
    <!-- Text for the negative action button to dismiss the dialog. -->
    <string name="camera_permissions_needed_negative_button_text">Ocultar</string>

    <!-- Text for the banner message to tell users about our auto close feature. -->
    <string name="tab_tray_close_tabs_banner_message">Configura que las pestañas abiertas se cierren automáticamente si no han sido vistas en el último día, semana o mes.</string>
    <!-- Text for the positive action button to go to Settings for auto close tabs. -->
    <string name="tab_tray_close_tabs_banner_positive_button_text">Ver opciones</string>
    <!-- Text for the negative action button to dismiss the Close Tabs Banner. -->
    <string name="tab_tray_close_tabs_banner_negative_button_text">Ocultar</string>

    <!-- Text for the banner message to tell users about our inactive tabs feature. -->
    <string name="tab_tray_inactive_onboarding_message">Las pestañas que no ha visto durante dos semanas se mueven aquí.</string>
    <!-- Text for the action link to go to Settings for inactive tabs. -->
    <string name="tab_tray_inactive_onboarding_button_text">Desactivar en ajustes</string>

    <!-- Text for title for the auto-close dialog of the inactive tabs. -->
    <string name="tab_tray_inactive_auto_close_title">¿Cerrar automáticamente después de un mes?</string>

    <!-- Text for the body for the auto-close dialog of the inactive tabs.
        The first parameter is the name of the application.-->
    <string name="tab_tray_inactive_auto_close_body_2">%1$s puede cerrar pestañas que no has visto durante el último mes.</string>
    <!-- Content description for close button in the auto-close dialog of the inactive tabs. -->
    <string name="tab_tray_inactive_auto_close_button_content_description">Cerrar</string>

    <!-- Text for turn on auto close tabs button in the auto-close dialog of the inactive tabs. -->
    <string name="tab_tray_inactive_turn_on_auto_close_button_2">Activar cierre automático</string>


    <!-- Home screen icons - Long press shortcuts -->
    <!-- Shortcut action to open new tab -->
    <string name="home_screen_shortcut_open_new_tab_2">Nueva pestaña</string>
    <!-- Shortcut action to open new private tab -->
    <string name="home_screen_shortcut_open_new_private_tab_2">Nueva pestaña privada</string>

    <!-- Shortcut action to open Passwords screens -->
    <string name="home_screen_shortcut_open_password_screen">Acceso directo a contraseñas</string>

    <!-- Recent Tabs -->
    <!-- Header text for jumping back into the recent tab in the home screen -->
    <string name="recent_tabs_header">Regresar a</string>
    <!-- Button text for showing all the tabs in the tabs tray -->
    <string name="recent_tabs_show_all">Mostrar todo</string>

    <!-- Content description for the button which navigates the user to show all recent tabs in the tabs tray. -->
    <string name="recent_tabs_show_all_content_description_2">Botón mostrar todas las pestañas recientes</string>

    <!-- Text for button in synced tab card that opens synced tabs tray -->
    <string name="recent_tabs_see_all_synced_tabs_button_text">Ver todas las pestañas sincronizadas</string>
    <!-- Accessibility description for device icon used for recent synced tab -->
    <string name="recent_tabs_synced_device_icon_content_description">Dispositivo sincronizado</string>
    <!-- Text for the dropdown menu to remove a recent synced tab from the homescreen -->
    <string name="recent_synced_tab_menu_item_remove">Eliminar</string>
    <!-- Text for the menu button to remove a grouped highlight from the user's browsing history
         in the Recently visited section -->
    <string name="recent_tab_menu_item_remove">Eliminar</string>

    <!-- History Metadata -->
    <!-- Header text for a section on the home screen that displays grouped highlights from the
         user's browsing history, such as topics they have researched or explored on the web -->
    <string name="history_metadata_header_2">Visitados recientemente</string>
    <!-- Text for the menu button to remove a grouped highlight from the user's browsing history
         in the Recently visited section -->
    <string name="recently_visited_menu_item_remove">Eliminar</string>

    <!-- Content description for the button which navigates the user to show all of their history. -->
    <string name="past_explorations_show_all_content_description_2">Mostrar todas las exploraciones pasadas</string>

    <!-- Browser Fragment -->
    <!-- Content description (not visible, for screen readers etc.): Navigate backward (browsing history) -->
    <string name="browser_menu_back">Retroceder</string>
    <!-- Content description (not visible, for screen readers etc.): Navigate forward (browsing history) -->
    <string name="browser_menu_forward">Avanzar</string>
    <!-- Content description (not visible, for screen readers etc.): Refresh current website -->
    <string name="browser_menu_refresh">Refrescar</string>
    <!-- Content description (not visible, for screen readers etc.): Stop loading current website -->
    <string name="browser_menu_stop">Detener</string>
    <!-- Browser menu button that opens the addon manager -->
    <string name="browser_menu_add_ons">Complementos</string>
    <!-- Browser menu button that opens account settings -->
    <string name="browser_menu_account_settings">Información de la cuenta</string>
    <!-- Text displayed when there are no add-ons to be shown -->
    <string name="no_add_ons">No hay complementos aquí</string>
    <!-- Browser menu button that sends a user to help articles -->
    <string name="browser_menu_help">Ayuda</string>
    <!-- Browser menu button that sends a to a the what's new article -->
    <string name="browser_menu_whats_new">Qué hay de nuevo</string>
    <!-- Browser menu button that opens the settings menu -->
    <string name="browser_menu_settings">Ajustes</string>
    <!-- Browser menu button that opens a user's library -->
    <string name="browser_menu_library">Biblioteca</string>
    <!-- Browser menu toggle that requests a desktop site -->
    <string name="browser_menu_desktop_site">Sitio de escritorio</string>
    <!-- Browser menu button that reopens a private tab as a regular tab -->
    <string name="browser_menu_open_in_regular_tab">Abrir en pestaña normal</string>
    <!-- Browser menu toggle that adds a shortcut to the site on the device home screen. -->
    <string name="browser_menu_add_to_homescreen">Añadir a pantalla de inicio</string>
    <!-- Browser menu toggle that installs a Progressive Web App shortcut to the site on the device home screen. -->
    <string name="browser_menu_install_on_homescreen">Instalar</string>
    <!-- Content description (not visible, for screen readers etc.) for the Resync tabs button -->
    <string name="resync_button_content_description">Resincronizar</string>
    <!-- Browser menu button that opens the find in page menu -->
    <string name="browser_menu_find_in_page">Buscar en la página</string>
    <!-- Browser menu button that saves the current tab to a collection -->
    <string name="browser_menu_save_to_collection_2">Guardar en la colección</string>
    <!-- Browser menu button that open a share menu to share the current site -->
    <string name="browser_menu_share">Compartir</string>
    <!-- Browser menu button shown in custom tabs that opens the current tab in Fenix
        The first parameter is the name of the app defined in app_name (for example: Fenix) -->
    <string name="browser_menu_open_in_fenix">Abrir en %1$s</string>
    <!-- Browser menu text shown in custom tabs to indicate this is a Fenix tab
        The first parameter is the name of the app defined in app_name (for example: Fenix) -->
    <string name="browser_menu_powered_by">CON LA TECNOLOGÍA DE %1$s</string>
    <!-- Browser menu text shown in custom tabs to indicate this is a Fenix tab
        The first parameter is the name of the app defined in app_name (for example: Fenix) -->
    <string name="browser_menu_powered_by2">Con la tecnología de %1$s</string>
    <!-- Browser menu button to put the current page in reader mode -->
    <string name="browser_menu_read">Vista de lectura</string>
    <!-- Browser menu button content description to close reader mode and return the user to the regular browser -->
    <string name="browser_menu_read_close">Cerrar la vista del lector</string>
    <!-- Browser menu button to open the current page in an external app -->
    <string name="browser_menu_open_app_link">Abrir en una aplicación</string>

    <!-- Browser menu button to show reader view appearance controls e.g. the used font type and size -->
    <string name="browser_menu_customize_reader_view">Personalizar la vista del lector</string>
    <!-- Browser menu label for adding a bookmark -->
    <string name="browser_menu_add">Añadir</string>
    <!-- Browser menu label for editing a bookmark -->
    <string name="browser_menu_edit">Editar</string>

    <!-- Button shown on the home page that opens the Customize home settings -->
    <string name="browser_menu_customize_home_1">Personalizar página de inicio</string>
    <!-- Browser Toolbar -->
    <!-- Content description for the Home screen button on the browser toolbar -->
    <string name="browser_toolbar_home">Pantalla de inicio</string>

    <!-- Content description (not visible, for screen readers etc.): Erase button: Erase the browsing
         history and go back to the home screen. -->
    <string name="browser_toolbar_erase">Eliminar historial de navegación</string>
    <!-- Locale Settings Fragment -->
    <!-- Content description for tick mark on selected language -->
    <string name="a11y_selected_locale_content_description">Idioma seleccionado</string>
    <!-- Text for default locale item -->
    <string name="default_locale_text">Usar el idioma del dispositivo</string>
    <!-- Placeholder text shown in the search bar before a user enters text -->
    <string name="locale_search_hint">Buscar idioma</string>

    <!-- Search Fragment -->
    <!-- Button in the search view that lets a user search by scanning a QR code -->
    <string name="search_scan_button">Escanear</string>
    <!-- Button in the search view that lets a user change their search engine -->
    <string name="search_engine_button" moz:RemovedIn="121" tools:ignore="UnusedResources">Motor de búsqueda</string>
    <!-- Button in the search view when shortcuts are displayed that takes a user to the search engine settings -->
    <string name="search_shortcuts_engine_settings">Ajustes del motor de búsqueda</string>
    <!-- Button in the search view that lets a user navigate to the site in their clipboard -->
    <string name="awesomebar_clipboard_title">Rellenar enlace desde el portapapeles</string>
    <!-- Button in the search suggestions onboarding that allows search suggestions in private sessions -->
    <string name="search_suggestions_onboarding_allow_button">Permitir</string>
    <!-- Button in the search suggestions onboarding that does not allow search suggestions in private sessions -->
    <string name="search_suggestions_onboarding_do_not_allow_button">No permitir</string>
    <!-- Search suggestion onboarding hint title text -->
    <string name="search_suggestions_onboarding_title">¿Permitir sugerencias de búsqueda en sesiones privadas?</string>
    <!-- Search suggestion onboarding hint description text, first parameter is the name of the app defined in app_name (for example: Fenix)-->
    <string name="search_suggestions_onboarding_text">%s compartirá todo lo que escribas en la barra de direcciones con tu motor de búsqueda predeterminado.</string>

    <!-- Search engine suggestion title text. The first parameter is the name of the suggested engine-->
    <string name="search_engine_suggestions_title">Buscar %s</string>
    <!-- Search engine suggestion description text -->
    <string name="search_engine_suggestions_description">Buscar directamente desde la barra de direcciones</string>

    <!-- Menu option in the search selector menu to open the search settings -->
    <string name="search_settings_menu_item">Buscar ajustes</string>

    <!-- Header text for the search selector menu -->
    <string name="search_header_menu_item_2">Esta vez buscar en:</string>

    <!-- Content description (not visible, for screen readers etc.): Search engine icon. The first parameter is the search engine name (for example: DuckDuckGo). -->
    <string name="search_engine_icon_content_description" tools:ignore="UnusedResources">Motor de búsqueda de %s</string>

    <!-- Home onboarding -->
    <!-- Onboarding home screen popup dialog, shown on top of the Jump back in section. -->
    <string name="onboarding_home_screen_jump_back_contextual_hint_2">Conoce tu página de inicio personalizada. Las pestañas recientes, marcadores y resultados de búsqueda aparecerán aquí.</string>
    <!-- Home onboarding dialog welcome screen title text. -->
    <string name="onboarding_home_welcome_title_2">Te damos la bienvenida a un internet más personal</string>
    <!-- Home onboarding dialog welcome screen description text. -->
    <string name="onboarding_home_welcome_description">Más colores. Mejor privacidad. Mismo compromiso con las personas por encima de los beneficios.</string>
    <!-- Home onboarding dialog sign into sync screen title text. -->
    <string name="onboarding_home_sync_title_3">Cambiar de pantalla es más fácil que nunca</string>
    <!-- Home onboarding dialog sign into sync screen description text. -->
    <string name="onboarding_home_sync_description">Continua donde lo dejaste con pestañas de otros dispositivos ahora en tu página de inicio.</string>
    <!-- Text for the button to continue the onboarding on the home onboarding dialog. -->
    <string name="onboarding_home_get_started_button">Empezar</string>
    <!-- Text for the button to navigate to the sync sign in screen on the home onboarding dialog. -->
    <string name="onboarding_home_sign_in_button">Conectarse</string>
    <!-- Text for the button to skip the onboarding on the home onboarding dialog. -->
    <string name="onboarding_home_skip_button">Saltar</string>

    <!-- Onboarding home screen sync popup dialog message, shown on top of Recent Synced Tabs in the Jump back in section. -->
    <string name="sync_cfr_message">¡Tus pestañas se están sincronizando! Continua donde te quedaste en otro dispositivo.</string>

    <!-- Content description (not visible, for screen readers etc.): Close button for the home onboarding dialog -->
    <string name="onboarding_home_content_description_close_button">Cerrar</string>

    <!-- Notification pre-permission dialog -->
    <!-- Enable notification pre permission dialog title
        The first parameter is the name of the app defined in app_name (for example: Fenix) -->
    <string name="onboarding_home_enable_notifications_title">Las notificaciones te ayudan a hacer más con %s</string>
    <!-- Enable notification pre permission dialog description with rationale
        The first parameter is the name of the app defined in app_name (for example: Fenix) -->
    <string name="onboarding_home_enable_notifications_description">Sincroniza tus pestañas entre dispositivos, administra descargas, obtén consejos sobre cómo aprovechar al máximo la protección de privacidad de %s y más.</string>
    <!-- Text for the button to request notification permission on the device -->
    <string name="onboarding_home_enable_notifications_positive_button">Continuar</string>
    <!-- Text for the button to not request notification permission on the device and dismiss the dialog -->
    <string name="onboarding_home_enable_notifications_negative_button">Ahora no</string>

    <!-- Juno first user onboarding flow experiment, strings are marked unused as they are only referenced by Nimbus experiments. -->
    <!-- Title for set firefox as default browser screen used by Nimbus experiments. Nimbus experiments do not support string placeholders.
        Note: The word "Firefox" should NOT be translated -->
    <string name="juno_onboarding_default_browser_title_nimbus" moz:removedIn="120" tools:ignore="UnusedResources">Haz de Firefox tu navegador para todo</string>
    <!-- Title for set firefox as default browser screen used by Nimbus experiments. -->
    <string name="juno_onboarding_default_browser_title_nimbus_2">Nos encanta mantenerte a salvo</string>
    <!-- Description for set firefox as default browser screen used by Nimbus experiments. Nimbus experiments do not support string placeholders.
        Note: The word "Firefox" should NOT be translated -->
    <string name="juno_onboarding_default_browser_description_nimbus" moz:removedIn="120" tools:ignore="UnusedResources">Firefox pone a las personas por encima de las ganancias y defiende tu privacidad al bloquear los rastreadores entre sitios.\n\nObtén más información en nuestra política de privacidad.</string>
    <!-- Description for set firefox as default browser screen used by Nimbus experiments. -->
    <string name="juno_onboarding_default_browser_description_nimbus_2">Nuestro navegador respaldado por una organización sin fines de lucro ayuda a evitar que las empresas te sigan en secreto en la web.\n\nObtén más información en nuestro aviso de privacidad.</string>
    <!-- Text for the link to the privacy notice webpage for set as firefox default browser screen.
    This is part of the string with the key "juno_onboarding_default_browser_description". -->
    <string name="juno_onboarding_default_browser_description_link_text" tools:ignore="UnusedResources">política de privacidad</string>
    <!-- Text for the button to set firefox as default browser on the device -->
    <string name="juno_onboarding_default_browser_positive_button" tools:ignore="UnusedResources">Establecer como navegador predeterminado</string>
    <!-- Text for the button dismiss the screen and move on with the flow -->
    <string name="juno_onboarding_default_browser_negative_button" tools:ignore="UnusedResources">Ahora no</string>
    <!-- Title for sign in to sync screen. -->
    <string name="juno_onboarding_sign_in_title" moz:removedIn="120" tools:ignore="UnusedResources">Salta del teléfono al computador y viceversa</string>
    <!-- Title for sign in to sync screen. -->
    <string name="juno_onboarding_sign_in_title_2">Mantén todo cifrado cuando saltes entre dispositivos</string>
    <!-- Description for sign in to sync screen. -->
    <string name="juno_onboarding_sign_in_description" moz:removedIn="120" tools:ignore="UnusedResources">Recupera las pestañas y contraseñas de tus otros dispositivos para continuar desde donde quedaste.</string>
    <!-- Description for sign in to sync screen. Nimbus experiments do not support string placeholders.
     Note: The word "Firefox" should NOT be translated -->
    <string name="juno_onboarding_sign_in_description_2">Cuando te conectas y sincronizas, estás más seguro. Firefox cifra tus contraseñas, marcadores y más.</string>
    <!-- Text for the button to sign in to sync on the device -->
    <string name="juno_onboarding_sign_in_positive_button" tools:ignore="UnusedResources">Conectarse</string>
    <!-- Text for the button dismiss the screen and move on with the flow -->
    <string name="juno_onboarding_sign_in_negative_button" tools:ignore="UnusedResources">Ahora no</string>
    <!-- Title for enable notification permission screen used by Nimbus experiments. Nimbus experiments do not support string placeholders.
        Note: The word "Firefox" should NOT be translated -->
    <string name="juno_onboarding_enable_notifications_title_nimbus" moz:removedIn="120" tools:ignore="UnusedResources">Las notificaciones te ayudan a hacer más con Firefox</string>
    <!-- Title for enable notification permission screen used by Nimbus experiments. Nimbus experiments do not support string placeholders.
        Note: The word "Firefox" should NOT be translated -->
    <string name="juno_onboarding_enable_notifications_title_nimbus_2">Las notificaciones te ayudan a mantenerte más seguro con Firefox</string>
    <!-- Description for enable notification permission screen used by Nimbus experiments. Nimbus experiments do not support string placeholders.
       Note: The word "Firefox" should NOT be translated -->
    <string name="juno_onboarding_enable_notifications_description_nimbus" moz:removedIn="120" tools:ignore="UnusedResources">Envía pestañas entre dispositivos, administra las descargas y obtén sugerencias para aprovechar Firefox al máximo.</string>
    <!-- Description for enable notification permission screen used by Nimbus experiments. Nimbus experiments do not support string placeholders.
       Note: The word "Firefox" should NOT be translated -->
    <string name="juno_onboarding_enable_notifications_description_nimbus_2">Envía pestañas entre dispositivos de forma segura y descubre otras funcionalidades de privacidad de Firefox.</string>
    <!-- Text for the button to request notification permission on the device -->
    <string name="juno_onboarding_enable_notifications_positive_button" tools:ignore="UnusedResources">Activar notificaciones</string>
    <!-- Text for the button dismiss the screen and move on with the flow -->
    <string name="juno_onboarding_enable_notifications_negative_button" tools:ignore="UnusedResources">Ahora no</string>

    <!-- Title for add search widget screen used by Nimbus experiments. Nimbus experiments do not support string placeholders.
        Note: The word "Firefox" should NOT be translated -->
    <string name="juno_onboarding_add_search_widget_title" tools:ignore="UnusedResources">Prueba el widget de búsqueda de Firefox</string>
    <!-- Description for add search widget screen used by Nimbus experiments. Nimbus experiments do not support string placeholders.
        Note: The word "Firefox" should NOT be translated -->
    <string name="juno_onboarding_add_search_widget_description" tools:ignore="UnusedResources">Con Firefox en tu pantalla de inicio, tendrás fácil acceso al navegador que prioriza la privacidad y bloquea los rastreadores entre sitios.</string>
    <!-- Text for the button to add search widget on the device used by Nimbus experiments. Nimbus experiments do not support string placeholders.
        Note: The word "Firefox" should NOT be translated -->
    <string name="juno_onboarding_add_search_widget_positive_button" tools:ignore="UnusedResources">Añadir widget de Firefox</string>
    <!-- Text for the button to dismiss the screen and move on with the flow -->
    <string name="juno_onboarding_add_search_widget_negative_button" tools:ignore="UnusedResources">Ahora no</string>

    <!-- Search Widget -->
    <!-- Content description for searching with a widget. The first parameter is the name of the application.-->
    <string name="search_widget_content_description_2">Abrir una nueva pestaña de %1$s</string>
    <!-- Text preview for smaller sized widgets -->
    <string name="search_widget_text_short">Buscar</string>
    <!-- Text preview for larger sized widgets -->
    <string name="search_widget_text_long">Buscar en la web</string>

    <!-- Content description (not visible, for screen readers etc.): Voice search -->
    <string name="search_widget_voice">Búsqueda por voz</string>

    <!-- Preferences -->
    <!-- Title for the settings page-->
    <string name="settings">Ajustes</string>
    <!-- Preference category for general settings -->
    <string name="preferences_category_general">General</string>
    <!-- Preference category for all links about Fenix -->
    <string name="preferences_category_about">Acerca de</string>
    <!-- Preference category for settings related to changing the default search engine -->
    <string name="preferences_category_select_default_search_engine">Selecciona uno</string>
    <!-- Preference for settings related to managing search shortcuts for the quick search menu -->
    <string name="preferences_manage_search_shortcuts" moz:removedIn="120" tools:ignore="UnusedResources">Gestionar atajos de búsqueda</string>
    <!-- Preference for settings related to managing search shortcuts for the quick search menu -->
    <string name="preferences_manage_search_shortcuts_2">Gestionar motores de búsqueda alternativos</string>
    <!-- Summary for preference for settings related to managing search shortcuts for the quick search menu -->
    <string name="preferences_manage_search_shortcuts_summary">Editar motores visibles en el menú de búsqueda</string>
    <!-- Preference category for settings related to managing search shortcuts for the quick search menu -->
    <string name="preferences_category_engines_in_search_menu">Motores visibles en el menú de búsqueda</string>
    <!-- Preference for settings related to changing the default search engine -->
    <string name="preferences_default_search_engine">Motor de búsqueda predeterminado</string>
    <!-- Preference for settings related to Search -->
    <string name="preferences_search">Búsqueda</string>
    <!-- Preference for settings related to Search engines -->
    <string name="preferences_search_engines">Motores de búsqueda</string>
    <!-- Preference for settings related to Search engines suggestions-->
    <string name="preferences_search_engines_suggestions">Sugerencias de motores de búsqueda</string>
    <!-- Preference for settings related to Search address bar -->
    <string name="preferences_search_address_bar" moz:removedIn="120" tools:ignore="UnusedResources">Barra de direcciones</string>
    <!-- Preference Category for settings related to Search address bar -->
    <string name="preferences_settings_address_bar">Preferencias de la barra de direcciones</string>
    <!-- Preference Category for settings to Firefox Suggest -->
    <string name="preference_search_address_bar_fx_suggest">Barra de direcciones - Sugerencias de Firefox</string>
    <!-- Preference link to Learn more about Firefox Suggest -->
    <string name="preference_search_learn_about_fx_suggest">Aprende más sobre Firefox Suggest</string>
    <!-- Preference link to rating Fenix on the Play Store -->
    <string name="preferences_rate">Calificar en Google Play</string>
    <!-- Preference linking to about page for Fenix
        The first parameter is the name of the app defined in app_name (for example: Fenix) -->
    <string name="preferences_about">Acerca de %1$s</string>
    <!-- Preference for settings related to changing the default browser -->
    <string name="preferences_set_as_default_browser">Establecer como navegador predeterminado</string>
    <!-- Preference category for advanced settings -->
    <string name="preferences_category_advanced">Avanzado</string>
    <!-- Preference category for privacy and security settings -->
    <string name="preferences_category_privacy_security">Privacidad y seguridad</string>
    <!-- Preference for advanced site permissions -->
    <string name="preferences_site_permissions">Permisos del sitio</string>
    <!-- Preference for private browsing options -->
    <string name="preferences_private_browsing_options">Navegación privada</string>
    <!-- Preference for opening links in a private tab-->
    <string name="preferences_open_links_in_a_private_tab">Abrir enlaces en una pestaña privada</string>
    <!-- Preference for allowing screenshots to be taken while in a private tab-->
    <string name="preferences_allow_screenshots_in_private_mode">Permitir capturas de pantalla en navegación privada</string>
    <!-- Will inform the user of the risk of activating Allow screenshots in private browsing option -->
    <string name="preferences_screenshots_in_private_mode_disclaimer">Si está permitido, las pestañas privadas también serán visibles cuando hayan varias aplicaciones abiertas</string>
    <!-- Preference for adding private browsing shortcut -->
    <string name="preferences_add_private_browsing_shortcut">Añadir acceso directo a la navegación privada</string>
    <!-- Preference for enabling "HTTPS-Only" mode -->
    <string name="preferences_https_only_title">Modo solo HTTPS</string>

    <!-- Preference for removing cookie/consent banners from sites automatically. See reduce_cookie_banner_summary for additional context. -->
    <string name="preferences_cookie_banner_reduction" moz:RemovedIn="121" tools:ignore="UnusedResources">Reducción de anuncios de cookies</string>
    <!-- Label for cookie banner section in quick settings panel. -->
    <string name="cookie_banner_blocker">Bloqueador de anuncios de cookies</string>
    <!-- Preference for removing cookie/consent banners from sites automatically in private mode. See reduce_cookie_banner_summary for additional context. -->
    <string name="preferences_cookie_banner_reduction_private_mode">Bloqueador de anuncios de cookies en navegación privada</string>
    <!-- Preference for rejecting or removing as many cookie/consent banners as possible on sites. See reduce_cookie_banner_summary for additional context. -->
    <string name="reduce_cookie_banner_option" moz:RemovedIn="121" tools:ignore="UnusedResources">Reducir los anuncios de cookies</string>
    <!-- Summary of cookie banner handling preference if the setting disabled is set to off -->
    <string name="reduce_cookie_banner_option_off" moz:RemovedIn="121" tools:ignore="UnusedResources">No</string>
    <!-- Summary of cookie banner handling preference if the setting enabled is set to on -->
    <string name="reduce_cookie_banner_option_on" moz:RemovedIn="121" tools:ignore="UnusedResources">Sí</string>

    <!-- Summary for the preference for rejecting all cookies whenever possible. The first parameter is the application name -->
    <string name="reduce_cookie_banner_summary_1" moz:RemovedIn="121" tools:ignore="UnusedResources">%1$s intenta rechazar automáticamente las solicitudes de cookies en los anuncios de cookies.</string>
    <!-- Text for indicating cookie banner handling is off this site, this is shown as part of the protections panel with the tracking protection toggle -->
    <string name="reduce_cookie_banner_off_for_site">DESACTIVADA para este sitio</string>
    <!-- Text for cancel button indicating that cookie banner reduction is not supported for the current site, this is shown as part of the cookie banner details view. -->
    <string name="cookie_banner_handling_details_site_is_not_supported_cancel_button">Cancelar</string>
    <!-- Text for request support button indicating that cookie banner reduction is not supported for the current site, this is shown as part of the cookie banner details view. -->
    <string name="cookie_banner_handling_details_site_is_not_supported_request_support_button_2">Enviar solicitud</string>
    <!-- Text for title indicating that cookie banner reduction is not supported for the current site, this is shown as part of the cookie banner details view. -->
    <string name="cookie_banner_handling_details_site_is_not_supported_title_2">¿Solicitar soporte para este sitio?</string>
    <!-- Label for the snackBar, after the user reports with success a website where cookie banner reducer did not work -->
    <string name="cookie_banner_handling_report_site_snack_bar_text_2">Solicitud enviada</string>
    <!-- Text for indicating cookie banner handling is on this site, this is shown as part of the protections panel with the tracking protection toggle -->
    <string name="reduce_cookie_banner_on_for_site">Activada para este sitio</string>
    <!-- Text for indicating that a request for unsupported site was sent to Nimbus (it's a Mozilla library for experiments), this is shown as part of the protections panel with the tracking protection toggle -->
    <string name="reduce_cookie_banner_unsupported_site_request_submitted_2">Solicitud de soporte enviada</string>
    <!-- Text for indicating cookie banner handling is currently not supported for this site, this is shown as part of the protections panel with the tracking protection toggle -->
    <string name="reduce_cookie_banner_unsupported_site">Sitio actualmente no soportado</string>
    <!-- Title text for a detail explanation indicating cookie banner handling is on this site, this is shown as part of the cookie banner panel in the toolbar. The first parameter is a shortened URL of the current site-->
    <string name="reduce_cookie_banner_details_panel_title_on_for_site" moz:RemovedIn="121" tools:ignore="UnusedResources">¿Activar la reducción de anuncios de cookies para %1$s?</string>
    <!-- Title text for a detail explanation indicating cookie banner handling is on this site, this is shown as part of the cookie banner panel in the toolbar. The first parameter is a shortened URL of the current site-->
    <string name="reduce_cookie_banner_details_panel_title_on_for_site_1">¿Activar el bloqueo de anuncios de cookies para %1$s?</string>
    <!-- Title text for a detail explanation indicating cookie banner handling is off this site, this is shown as part of the cookie banner panel in the toolbar. The first parameter is a shortened URL of the current site-->
    <string name="reduce_cookie_banner_details_panel_title_off_for_site" moz:RemovedIn="121" tools:ignore="UnusedResources">¿Desactivar la reducción de anuncios de cookies para %1$s?</string>
    <!-- Title text for a detail explanation indicating cookie banner handling is off this site, this is shown as part of the cookie banner panel in the toolbar. The first parameter is a shortened URL of the current site-->
    <string name="reduce_cookie_banner_details_panel_title_off_for_site_1">¿Desactivar el bloqueo de anuncios de cookies para %1$s?</string>
    <!-- Title text for a detail explanation indicating cookie banner reducer didn't work for the current site, this is shown as part of the cookie banner panel in the toolbar. The first parameter is the application name-->
    <string name="reduce_cookie_banner_details_panel_title_unsupported_site_request_2">%1$s no puede rechazar automáticamente las solicitudes de cookies en este sitio. Puedes enviar una solicitud para soportar este sitio en el futuro.</string>
    <!-- Long text for a detail explanation indicating what will happen if cookie banner handling is off for a site, this is shown as part of the cookie banner panel in the toolbar. The first parameter is the application name -->
    <string name="reduce_cookie_banner_details_panel_description_off_for_site" moz:RemovedIn="121" tools:ignore="UnusedResources">%1$s borrará las cookies de este sitio y recargará la página. Borrar todas las cookies puede cerrar tu sesión o vaciar los carritos de compras.</string>

    <!-- Long text for a detail explanation indicating what will happen if cookie banner handling is off for a site, this is shown as part of the cookie banner panel in the toolbar. The first parameter is the application name -->
    <string name="reduce_cookie_banner_details_panel_description_off_for_site_1">Desactívalo y %1$s borrará las cookies y recargará este sitio. Esto podría cerrar tu sesión o vaciar tus carritos de compras.</string>
    <!-- Long text for a detail explanation indicating what will happen if cookie banner handling is on for a site, this is shown as part of the cookie banner panel in the toolbar. The first parameter is the application name -->
    <string name="reduce_cookie_banner_details_panel_description_on_for_site_2" moz:RemovedIn="121" tools:ignore="UnusedResources">%1$s intenta rechazar automáticamente todas las solicitudes de cookies en sitios soportados.</string>
    <!-- Long text for a detail explanation indicating what will happen if cookie banner handling is on for a site, this is shown as part of the cookie banner panel in the toolbar. The first parameter is the application name -->
    <string name="reduce_cookie_banner_details_panel_description_on_for_site_3">Actívalo y %1$s intentará rechazar automáticamente todos los anuncios de cookies en este sitio.</string>
    <!-- Title text for the cookie banner re-engagement dialog. The first parameter is the application name. -->
    <string name="reduce_cookie_banner_dialog_title" moz:RemovedIn="121" tools:ignore="UnusedResources">¿Permitir que %1$s rechace los anuncios de cookies?</string>
    <!-- Body text for the cookie banner re-engagement dialog use. The first parameter is the application name. -->
    <string name="reduce_cookie_banner_dialog_body" moz:RemovedIn="121" tools:ignore="UnusedResources">%1$s puede rechazar automáticamente muchos anuncios de cookies.</string>
    <!-- Remind me later text button for the onboarding dialog -->
    <string name="reduce_cookie_banner_dialog_not_now_button" moz:RemovedIn="121" tools:ignore="UnusedResources">Ahora no</string>
    <!-- Snack text for the cookie banner dialog, after user hit the dismiss banner button -->
    <string name="reduce_cookie_banner_dialog_snackbar_text" moz:RemovedIn="121" tools:ignore="UnusedResources">Verás menos solicitudes de cookies</string>

    <!-- Change setting text button, for the cookie banner re-engagement dialog -->
    <string name="reduce_cookie_banner_dialog_change_setting_button" moz:RemovedIn="121" tools:ignore="UnusedResources">Permitir</string>
<<<<<<< HEAD
=======

    <!--Title for the cookie banner re-engagement CFR, the placeholder is replaced with app name -->
    <string name="cookie_banner_cfr_title">%1$s acaba de rechazar las cookies por ti</string>
    <!--Message for the cookie banner re-engagement CFR -->
    <string name="cookie_banner_cfr_message">Menos distracciones, menos cookies que te siguen en este sitio.</string>
>>>>>>> d602c86b

    <!-- Description of the preference to enable "HTTPS-Only" mode. -->
    <string name="preferences_https_only_summary">Intenta conectarse automáticamente a sitios utilizando el protocolo de cifrado HTTPS para mayor seguridad.</string>
    <!-- Summary of https only preference if https only is set to off -->
    <string name="preferences_https_only_off">No</string>
    <!-- Summary of https only preference if https only is set to on in all tabs -->
    <string name="preferences_https_only_on_all">Sí, en todas las pestañas</string>
    <!-- Summary of https only preference if https only is set to on in private tabs only -->
    <string name="preferences_https_only_on_private">Sí, en pestañas privadas</string>
    <!-- Text displayed that links to website containing documentation about "HTTPS-Only" mode -->
    <string name="preferences_http_only_learn_more">Aprender más</string>
    <!-- Option for the https only setting -->
    <string name="preferences_https_only_in_all_tabs">Habilitar en todas las pestañas</string>
    <!-- Option for the https only setting -->
    <string name="preferences_https_only_in_private_tabs">Habilitar solo en pestañas privadas</string>
    <!-- Title shown in the error page for when trying to access a http website while https only mode is enabled. -->
    <string name="errorpage_httpsonly_title">Sitio seguro no disponible</string>
    <!-- Message shown in the error page for when trying to access a http website while https only mode is enabled. The message has two paragraphs. This is the first. -->
    <string name="errorpage_httpsonly_message_title">Lo más probable es que el sitio web simplemente no sea compatible con HTTPS.</string>
    <!-- Message shown in the error page for when trying to access a http website while https only mode is enabled. The message has two paragraphs. This is the second. -->
    <string name="errorpage_httpsonly_message_summary">Sin embargo, también es posible que un atacante esté involucrado. Si continúas al sitio web, no debes ingresar ninguna información confidencial. Si continúas, el modo Solo HTTPS se desactivará temporalmente para el sitio.</string>
    <!-- Preference for accessibility -->
    <string name="preferences_accessibility">Accesibilidad</string>
    <!-- Preference to override the Firefox Account server -->
    <string name="preferences_override_fxa_server" moz:RemovedIn="120" tools:ignore="UnusedResources">Servidor personalizado de cuenta de Firefox</string>
    <!-- Preference to override the Mozilla account server -->
    <string name="preferences_override_account_server">Servidor personalizado de cuenta de Mozilla</string>
    <!-- Preference to override the Sync token server -->
    <string name="preferences_override_sync_tokenserver">Servidor personalizado de Sync</string>
    <!-- Toast shown after updating the FxA/Sync server override preferences -->
    <string name="toast_override_fxa_sync_server_done" moz:RemovedIn="120" tools:ignore="UnusedResources">Servidores de cuenta de Firefox y Sync modificados. Cerrando la aplicación para aplicar los cambios…</string>
    <!-- Toast shown after updating the Mozilla account/Sync server override preferences -->
    <string name="toast_override_account_sync_server_done">Servidores de cuenta de Mozilla y Sync modificados. Cerrando la aplicación para aplicar los cambios…</string>
    <!-- Preference category for account information -->
    <string name="preferences_category_account">Cuenta</string>
    <!-- Preference for changing where the toolbar is positioned -->
    <string name="preferences_toolbar">Barra de herramientas</string>
    <!-- Preference for changing default theme to dark or light mode -->
    <string name="preferences_theme">Tema</string>

    <!-- Preference for customizing the home screen -->
    <string name="preferences_home_2">Página de inicio</string>
    <!-- Preference for gestures based actions -->
    <string name="preferences_gestures">Gestos</string>
    <!-- Preference for settings related to visual options -->
    <string name="preferences_customize">Personalizar</string>
    <!-- Preference description for banner about signing in -->
    <string name="preferences_sign_in_description_2">Conéctate para sincronizar pestañas, marcadores, contraseñas y más.</string>
    <!-- Preference shown instead of account display name while account profile information isn't available yet. -->
    <string name="preferences_account_default_name" moz:RemovedIn="120" tools:ignore="UnusedResources">Cuenta de Firefox</string>
    <!-- Preference shown instead of account display name while account profile information isn't available yet. -->
    <string name="preferences_account_default_name_2">Cuenta de Mozilla</string>
    <!-- Preference text for account title when there was an error syncing FxA -->
    <string name="preferences_account_sync_error">Reconéctate para continuar la sincronización</string>
    <!-- Preference for language -->
    <string name="preferences_language">Idioma</string>
    <!-- Preference for data choices -->
    <string name="preferences_data_choices">Elección de datos</string>
    <!-- Preference for data collection -->
    <string name="preferences_data_collection">Recopilación de datos</string>
    <!-- Preference for developers -->
    <string name="preferences_remote_debugging">Depuración remota vía USB</string>
    <!-- Preference title for switch preference to show search engines -->
    <string name="preferences_show_search_engines" moz:RemovedIn="120" tools:ignore="UnusedResources">Mostrar motores de búsqueda</string>
    <!-- Preference title for switch preference to show search suggestions -->
    <string name="preferences_show_search_suggestions">Mostrar sugerencias de búsqueda</string>
    <!-- Preference title for switch preference to show voice search button -->
    <string name="preferences_show_voice_search">Mostrar búsqueda por voz</string>
    <!-- Preference title for switch preference to show search suggestions also in private mode -->
    <string name="preferences_show_search_suggestions_in_private">Mostrar en sesiones privadas</string>
    <!-- Preference title for switch preference to show a clipboard suggestion when searching -->
    <string name="preferences_show_clipboard_suggestions">Mostrar sugerencias del portapapeles</string>
    <!-- Preference title for switch preference to suggest browsing history when searching -->
    <string name="preferences_search_browsing_history">Buscar historial de navegación</string>
    <!-- Preference title for switch preference to suggest bookmarks when searching -->
    <string name="preferences_search_bookmarks">Buscar marcadores</string>
    <!-- Preference title for switch preference to suggest synced tabs when searching -->
    <string name="preferences_search_synced_tabs">Buscar pestañas sincronizadas</string>
    <!-- Preference for account settings -->
    <string name="preferences_account_settings">Ajustes de la cuenta</string>
    <!-- Preference for enabling url autocomplete-->
    <string name="preferences_enable_autocomplete_urls">Autocompletar URLs</string>
    <!-- Preference title for switch preference to show sponsored Firefox Suggest search suggestions -->
    <string name="preferences_show_sponsored_suggestions">Sugerencias de patrocinadores</string>
    <!-- Summary for preference to show sponsored Firefox Suggest search suggestions.
         The first parameter is the name of the application. -->
    <string name="preferences_show_sponsored_suggestions_summary">Apoya a %1$s con sugerencias patrocinadas ocasionales</string>
    <!-- Preference title for switch preference to show Firefox Suggest search suggestions for web content.
         The first parameter is the name of the application. -->
    <string name="preferences_show_nonsponsored_suggestions">Sugerencias de %1$s</string>
    <!-- Summary for preference to show Firefox Suggest search suggestions for web content -->
    <string name="preferences_show_nonsponsored_suggestions_summary">Recibe sugerencias de la web relacionadas con tu búsqueda</string>
    <!-- Preference for open links in third party apps -->
    <string name="preferences_open_links_in_apps">Abrir enlaces en aplicaciones</string>

    <!-- Preference for open links in third party apps always open in apps option -->
    <string name="preferences_open_links_in_apps_always">Siempre</string>
    <!-- Preference for open links in third party apps ask before opening option -->
    <string name="preferences_open_links_in_apps_ask">Preguntar antes de abrir</string>
    <!-- Preference for open links in third party apps never open in apps option -->
    <string name="preferences_open_links_in_apps_never">Nunca</string>
    <!-- Preference for open download with an external download manager app -->
    <string name="preferences_external_download_manager">Administrador de descargas externo</string>
    <!-- Preference for enabling gecko engine logs -->
    <string name="preferences_enable_gecko_logs">Habilitar registros de Gecko</string>
    <!-- Message to indicate users that we are quitting the application to apply the changes -->
    <string name="quit_application">Saliendo de la aplicación para aplicar cambios…</string>

    <!-- Preference for add_ons -->
    <string name="preferences_addons">Complementos</string>

    <!-- Preference for installing a local add-on -->
    <string name="preferences_install_local_addon">Instalar complemento desde archivo</string>
    <!-- Preference for notifications -->
    <string name="preferences_notifications">Notificaciones</string>

    <!-- Summary for notification preference indicating notifications are allowed -->
    <string name="notifications_allowed_summary">Permitido</string>
    <!-- Summary for notification preference indicating notifications are not allowed -->
    <string name="notifications_not_allowed_summary">No permitido</string>

    <!-- Add-on Preferences -->
    <!-- Preference to customize the configured AMO (addons.mozilla.org) collection -->
    <string name="preferences_customize_amo_collection">Colección de complementos personalizada</string>
    <!-- Button caption to confirm the add-on collection configuration -->
    <string name="customize_addon_collection_ok">Aceptar</string>
    <!-- Button caption to abort the add-on collection configuration -->
    <string name="customize_addon_collection_cancel">Cancelar</string>
    <!-- Hint displayed on input field for custom collection name -->
    <string name="customize_addon_collection_hint">Nombre de la colección</string>
    <!-- Hint displayed on input field for custom collection user ID-->
    <string name="customize_addon_collection_user_hint">Dueño de la colección (ID de usuario)</string>
    <!-- Toast shown after confirming the custom add-on collection configuration -->
    <string name="toast_customize_addon_collection_done">Colección de complementos modificada. Cerrando la aplicación para aplicar los cambios…</string>

    <!-- Customize Home -->
    <!-- Header text for jumping back into the recent tab in customize the home screen -->
    <string name="customize_toggle_jump_back_in">Regresar a</string>
    <!-- Title for the customize home screen section with recently saved bookmarks. -->
    <string name="customize_toggle_recent_bookmarks">Marcadores recientes</string>
    <!-- Title for the customize home screen section with recently visited. Recently visited is
    a section where users see a list of tabs that they have visited in the past few days -->
    <string name="customize_toggle_recently_visited">Visitados recientemente</string>

    <!-- Title for the customize home screen section with Pocket. -->
    <string name="customize_toggle_pocket_2">Historias que te hacen reflexionar</string>
    <!-- Summary for the customize home screen section with Pocket. The first parameter is product name Pocket -->
    <string name="customize_toggle_pocket_summary">Artículos recomendados por %s</string>
    <!-- Title for the customize home screen section with sponsored Pocket stories. -->
    <string name="customize_toggle_pocket_sponsored">Historias patrocinadas</string>
    <!-- Title for the opening wallpaper settings screen -->
    <string name="customize_wallpapers">Fondos de pantalla</string>
    <!-- Title for the customize home screen section with sponsored shortcuts. -->
    <string name="customize_toggle_contile">Atajos patrocinados</string>

    <!-- Wallpapers -->
    <!-- Content description for various wallpapers. The first parameter is the name of the wallpaper -->
    <string name="wallpapers_item_name_content_description">Elemento de fondo de pantalla: %1$s</string>
    <!-- Snackbar message for when wallpaper is selected -->
    <string name="wallpaper_updated_snackbar_message">¡Fondo de pantalla actualizado!</string>
    <!-- Snackbar label for action to view selected wallpaper -->
    <string name="wallpaper_updated_snackbar_action">Ver</string>

    <!-- Snackbar message for when wallpaper couldn't be downloaded -->
    <string name="wallpaper_download_error_snackbar_message">No se pudo descargar el fondo de pantalla</string>
    <!-- Snackbar label for action to retry downloading the wallpaper -->
    <string name="wallpaper_download_error_snackbar_action">Volver a intentarlo</string>
    <!-- Snackbar message for when wallpaper couldn't be selected because of the disk error -->
    <string name="wallpaper_select_error_snackbar_message">No se pudo cambiar el fondo de pantalla</string>
    <!-- Text displayed that links to website containing documentation about the "Limited Edition" wallpapers. -->
    <string name="wallpaper_learn_more">Aprender más</string>

    <!-- Text for classic wallpapers title. The first parameter is the Firefox name. -->
    <string name="wallpaper_classic_title">%s clásico</string>
    <!-- Text for artist series wallpapers title. "Artist series" represents a collection of artist collaborated wallpapers. -->
    <string name="wallpaper_artist_series_title">Serie de artistas</string>
    <!-- Description text for the artist series wallpapers with learn more link. The first parameter is the learn more string defined in wallpaper_learn_more. "Independent voices" is the name of the wallpaper collection -->
    <string name="wallpaper_artist_series_description_with_learn_more">La colección Voces Independientes. %s</string>
    <!-- Description text for the artist series wallpapers. "Independent voices" is the name of the wallpaper collection -->
    <string name="wallpaper_artist_series_description">La colección Voces Independientes.</string>
    <!-- Wallpaper onboarding dialog header text. -->
    <string name="wallpapers_onboarding_dialog_title_text">Prueba un toque de color</string>
    <!-- Wallpaper onboarding dialog body text. -->
    <string name="wallpapers_onboarding_dialog_body_text">Elige un fondo de pantalla que te represente.</string>
    <!-- Wallpaper onboarding dialog learn more button text. The button navigates to the wallpaper settings screen. -->
    <string name="wallpapers_onboarding_dialog_explore_more_button_text">Explorar más fondos de pantalla</string>

    <!-- Add-ons general availability nimbus message-->
    <!-- Title of the Nimbus message for add-ons general availability-->
    <string name="addon_ga_message_title" tools:ignore="UnusedResources">Nuevos complementos ahora disponibles</string>
    <!-- Body of the Nimbus message for add-ons general availability. 'Firefox' intentionally hardcoded here-->
    <string name="addon_ga_message_body" tools:ignore="UnusedResources">Echa un vistazo a más de 100 extensiones nuevas que te permiten personalizar Firefox.</string>
    <!-- Button text of the Nimbus message for add-ons general availability. -->
    <string name="addon_ga_message_button" tools:ignore="UnusedResources">Explorar complementos</string>

    <!-- Add-on Installation from AMO-->
    <!-- Error displayed when user attempts to install an add-on from AMO (addons.mozilla.org) that is not supported -->
    <string name="addon_not_supported_error" moz:removedIn="120" tools:ignore="UnusedResources">Complemento no compatible</string>
    <!-- Error displayed when user attempts to install an add-on from AMO (addons.mozilla.org) that is already installed -->
    <string name="addon_already_installed" moz:removedIn="120" tools:ignore="UnusedResources">Complemento ya está instalado</string>

    <!-- Add-on process crash dialog to user -->
    <!-- Title of a dialog shown to the user when enough errors have occurred with addons and they need to be temporarily disabled -->
    <string name="addon_process_crash_dialog_title" tools:ignore="UnusedResources">Los complementos están temporalmente deshabilitados</string>
    <!-- The first parameter is the application name. This is a message shown to the user when too many errors have occurred with the addons process and they have been disabled. The user can decide if they would like to continue trying to start add-ons or if they'd rather continue without them. -->
    <string name="addon_process_crash_dialog_message" tools:ignore="UnusedResources">Uno o más complementos dejaron de funcionar, lo que hizo que tu sistema fuera inestable. %1$s intentó reiniciar los complementos sin éxito.\n\nLos complementos no se reiniciarán durante tu sesión actual.\n\nQuitar o deshabilitar los complementos puede solucionar este problema.</string>
    <!-- This will cause the add-ons to try restarting but the dialog will reappear if it is unsuccessful again -->
    <string name="addon_process_crash_dialog_retry_button_text" tools:ignore="UnusedResources">Intenta reiniciando los complementos</string>
    <!-- The user will continue with all add-ons disabled -->
    <string name="addon_process_crash_dialog_disable_addons_button_text" tools:ignore="UnusedResources">Continuar con los complementos deshabilitados</string>

    <!-- Account Preferences -->
    <!-- Preference for managing your account via accounts.firefox.com -->
    <string name="preferences_manage_account">Administrar cuenta</string>
    <!-- Summary of the preference for managing your account via accounts.firefox.com. -->
    <string name="preferences_manage_account_summary">Cambia tu contraseña, administra la recopilación de datos o elimina tu cuenta</string>
    <!-- Preference for triggering sync -->
    <string name="preferences_sync_now">Sincronizar ahora</string>
    <!-- Preference category for sync -->
    <string name="preferences_sync_category">Elige qué sincronizar</string>
    <!-- Preference for syncing history -->
    <string name="preferences_sync_history">Historial</string>
    <!-- Preference for syncing bookmarks -->
    <string name="preferences_sync_bookmarks">Marcadores</string>
    <!-- Preference for syncing logins -->
    <string name="preferences_sync_logins">Credenciales</string>
    <!-- Preference for syncing tabs -->
    <string name="preferences_sync_tabs_2">Pestañas abiertas</string>
    <!-- Preference for signing out -->
    <string name="preferences_sign_out">Salir</string>
    <!-- Preference displays and allows changing current FxA device name -->
    <string name="preferences_sync_device_name">Nombre del dispositivo</string>
    <!-- Text shown when user enters empty device name -->
    <string name="empty_device_name_error">El nombre del dispositivo no puede estar vacío.</string>
    <!-- Label indicating that sync is in progress -->
    <string name="sync_syncing_in_progress">Sincronizando…</string>
    <!-- Label summary indicating that sync failed. The first parameter is the date stamp showing last time it succeeded -->
    <string name="sync_failed_summary">Falló la sincronización. Último éxito: %s</string>
    <!-- Label summary showing never synced -->
    <string name="sync_failed_never_synced_summary">Falló la sincronización. Última sincronización: nunca</string>
    <!-- Label summary the date we last synced. The first parameter is date stamp showing last time synced -->
    <string name="sync_last_synced_summary">Última sincronización: %s</string>
    <!-- Label summary showing never synced -->
    <string name="sync_never_synced_summary">Última sincronización: nunca</string>

    <!-- Text for displaying the default device name.
        The first parameter is the application name, the second is the device manufacturer name
        and the third is the device model. -->
    <string name="default_device_name_2">%1$s en %2$s %3$s</string>

    <!-- Preference for syncing credit cards -->
    <string name="preferences_sync_credit_cards">Tarjetas de crédito</string>
    <!-- Preference for syncing addresses -->
    <string name="preferences_sync_address">Direcciones</string>

    <!-- Send Tab -->
    <!-- Name of the "receive tabs" notification channel. Displayed in the "App notifications" system settings for the app -->
    <string name="fxa_received_tab_channel_name">Pestañas recibidas</string>
    <!-- Description of the "receive tabs" notification channel. Displayed in the "App notifications" system settings for the app -->
    <string name="fxa_received_tab_channel_description">Notificaciones de pestañas recibidas desde otros dispositivos Firefox.</string>
    <!--  The body for these is the URL of the tab received  -->
    <string name="fxa_tab_received_notification_name">Pestaña recibida</string>
    <!-- %s is the device name -->
    <string name="fxa_tab_received_from_notification_name">Pestaña de %s</string>

    <!-- Advanced Preferences -->
    <!-- Preference for tracking protection exceptions -->
    <string name="preferences_tracking_protection_exceptions">Excepciones</string>

    <!-- Button in Exceptions Preference to turn on tracking protection for all sites (remove all exceptions) -->
    <string name="preferences_tracking_protection_exceptions_turn_on_for_all">Activar para todos los sitios</string>
    <!-- Text displayed when there are no exceptions -->
    <string name="exceptions_empty_message_description">Las excepciones te permiten desactivar la protección de seguimiento para sitios seleccionados.</string>
    <!-- Text displayed when there are no exceptions, with learn more link that brings users to a tracking protection SUMO page -->
    <string name="exceptions_empty_message_learn_more_link">Aprender más</string>

    <!-- Preference switch for usage and technical data collection -->
    <string name="preference_usage_data">Datos de uso y técnicos</string>
    <!-- Preference description for usage and technical data collection -->
    <string name="preferences_usage_data_description">Comparte datos de rendimiento, uso, hardware y personalizaciones de tu navegador con Mozilla para ayudarnos a mejorar %1$s</string>
    <!-- Preference switch for marketing data collection -->
    <string name="preferences_marketing_data">Datos de marketing</string>
    <!-- Preference description for marketing data collection -->
    <string name="preferences_marketing_data_description2">Comparte datos de uso básico con Adjust, nuestro proveedor de marketing móvil</string>
    <!-- Title for studies preferences -->
    <string name="preference_experiments_2">Estudios</string>
    <!-- Summary for studies preferences -->
    <string name="preference_experiments_summary_2">Permite a Mozilla instalar y realizar estudios</string>

    <!-- Turn On Sync Preferences -->
    <!-- Header of the Sync and save your data preference view -->
    <string name="preferences_sync_2">Sincronizar y guarda tus datos</string>
    <!-- Preference for reconnecting to FxA sync -->
    <string name="preferences_sync_sign_in_to_reconnect">Conectarse para continuar</string>
    <!-- Preference for removing FxA account -->
    <string name="preferences_sync_remove_account">Eliminar cuenta</string>

    <!-- Pairing Feature strings -->
    <!-- Instructions on how to access pairing -->
    <string name="pair_instructions_2"><![CDATA[Escanea el código QR mostrado en <b>firefox.com/pair</b>]]></string>

    <!-- Toolbar Preferences -->
    <!-- Preference for using top toolbar -->
    <string name="preference_top_toolbar">Superior</string>
    <!-- Preference for using bottom toolbar -->
    <string name="preference_bottom_toolbar">Inferior</string>

    <!-- Theme Preferences -->
    <!-- Preference for using light theme -->
    <string name="preference_light_theme">Claro</string>
    <!-- Preference for using dark theme -->
    <string name="preference_dark_theme">Oscuro</string>
    <!-- Preference for using using dark or light theme automatically set by battery -->
    <string name="preference_auto_battery_theme">Establecido por el ahorrador de batería</string>
    <!-- Preference for using following device theme -->
    <string name="preference_follow_device_theme">Usar el tema del dispositivo</string>

    <!-- Gestures Preferences-->
    <!-- Preferences for using pull to refresh in a webpage -->
    <string name="preference_gestures_website_pull_to_refresh">Tira para actualizar</string>
    <!-- Preference for using the dynamic toolbar -->
    <string name="preference_gestures_dynamic_toolbar">Ocultar la barra de herramientas al desplazarse</string>
    <!-- Preference for switching tabs by swiping horizontally on the toolbar -->
    <string name="preference_gestures_swipe_toolbar_switch_tabs">Cambiar de pestaña al deslizar hacia los lados sobre la barra de herramientas</string>
    <!-- Preference for showing the opened tabs by swiping up on the toolbar-->
    <string name="preference_gestures_swipe_toolbar_show_tabs">Cambiar de pestaña al deslizar hacia arriba sobre la barra de herramientas</string>

    <!-- Library -->
    <!-- Option in Library to open Downloads page -->
    <string name="library_downloads">Descargas</string>
    <!-- Option in library to open Bookmarks page -->
    <string name="library_bookmarks">Marcadores</string>
    <!-- Option in library to open Desktop Bookmarks root page -->
    <string name="library_desktop_bookmarks_root">Marcadores de escritorio</string>
    <!-- Option in library to open Desktop Bookmarks "menu" page -->
    <string name="library_desktop_bookmarks_menu">Menú de marcadores</string>
    <!-- Option in library to open Desktop Bookmarks "toolbar" page -->
    <string name="library_desktop_bookmarks_toolbar">Barra de marcadores</string>
    <!-- Option in library to open Desktop Bookmarks "unfiled" page -->
    <string name="library_desktop_bookmarks_unfiled">Otros marcadores</string>
    <!-- Option in Library to open History page -->
    <string name="library_history">Historial</string>
    <!-- Option in Library to open a new tab -->
    <string name="library_new_tab">Nueva pestaña</string>
    <!-- Settings Page Title -->
    <string name="settings_title">Ajustes</string>
    <!-- Content description (not visible, for screen readers etc.): "Close button for library settings" -->
    <string name="content_description_close_button">Cerrar</string>

    <!-- Title to show in alert when a lot of tabs are to be opened
    %d is a placeholder for the number of tabs that will be opened -->
    <string name="open_all_warning_title">¿Abrir %d pestañas?</string>
    <!-- Message to warn users that a large number of tabs will be opened
    %s will be replaced by app name. -->
    <string name="open_all_warning_message">Abrir esta cantidad de pestañas podría dejar muy lento a %s mientras se cargan las páginas. ¿Estás seguro de quieres continuar?</string>
    <!-- Dialog button text for confirming open all tabs -->
    <string name="open_all_warning_confirm">Pestañas abiertas</string>
    <!-- Dialog button text for canceling open all tabs -->
    <string name="open_all_warning_cancel">Cancelar</string>

    <!-- Text to show users they have one page in the history group section of the History fragment.
    %d is a placeholder for the number of pages in the group. -->
    <string name="history_search_group_site_1">%d página</string>

    <!-- Text to show users they have multiple pages in the history group section of the History fragment.
    %d is a placeholder for the number of pages in the group. -->
    <string name="history_search_group_sites_1">%d páginas</string>

    <!-- Option in library for Recently Closed Tabs -->
    <string name="library_recently_closed_tabs">Pestañas cerradas recientemente</string>
    <!-- Option in library to open Recently Closed Tabs page -->
    <string name="recently_closed_show_full_history">Mostrar historial completo</string>
    <!-- Text to show users they have multiple tabs saved in the Recently Closed Tabs section of history.
    %d is a placeholder for the number of tabs selected. -->
    <string name="recently_closed_tabs">%d pestañas</string>
    <!-- Text to show users they have one tab saved in the Recently Closed Tabs section of history.
    %d is a placeholder for the number of tabs selected. -->
    <string name="recently_closed_tab">%d pestaña</string>
    <!-- Recently closed tabs screen message when there are no recently closed tabs -->
    <string name="recently_closed_empty_message">No hay pestañas cerradas recientemente aquí</string>

    <!-- Tab Management -->
    <!-- Title of preference for tabs management -->
    <string name="preferences_tabs">Pestañas</string>
    <!-- Title of preference that allows a user to specify the tab view -->
    <string name="preferences_tab_view">Vista de pestaña</string>
    <!-- Option for a list tab view -->
    <string name="tab_view_list">Lista</string>
    <!-- Option for a grid tab view -->
    <string name="tab_view_grid">Cuadrícula</string>
    <!-- Title of preference that allows a user to auto close tabs after a specified amount of time -->
    <string name="preferences_close_tabs">Cerrar pestañas</string>
    <!-- Option for auto closing tabs that will never auto close tabs, always allows user to manually close tabs -->
    <string name="close_tabs_manually">Manualmente</string>
    <!-- Option for auto closing tabs that will auto close tabs after one day -->
    <string name="close_tabs_after_one_day">Después de un día</string>
    <!-- Option for auto closing tabs that will auto close tabs after one week -->
    <string name="close_tabs_after_one_week">Después de una semana</string>
    <!-- Option for auto closing tabs that will auto close tabs after one month -->
    <string name="close_tabs_after_one_month">Después de un mes</string>

    <!-- Title of preference that allows a user to specify the auto-close settings for open tabs -->
    <string name="preference_auto_close_tabs" tools:ignore="UnusedResources">Cerrar automáticamente pestañas</string>

    <!-- Opening screen -->
    <!-- Title of a preference that allows a user to choose what screen to show after opening the app -->
    <string name="preferences_opening_screen">Pantalla de apertura</string>
    <!-- Option for always opening the homepage when re-opening the app -->
    <string name="opening_screen_homepage">Página de inicio</string>
    <!-- Option for always opening the user's last-open tab when re-opening the app -->
    <string name="opening_screen_last_tab">Última pestaña</string>
    <!-- Option for always opening the homepage when re-opening the app after four hours of inactivity -->
    <string name="opening_screen_after_four_hours_of_inactivity">Página de inicio después de cuatro horas de inactividad</string>
    <!-- Summary for tabs preference when auto closing tabs setting is set to manual close-->
    <string name="close_tabs_manually_summary">Cerrar manualmente</string>
    <!-- Summary for tabs preference when auto closing tabs setting is set to auto close tabs after one day-->
    <string name="close_tabs_after_one_day_summary">Cerrar después de un día</string>
    <!-- Summary for tabs preference when auto closing tabs setting is set to auto close tabs after one week-->
    <string name="close_tabs_after_one_week_summary">Cerrar después de una semana</string>
    <!-- Summary for tabs preference when auto closing tabs setting is set to auto close tabs after one month-->
    <string name="close_tabs_after_one_month_summary">Cerrar después de un mes</string>

    <!-- Summary for homepage preference indicating always opening the homepage when re-opening the app -->
    <string name="opening_screen_homepage_summary">Abrir en la página de inicio</string>
    <!-- Summary for homepage preference indicating always opening the last-open tab when re-opening the app -->
    <string name="opening_screen_last_tab_summary">Abrir en la última pestaña</string>
    <!-- Summary for homepage preference indicating opening the homepage when re-opening the app after four hours of inactivity -->
    <string name="opening_screen_after_four_hours_of_inactivity_summary">Abrir en la página de inicio después de cuatro horas</string>

    <!-- Inactive tabs -->
    <!-- Category header of a preference that allows a user to enable or disable the inactive tabs feature -->
    <string name="preferences_inactive_tabs">Mover pestañas antiguas a inactivas</string>
    <!-- Title of inactive tabs preference -->
    <string name="preferences_inactive_tabs_title">Las pestañas que no has visto durante dos semanas se mueven a la sección de inactivas.</string>

    <!-- Studies -->
    <!-- Title of the remove studies button -->
    <string name="studies_remove">Eliminar</string>
    <!-- Title of the active section on the studies list -->
    <string name="studies_active">Activo</string>
    <!-- Description for studies, it indicates why Firefox use studies. The first parameter is the name of the application. -->
    <string name="studies_description_2">%1$s podría instalar y realizar experimentos de vez en cuando.</string>
    <!-- Learn more link for studies, links to an article for more information about studies. -->
    <string name="studies_learn_more">Aprender más</string>

    <!-- Dialog message shown after removing a study -->
    <string name="studies_restart_app">La aplicación se cerrará para aplicar cambios</string>
    <!-- Dialog button to confirm the removing a study. -->
    <string name="studies_restart_dialog_ok">Aceptar</string>
    <!-- Dialog button text for canceling removing a study. -->
    <string name="studies_restart_dialog_cancel">Cancelar</string>

    <!-- Toast shown after turning on/off studies preferences -->
    <string name="studies_toast_quit_application" tools:ignore="UnusedResources">Saliendo de la aplicación para aplicar cambios…</string>

    <!-- Sessions -->
    <!-- Title for the list of tabs -->
    <string name="tab_header_label">Pestañas abiertas</string>
    <!-- Title for the list of tabs in the current private session -->
    <string name="tabs_header_private_tabs_title">Pestañas privadas</string>
    <!-- Title for the list of tabs in the synced tabs -->
    <string name="tabs_header_synced_tabs_title">Pestañas sincronizadas</string>
    <!-- Content description (not visible, for screen readers etc.): Add tab button. Adds a news tab when pressed -->
    <string name="add_tab">Añadir pestaña</string>
    <!-- Content description (not visible, for screen readers etc.): Add tab button. Adds a news tab when pressed -->
    <string name="add_private_tab">Añadir pestaña privada</string>
    <!-- Text for the new tab button to indicate adding a new private tab in the tab -->
    <string name="tab_drawer_fab_content">Privada</string>
    <!-- Text for the new tab button to indicate syncing command on the synced tabs page -->
    <string name="tab_drawer_fab_sync">Sincronizar</string>
    <!-- Text shown in the menu for sharing all tabs -->
    <string name="tab_tray_menu_item_share">Compartir todas las pestañas</string>
    <!-- Text shown in the menu to view recently closed tabs -->
    <string name="tab_tray_menu_recently_closed">Pestañas cerradas recientemente</string>
    <!-- Text shown in the tabs tray inactive tabs section -->
    <string name="tab_tray_inactive_recently_closed" tools:ignore="UnusedResources">Cerrados recientemente</string>
    <!-- Text shown in the menu to view account settings -->
    <string name="tab_tray_menu_account_settings">Ajustes de la cuenta</string>
    <!-- Text shown in the menu to view tab settings -->
    <string name="tab_tray_menu_tab_settings">Ajustes de pestañas</string>
    <!-- Text shown in the menu for closing all tabs -->
    <string name="tab_tray_menu_item_close">Cerrar todas las pestañas</string>
    <!-- Text shown in the multiselect menu for bookmarking selected tabs. -->
    <string name="tab_tray_multiselect_menu_item_bookmark">Enviar a marcadores</string>
    <!-- Text shown in the multiselect menu for closing selected tabs. -->
    <string name="tab_tray_multiselect_menu_item_close">Cerrar</string>
    <!-- Content description for tabs tray multiselect share button -->
    <string name="tab_tray_multiselect_share_content_description">Compartir pestañas seleccionadas</string>
    <!-- Content description for tabs tray multiselect menu -->
    <string name="tab_tray_multiselect_menu_content_description">Menú de pestañas seleccionadas</string>
    <!-- Content description (not visible, for screen readers etc.): Removes tab from collection button. Removes the selected tab from collection when pressed -->
    <string name="remove_tab_from_collection">Eliminar pestaña de la colección</string>
    <!-- Text for button to enter multiselect mode in tabs tray -->
    <string name="tabs_tray_select_tabs">Pestañas seleccionadas</string>
    <!-- Content description (not visible, for screen readers etc.): Close tab button. Closes the current session when pressed -->
    <string name="close_tab">Cerrar pestaña</string>
    <!-- Content description (not visible, for screen readers etc.): Close tab <title> button. First parameter is tab title  -->
    <string name="close_tab_title">Cerrar pestaña %s</string>
    <!-- Content description (not visible, for screen readers etc.): Opens the open tabs menu when pressed -->
    <string name="open_tabs_menu">Menú de pestañas abiertas</string>
    <!-- Open tabs menu item to save tabs to collection -->
    <string name="tabs_menu_save_to_collection1">Guardar pestañas en la colección</string>
    <!-- Text for the menu button to delete a collection -->
    <string name="collection_delete">Eliminar colección</string>
    <!-- Text for the menu button to rename a collection -->
    <string name="collection_rename">Renombrar colección</string>
    <!-- Text for the button to open tabs of the selected collection -->
    <string name="collection_open_tabs">Abrir pestañas</string>

    <!-- Hint for adding name of a collection -->
    <string name="collection_name_hint">Nombre de la colección</string>
    <!-- Text for the menu button to rename a top site -->
    <string name="rename_top_site">Renombrar</string>
    <!-- Text for the menu button to remove a top site -->
    <string name="remove_top_site">Eliminar</string>

    <!-- Text for the menu button to delete a top site from history -->
    <string name="delete_from_history">Eliminar del historial</string>
    <!-- Postfix for private WebApp titles, placeholder is replaced with app name -->
    <string name="pwa_site_controls_title_private">%1$s (modo privado)</string>

    <!-- History -->
    <!-- Text for the button to search all history -->
    <string name="history_search_1">Ingresa los términos de búsqueda</string>
    <!-- Text for the button to clear all history -->
    <string name="history_delete_all">Eliminar historial</string>
    <!-- Text for the snackbar to confirm that multiple browsing history items has been deleted -->
    <string name="history_delete_multiple_items_snackbar">Historial eliminado</string>
    <!-- Text for the snackbar to confirm that a single browsing history item has been deleted. The first parameter is the shortened URL of the deleted history item. -->
    <string name="history_delete_single_item_snackbar">%1$s eliminado</string>
    <!-- Context description text for the button to delete a single history item -->
    <string name="history_delete_item">Eliminar</string>
    <!-- History multi select title in app bar
    The first parameter is the number of bookmarks selected -->
    <string name="history_multi_select_title">%1$d seleccionados</string>

    <!-- Text for the header that groups the history for today -->
    <string name="history_today">Hoy</string>
    <!-- Text for the header that groups the history for yesterday -->
    <string name="history_yesterday">Ayer</string>
    <!-- Text for the header that groups the history the past 7 days -->
    <string name="history_7_days">Últimos 7 días</string>
    <!-- Text for the header that groups the history the past 30 days -->
    <string name="history_30_days">Últimos 30 días</string>
    <!-- Text for the header that groups the history older than the last month -->
    <string name="history_older">Anterior</string>
    <!-- Text shown when no history exists -->
    <string name="history_empty_message">Sin historial aquí</string>

    <!-- Downloads -->
    <!-- Text for the snackbar to confirm that multiple downloads items have been removed -->
    <string name="download_delete_multiple_items_snackbar_1">Descargas removidas</string>
    <!-- Text for the snackbar to confirm that a single download item has been removed. The first parameter is the name of the download item. -->
    <string name="download_delete_single_item_snackbar">%1$s removido</string>
    <!-- Text shown when no download exists -->
    <string name="download_empty_message_1">No hay archivos descargados</string>
    <!-- History multi select title in app bar
    The first parameter is the number of downloads selected -->
    <string name="download_multi_select_title">%1$d seleccionadas</string>


    <!-- Text for the button to remove a single download item -->
    <string name="download_delete_item_1">Remover</string>


    <!-- Crashes -->
    <!-- Title text displayed on the tab crash page. This first parameter is the name of the application (For example: Fenix) -->
    <string name="tab_crash_title_2">Lo sentimos. %1$s no puede cargar esa página.</string>
    <!-- Send crash report checkbox text on the tab crash page -->
    <string name="tab_crash_send_report">Enviar reporte de fallos a Mozilla</string>
    <!-- Close tab button text on the tab crash page -->
    <string name="tab_crash_close">Cerrar pestaña</string>
    <!-- Restore tab button text on the tab crash page -->
    <string name="tab_crash_restore">Restaurar pestaña</string>

    <!-- Bookmarks -->
    <!-- Confirmation message for a dialog confirming if the user wants to delete the selected folder -->
    <string name="bookmark_delete_folder_confirmation_dialog">¿De verdad quieres borrar esta carpeta?</string>
    <!-- Confirmation message for a dialog confirming if the user wants to delete multiple items including folders. Parameter will be replaced by app name. -->
    <string name="bookmark_delete_multiple_folders_confirmation_dialog">%s eliminará los elementos seleccionados.</string>
    <!-- Text for the cancel button on delete bookmark dialog -->
    <string name="bookmark_delete_negative">Cancelar</string>
    <!-- Screen title for adding a bookmarks folder -->
    <string name="bookmark_add_folder">Añadir carpeta</string>
    <!-- Snackbar title shown after a bookmark has been created. -->
    <string name="bookmark_saved_snackbar">¡Marcador guardado!</string>
    <!-- Snackbar edit button shown after a bookmark has been created. -->
    <string name="edit_bookmark_snackbar_action">EDITAR</string>
    <!-- Bookmark overflow menu edit button -->
    <string name="bookmark_menu_edit_button">Editar</string>
    <!-- Bookmark overflow menu copy button -->
    <string name="bookmark_menu_copy_button">Copiar</string>
    <!-- Bookmark overflow menu share button -->
    <string name="bookmark_menu_share_button">Compartir</string>
    <!-- Bookmark overflow menu open in new tab button -->
    <string name="bookmark_menu_open_in_new_tab_button">Abrir en nueva pestaña</string>
    <!-- Bookmark overflow menu open in private tab button -->
    <string name="bookmark_menu_open_in_private_tab_button">Abrir en pestaña privada</string>
    <!-- Bookmark overflow menu open all in tabs button -->
    <string name="bookmark_menu_open_all_in_tabs_button">Abrir todo en pestañas nuevas</string>
    <!-- Bookmark overflow menu open all in private tabs button -->
    <string name="bookmark_menu_open_all_in_private_tabs_button">Abrir todo en pestañas privadas</string>
    <!-- Bookmark overflow menu delete button -->
    <string name="bookmark_menu_delete_button">Eliminar</string>
    <!--Bookmark overflow menu save button -->
    <string name="bookmark_menu_save_button">Guardar</string>
    <!-- Bookmark multi select title in app bar
     The first parameter is the number of bookmarks selected -->
    <string name="bookmarks_multi_select_title">%1$d seleccionados</string>
    <!-- Bookmark editing screen title -->
    <string name="edit_bookmark_fragment_title">Editar marcador</string>
    <!-- Bookmark folder editing screen title -->
    <string name="edit_bookmark_folder_fragment_title">Editar carpeta</string>
    <!-- Bookmark sign in button message -->
    <string name="bookmark_sign_in_button">Conéctate para ver los marcadores sincronizados</string>
    <!-- Bookmark URL editing field label -->
    <string name="bookmark_url_label">URL</string>
    <!-- Bookmark FOLDER editing field label -->
    <string name="bookmark_folder_label">CARPETA</string>
    <!-- Bookmark NAME editing field label -->
    <string name="bookmark_name_label">NOMBRE</string>
    <!-- Bookmark add folder screen title -->
    <string name="bookmark_add_folder_fragment_label">Añadir carpeta</string>
    <!-- Bookmark select folder screen title -->
    <string name="bookmark_select_folder_fragment_label">Seleccionar carpeta</string>
    <!-- Bookmark editing error missing title -->
    <string name="bookmark_empty_title_error">Debe tener un título</string>
    <!-- Bookmark editing error missing or improper URL -->
    <string name="bookmark_invalid_url_error">URL inválida</string>
    <!-- Bookmark screen message for empty bookmarks folder -->
    <string name="bookmarks_empty_message">No hay marcadores aquí</string>
    <!-- Bookmark snackbar message on deletion
     The first parameter is the host part of the URL of the bookmark deleted, if any -->
    <string name="bookmark_deletion_snackbar_message">%1$s eliminado</string>
    <!-- Bookmark snackbar message on deleting multiple bookmarks not including folders-->
    <string name="bookmark_deletion_multiple_snackbar_message_2">Marcadores eliminados</string>
    <!-- Bookmark snackbar message on deleting multiple bookmarks including folders-->
    <string name="bookmark_deletion_multiple_snackbar_message_3">Eliminando carpetas seleccionadas</string>
    <!-- Bookmark undo button for deletion snackbar action -->
    <string name="bookmark_undo_deletion">DESHACER</string>

    <!-- Text for the button to search all bookmarks -->
    <string name="bookmark_search">Ingresa los términos de búsqueda</string>

    <!-- Site Permissions -->
    <!-- Button label that take the user to the Android App setting -->
    <string name="phone_feature_go_to_settings">Ir a ajustes</string>
    <!-- Content description (not visible, for screen readers etc.): Quick settings sheet
        to give users access to site specific information / settings. For example:
        Secure settings status and a button to modify site permissions -->
    <string name="quick_settings_sheet">Hoja de ajustes rápidos</string>
    <!-- Label that indicates that this option it the recommended one -->
    <string name="phone_feature_recommended">Recomendado</string>
    <!-- Button label for clearing all the information of site permissions-->
    <string name="clear_permissions">Eliminar permisos</string>
    <!-- Text for the OK button on Clear permissions dialog -->
    <string name="clear_permissions_positive">Aceptar</string>
    <!-- Text for the cancel button on Clear permissions dialog -->
    <string name="clear_permissions_negative">Cancelar</string>
    <!-- Button label for clearing a site permission-->
    <string name="clear_permission">Eliminar permiso</string>
    <!-- Text for the OK button on Clear permission dialog -->
    <string name="clear_permission_positive">Aceptar</string>
    <!-- Text for the cancel button on Clear permission dialog -->
    <string name="clear_permission_negative">Cancelar</string>
    <!-- Button label for clearing all the information on all sites-->
    <string name="clear_permissions_on_all_sites">Eliminar permisos en todos los sitios</string>
    <!-- Preference for altering video and audio autoplay for all websites -->
    <string name="preference_browser_feature_autoplay">Autoreproducción</string>
    <!-- Preference for altering the camera access for all websites -->
    <string name="preference_phone_feature_camera">Cámara</string>
    <!-- Preference for altering the microphone access for all websites -->
    <string name="preference_phone_feature_microphone">Micrófono</string>
    <!-- Preference for altering the location access for all websites -->
    <string name="preference_phone_feature_location">Ubicación</string>
    <!-- Preference for altering the notification access for all websites -->
    <string name="preference_phone_feature_notification">Notificación</string>
    <!-- Preference for altering the persistent storage access for all websites -->
    <string name="preference_phone_feature_persistent_storage">Almacenamiento persistente</string>
    <!-- Preference for altering the storage access setting for all websites -->
    <string name="preference_phone_feature_cross_origin_storage_access">Cookies de sitios cruzados</string>
    <!-- Preference for altering the EME access for all websites -->
    <string name="preference_phone_feature_media_key_system_access">Contenido controlado por DRM</string>
    <!-- Label that indicates that a permission must be asked always -->
    <string name="preference_option_phone_feature_ask_to_allow">Pedir permiso</string>
    <!-- Label that indicates that a permission must be blocked -->
    <string name="preference_option_phone_feature_blocked">Bloqueado</string>
    <!-- Label that indicates that a permission must be allowed -->
    <string name="preference_option_phone_feature_allowed">Permitido</string>
    <!--Label that indicates a permission is by the Android OS-->
    <string name="phone_feature_blocked_by_android">Bloqueado por Android</string>
    <!-- Preference for showing a list of websites that the default configurations won't apply to them -->
    <string name="preference_exceptions">Excepciones</string>
    <!-- Summary of tracking protection preference if tracking protection is set to off -->
    <string name="tracking_protection_off">No</string>
    <!-- Summary of tracking protection preference if tracking protection is set to standard -->
    <string name="tracking_protection_standard">Estándar</string>
    <!-- Summary of tracking protection preference if tracking protection is set to strict -->
    <string name="tracking_protection_strict">Estricta</string>
    <!-- Summary of tracking protection preference if tracking protection is set to custom -->
    <string name="tracking_protection_custom">Personalizada</string>
    <!-- Label for global setting that indicates that all video and audio autoplay is allowed -->
    <string name="preference_option_autoplay_allowed2">Permitir audio y video</string>
    <!-- Label for site specific setting that indicates that all video and audio autoplay is allowed -->
    <string name="quick_setting_option_autoplay_allowed">Permitir audio y video</string>
    <!-- Label that indicates that video and audio autoplay is only allowed over Wi-Fi -->
    <string name="preference_option_autoplay_allowed_wifi_only2">Bloquear audio y video solo en datos celulares</string>
    <!-- Subtext that explains 'autoplay on Wi-Fi only' option -->
    <string name="preference_option_autoplay_allowed_wifi_subtext">El audio y video se reproducirán en Wi-Fi</string>
    <!-- Label for global setting that indicates that video autoplay is allowed, but audio autoplay is blocked -->
    <string name="preference_option_autoplay_block_audio2">Bloquear solo audio</string>
    <!-- Label for site specific setting that indicates that video autoplay is allowed, but audio autoplay is blocked -->
    <string name="quick_setting_option_autoplay_block_audio">Bloquear solo audio</string>
    <!-- Label for global setting that indicates that all video and audio autoplay is blocked -->
    <string name="preference_option_autoplay_blocked3">Bloquear audio y video</string>
    <!-- Label for site specific setting that indicates that all video and audio autoplay is blocked -->
    <string name="quick_setting_option_autoplay_blocked">Bloquear audio y video</string>
    <!-- Summary of delete browsing data on quit preference if it is set to on -->
    <string name="delete_browsing_data_quit_on">Sí</string>
    <!-- Summary of delete browsing data on quit preference if it is set to off -->
    <string name="delete_browsing_data_quit_off">No</string>

    <!-- Summary of studies preference if it is set to on -->
    <string name="studies_on">Activado</string>
    <!-- Summary of studies data on quit preference if it is set to off -->
    <string name="studies_off">Desactivado</string>

    <!-- Collections -->
    <!-- Collections header on home fragment -->
    <string name="collections_header">Colecciones</string>
    <!-- Content description (not visible, for screen readers etc.): Opens the collection menu when pressed -->
    <string name="collection_menu_button_content_description">Menú de colecciones</string>
    <!-- Label to describe what collections are to a new user without any collections -->
    <string name="no_collections_description2">Recolecta las cosas que te importan.\nAgrupa las búsquedas, los sitios y las pestañas similares para acceder a ellas rápidamente.</string>
    <!-- Title for the "select tabs" step of the collection creator -->
    <string name="create_collection_select_tabs">Seleccionar pestañas</string>
    <!-- Title for the "select collection" step of the collection creator -->
    <string name="create_collection_select_collection">Seleccionar colección</string>
    <!-- Title for the "name collection" step of the collection creator -->
    <string name="create_collection_name_collection">Dar un nombre a la colección</string>
    <!-- Button to add new collection for the "select collection" step of the collection creator -->
    <string name="create_collection_add_new_collection">Añadir nueva colección</string>
    <!-- Button to select all tabs in the "select tabs" step of the collection creator -->
    <string name="create_collection_select_all">Seleccionar todas</string>
    <!-- Button to deselect all tabs in the "select tabs" step of the collection creator -->
    <string name="create_collection_deselect_all">Deseleccionar todas</string>
    <!-- Text to prompt users to select the tabs to save in the "select tabs" step of the collection creator -->
    <string name="create_collection_save_to_collection_empty">Seleccionar pestañas a guardar</string>
    <!-- Text to show users how many tabs they have selected in the "select tabs" step of the collection creator.
     %d is a placeholder for the number of tabs selected. -->
    <string name="create_collection_save_to_collection_tabs_selected">%d pestañas seleccionadas</string>
    <!-- Text to show users they have one tab selected in the "select tabs" step of the collection creator.
    %d is a placeholder for the number of tabs selected. -->
    <string name="create_collection_save_to_collection_tab_selected">%d pestaña seleccionada</string>
    <!-- Text shown in snackbar when multiple tabs have been saved in a collection -->
    <string name="create_collection_tabs_saved">¡Pestañas guardadas!</string>
    <!-- Text shown in snackbar when one or multiple tabs have been saved in a new collection -->
    <string name="create_collection_tabs_saved_new_collection">Colección guardada</string>
    <!-- Text shown in snackbar when one tab has been saved in a collection -->
    <string name="create_collection_tab_saved">¡Pestaña guardada!</string>
    <!-- Content description (not visible, for screen readers etc.): button to close the collection creator -->
    <string name="create_collection_close">Cerrar</string>
    <!-- Button to save currently selected tabs in the "select tabs" step of the collection creator-->
    <string name="create_collection_save">Guardar</string>

    <!-- Snackbar action to view the collection the user just created or updated -->
    <string name="create_collection_view">Ver</string>

    <!-- Text for the OK button from collection dialogs -->
    <string name="create_collection_positive">Aceptar</string>
    <!-- Text for the cancel button from collection dialogs -->
    <string name="create_collection_negative">Cancelar</string>

    <!-- Default name for a new collection in "name new collection" step of the collection creator. %d is a placeholder for the number of collections-->
    <string name="create_collection_default_name">Colección %d</string>

    <!-- Share -->
    <!-- Share screen header -->
    <string name="share_header_2">Compartir</string>
    <!-- Content description (not visible, for screen readers etc.):
        "Share" button. Opens the share menu when pressed. -->
    <string name="share_button_content_description">Compartir</string>
    <!-- Text for the Save to PDF feature in the share menu -->
    <string name="share_save_to_pdf">Guardar como PDF</string>
    <!-- Text for error message when generating a PDF file Text. -->
    <string name="unable_to_save_to_pdf_error">No se pudo generar el PDF</string>
    <!-- Text for standard error snackbar dismiss button. -->
    <string name="standard_snackbar_error_dismiss">Ocultar</string>
    <!-- Text for error message when printing a page and it fails. -->
    <string name="unable_to_print_error" moz:removedIn="121" tools:ignore="UnusedResources">No se pudo imprimir</string>
    <!-- Text for error message when printing a page and it fails. -->
    <string name="unable_to_print_page_error">No se puede imprimir esta página</string>
    <!-- Text for the print feature in the share and browser menu -->
    <string name="menu_print">Imprimir</string>
    <!-- Sub-header in the dialog to share a link to another sync device -->
    <string name="share_device_subheader">Enviar a dispositivo</string>
    <!-- Sub-header in the dialog to share a link to an app from the full list -->
    <string name="share_link_all_apps_subheader">Todas las acciones</string>
    <!-- Sub-header in the dialog to share a link to an app from the most-recent sorted list -->
    <string name="share_link_recent_apps_subheader">Por uso reciente</string>
    <!-- Text for the copy link action in the share screen. -->
    <string name="share_copy_link_to_clipboard">Copiar al portapapeles</string>
    <!-- Toast shown after copying link to clipboard -->
    <string name="toast_copy_link_to_clipboard">Copiado al portapapeles</string>
    <!-- An option from the share dialog to sign into sync -->
    <string name="sync_sign_in">Conectarse para sincronizar</string>
     <!-- An option from the three dot menu to sync and save data -->
    <string name="sync_menu_sync_and_save_data">Sincronizar y guardar datos</string>
    <!-- An option from the share dialog to send link to all other sync devices -->
    <string name="sync_send_to_all">Enviar a todos los dispositivos</string>
    <!-- An option from the share dialog to reconnect to sync -->
    <string name="sync_reconnect">Reconectarse para sincronizar</string>
    <!-- Text displayed when sync is offline and cannot be accessed -->
    <string name="sync_offline">Desconectado</string>
    <!-- An option to connect additional devices -->
    <string name="sync_connect_device">Conectar otro dispositivo</string>
    <!-- The dialog text shown when additional devices are not available -->
    <string name="sync_connect_device_dialog">Para enviar una pestaña, conéctate a Firefox en al menos otro dispositivo.</string>
    <!-- Confirmation dialog button -->
    <string name="sync_confirmation_button">Entendido</string>
    <!-- Share error message -->
    <string name="share_error_snackbar">No se puede compartir con esta aplicación</string>
    <!-- Add new device screen title -->
    <string name="sync_add_new_device_title">Enviar a dispositivo</string>
    <!-- Text for the warning message on the Add new device screen -->
    <string name="sync_add_new_device_message">No hay dispositivos conectados</string>

    <!-- Text for the button to learn about sending tabs -->
    <string name="sync_add_new_device_learn_button">Aprender acerca de enviar pestañas…</string>
    <!-- Text for the button to connect another device -->
    <string name="sync_add_new_device_connect_button">Conectar otro dispositivo…</string>

    <!-- Notifications -->
    <!-- Text shown in the notification that pops up to remind the user that a private browsing session is active. -->
    <string name="notification_pbm_delete_text_2">Cerrar pestañas privadas</string>
    <!-- Name of the marketing notification channel. Displayed in the "App notifications" system settings for the app -->
    <string name="notification_marketing_channel_name">Marketing</string>

    <!-- Title shown in the notification that pops up to remind the user to set fenix as default browser.
    The app name is in the text, due to limitations with localizing Nimbus experiments -->
    <string name="nimbus_notification_default_browser_title" tools:ignore="UnusedResources">Firefox es rápido y privado</string>
    <!-- Text shown in the notification that pops up to remind the user to set fenix as default browser.
    The app name is in the text, due to limitations with localizing Nimbus experiments -->
    <string name="nimbus_notification_default_browser_text" tools:ignore="UnusedResources">Establece Firefox como tu navegador predeterminado</string>
    <!-- Title shown in the notification that pops up to re-engage the user -->
    <string name="notification_re_engagement_title">Prueba la navegación privada</string>
    <!-- Text shown in the notification that pops up to re-engage the user.
    %1$s is a placeholder that will be replaced by the app name. -->
    <string name="notification_re_engagement_text">Navega sin guardar cookies ni historial en %1$s</string>

    <!-- Title A shown in the notification that pops up to re-engage the user -->
    <string name="notification_re_engagement_A_title">Navega sin dejar huellas</string>
    <!-- Text A shown in the notification that pops up to re-engage the user.
    %1$s is a placeholder that will be replaced by the app name. -->
    <string name="notification_re_engagement_A_text">La navegación privada en %1$s no guarda tu información.</string>
    <!-- Title B shown in the notification that pops up to re-engage the user -->
    <string name="notification_re_engagement_B_title">Inicia tu primera búsqueda</string>
    <!-- Text B shown in the notification that pops up to re-engage the user -->
    <string name="notification_re_engagement_B_text">Encuentra algo cerca. O descubre algo divertido.</string>

    <!-- Survey -->
    <!-- Text shown in the fullscreen message that pops up to ask user to take a short survey.
    The app name is in the text, due to limitations with localizing Nimbus experiments -->
    <string name="nimbus_survey_message_text">Ayuda a mejorar Firefox respondiendo una breve encuesta.</string>
    <!-- Preference for taking the short survey. -->
    <string name="preferences_take_survey">Responder encuesta</string>
    <!-- Preference for not taking the short survey. -->
    <string name="preferences_not_take_survey">No, gracias</string>

    <!-- Snackbar -->
    <!-- Text shown in snackbar when user deletes a collection -->
    <string name="snackbar_collection_deleted">Colección eliminada</string>
    <!-- Text shown in snackbar when user renames a collection -->
    <string name="snackbar_collection_renamed">Colección renombrada</string>
    <!-- Text shown in snackbar when user closes a tab -->
    <string name="snackbar_tab_closed">Pestaña cerrada</string>
    <!-- Text shown in snackbar when user closes all tabs -->
    <string name="snackbar_tabs_closed">Pestañas cerradas</string>
    <!-- Text shown in snackbar when user bookmarks a list of tabs -->
    <string name="snackbar_message_bookmarks_saved">¡Marcadores guardados!</string>
    <!-- Text shown in snackbar when user adds a site to shortcuts -->
    <string name="snackbar_added_to_shortcuts">¡Añadido a accesos directos!</string>
    <!-- Text shown in snackbar when user closes a private tab -->
    <string name="snackbar_private_tab_closed">Pestaña privada cerrada</string>
    <!-- Text shown in snackbar when user closes all private tabs -->
    <string name="snackbar_private_tabs_closed">Pestañas privadas cerradas</string>
    <!-- Text shown in snackbar when user erases their private browsing data -->
    <string name="snackbar_private_data_deleted">Datos de navegación privada eliminados</string>
    <!-- Text shown in snackbar to undo deleting a tab, top site or collection -->
    <string name="snackbar_deleted_undo">DESHACER</string>
    <!-- Text shown in snackbar when user removes a top site -->
    <string name="snackbar_top_site_removed">Sitio eliminado</string>
    <!-- QR code scanner prompt which appears after scanning a code, but before navigating to it
        First parameter is the name of the app, second parameter is the URL or text scanned-->
    <string name="qr_scanner_confirmation_dialog_message">Permitir a %1$s abrir %2$s</string>
    <!-- QR code scanner prompt dialog positive option to allow navigation to scanned link -->
    <string name="qr_scanner_dialog_positive">PERMITIR</string>
    <!-- QR code scanner prompt dialog positive option to deny navigation to scanned link -->
    <string name="qr_scanner_dialog_negative">DENEGAR</string>
    <!-- QR code scanner prompt dialog error message shown when a hostname does not contain http or https. -->
    <string name="qr_scanner_dialog_invalid">Dirección web no válida.</string>
    <!-- QR code scanner prompt dialog positive option when there is an error -->
    <string name="qr_scanner_dialog_invalid_ok">Aceptar</string>
    <!-- Tab collection deletion prompt dialog message. Placeholder will be replaced with the collection name -->
    <string name="tab_collection_dialog_message">¿De verdad quieres eliminar %1$s?</string>
    <!-- Collection and tab deletion prompt dialog message. This will show when the last tab from a collection is deleted -->
    <string name="delete_tab_and_collection_dialog_message">Eliminar esta pestaña eliminará toda la colección. Puedes crear nuevas colecciones en cualquier momento.</string>
    <!-- Collection and tab deletion prompt dialog title. Placeholder will be replaced with the collection name. This will show when the last tab from a collection is deleted -->
    <string name="delete_tab_and_collection_dialog_title">¿Eliminar %1$s?</string>
    <!-- Tab collection deletion prompt dialog option to delete the collection -->
    <string name="tab_collection_dialog_positive">Eliminar</string>
    <!-- Text displayed in a notification when the user enters full screen mode -->
    <string name="full_screen_notification">Pasando a modo de pantalla completa</string>
    <!-- Message for copying the URL via long press on the toolbar -->
    <string name="url_copied">URL copiada</string>
    <!-- Sample text for accessibility font size -->
    <string name="accessibility_text_size_sample_text_1">Este es un texto de ejemplo. Está aquí para mostrar cómo aparecerá el texto cuando aumentes o disminuyas el tamaño con este ajuste.</string>
    <!-- Summary for Accessibility Text Size Scaling Preference -->
    <string name="preference_accessibility_text_size_summary">Aumentar o disminuir el tamaño del texto en los sitios web</string>
    <!-- Title for Accessibility Text Size Scaling Preference -->
    <string name="preference_accessibility_font_size_title">Tamaño de la fuente</string>

    <!-- Title for Accessibility Text Automatic Size Scaling Preference -->
    <string name="preference_accessibility_auto_size_2">Tamaño de fuente automático</string>
    <!-- Summary for Accessibility Text Automatic Size Scaling Preference -->
    <string name="preference_accessibility_auto_size_summary">El tamaño de la fuente coincidirá con los ajustes de Android. Desactivalo para gestionar el tamaño de fuente aquí.</string>

    <!-- Title for the Delete browsing data preference -->
    <string name="preferences_delete_browsing_data">Eliminar datos de navegación</string>
    <!-- Title for the tabs item in Delete browsing data -->
    <string name="preferences_delete_browsing_data_tabs_title_2">Pestañas abiertas</string>
    <!-- Subtitle for the tabs item in Delete browsing data, parameter will be replaced with the number of open tabs -->
    <string name="preferences_delete_browsing_data_tabs_subtitle">%d pestañas</string>
    <!-- Title for the data and history items in Delete browsing data -->
    <!-- Title for the history item in Delete browsing data -->
    <string name="preferences_delete_browsing_data_browsing_history_title">Historial de navegación</string>
    <!-- Subtitle for the data and history items in delete browsing data, parameter will be replaced with the
        number of history items the user has -->
    <string name="preferences_delete_browsing_data_browsing_data_subtitle">%d direcciones</string>
    <!-- Title for the cookies and site data items in Delete browsing data -->
    <string name="preferences_delete_browsing_data_cookies_and_site_data">Cookies y datos de sitio</string>
    <!-- Subtitle for the cookies item in Delete browsing data -->
    <string name="preferences_delete_browsing_data_cookies_subtitle">Se cerrará sesión en la mayoría de los sitios</string>
    <!-- Title for the cached images and files item in Delete browsing data -->
    <string name="preferences_delete_browsing_data_cached_files">Imágenes y archivos en caché</string>
    <!-- Subtitle for the cached images and files item in Delete browsing data -->
    <string name="preferences_delete_browsing_data_cached_files_subtitle">Libera espacio de almacenamiento</string>
    <!-- Title for the site permissions item in Delete browsing data -->
    <string name="preferences_delete_browsing_data_site_permissions">Permisos de sitios</string>
    <!-- Title for the downloads item in Delete browsing data -->
    <string name="preferences_delete_browsing_data_downloads">Descargas</string>
    <!-- Text for the button to delete browsing data -->
    <string name="preferences_delete_browsing_data_button">Eliminar datos de navegación</string>
    <!-- Title for the Delete browsing data on quit preference -->
    <string name="preferences_delete_browsing_data_on_quit">Eliminar datos de navegación al salir</string>
    <!-- Summary for the Delete browsing data on quit preference. "Quit" translation should match delete_browsing_data_on_quit_action translation. -->
    <string name="preference_summary_delete_browsing_data_on_quit_2">Elimina automáticamente los datos de navegación cuando seleccionas \&quot;Salir\&quot; en el menú principal</string>
    <!-- Action item in menu for the Delete browsing data on quit feature -->
    <string name="delete_browsing_data_on_quit_action">Salir</string>

    <!-- Title text of a delete browsing data dialog. -->
    <string name="delete_history_prompt_title">Rango de tiempo para eliminar</string>
    <!-- Body text of a delete browsing data dialog. -->
    <string name="delete_history_prompt_body" moz:RemovedIn="130" tools:ignore="UnusedResources">Elimina el historial (incluido el historial sincronizado desde otros dispositivos), las cookies y otros datos de navegación.</string>
    <!-- Body text of a delete browsing data dialog. -->
    <string name="delete_history_prompt_body_2">Elimina el historial (incluido el historial sincronizado desde otros dispositivos)</string>
    <!-- Radio button in the delete browsing data dialog to delete history items for the last hour. -->
    <string name="delete_history_prompt_button_last_hour">Última hora</string>
    <!-- Radio button in the delete browsing data dialog to delete history items for today and yesterday. -->
    <string name="delete_history_prompt_button_today_and_yesterday">Hoy y ayer</string>
    <!-- Radio button in the delete browsing data dialog to delete all history. -->
    <string name="delete_history_prompt_button_everything">Todo</string>

    <!-- Dialog message to the user asking to delete browsing data. Parameter will be replaced by app name. -->
    <string name="delete_browsing_data_prompt_message_3">%s eliminará los datos de navegación seleccionados.</string>
    <!-- Text for the cancel button for the data deletion dialog -->
    <string name="delete_browsing_data_prompt_cancel">Cancelar</string>
    <!-- Text for the allow button for the data deletion dialog -->
    <string name="delete_browsing_data_prompt_allow">Eliminar</string>
    <!-- Text for the snackbar confirmation that the data was deleted -->
    <string name="preferences_delete_browsing_data_snackbar">Datos de navegación eliminados</string>
    <!-- Text for the snackbar to show the user that the deletion of browsing data is in progress -->
    <string name="deleting_browsing_data_in_progress">Eliminando datos de navegación…</string>

    <!-- Dialog message to the user asking to delete all history items inside the opened group. Parameter will be replaced by a history group name. -->
    <string name="delete_all_history_group_prompt_message">Eliminar todos los sitios en “%s”</string>
    <!-- Text for the cancel button for the history group deletion dialog -->
    <string name="delete_history_group_prompt_cancel">Cancelar</string>
    <!-- Text for the allow button for the history group dialog -->
    <string name="delete_history_group_prompt_allow">Eliminar</string>
    <!-- Text for the snackbar confirmation that the history group was deleted -->
    <string name="delete_history_group_snackbar">Grupo eliminado</string>

    <!-- Onboarding -->
    <!-- text to display in the snackbar once account is signed-in -->
    <string name="onboarding_firefox_account_sync_is_on">Sincronización activada</string>

    <!-- Onboarding theme -->
    <!-- Text shown in snackbar when multiple tabs have been sent to device -->
    <string name="sync_sent_tabs_snackbar">¡Pestañas enviadas!</string>
    <!-- Text shown in snackbar when one tab has been sent to device  -->
    <string name="sync_sent_tab_snackbar">¡Pestaña enviada!</string>
    <!-- Text shown in snackbar when sharing tabs failed  -->
    <string name="sync_sent_tab_error_snackbar">No se pudo enviar</string>
    <!-- Text shown in snackbar for the "retry" action that the user has after sharing tabs failed -->
    <string name="sync_sent_tab_error_snackbar_action">REINTENTAR</string>

    <!-- Title of QR Pairing Fragment -->
    <string name="sync_scan_code">Escanear el código</string>
    <!-- Instructions on how to access pairing -->
    <string name="sign_in_instructions"><![CDATA[Abre Firefox en tu computador y ve a <b>https://firefox.com/pair</b>]]></string>
    <!-- Text shown for sign in pairing when ready -->
    <string name="sign_in_ready_for_scan">Listo para escanear</string>
    <!-- Text shown for settings option for sign with pairing -->
    <string name="sign_in_with_camera">Conéctate con tu cámara</string>
    <!-- Text shown for settings option for sign with email -->
    <string name="sign_in_with_email">O usa tu correo</string>
    <!-- Text shown for settings option for create new account text.'Firefox' intentionally hardcoded here.-->
    <string name="sign_in_create_account_text"><![CDATA[¿No tienes cuenta? <u>Crea una</u> para sincronizar Firefox entre dispositivos.]]></string>
    <!-- Text shown in confirmation dialog to sign out of account. The first parameter is the name of the app (e.g. Firefox Preview) -->
    <string name="sign_out_confirmation_message_2">%s dejará de sincronizarse con tu cuenta, pero no se borrarán los datos de navegación del dispositivo.</string>
    <!-- Option to continue signing out of account shown in confirmation dialog to sign out of account -->
    <string name="sign_out_disconnect">Desconectar</string>
    <!-- Option to cancel signing out shown in confirmation dialog to sign out of account -->
    <string name="sign_out_cancel">Cancelar</string>
    <!-- Error message snackbar shown after the user tried to select a default folder which cannot be altered -->
    <string name="bookmark_cannot_edit_root">No se pueden editar las carpetas predeterminadas</string>

    <!-- Enhanced Tracking Protection -->
    <!-- Link displayed in enhanced tracking protection panel to access tracking protection settings -->
    <string name="etp_settings">Ajustes de protección</string>
    <!-- Preference title for enhanced tracking protection settings -->
    <string name="preference_enhanced_tracking_protection">Protección de seguimiento mejorada</string>
    <!-- Preference summary for enhanced tracking protection settings on/off switch -->
    <string name="preference_enhanced_tracking_protection_summary">Ahora con protección total contra cookies, nuestra barrera más poderosa hasta el momento contra los rastreadores entre sitios.</string>
    <!-- Description of enhanced tracking protection. The parameter is the name of the application (For example: Firefox Fenix) -->
    <string name="preference_enhanced_tracking_protection_explanation_2">%s te protege de la mayoría de los rastreadores comunes que siguen lo que haces en línea.</string>
    <!-- Text displayed that links to website about enhanced tracking protection -->
    <string name="preference_enhanced_tracking_protection_explanation_learn_more">Aprender más</string>
    <!-- Preference for enhanced tracking protection for the standard protection settings -->
    <string name="preference_enhanced_tracking_protection_standard_default_1">Estándar (por defecto)</string>
    <!-- Preference description for enhanced tracking protection for the standard protection settings -->
    <string name="preference_enhanced_tracking_protection_standard_description_5">Las páginas se cargarán adecuadamente, pero se bloquearán menos rastreadores.</string>
    <!--  Accessibility text for the Standard protection information icon  -->
    <string name="preference_enhanced_tracking_protection_standard_info_button">Qué bloquea la protección de seguimiento estándar</string>
    <!-- Preference for enhanced tracking protection for the strict protection settings -->
    <string name="preference_enhanced_tracking_protection_strict">Estricta</string>
    <!-- Preference description for enhanced tracking protection for the strict protection settings -->
    <string name="preference_enhanced_tracking_protection_strict_description_4">Una mayor protección de seguimiento y un mejor rendimiento, pero algunos sitios podrían no funcionar adecuadamente.</string>
    <!--  Accessibility text for the Strict protection information icon  -->
    <string name="preference_enhanced_tracking_protection_strict_info_button">Qué bloquea la protección de seguimiento estricta</string>
    <!-- Preference for enhanced tracking protection for the custom protection settings -->
    <string name="preference_enhanced_tracking_protection_custom">Personalizada</string>
    <!-- Preference description for enhanced tracking protection for the strict protection settings -->
    <string name="preference_enhanced_tracking_protection_custom_description_2">Elige qué rastreadores y scripts bloquear.</string>
    <!--  Accessibility text for the Strict protection information icon  -->
    <string name="preference_enhanced_tracking_protection_custom_info_button">Qué bloquea la protección de seguimiento personalizada</string>
    <!-- Header for categories that are being blocked by current Enhanced Tracking Protection settings -->
    <!-- Preference for enhanced tracking protection for the custom protection settings for cookies-->
    <string name="preference_enhanced_tracking_protection_custom_cookies">Cookies</string>
    <!-- Option for enhanced tracking protection for the custom protection settings for cookies-->
    <string name="preference_enhanced_tracking_protection_custom_cookies_1">Rastreadores de sitios cruzados y redes sociales</string>
    <!-- Option for enhanced tracking protection for the custom protection settings for cookies-->
    <string name="preference_enhanced_tracking_protection_custom_cookies_2">Cookies de sitios no visitados</string>
    <!-- Option for enhanced tracking protection for the custom protection settings for cookies-->
    <string name="preference_enhanced_tracking_protection_custom_cookies_3">Todas las cookies de terceros (esto puede causar errores en los sitios web)</string>
    <!-- Option for enhanced tracking protection for the custom protection settings for cookies-->
    <string name="preference_enhanced_tracking_protection_custom_cookies_4">Todas las cookies (hará que los sitios fallen)</string>
    <!-- Option for enhanced tracking protection for the custom protection settings for cookies-->
    <string name="preference_enhanced_tracking_protection_custom_cookies_5">Aislar cookies de sitios cruzados</string>
    <!-- Preference for enhanced tracking protection for the custom protection settings for tracking content -->
    <string name="preference_enhanced_tracking_protection_custom_tracking_content">Contenido de rastreo</string>
    <!-- Option for enhanced tracking protection for the custom protection settings for tracking content-->
    <string name="preference_enhanced_tracking_protection_custom_tracking_content_1">En todas las pestañas</string>
    <!-- Option for enhanced tracking protection for the custom protection settings for tracking content-->
    <string name="preference_enhanced_tracking_protection_custom_tracking_content_2">Solo en pestañas privadas</string>
    <!-- Preference for enhanced tracking protection for the custom protection settings -->
    <string name="preference_enhanced_tracking_protection_custom_cryptominers">Criptomineros</string>
    <!-- Preference for enhanced tracking protection for the custom protection settings -->
    <string name="preference_enhanced_tracking_protection_custom_fingerprinters">Creadores de huellas (Fingerprinters)</string>
    <!-- Button label for navigating to the Enhanced Tracking Protection details -->
    <string name="enhanced_tracking_protection_details">Detalles</string>
    <!-- Header for categories that are being being blocked by current Enhanced Tracking Protection settings -->
    <string name="enhanced_tracking_protection_blocked">Bloqueado</string>
    <!-- Header for categories that are being not being blocked by current Enhanced Tracking Protection settings -->
    <string name="enhanced_tracking_protection_allowed">Permitido</string>
    <!-- Category of trackers (social media trackers) that can be blocked by Enhanced Tracking Protection -->
    <string name="etp_social_media_trackers_title">Rastreadores de redes sociales</string>
    <!-- Description of social media trackers that can be blocked by Enhanced Tracking Protection -->
    <string name="etp_social_media_trackers_description">Limita la capacidad de las redes sociales de rastrear tu actividad de navegación en la web.</string>
    <!-- Category of trackers (cross-site tracking cookies) that can be blocked by Enhanced Tracking Protection -->
    <string name="etp_cookies_title">Cookies de rastreo de sitios cruzados</string>
    <!-- Category of trackers (cross-site tracking cookies) that can be blocked by Enhanced Tracking Protection -->
    <string name="etp_cookies_title_2">Cookies de sitios cruzados</string>
    <!-- Description of cross-site tracking cookies that can be blocked by Enhanced Tracking Protection -->
    <string name="etp_cookies_description">Bloquea las cookies que utilizan las compañías de redes publicitarias y analíticas para compilar tus datos de navegación en muchos sitios.</string>
    <!-- Description of cross-site tracking cookies that can be blocked by Enhanced Tracking Protection -->
    <string name="etp_cookies_description_2">La protección total contra cookies aísla las cookies del sitio en el que estas, de forma tal que los rastreadore como las redes de celular no pueden usarlas para seguirte entre sitios.</string>
    <!-- Category of trackers (cryptominers) that can be blocked by Enhanced Tracking Protection -->
    <string name="etp_cryptominers_title">Criptomineros</string>
    <!-- Description of cryptominers that can be blocked by Enhanced Tracking Protection -->
    <string name="etp_cryptominers_description">Previene que scripts maliciosos ganen acceso a tu dispositivo para minar monedas digitales.</string>
    <!-- Category of trackers (fingerprinters) that can be blocked by Enhanced Tracking Protection -->
    <string name="etp_fingerprinters_title">Creadores de huellas (Fingerprinters)</string>
    <!-- Description of fingerprinters that can be blocked by Enhanced Tracking Protection -->
    <string name="etp_fingerprinters_description">Detiene la recolección de datos únicos identificables en tu dispositivo, los que pueden ser usados para propósitos de seguimiento.</string>
    <!-- Category of trackers (tracking content) that can be blocked by Enhanced Tracking Protection -->
    <string name="etp_tracking_content_title">Contenido de rastreo</string>
    <!-- Description of tracking content that can be blocked by Enhanced Tracking Protection -->
    <string name="etp_tracking_content_description">Detiene la carga de publicidad, videos y otros contenidos que contienen códigos de seguimiento. Puede afectar la funcionalidad de algunos sitios web.</string>
    <!-- Enhanced Tracking Protection message that protection is currently on for this site -->
    <string name="etp_panel_on">Las protecciones están activadas para este sitio</string>
    <!-- Enhanced Tracking Protection message that protection is currently off for this site -->
    <string name="etp_panel_off">Las protecciones están desactivadas para este sitio</string>
    <!-- Header for exceptions list for which sites enhanced tracking protection is always off -->
    <string name="enhanced_tracking_protection_exceptions">La protección de seguimiento mejorada está desactivada para esos sitios</string>
    <!-- Content description (not visible, for screen readers etc.): Navigate
    back from ETP details (Ex: Tracking content) -->
    <string name="etp_back_button_content_description">Navegar hacia atrás</string>
    <!-- About page link text to open what's new link -->
    <string name="about_whats_new">Qué hay de nuevo en %s</string>
    <!-- Open source licenses page title
    The first parameter is the app name -->
    <string name="open_source_licenses_title">%s | Bibliotecas OSS</string>

    <!-- Category of trackers (redirect trackers) that can be blocked by Enhanced Tracking Protection -->
    <string name="etp_redirect_trackers_title">Rastreadores de redirección</string>
    <!-- Description of redirect tracker cookies that can be blocked by Enhanced Tracking Protection -->
    <string name="etp_redirect_trackers_description">Limpia las cookies creadas por redirecciones a sitios web de seguimiento conocidos.</string>

    <!-- Description of the SmartBlock Enhanced Tracking Protection feature. The * symbol is intentionally hardcoded here,
         as we use it on the UI to indicate which trackers have been partially unblocked.  -->
    <string name="preference_etp_smartblock_description">Algunos rastreadores marcados a continuación han sido parcialmente desbloqueados en esta página porque interactuaste con ellos *.</string>
    <!-- Text displayed that links to website about enhanced tracking protection SmartBlock -->
    <string name="preference_etp_smartblock_learn_more">Aprender más</string>

    <!-- Content description (not visible, for screen readers etc.):
    Enhanced tracking protection exception preference icon for ETP settings. -->
    <string name="preference_etp_exceptions_icon_description">Ícono de preferencia de excepción de la protección de seguimiento mejorada</string>

    <!-- About page link text to open support link -->
    <string name="about_support">Ayuda</string>
    <!-- About page link text to list of past crashes (like about:crashes on desktop) -->
    <string name="about_crashes">Fallos</string>
    <!-- About page link text to open privacy notice link -->
    <string name="about_privacy_notice">Política de privacidad</string>
    <!-- About page link text to open know your rights link -->
    <string name="about_know_your_rights">Conoce tus derechos</string>
    <!-- About page link text to open licensing information link -->
    <string name="about_licensing_information">Información de licencia</string>
    <!-- About page link text to open a screen with libraries that are used -->
    <string name="about_other_open_source_libraries">Bibliotecas que utilizamos</string>

    <!-- Toast shown to the user when they are activating the secret dev menu
        The first parameter is number of long clicks left to enable the menu -->
    <string name="about_debug_menu_toast_progress">Menú de depuración: falta hacer %1$d toque(s) para activarlo</string>
    <string name="about_debug_menu_toast_done">Menú de depuración activado</string>

    <!-- Browser long press popup menu -->
    <!-- Copy the current url -->
    <string name="browser_toolbar_long_press_popup_copy">Copiar</string>

    <!-- Paste & go the text in the clipboard. '&amp;' is replaced with the ampersand symbol: & -->
    <string name="browser_toolbar_long_press_popup_paste_and_go">Pegar e ir</string>
    <!-- Paste the text in the clipboard -->
    <string name="browser_toolbar_long_press_popup_paste">Pegar</string>
    <!-- Snackbar message shown after an URL has been copied to clipboard. -->
    <string name="browser_toolbar_url_copied_to_clipboard_snackbar">URL copiada al portapapeles</string>

    <!-- Title text for the Add To Homescreen dialog -->
    <string name="add_to_homescreen_title">Añadir a la pantalla de inicio</string>
    <!-- Cancel button text for the Add to Homescreen dialog -->
    <string name="add_to_homescreen_cancel">Cancelar</string>
    <!-- Add button text for the Add to Homescreen dialog -->
    <string name="add_to_homescreen_add">Añadir</string>
    <!-- Continue to website button text for the first-time Add to Homescreen dialog -->
    <string name="add_to_homescreen_continue">Continuar al sitio web</string>
    <!-- Placeholder text for the TextView in the Add to Homescreen dialog -->
    <string name="add_to_homescreen_text_placeholder">Nombre del acceso directo</string>

    <!-- Describes the add to homescreen functionality -->
    <string name="add_to_homescreen_description_2">Puedes añadir fácilmente este sitio web a tu pantalla de inicio de tu dispositivo para tener acceso instantáneo y navegar rápidamente, consiguiendo una experiencia similar a la de una aplicación real.</string>

    <!-- Preference for managing the settings for logins and passwords in Fenix -->
    <string name="preferences_passwords_logins_and_passwords">Credenciales y contraseñas</string>
    <!-- Preference for managing the saving of logins and passwords in Fenix -->
    <string name="preferences_passwords_save_logins">Guardar credenciales y contraseñas</string>
    <!-- Preference option for asking to save passwords in Fenix -->
    <string name="preferences_passwords_save_logins_ask_to_save">Preguntar si guardar</string>
    <!-- Preference option for never saving passwords in Fenix -->
    <string name="preferences_passwords_save_logins_never_save">Nunca guardar</string>
    <!-- Preference for autofilling saved logins in Firefox (in web content), %1$s will be replaced with the app name -->
    <string name="preferences_passwords_autofill2">Autocompletar en %1$s</string>
    <!-- Description for the preference for autofilling saved logins in Firefox (in web content), %1$s will be replaced with the app name -->
    <string name="preferences_passwords_autofill_description">Completa y guarda nombres de usuario y contraseñas en sitios web mientras usas %1$s.</string>
    <!-- Preference for autofilling logins from Fenix in other apps (e.g. autofilling the Twitter app) -->
    <string name="preferences_android_autofill">Autocompletar en otras apps</string>
    <!-- Description for the preference for autofilling logins from Fenix in other apps (e.g. autofilling the Twitter app) -->
    <string name="preferences_android_autofill_description">Completa los nombres de usuario y contraseñas en otras aplicaciones de tu dispositivo.</string>

    <!-- Preference option for adding a login -->
    <string name="preferences_logins_add_login">Añadir conexión</string>

    <!-- Preference for syncing saved logins in Fenix -->
    <string name="preferences_passwords_sync_logins">Sincronizar credenciales</string>
    <!-- Preference for syncing saved logins in Fenix, when not signed in-->
    <string name="preferences_passwords_sync_logins_across_devices">Sincronizar credenciales en todos los dispositivos</string>
    <!-- Preference to access list of saved logins -->
    <string name="preferences_passwords_saved_logins">Credenciales guardadas</string>
    <!-- Description of empty list of saved passwords. Placeholder is replaced with app name.  -->
    <string name="preferences_passwords_saved_logins_description_empty_text">Las credenciales que guardas o sincronizas con %s serán mostradas aquí.</string>
    <!-- Preference to access list of saved logins -->
    <string name="preferences_passwords_saved_logins_description_empty_learn_more_link">Aprender más acerca de Sync.</string>
    <!-- Preference to access list of login exceptions that we never save logins for -->
    <string name="preferences_passwords_exceptions">Excepciones</string>

    <!-- Empty description of list of login exceptions that we never save logins for -->
    <string name="preferences_passwords_exceptions_description_empty">Las credenciales y contraseñas que no son guardadas serán mostradas aquí.</string>
    <!-- Description of list of login exceptions that we never save logins for -->
    <string name="preferences_passwords_exceptions_description">Las credenciales y contraseñas no serán guardadas para estos sitios.</string>
    <!-- Text on button to remove all saved login exceptions -->
    <string name="preferences_passwords_exceptions_remove_all">Eliminar todas las excepciones</string>
    <!-- Hint for search box in logins list -->
    <string name="preferences_passwords_saved_logins_search">Buscar credenciales</string>
    <!-- The header for the site that a login is for -->
    <string name="preferences_passwords_saved_logins_site">Sitio</string>
    <!-- The header for the username for a login -->
    <string name="preferences_passwords_saved_logins_username">Nombre de usuario</string>
    <!-- The header for the password for a login -->
    <string name="preferences_passwords_saved_logins_password">Contraseña</string>
    <!-- Shown in snackbar to tell user that the password has been copied -->
    <string name="logins_password_copied">Contraseña copiada al portapapeles</string>
    <!-- Shown in snackbar to tell user that the username has been copied -->
    <string name="logins_username_copied">Nombre de usuario copiado al portapapeles</string>
    <!-- Content Description (for screenreaders etc) read for the button to copy a password in logins-->
    <string name="saved_logins_copy_password">Copiar contraseña</string>
    <!-- Content Description (for screenreaders etc) read for the button to clear a password while editing a login-->
    <string name="saved_logins_clear_password">Limpiar contraseña</string>
    <!-- Content Description (for screenreaders etc) read for the button to copy a username in logins -->
    <string name="saved_login_copy_username">Copiar nombre de usuario</string>
    <!-- Content Description (for screenreaders etc) read for the button to clear a username while editing a login -->
    <string name="saved_login_clear_username">Limpiar nombre de usuario</string>
    <!-- Content Description (for screenreaders etc) read for the button to clear the hostname field while creating a login -->
    <string name="saved_login_clear_hostname">Limpiar nombre de servidor</string>
    <!-- Content Description (for screenreaders etc) read for the button to open a site in logins -->
    <string name="saved_login_open_site">Abrir sitio en el navegador</string>
    <!-- Content Description (for screenreaders etc) read for the button to reveal a password in logins -->
    <string name="saved_login_reveal_password">Mostrar contraseña</string>
    <!-- Content Description (for screenreaders etc) read for the button to hide a password in logins -->
    <string name="saved_login_hide_password">Ocultar contraseña</string>
    <!-- Message displayed in biometric prompt displayed for authentication before allowing users to view their logins -->
    <string name="logins_biometric_prompt_message">Desbloquea para ver tus credenciales guardadas</string>
    <!-- Title of warning dialog if users have no device authentication set up -->
    <string name="logins_warning_dialog_title">Asegura tus credenciales y contraseñas</string>
    <!-- Message of warning dialog if users have no device authentication set up -->
    <string name="logins_warning_dialog_message">Configura un patrón de bloqueo de dispositivo, PIN o contraseña para proteger tus credenciales y contraseñas guardadas, y así no sean accedidas si alguien más tiene tu dispositivo.</string>
    <!-- Negative button to ignore warning dialog if users have no device authentication set up -->
    <string name="logins_warning_dialog_later">Más tarde</string>
    <!-- Positive button to send users to set up a pin of warning dialog if users have no device authentication set up -->
    <string name="logins_warning_dialog_set_up_now">Configurar ahora</string>
    <!-- Title of PIN verification dialog to direct users to re-enter their device credentials to access their logins -->
    <string name="logins_biometric_prompt_message_pin">Desbloquea tu dispositivo</string>

    <!-- Title for Accessibility Force Enable Zoom Preference -->
    <string name="preference_accessibility_force_enable_zoom">Zoom en todos los sitios</string>
    <!-- Summary for Accessibility Force Enable Zoom Preference -->
    <string name="preference_accessibility_force_enable_zoom_summary">Actívalo para permitir pellizcar y ajustar el zoom, incluso en sitios que no permiten este gesto.</string>

    <!-- Saved logins sorting strategy menu item -by name- (if selected, it will sort saved logins alphabetically) -->
    <string name="saved_logins_sort_strategy_alphabetically">Nombre (A-Z)</string>
    <!-- Saved logins sorting strategy menu item -by last used- (if selected, it will sort saved logins by last used) -->
    <string name="saved_logins_sort_strategy_last_used">Último uso</string>
    <!-- Content description (not visible, for screen readers etc.): Sort saved logins dropdown menu chevron icon -->
    <string name="saved_logins_menu_dropdown_chevron_icon_content_description">Menú para ordenar credenciales</string>

    <!-- Autofill -->
    <!-- Preference and title for managing the autofill settings -->
    <string name="preferences_autofill">Autollenado</string>
    <!-- Preference and title for managing the settings for addresses -->
    <string name="preferences_addresses">Direcciones</string>
    <!-- Preference and title for managing the settings for credit cards -->
    <string name="preferences_credit_cards">Tarjetas de crédito</string>
    <!-- Preference for saving and autofilling credit cards -->
    <string name="preferences_credit_cards_save_and_autofill_cards">Guardar y autocompletar tarjetas</string>
    <!-- Preference summary for saving and autofilling credit card data -->
    <string name="preferences_credit_cards_save_and_autofill_cards_summary">Los datos están encriptados</string>
    <!-- Preference option for syncing credit cards across devices. This is displayed when the user is not signed into sync -->
    <string name="preferences_credit_cards_sync_cards_across_devices">Sincronizar tarjetas entre dispositivos</string>
    <!-- Preference option for syncing credit cards across devices. This is displayed when the user is signed into sync -->
    <string name="preferences_credit_cards_sync_cards">Sincronizar tarjetas</string>
    <!-- Preference option for adding a credit card -->
    <string name="preferences_credit_cards_add_credit_card">Añadir tarjeta de crédito</string>

    <!-- Preference option for managing saved credit cards -->
    <string name="preferences_credit_cards_manage_saved_cards">Gestionar tarjetas guardadas</string>
    <!-- Preference option for adding an address -->
    <string name="preferences_addresses_add_address">Añadir dirección</string>
    <!-- Preference option for managing saved addresses -->
    <string name="preferences_addresses_manage_addresses">Administrar direcciones</string>
    <!-- Preference for saving and autofilling addresses -->
    <string name="preferences_addresses_save_and_autofill_addresses">Guardar y autocompletar direcciones</string>
    <!-- Preference summary for saving and autofilling address data -->
    <string name="preferences_addresses_save_and_autofill_addresses_summary">Incluye información como números, correos electrónicos y direcciones</string>

    <!-- Title of the "Add card" screen -->
    <string name="credit_cards_add_card">Añadir tarjeta</string>
    <!-- Title of the "Edit card" screen -->
    <string name="credit_cards_edit_card">Editar tarjeta</string>
    <!-- The header for the card number of a credit card -->
    <string name="credit_cards_card_number">Número de tarjeta</string>
    <!-- The header for the expiration date of a credit card -->
    <string name="credit_cards_expiration_date">Fecha de expiración</string>
    <!-- The label for the expiration date month of a credit card to be used by a11y services-->
    <string name="credit_cards_expiration_date_month">Mes de expiración</string>
    <!-- The label for the expiration date year of a credit card to be used by a11y services-->
    <string name="credit_cards_expiration_date_year">Año de expiración</string>
    <!-- The header for the name on the credit card -->
    <string name="credit_cards_name_on_card">Nombre en la tarjeta</string>
    <!-- The text for the "Delete card" menu item for deleting a credit card -->
    <string name="credit_cards_menu_delete_card">Eliminar tarjeta</string>
    <!-- The text for the "Delete card" button for deleting a credit card -->
    <string name="credit_cards_delete_card_button">Eliminar tarjeta</string>
    <!-- The text for the confirmation message of "Delete card" dialog -->
    <string name="credit_cards_delete_dialog_confirmation">¿De verdad quieres eliminar esta tarjeta de crédito?</string>
    <!-- The text for the positive button on "Delete card" dialog -->
    <string name="credit_cards_delete_dialog_button">Eliminar</string>
    <!-- The title for the "Save" menu item for saving a credit card -->
    <string name="credit_cards_menu_save">Guardar</string>
    <!-- The text for the "Save" button for saving a credit card -->
    <string name="credit_cards_save_button">Guardar</string>
    <!-- The text for the "Cancel" button for cancelling adding, updating or deleting a credit card -->
    <string name="credit_cards_cancel_button">Cancelar</string>

    <!-- Title of the "Saved cards" screen -->
    <string name="credit_cards_saved_cards">Tarjetas guardadas</string>

    <!-- Error message for credit card number validation -->
    <string name="credit_cards_number_validation_error_message">Por favor, ingresa un número de tarjeta de crédito válido</string>

    <!-- Error message for credit card name on card validation -->
    <string name="credit_cards_name_on_card_validation_error_message">Complete este campo</string>
    <!-- Message displayed in biometric prompt displayed for authentication before allowing users to view their saved credit cards -->
    <string name="credit_cards_biometric_prompt_message">Desbloquea para ver tus tarjetas guardadas</string>
    <!-- Title of warning dialog if users have no device authentication set up -->
    <string name="credit_cards_warning_dialog_title">Asegura tus tarjetas de crédito</string>
    <!-- Message of warning dialog if users have no device authentication set up -->
    <string name="credit_cards_warning_dialog_message">Configura un patrón de bloqueo de dispositivo, PIN o contraseña para proteger tus tarjetas de crédito guardadas, y así no sean accedidas si alguien más tiene tu dispositivo.</string>
    <!-- Positive button to send users to set up a pin of warning dialog if users have no device authentication set up -->
    <string name="credit_cards_warning_dialog_set_up_now">Configurar ahora</string>
    <!-- Negative button to ignore warning dialog if users have no device authentication set up -->
    <string name="credit_cards_warning_dialog_later">Más tarde</string>
    <!-- Title of PIN verification dialog to direct users to re-enter their device credentials to access their credit cards -->
    <string name="credit_cards_biometric_prompt_message_pin">Desbloquea tu dispositivo</string>
    <!-- Message displayed in biometric prompt for authentication, before allowing users to use their stored credit card information -->
    <string name="credit_cards_biometric_prompt_unlock_message">Desbloquea para usar información de la tarjeta de crédito almacenada</string>

    <!-- Title of the "Add address" screen -->
    <string name="addresses_add_address">Añadir dirección</string>
    <!-- Title of the "Edit address" screen -->
    <string name="addresses_edit_address">Editar dirección</string>
    <!-- Title of the "Manage addresses" screen -->
    <string name="addresses_manage_addresses">Administrar direcciones</string>
    <!-- The header for the first name of an address -->
    <string name="addresses_first_name">Primer nombre</string>
    <!-- The header for the middle name of an address -->
    <string name="addresses_middle_name">Segundo nombre</string>
    <!-- The header for the last name of an address -->
    <string name="addresses_last_name">Apellidos</string>
    <!-- The header for the street address of an address -->
    <string name="addresses_street_address">Dirección</string>
    <!-- The header for the city of an address -->
    <string name="addresses_city">Ciudad</string>
    <!-- The header for the subregion of an address when "state" should be used -->
    <string name="addresses_state">Estado</string>
    <!-- The header for the subregion of an address when "province" should be used -->
    <string name="addresses_province">Provincia</string>
    <!-- The header for the zip code of an address -->
    <string name="addresses_zip">Código postal</string>
    <!-- The header for the country or region of an address -->
    <string name="addresses_country">País o región</string>
    <!-- The header for the phone number of an address -->
    <string name="addresses_phone">Teléfono</string>
    <!-- The header for the email of an address -->
    <string name="addresses_email">Correo</string>
    <!-- The text for the "Save" button for saving an address -->
    <string name="addresses_save_button">Guardar</string>
    <!-- The text for the "Cancel" button for cancelling adding, updating or deleting an address -->
    <string name="addresses_cancel_button">Cancelar</string>
    <!-- The text for the "Delete address" button for deleting an address -->
    <string name="addressess_delete_address_button">Eliminar dirección</string>

    <!-- The title for the "Delete address" confirmation dialog -->
    <string name="addressess_confirm_dialog_message">¿De verdad quieres eliminar esta dirección?</string>
    <!-- The text for the positive button on "Delete address" dialog -->
    <string name="addressess_confirm_dialog_ok_button">Eliminar</string>
    <!-- The text for the negative button on "Delete address" dialog -->
    <string name="addressess_confirm_dialog_cancel_button">Cancelar</string>
    <!-- The text for the "Save address" menu item for saving an address -->
    <string name="address_menu_save_address">Guardar dirección</string>
    <!-- The text for the "Delete address" menu item for deleting an address -->
    <string name="address_menu_delete_address">Eliminar dirección</string>

    <!-- Title of the Add search engine screen -->
    <string name="search_engine_add_custom_search_engine_title">Añadir motor de búsqueda</string>
    <!-- Content description (not visible, for screen readers etc.): Title for the button that navigates to add new engine screen -->
    <string name="search_engine_add_custom_search_engine_button_content_description">Añadir nuevo motor de búsqueda</string>
    <!-- Title of the Edit search engine screen -->
    <string name="search_engine_edit_custom_search_engine_title">Editar motor de búsqueda</string>
    <!-- Content description (not visible, for screen readers etc.): Title for the button to add a search engine in the action bar -->
    <string name="search_engine_add_button_content_description" moz:RemovedIn="120" tools:ignore="UnusedResources">Añadir</string>
    <!-- Content description (not visible, for screen readers etc.): Title for the button to save a search engine in the action bar -->
    <string name="search_engine_add_custom_search_engine_edit_button_content_description" moz:RemovedIn="120" tools:ignore="UnusedResources">Guardar</string>
    <!-- Text for the menu button to edit a search engine -->
    <string name="search_engine_edit">Editar</string>
    <!-- Text for the menu button to delete a search engine -->
    <string name="search_engine_delete">Eliminar</string>

    <!-- Text for the button to create a custom search engine on the Add search engine screen -->
    <string name="search_add_custom_engine_label_other" moz:RemovedIn="120" tools:ignore="UnusedResources">Otro</string>
    <!-- Label for the TextField in which user enters custom search engine name -->
    <string name="search_add_custom_engine_name_label">Nombre</string>
    <!-- Placeholder text shown in the Search Engine Name TextField before a user enters text -->
    <string name="search_add_custom_engine_name_hint" moz:RemovedIn="120" tools:ignore="UnusedResources">Nombre</string>
    <!-- Placeholder text shown in the Search Engine Name text field before a user enters text -->
    <string name="search_add_custom_engine_name_hint_2">Nombre del motor de búsqueda</string>
    <!-- Label for the TextField in which user enters custom search engine URL -->
    <string name="search_add_custom_engine_url_label">Cadena de la URL de búsqueda</string>
    <!-- Placeholder text shown in the Search String TextField before a user enters text -->
    <string name="search_add_custom_engine_search_string_hint" moz:RemovedIn="120" tools:ignore="UnusedResources">Cadena de búsqueda a usar</string>
    <!-- Placeholder text shown in the Search String TextField before a user enters text -->
    <string name="search_add_custom_engine_search_string_hint_2">URL a utilizar para la búsqueda</string>
    <!-- Description text for the Search String TextField. The %s is part of the string -->
    <string name="search_add_custom_engine_search_string_example" formatted="false">Reemplazar la consulta con “%s”. Ejemplo:\n https://www.google.com/search?q=%s</string>

    <!-- Accessibility description for the form in which details about the custom search engine are entered -->
    <string name="search_add_custom_engine_form_description">Detalles del motor de búsqueda personalizado</string>

    <!-- Label for the TextField in which user enters custom search engine suggestion URL -->
    <string name="search_add_custom_engine_suggest_url_label">API de sugerencias de búsqueda (opcional)</string>
    <!-- Placeholder text shown in the Search Suggestion String TextField before a user enters text -->
    <string name="search_add_custom_engine_suggest_string_hint">URL de la API de sugerencias de búsqueda</string>
    <!-- Description text for the Search Suggestion String TextField. The %s is part of the string -->
    <string name="search_add_custom_engine_suggest_string_example_2" formatted="false">Reemplace la consulta con &quot;%s&quot;. Por ejemplo:\nhttps://suggestqueries.google.com/complete/search?client=firefox&amp;q=%s</string>
    <!-- The text for the "Save" button for saving a custom search engine -->
    <string name="search_custom_engine_save_button">Guardar</string>

    <!-- Text shown when a user leaves the name field empty -->
    <string name="search_add_custom_engine_error_empty_name">Ingresa el nombre del motor de búsqueda</string>
    <!-- Text shown when a user leaves the search string field empty -->
    <string name="search_add_custom_engine_error_empty_search_string">Ingresa la cadena de búsqueda</string>
    <!-- Text shown when a user leaves out the required template string -->
    <string name="search_add_custom_engine_error_missing_template">Revisa que la cadena de búsqueda coincida con el formato del ejemplo</string>
    <!-- Text shown when we aren't able to validate the custom search query. The first parameter is the url of the custom search engine -->
    <string name="search_add_custom_engine_error_cannot_reach">Error al conectarse a “%s”</string>
    <!-- Text shown when a user creates a new search engine -->
    <string name="search_add_custom_engine_success_message">%s creado</string>
    <!-- Text shown when a user successfully edits a custom search engine -->
    <string name="search_edit_custom_engine_success_message">%s guardado</string>
    <!-- Text shown when a user successfully deletes a custom search engine -->
    <string name="search_delete_search_engine_success_message">%s eliminado</string>

    <!-- Heading for the instructions to allow a permission -->
    <string name="phone_feature_blocked_intro">Para permitirlo:</string>
    <!-- First step for the allowing a permission -->
    <string name="phone_feature_blocked_step_settings">1. Ve a los ajustes de Android</string>
    <!-- Second step for the allowing a permission -->
    <string name="phone_feature_blocked_step_permissions"><![CDATA[2. Toca en <b>Permisos</b>]]></string>
    <!-- Third step for the allowing a permission (Fore example: Camera) -->
    <string name="phone_feature_blocked_step_feature"><![CDATA[3. Activa <b>%1$s</b>]]></string>

    <!-- Label that indicates a site is using a secure connection -->
    <string name="quick_settings_sheet_secure_connection_2">Conexión segura</string>
    <!-- Label that indicates a site is using a insecure connection -->
    <string name="quick_settings_sheet_insecure_connection_2">Conexión no segura</string>
    <!-- Label to clear site data -->
    <string name="clear_site_data">Limpiar cookies y datos del sitio</string>
    <!-- Confirmation message for a dialog confirming if the user wants to delete all data for current site -->
    <string name="confirm_clear_site_data"><![CDATA[¿De verdad quieres limpiar todas las cookies y los datos para el sitio <b>%s</b>?]]></string>
    <!-- Confirmation message for a dialog confirming if the user wants to delete all the permissions for all sites-->
    <string name="confirm_clear_permissions_on_all_sites">¿De verdad quieres limpiar los permisos en todos los sitios?</string>
    <!-- Confirmation message for a dialog confirming if the user wants to delete all the permissions for a site-->
    <string name="confirm_clear_permissions_site">¿De verdad quieres limpiar todos los permisos para este sitio?</string>
    <!-- Confirmation message for a dialog confirming if the user wants to set default value a permission for a site-->
    <string name="confirm_clear_permission_site">¿De verdad quieres limpiar este permiso para este sitio?</string>
    <!-- label shown when there are not site exceptions to show in the site exception settings -->
    <string name="no_site_exceptions">Sin excepciones de sitios</string>
    <!-- Bookmark deletion confirmation -->
    <string name="bookmark_deletion_confirmation">¿De verdad quieres eliminar este marcador?</string>
    <!-- Browser menu button that adds a shortcut to the home fragment -->
    <string name="browser_menu_add_to_shortcuts">Añadir a accesos directos</string>
    <!-- Browser menu button that removes a shortcut from the home fragment -->
    <string name="browser_menu_remove_from_shortcuts">Eliminar de los accesos directos</string>
    <!-- text shown before the issuer name to indicate who its verified by, parameter is the name of
     the certificate authority that verified the ticket-->
    <string name="certificate_info_verified_by">Verificado por: %1$s</string>
    <!-- Login overflow menu delete button -->
    <string name="login_menu_delete_button">Eliminar</string>
    <!-- Login overflow menu edit button -->
    <string name="login_menu_edit_button">Editar</string>
    <!-- Message in delete confirmation dialog for logins -->
    <string name="login_deletion_confirmation">¿De verdad quieres eliminar esta conexión?</string>
    <!-- Positive action of a dialog asking to delete  -->
    <string name="dialog_delete_positive">Eliminar</string>
    <!-- Negative action of a dialog asking to delete login -->
    <string name="dialog_delete_negative">Cancelar</string>
    <!--  The saved login options menu description. -->
    <string name="login_options_menu">Opciones de credenciales</string>
    <!--  The editable text field for a login's web address. -->
    <string name="saved_login_hostname_description">El campo de texto editable para la dirección web de la credencial.</string>
    <!--  The editable text field for a login's username. -->
    <string name="saved_login_username_description">El campo de texto editable para el nombre de usuario de la credencial.</string>
    <!--  The editable text field for a login's password. -->
    <string name="saved_login_password_description">El campo de texto editable para la contraseña de la credencial.</string>
    <!--  The button description to save changes to an edited login. -->
    <string name="save_changes_to_login">Guardar cambios a la credencial.</string>
    <!--  The page title for editing a saved login. -->
    <string name="edit">Editar</string>
    <!--  The page title for adding new login. -->
    <string name="add_login">Añadir nueva credencial</string>
    <!--  The error message in add/edit login view when password field is blank. -->
    <string name="saved_login_password_required">Contraseña requerida</string>
    <!--  The error message in add login view when username field is blank. -->
    <string name="saved_login_username_required">Nombre de usuario requerido</string>
    <!--  The error message in add login view when hostname field is blank. -->
    <string name="saved_login_hostname_required" tools:ignore="UnusedResources">Nombre de servidor requerido</string>
    <!-- Voice search button content description  -->
    <string name="voice_search_content_description">Búsqueda por voz</string>
    <!-- Voice search prompt description displayed after the user presses the voice search button -->
    <string name="voice_search_explainer">Habla ahora</string>

    <!--  The error message in edit login view when a duplicate username exists. -->
    <string name="saved_login_duplicate">Ya existe una credencial con ese nombre de usuario</string>

    <!-- This is the hint text that is shown inline on the hostname field of the create new login page. 'https://www.example.com' intentionally hardcoded here -->
    <string name="add_login_hostname_hint_text">https://www.example.com</string>
    <!-- This is an error message shown below the hostname field of the add login page when a hostname does not contain http or https. -->
    <string name="add_login_hostname_invalid_text_3">La dirección web debe contener &quot;https://&quot; o &quot;http://&quot;</string>
    <!-- This is an error message shown below the hostname field of the add login page when a hostname is invalid. -->
    <string name="add_login_hostname_invalid_text_2">Nombre de servidor válido requerido</string>

    <!-- Synced Tabs -->
    <!-- Text displayed to ask user to connect another device as no devices found with account -->
    <string name="synced_tabs_connect_another_device">Conectar otro dispositivo.</string>
    <!-- Text displayed asking user to re-authenticate -->
    <string name="synced_tabs_reauth">Por favor, vuelve a autentificarte.</string>
    <!-- Text displayed when user has disabled tab syncing in Firefox Sync Account -->
    <string name="synced_tabs_enable_tab_syncing">Por favor, habilita la sincronización de pestañas.</string>
    <!-- Text displayed when user has no tabs that have been synced -->
    <string name="synced_tabs_no_tabs">No tienes ninguna pestaña abierta en Firefox en tus otros dispositivos.</string>
    <!-- Text displayed in the synced tabs screen when a user is not signed in to Firefox Sync describing Synced Tabs -->
    <string name="synced_tabs_sign_in_message">Ver una lista de las pestañas de tus otros dispositivos.</string>
    <!-- Text displayed on a button in the synced tabs screen to link users to sign in when a user is not signed in to Firefox Sync -->
    <string name="synced_tabs_sign_in_button">Conectarse para sincronizar</string>

    <!-- The text displayed when a synced device has no tabs to show in the list of Synced Tabs. -->
    <string name="synced_tabs_no_open_tabs">No hay pestañas abiertas</string>

    <!-- Content description for expanding a group of synced tabs. -->
    <string name="synced_tabs_expand_group">Expandir grupo de pestañas sincronizadas</string>
    <!-- Content description for collapsing a group of synced tabs. -->
    <string name="synced_tabs_collapse_group">Contraer grupo de pestañas sincronizadas</string>

    <!-- Top Sites -->
    <!-- Title text displayed in the dialog when shortcuts limit is reached. -->
    <string name="shortcut_max_limit_title">Límite de accesos directos alcanzado</string>
    <!-- Content description text displayed in the dialog when shortcut limit is reached. -->
    <string name="shortcut_max_limit_content">Para añadir un nuevo acceso directo, elimina uno. Toca y mantén presionado el sitio y selecciona eliminar.</string>
    <!-- Confirmation dialog button text when top sites limit is reached. -->
    <string name="top_sites_max_limit_confirmation_button">Ok, ¡ya caché!</string>

    <!-- Label for the preference to show the shortcuts for the most visited top sites on the homepage -->
    <string name="top_sites_toggle_top_recent_sites_4">Atajos</string>
    <!-- Title text displayed in the rename top site dialog. -->
    <string name="top_sites_rename_dialog_title">Nombre</string>
    <!-- Hint for renaming title of a shortcut -->
    <string name="shortcut_name_hint">Nombre del acceso directo</string>
    <!-- Button caption to confirm the renaming of the top site. -->
    <string name="top_sites_rename_dialog_ok">Aceptar</string>
    <!-- Dialog button text for canceling the rename top site prompt. -->
    <string name="top_sites_rename_dialog_cancel">Cancelar</string>

    <!-- Text for the menu button to open the homepage settings. -->
    <string name="top_sites_menu_settings">Ajustes</string>
    <!-- Text for the menu button to navigate to sponsors and privacy support articles. '&amp;' is replaced with the ampersand symbol: & -->
    <string name="top_sites_menu_sponsor_privacy">Nuestros patrocinadores y tu privacidad</string>
    <!-- Label text displayed for a sponsored top site. -->
    <string name="top_sites_sponsored_label">Patrocinado</string>

    <!-- Inactive tabs in the tabs tray -->
    <!-- Title text displayed in the tabs tray when a tab has been unused for 14 days. -->
    <string name="inactive_tabs_title">Pestañas inactivas</string>
    <!-- Content description for closing all inactive tabs -->
    <string name="inactive_tabs_delete_all">Cerrar todas las pestañas inactivas</string>

    <!-- Content description for expanding the inactive tabs section. -->
    <string name="inactive_tabs_expand_content_description">Expandir pestañas inactivas</string>
    <!-- Content description for collapsing the inactive tabs section. -->
    <string name="inactive_tabs_collapse_content_description">Ocultar pestañas inactivas</string>

    <!-- Inactive tabs auto-close message in the tabs tray -->
    <!-- The header text of the auto-close message when the user is asked if they want to turn on the auto-closing of inactive tabs. -->
    <string name="inactive_tabs_auto_close_message_header" tools:ignore="UnusedResources">¿Cerrar automáticamente después de un mes?</string>
    <!-- A description below the header to notify the user what the inactive tabs auto-close feature is. -->
    <string name="inactive_tabs_auto_close_message_description" tools:ignore="UnusedResources">Firefox puede cerrar pestañas que no has visto durante el último mes.</string>
    <!-- A call to action below the description to allow the user to turn on the auto closing of inactive tabs. -->
    <string name="inactive_tabs_auto_close_message_action" tools:ignore="UnusedResources">ACTIVAR CIERRE AUTOMÁTICO</string>

    <!-- Text for the snackbar to confirm auto-close is enabled for inactive tabs -->
    <string name="inactive_tabs_auto_close_message_snackbar">Cierre automático activado</string>

    <!-- Awesome bar suggestion's headers -->
    <!-- Search suggestions title for Firefox Suggest. -->
    <string name="firefox_suggest_header">Sugerencias de Firefox</string>

    <!-- Title for search suggestions when Google is the default search suggestion engine. -->
    <string name="google_search_engine_suggestion_header">Búsqueda de Google</string>
    <!-- Title for search suggestions when the default search suggestion engine is anything other than Google. The first parameter is default search engine name. -->
    <string name="other_default_search_engine_suggestion_header">Buscar con %s</string>

    <!-- Default browser experiment -->
    <string name="default_browser_experiment_card_text">Configura enlaces de sitios web, correos electrónicos y mensajes para que se abran automáticamente en Firefox.</string>

    <!-- Content description for close button in collection placeholder. -->
    <string name="remove_home_collection_placeholder_content_description">Eliminar</string>

    <!-- Content description radio buttons with a link to more information -->
    <string name="radio_preference_info_content_description">Clic para más detalles</string>

    <!-- Content description for the action bar "up" button -->
    <string name="action_bar_up_description">Navegar hacia arriba</string>

    <!-- Content description for privacy content close button -->
    <string name="privacy_content_close_button_content_description">Cerrar</string>

    <!-- Pocket recommended stories -->
    <!-- Header text for a section on the home screen. -->
    <string name="pocket_stories_header_1">Historias que provocan reflexión</string>
    <!-- Header text for a section on the home screen. -->
    <string name="pocket_stories_categories_header">Historias por tema</string>
    <!-- Text of a button allowing users to access an external url for more Pocket recommendations. -->
    <string name="pocket_stories_placeholder_text">Descubrir más</string>
    <!-- Title of an app feature. Smaller than a heading. The first parameter is product name Pocket -->
    <string name="pocket_stories_feature_title_2">Con la tecnología de %s.</string>
    <!-- Caption for describing a certain feature. The placeholder is for a clickable text (eg: Learn more) which will load an url in a new tab when clicked.  -->
    <string name="pocket_stories_feature_caption">Parte de la familia Firefox. %s</string>
    <!-- Clickable text for opening an external link for more information about Pocket. -->
    <string name="pocket_stories_feature_learn_more">Aprender más</string>

    <!-- Text indicating that the Pocket story that also displays this text is a sponsored story by other 3rd party entity. -->
    <string name="pocket_stories_sponsor_indication">Patrocinado</string>

    <!-- Snackbar message for enrolling in a Nimbus experiment from the secret settings when Studies preference is Off.-->
    <string name="experiments_snackbar">Habilita la telemetría para enviar datos.</string>
    <!-- Snackbar button text to navigate to telemetry settings.-->
    <string name="experiments_snackbar_button">Ir a ajustes</string>

    <!-- Review quality check feature-->
    <!-- Name for the review quality check feature used as title for the panel. -->
    <string name="review_quality_check_feature_name" moz:RemovedIn="120" tools:ignore="UnusedResources">Verificador de reseñas</string>
    <!-- Name for the review quality check feature used as title for the panel. -->
    <string name="review_quality_check_feature_name_2">Verificador de reseñas</string>
    <!-- Summary for grades A and B for review quality check adjusted grading. -->
    <string name="review_quality_check_grade_a_b_description">Reseñas confiables</string>
    <!-- Summary for grade C for review quality check adjusted grading. -->
    <string name="review_quality_check_grade_c_description">Mezcla de reseñas confiables y no confiables</string>
    <!-- Summary for grades D and F for review quality check adjusted grading. -->
    <string name="review_quality_check_grade_d_f_description">Revisiones poco confiables</string>
    <!-- Text for title presenting the reliability of a product's reviews. -->
    <string name="review_quality_check_grade_title">¿Qué tan confiables son estas revisiones?</string>
    <!-- Title for when the rating has been updated by the review checker -->
    <string name="review_quality_check_adjusted_rating_title">Calificación ajustada</string>
    <!-- Description for a product's adjusted star rating. The text presents that the product's reviews which were evaluated as unreliable were removed from the adjusted rating. -->
    <string name="review_quality_check_adjusted_rating_description">Se eliminaron las reseñas poco confiables</string>
    <!-- Title for list of highlights from a product's review emphasizing a product's important traits. -->
    <string name="review_quality_check_highlights_title">Aspectos destacados de reseñas recientes</string>
    <!-- Title for section explaining how we analyze the reliability of a product's reviews. -->
    <string name="review_quality_check_explanation_title">Cómo determinamos la calidad de las reseñas</string>
    <!-- Paragraph explaining how we analyze the reliability of a product's reviews. First parameter is the Fakespot product name. In the phrase "Fakespot by Mozilla", "by" can be localized. Does not need to stay by. -->
    <string name="review_quality_check_explanation_body_reliability">Usamos tecnología de IA de %s de Mozilla para verificar la confiabilidad de las reseñas de productos. Esto solo te ayudará a evaluar la calidad de las reseñas, no la calidad del producto. </string>
    <!-- Paragraph explaining the grading system we use to classify the reliability of a product's reviews. -->
    <string name="review_quality_check_info_review_grade_header"><![CDATA[Asignamos a las reseñas de cada producto una <b>calificación con letras</b> de la A a la F.]]></string>
    <!-- Description explaining grades A and B for review quality check adjusted grading. -->
    <string name="review_quality_check_info_grade_info_AB">Revisiones confiables. Creemos que las reseñas probablemente provienen de clientes reales que dejaron reseñas honestas e imparciales.</string>
    <!-- Description explaining grades A and B for review quality check adjusted grading. -->
    <string name="review_quality_check_info_grade_info_AB_2" moz:RemovedIn="120" tools:ignore="UnusedResources">Creemos que las reseñas son confiables.</string>
    <!-- Description explaining grade C for review quality check adjusted grading. -->
    <string name="review_quality_check_info_grade_info_C">Creemos que hay una combinación de reseñas confiables y no confiables.</string>
    <!-- Description explaining grades D and F for review quality check adjusted grading. -->
    <string name="review_quality_check_info_grade_info_DF">Reseñas poco fiables. Creemos que las reseñas probablemente son falsas o provienen de revisores sesgados.</string>
    <!-- Description explaining grades D and F for review quality check adjusted grading. -->
    <string name="review_quality_check_info_grade_info_DF_2" moz:RemovedIn="120" tools:ignore="UnusedResources">Creemos que las reseñas no son confiables.</string>
    <!-- Paragraph explaining how a product's adjusted grading is calculated. -->
    <string name="review_quality_check_explanation_body_adjusted_grading"><![CDATA[La <b>calificación ajustada</b> se basa únicamente en reseñas que consideramos confiables.]]></string>
    <!-- Paragraph explaining product review highlights. First parameter is the name of the retailer (e.g. Amazon). -->
    <string name="review_quality_check_explanation_body_highlights"><![CDATA[Los <b>puntos destacados</b> provienen de reseñas de %s de los últimos 80 días que creemos que son confiables.]]></string>
    <!-- Text for learn more caption presenting a link with information about review quality. First parameter is for clickable text defined in review_quality_check_info_learn_more_link. -->
    <string name="review_quality_check_info_learn_more">Aprender más sobre %s.</string>
    <!-- Clickable text that links to review quality check SuMo page. First parameter is the Fakespot product name. In the phrase "Fakespot by Mozilla", "by" can be localized. Does not need to stay by. -->
    <string name="review_quality_check_info_learn_more_link" moz:RemovedIn="121" tools:ignore="UnusedResources">cómo %s de Mozilla determina la calidad de las reseñas</string>
    <!-- Clickable text that links to review quality check SuMo page. First parameter is the Fakespot product name. -->
    <string name="review_quality_check_info_learn_more_link_2">cómo %s determina la calidad de las reseñas</string>
    <!-- Text for title of settings section. -->
    <string name="review_quality_check_settings_title">Ajustes</string>
    <!-- Text for label for switch preference to show recommended products from review quality check settings section. -->
    <string name="review_quality_check_settings_recommended_products">Mostrar anuncios en el verificador de reseñas</string>
    <!-- Description for switch preference to show recommended products from review quality check settings section. First parameter is for clickable text defined in review_quality_check_settings_recommended_products_learn_more.-->
    <string name="review_quality_check_settings_recommended_products_description" moz:RemovedIn="120" tools:ignore="UnusedResources">Verás anuncios ocasionales de productos relevantes. Todos los anuncios deben cumplir con nuestros estándares de calidad de revisión. %s</string>
    <!-- Description for switch preference to show recommended products from review quality check settings section. First parameter is for clickable text defined in review_quality_check_settings_recommended_products_learn_more.-->
    <string name="review_quality_check_settings_recommended_products_description_2" tools:ignore="UnusedResources">Verás anuncios ocasionales de productos relevantes. Solo publicitaremos productos con reseñas confiables. %s</string>
    <!-- Clickable text that links to review quality check recommended products support article. -->
    <string name="review_quality_check_settings_recommended_products_learn_more" tools:ignore="UnusedResources">Aprender más</string>
    <!-- Text for turning sidebar off button from review quality check settings section. -->
    <string name="review_quality_check_settings_turn_off">Desactivar el verificador de reseñas</string>
    <!-- Text for title of recommended product section. This is displayed above a product image, suggested as an alternative to the product reviewed. -->
    <string name="review_quality_check_ad_title" tools:ignore="UnusedResources">Más para considerar</string>
    <!-- Caption for recommended product section indicating this is an ad by Fakespot. First parameter is the Fakespot product name. -->
    <string name="review_quality_check_ad_caption" tools:ignore="UnusedResources">Anuncio de %s</string>
    <!-- Caption for review quality check panel. First parameter is for clickable text defined in review_quality_check_powered_by_link. -->
    <string name="review_quality_check_powered_by_2">El verificador de reseñas funciona con %s</string>
    <!-- Clickable text that links to Fakespot.com. First parameter is the Fakespot product name. In the phrase "Fakespot by Mozilla", "by" can be localized. Does not need to stay by. -->
    <string name="review_quality_check_powered_by_link" tools:ignore="UnusedResources">%s de Mozilla</string>
    <!-- Text for title of warning card informing the user that the current analysis is outdated. -->
    <string name="review_quality_check_outdated_analysis_warning_title" tools:ignore="UnusedResources">Nueva información para comprobar</string>
    <!-- Text for button from warning card informing the user that the current analysis is outdated. Clicking this should trigger the product's re-analysis. -->
    <string name="review_quality_check_outdated_analysis_warning_action" tools:ignore="UnusedResources">Comprobar ahora</string>
    <!-- Title for warning card informing the user that the current product does not have enough reviews for a review analysis. -->
    <string name="review_quality_check_no_reviews_warning_title">Aún no hay suficientes reseñas</string>
    <!-- Text for body of warning card informing the user that the current product does not have enough reviews for a review analysis. -->
    <string name="review_quality_check_no_reviews_warning_body">Cuando este producto tenga más reseñas, podremos revisar su calidad.</string>
    <!-- Title for warning card informing the user that the current product is currently not available. -->
    <string name="review_quality_check_product_availability_warning_title" tools:ignore="UnusedResources">El producto no está disponible</string>

    <!-- Text for the body of warning card informing the user that the current product is currently not available. -->
    <string name="review_quality_check_product_availability_warning_body" tools:ignore="UnusedResources">Si ves que este producto vuelve a estar disponible, infórmalo y trabajaremos para verificar las reseñas.</string>
    <!-- Clickable text for warning card informing the user that the current product is currently not available. Clicking this should inform the server that the product is available. -->
    <string name="review_quality_check_product_availability_warning_action" moz:RemovedIn="120" tools:ignore="UnusedResources">Informar que este producto volvió a estar disponible</string>
    <!-- Clickable text for warning card informing the user that the current product is currently not available. Clicking this should inform the server that the product is available. -->
    <string name="review_quality_check_product_availability_warning_action_2" tools:ignore="UnusedResources">Informar que el producto está en stock</string>
    <!-- Title for warning card informing the user that the current product's re-analysis is still processing. -->
    <string name="review_quality_check_reanalysis_in_progress_warning_title">Comprobando la calidad de la reseña</string>
    <!-- Title for warning card informing the user that the current product's analysis is still processing. -->
    <string name="review_quality_check_analysis_in_progress_warning_title">Comprobando la calidad de la reseña</string>
    <!-- Text for body of warning card informing the user that the current product's analysis is still processing. -->
    <string name="review_quality_check_analysis_in_progress_warning_body">Esto podría tardar unos 60 segundos.</string>
    <!-- Title for info card displayed after the user reports a product is back in stock. -->
    <string name="review_quality_check_analysis_requested_info_title" tools:ignore="UnusedResources">¡Gracias por informar!</string>
    <!-- Text for body of info card displayed after the user reports a product is back in stock. -->
    <string name="review_quality_check_analysis_requested_info_body" tools:ignore="UnusedResources">Deberíamos tener información sobre las reseñas de este producto dentro de 24 horas. Por favor, vuelve a revisar más tarde.</string>
    <!-- Title for info card displayed when the user review checker while on a product that Fakespot does not analyze (e.g. gift cards, music). -->
    <string name="review_quality_check_not_analyzable_info_title">No podemos comprobar estas reseñas</string>
    <!-- Text for body of info card displayed when the user review checker while on a product that Fakespot does not analyze (e.g. gift cards, music). -->
    <string name="review_quality_check_not_analyzable_info_body">Lamentablemente, no podemos verificar la calidad de las reseñas para ciertos tipos de productos. Por ejemplo, tarjetas de regalo y transmisión de vídeo, música y juegos.</string>
    <!-- Title for info card displayed when another user reported the displayed product is back in stock. -->
    <string name="review_quality_check_analysis_requested_other_user_info_title" tools:ignore="UnusedResources">La información llegará pronto</string>
    <!-- Text for body of info card displayed when another user reported the displayed product is back in stock. -->
    <string name="review_quality_check_analysis_requested_other_user_info_body" tools:ignore="UnusedResources">Deberíamos tener información sobre las reseñas de este producto dentro de 24 horas. Por favor, vuelve a revisar más tarde.</string>
    <!-- Title for info card displayed to the user when analysis finished updating. -->
    <string name="review_quality_check_analysis_updated_confirmation_title" tools:ignore="UnusedResources">El análisis está actualizado</string>
    <!-- Text for the action button from info card displayed to the user when analysis finished updating. -->
    <string name="review_quality_check_analysis_updated_confirmation_action" tools:ignore="UnusedResources">Entendido</string>
    <!-- Title for error card displayed to the user when an error occurred. -->
    <string name="review_quality_check_generic_error_title">No hay información disponible en este momento</string>
    <!-- Text for body of error card displayed to the user when an error occurred. -->
    <string name="review_quality_check_generic_error_body">Estamos trabajando para resolver el problema. Por favor, vuelve a revisar en un rato.</string>
    <!-- Title for error card displayed to the user when the device is disconnected from the network. -->
    <string name="review_quality_check_no_connection_title">Sin conexión de red</string>
    <!-- Text for body of error card displayed to the user when the device is disconnected from the network. -->
    <string name="review_quality_check_no_connection_body">Verifica tu conexión de red y luego intenta recargar la página.</string>
    <!-- Title for card displayed to the user for products whose reviews were not analyzed yet. -->
    <string name="review_quality_check_no_analysis_title">Aún no hay información sobre estas reseñas</string>
    <!-- Text for the body of card displayed to the user for products whose reviews were not analyzed yet. -->
    <string name="review_quality_check_no_analysis_body">Para saber si las reseñas de este producto son fiables, verifica la calidad de las reseñas. Sólo toma unos 60 segundos.</string>
    <!-- Text for button from body of card displayed to the user for products whose reviews were not analyzed yet. Clicking this should trigger a product analysis. -->
    <string name="review_quality_check_no_analysis_link">Comprobar la calidad de la reseña</string>
    <!-- Headline for review quality check contextual onboarding card. -->
    <string name="review_quality_check_contextual_onboarding_title">Prueba nuestra guía confiable de reseñas de productos</string>
    <!-- Description for review quality check contextual onboarding card. The first and last two parameters are for retailer names (e.g. Amazon, Walmart). The second parameter is for the name of the application (e.g. Firefox). -->
    <string name="review_quality_check_contextual_onboarding_description">Mira cuán confiables son las reseñas de productos en %1$s antes de comprar. El verificador de reseñas, una función experimental de %2$s, está integrado directamente en el navegador. También funciona en %3$s y %4$s.</string>
    <!-- Description for review quality check contextual onboarding card. The first parameters is for retailer name (e.g. Amazon). The second parameter is for the name of the application (e.g. Firefox). -->
    <string name="review_quality_check_contextual_onboarding_description_one_vendor">Mira cuán confiables son las reseñas de productos en %1$s antes de comprar. El verificador de reseñas, una función experimental de %2$s, está integrado directamente en el navegador.</string>
    <!-- Paragraph presenting review quality check feature. First parameter is the Fakespot product name. Second parameter is for clickable text defined in review_quality_check_contextual_onboarding_learn_more_link. In the phrase "Fakespot by Mozilla", "by" can be localized. Does not need to stay by. -->
    <string name="review_quality_check_contextual_onboarding_learn_more">Usando el poder de %1$s de Mozilla, te ayudamos a evitar reseñas sesgadas y no auténticas. Nuestro modelo de IA siempre está mejorando para protegerte mientras compras. %2$s</string>
    <!-- Clickable text from the contextual onboarding card that links to review quality check support article. -->
    <string name="review_quality_check_contextual_onboarding_learn_more_link">Aprender más</string>
    <!-- Caption text to be displayed in review quality check contextual onboarding card above the opt-in button. First parameter is the Fakespot product name. Following parameters are for clickable texts defined in review_quality_check_contextual_onboarding_privacy_policy and review_quality_check_contextual_onboarding_terms_use. In the phrase "Fakespot by Mozilla", "by" can be localized. Does not need to stay by. -->
    <string name="review_quality_check_contextual_onboarding_caption" moz:RemovedIn="121" tools:ignore="UnusedResources">Al seleccionar “Sí, probarlo”, aceptas la %2$s y %3$s de %1$s de Mozilla.</string>
    <!-- Caption text to be displayed in review quality check contextual onboarding card above the opt-in button. Parameter is the Fakespot product name. After the colon, what appears are two links, each on their own line. The first link is to a Privacy policy (review_quality_check_contextual_onboarding_privacy_policy_2). The second link is to Terms of use (review_quality_check_contextual_onboarding_terms_use_2). -->
    <string name="review_quality_check_contextual_onboarding_caption_2">Al seleccionar &quot;Sí, probarlo&quot;, aceptas lo siguiente de %1$s:</string>
    <!-- Clickable text from the review quality check contextual onboarding card that links to Fakespot privacy policy. -->
    <string name="review_quality_check_contextual_onboarding_privacy_policy" moz:RemovedIn="121" tools:ignore="UnusedResources">política de privacidad</string>
    <!-- Clickable text from the review quality check contextual onboarding card that links to Fakespot privacy policy. -->
    <string name="review_quality_check_contextual_onboarding_privacy_policy_2">Política de privacidad</string>
    <!-- Clickable text from the review quality check contextual onboarding card that links to Fakespot terms of use. -->
    <string name="review_quality_check_contextual_onboarding_terms_use" moz:RemovedIn="121" tools:ignore="UnusedResources">términos de uso</string>
    <!-- Clickable text from the review quality check contextual onboarding card that links to Fakespot terms of use. -->
    <string name="review_quality_check_contextual_onboarding_terms_use_2">Términos de uso</string>
    <!-- Text for opt-in button from the review quality check contextual onboarding card. -->
    <string name="review_quality_check_contextual_onboarding_primary_button_text">Si, probarlo</string>
    <!-- Text for opt-out button from the review quality check contextual onboarding card. -->
    <string name="review_quality_check_contextual_onboarding_secondary_button_text">Ahora no</string>
    <!-- Text for the first CFR presenting the review quality check feature. -->
    <string name="review_quality_check_first_cfr_message">Descubre si puedes confiar en las reseñas de este producto — antes de comprarlo.</string>
    <!-- Text displayed in the first CFR presenting the review quality check feature that opens the review checker when clicked. -->
    <string name="review_quality_check_first_cfr_action" tools:ignore="UnusedResources">Probar el verificador de reseñas</string>
    <!-- Text for the second CFR presenting the review quality check feature. -->
    <string name="review_quality_check_second_cfr_message">¿Son confiables estas reseñas? Verifica ahora para ver una calificación ajustada.</string>
    <!-- Text displayed in the second CFR presenting the review quality check feature that opens the review checker when clicked. -->
    <string name="review_quality_check_second_cfr_action" tools:ignore="UnusedResources">Abrir verificador de reseñas</string>
    <!-- Flag showing that the review quality check feature is work in progress. -->
    <string name="review_quality_check_beta_flag">Beta</string>
    <!-- Content description (not visible, for screen readers etc.) for opening browser menu button to open review quality check bottom sheet. -->
    <string name="review_quality_check_open_handle_content_description">Abrir verificador de reseñas</string>
    <!-- Content description (not visible, for screen readers etc.) for closing browser menu button to open review quality check bottom sheet. -->
    <string name="review_quality_check_close_handle_content_description">Cerrar verificador de reseñas</string>
    <!-- Content description (not visible, for screen readers etc.) for review quality check star rating. First parameter is the number of stars (1-5) representing the rating. -->
    <string name="review_quality_check_star_rating_content_description">%1$s de 5 estrellas</string>
    <!-- Text for minimize button from highlights card. When clicked the highlights card should reduce its size. -->
    <string name="review_quality_check_highlights_show_less">Mostrar menos</string>
    <!-- Text for maximize button from highlights card. When clicked the highlights card should expand to its full size. -->
    <string name="review_quality_check_highlights_show_more">Mostrar más</string>
    <!-- Text for highlights card quality category header. Reviews shown under this header should refer the product's quality. -->
    <string name="review_quality_check_highlights_type_quality">Calidad</string>
    <!-- Text for highlights card price category header. Reviews shown under this header should refer the product's price. -->
    <string name="review_quality_check_highlights_type_price">Precio</string>
    <!-- Text for highlights card shipping category header. Reviews shown under this header should refer the product's shipping. -->
    <string name="review_quality_check_highlights_type_shipping">Envío</string>
    <!-- Text for highlights card packaging and appearance category header. Reviews shown under this header should refer the product's packaging and appearance. -->
    <string name="review_quality_check_highlights_type_packaging_appearance">Embalaje y apariencia</string>
    <!-- Text for highlights card competitiveness category header. Reviews shown under this header should refer the product's competitiveness. -->
    <string name="review_quality_check_highlights_type_competitiveness">Competitividad</string>

    <!-- Accessibility services actions labels. These will be appended to accessibility actions like "Double tap to.." but not by or applications but by services like Talkback. -->
    <!-- Action label for elements that can be collapsed if interacting with them. Talkback will append this to say "Double tap to collapse". -->
    <string name="a11y_action_label_collapse">contraer</string>
    <!-- Current state for elements that can be collapsed if interacting with them. Talkback will dictate this after a state change. -->
    <string name="a11y_state_label_collapsed">contraído</string>
    <!-- Action label for elements that can be expanded if interacting with them. Talkback will append this to say "Double tap to expand". -->
    <string name="a11y_action_label_expand">expandir</string>
    <!-- Current state for elements that can be expanded if interacting with them. Talkback will dictate this after a state change. -->
    <string name="a11y_state_label_expanded">expandido</string>
    <!-- Action label for links to a website containing documentation about a wallpaper collection. Talkback will append this to say "Double tap to open link to learn more about this collection". -->
    <string name="a11y_action_label_wallpaper_collection_learn_more">abrir enlace para aprender más acerca de esta colección</string>
    <!-- Action label for links that point to an article. Talkback will append this to say "Double tap to read the article". -->
    <string name="a11y_action_label_read_article">leer el artículo</string>
    <!-- Action label for links to the Firefox Pocket website. Talkback will append this to say "Double tap to open link to learn more". -->
    <string name="a11y_action_label_pocket_learn_more">abrir enlace para aprender más</string>
    <!-- Content description for headings announced by accessibility service. The first parameter is the text of the heading. Talkback will announce the first parameter and then speak the word "Heading" indicating to the user that this text is a heading for a section. -->
    <string name="a11y_heading">%s, Cabecera</string>
</resources><|MERGE_RESOLUTION|>--- conflicted
+++ resolved
@@ -519,14 +519,11 @@
 
     <!-- Change setting text button, for the cookie banner re-engagement dialog -->
     <string name="reduce_cookie_banner_dialog_change_setting_button" moz:RemovedIn="121" tools:ignore="UnusedResources">Permitir</string>
-<<<<<<< HEAD
-=======
 
     <!--Title for the cookie banner re-engagement CFR, the placeholder is replaced with app name -->
     <string name="cookie_banner_cfr_title">%1$s acaba de rechazar las cookies por ti</string>
     <!--Message for the cookie banner re-engagement CFR -->
     <string name="cookie_banner_cfr_message">Menos distracciones, menos cookies que te siguen en este sitio.</string>
->>>>>>> d602c86b
 
     <!-- Description of the preference to enable "HTTPS-Only" mode. -->
     <string name="preferences_https_only_summary">Intenta conectarse automáticamente a sitios utilizando el protocolo de cifrado HTTPS para mayor seguridad.</string>
