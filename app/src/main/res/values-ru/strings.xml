--- conflicted
+++ resolved
@@ -516,15 +516,9 @@
 
     <!-- Long text for a detail explanation indicating what will happen if cookie banner handling is off for a site, this is shown as part of the cookie banner panel in the toolbar. The first parameter is the application name -->
     <string name="reduce_cookie_banner_details_panel_description_off_for_site_1">Выключите, и %1$s удалит куки и перезагрузит этот сайт. Это может привести к выходу из системы или опустошению корзины покупок.</string>
-<<<<<<< HEAD
     <!-- Long text for a detail explanation indicating what will happen if cookie banner handling is on for a site, this is shown as part of the cookie banner panel in the toolbar. The first parameter is the application name -->
     <string name="reduce_cookie_banner_details_panel_description_on_for_site_2" moz:RemovedIn="121" tools:ignore="UnusedResources">%1$s пытается автоматически отклонить все запросы кук на поддерживаемых сайтах.</string>
     <!-- Long text for a detail explanation indicating what will happen if cookie banner handling is on for a site, this is shown as part of the cookie banner panel in the toolbar. The first parameter is the application name -->
-=======
-    <!-- Long text for a detail explanation indicating what will happen if cookie banner handling is on for a site, this is shown as part of the cookie banner panel in the toolbar. The first parameter is the application name -->
-    <string name="reduce_cookie_banner_details_panel_description_on_for_site_2" moz:RemovedIn="121" tools:ignore="UnusedResources">%1$s пытается автоматически отклонить все запросы кук на поддерживаемых сайтах.</string>
-    <!-- Long text for a detail explanation indicating what will happen if cookie banner handling is on for a site, this is shown as part of the cookie banner panel in the toolbar. The first parameter is the application name -->
->>>>>>> d602c86b
     <string name="reduce_cookie_banner_details_panel_description_on_for_site_3">Включите, и %1$s попытается автоматически отклонить все уведомления о куки на этом сайте.</string>
     <!-- Title text for the cookie banner re-engagement dialog. The first parameter is the application name. -->
     <string name="reduce_cookie_banner_dialog_title" moz:RemovedIn="121" tools:ignore="UnusedResources">Разрешить %1$s отклонять уведомления о куках?</string>
@@ -537,14 +531,11 @@
 
     <!-- Change setting text button, for the cookie banner re-engagement dialog -->
     <string name="reduce_cookie_banner_dialog_change_setting_button" moz:RemovedIn="121" tools:ignore="UnusedResources">Разрешить</string>
-<<<<<<< HEAD
-=======
 
     <!--Title for the cookie banner re-engagement CFR, the placeholder is replaced with app name -->
     <string name="cookie_banner_cfr_title">%1$s только что отказался от куки для вас</string>
     <!--Message for the cookie banner re-engagement CFR -->
     <string name="cookie_banner_cfr_message">Меньше отвлекающих факторов, меньше куки, отслеживающих вас на этом сайте.</string>
->>>>>>> d602c86b
 
     <!-- Description of the preference to enable "HTTPS-Only" mode. -->
     <string name="preferences_https_only_summary">Автоматически пытаться подключиться к сайтам через протокол шифрования HTTPS для повышения безопасности.</string>
@@ -2357,15 +2348,9 @@
     <string name="review_quality_check_contextual_onboarding_privacy_policy" moz:RemovedIn="121" tools:ignore="UnusedResources">политику приватности</string>
     <!-- Clickable text from the review quality check contextual onboarding card that links to Fakespot privacy policy. -->
     <string name="review_quality_check_contextual_onboarding_privacy_policy_2">Политика конфиденциальности</string>
-<<<<<<< HEAD
     <!-- Clickable text from the review quality check contextual onboarding card that links to Fakespot terms of use. -->
     <string name="review_quality_check_contextual_onboarding_terms_use" moz:RemovedIn="121" tools:ignore="UnusedResources">условия использования</string>
     <!-- Clickable text from the review quality check contextual onboarding card that links to Fakespot terms of use. -->
-=======
-    <!-- Clickable text from the review quality check contextual onboarding card that links to Fakespot terms of use. -->
-    <string name="review_quality_check_contextual_onboarding_terms_use" moz:RemovedIn="121" tools:ignore="UnusedResources">условия использования</string>
-    <!-- Clickable text from the review quality check contextual onboarding card that links to Fakespot terms of use. -->
->>>>>>> d602c86b
     <string name="review_quality_check_contextual_onboarding_terms_use_2">Условия использования</string>
     <!-- Text for opt-in button from the review quality check contextual onboarding card. -->
     <string name="review_quality_check_contextual_onboarding_primary_button_text">Да, попробовать</string>
@@ -2418,7 +2403,6 @@
     <string name="a11y_action_label_read_article">прочитать статью</string>
     <!-- Action label for links to the Firefox Pocket website. Talkback will append this to say "Double tap to open link to learn more". -->
     <string name="a11y_action_label_pocket_learn_more">перейдите по ссылке, чтобы узнать больше</string>
-<<<<<<< HEAD
 
     <!-- Preference for add-ons custom source -->
     <string name="preferences_addons_customization">Настройка источника пользовательских дополнений</string>
@@ -2452,8 +2436,6 @@
     <string name="confirm_addons_delete_cache">Вы уверены, что хотите удалить файл кэша метаданных аддонов?</string>
     <string name="confirm_addons_delete_cache_yes">Да</string>
     <string name="confirm_addons_delete_cache_no">Отмена</string>
-=======
     <!-- Content description for headings announced by accessibility service. The first parameter is the text of the heading. Talkback will announce the first parameter and then speak the word "Heading" indicating to the user that this text is a heading for a section. -->
     <string name="a11y_heading">%s, Заголовок</string>
->>>>>>> d602c86b
 </resources>