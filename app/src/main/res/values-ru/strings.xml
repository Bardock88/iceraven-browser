<?xml version="1.0" encoding="utf-8"?>
<resources xmlns:tools="http://schemas.android.com/tools" xmlns:moz="http://mozac.org/tools">


    <!-- App name for private browsing mode. The first parameter is the name of the app defined in app_name (for example: Fenix)-->
    <string name="app_name_private_5">Приватный %s</string>
    <!-- App name for private browsing mode. The first parameter is the name of the app defined in app_name (for example: Fenix)-->
    <string name="app_name_private_4">%s (Приватно)</string>

    <!-- Home Fragment -->
    <!-- Content description (not visible, for screen readers etc.): "Three dot" menu button. -->
    <string name="content_description_menu">Другие настройки</string>
    <!-- Content description (not visible, for screen readers etc.): "Private Browsing" menu button. -->
    <string name="content_description_private_browsing_button">Включить приватный просмотр</string>
    <!-- Content description (not visible, for screen readers etc.): "Private Browsing" menu button. -->
    <string name="content_description_disable_private_browsing_button">Отключить приватный просмотр</string>
    <!-- Placeholder text shown in the search bar before a user enters text for the default engine -->
    <string name="search_hint">Введите запрос или адрес</string>

    <!-- Placeholder text shown in the search bar before a user enters text for a general engine -->
    <string name="search_hint_general_engine">Поиск в сети</string>
    <!-- Placeholder text shown in search bar when using history search -->
    <string name="history_search_hint">Поиск в журнале</string>
    <!-- Placeholder text shown in search bar when using bookmarks search -->
    <string name="bookmark_search_hint">Поиск в закладках</string>
    <!-- Placeholder text shown in search bar when using tabs search -->
    <string name="tab_search_hint">Поиск во вкладках</string>
    <!-- Placeholder text shown in the search bar when using application search engines -->
    <string name="application_search_hint">Введите поисковые запросы</string>
    <!-- No Open Tabs Message Description -->
    <string name="no_open_tabs_description">Открытые вами вкладки будут показаны здесь.</string>

    <!-- No Private Tabs Message Description -->
    <string name="no_private_tabs_description">Ваши приватные вкладки будут показаны здесь.</string>

    <!-- Tab tray multi select title in app bar. The first parameter is the number of tabs selected -->
    <string name="tab_tray_multi_select_title">Выбрано: %1$d</string>
    <!-- Label of button in create collection dialog for creating a new collection  -->
    <string name="tab_tray_add_new_collection">Создать новый сборник</string>
    <!-- Label of editable text in create collection dialog for naming a new collection  -->
    <string name="tab_tray_add_new_collection_name">Название</string>

    <!-- Label of button in save to collection dialog for selecting a current collection  -->
    <string name="tab_tray_select_collection">Выберите сборник</string>
    <!-- Content description for close button while in multiselect mode in tab tray -->
    <string name="tab_tray_close_multiselect_content_description">Выйти из режима множественного выбора</string>
    <!-- Content description for save to collection button while in multiselect mode in tab tray -->
    <string name="tab_tray_collection_button_multiselect_content_description">Сохранить выбранные вкладки в сборник</string>
    <!-- Content description on checkmark while tab is selected in multiselect mode in tab tray -->
    <string name="tab_tray_multiselect_selected_content_description">Выбрано</string>

    <!-- Home - Recently saved bookmarks -->
    <!-- Title for the home screen section with recently saved bookmarks. -->
    <string name="recently_saved_title">Недавно добавленные</string>
    <!-- Content description for the button which navigates the user to show all of their saved bookmarks. -->
    <string name="recently_saved_show_all_content_description_2">Показать все сохраненные закладки</string>

    <!-- Text for the menu button to remove a recently saved bookmark from the user's home screen -->
    <string name="recently_saved_menu_item_remove">Удалить</string>

    <!-- About content. The first parameter is the name of the application. (For example: Fenix) -->
    <string name="about_content">%1$s разработан Mozilla.</string>

    <!-- Private Browsing -->
    <!-- Explanation for private browsing displayed to users on home view when they first enable private mode
        The first parameter is the name of the app defined in app_name (for example: Fenix) -->
    <string name="private_browsing_placeholder_description_2">%1$s удаляет историю поиска и просмотра страниц в приватных вкладках, когда вы закрываете их или выходите из приложения. Хотя это не делает вас анонимными для веб-сайтов или вашего Интернет-провайдера, вам будет легче сохранить конфиденциальность ваших действий в Интернете от других людей, которые используют это устройство.</string>
    <string name="private_browsing_common_myths">
       Распространённые мифы о приватном просмотре
    </string>

    <!-- Private mode shortcut "contextual feature recommendation" (CFR) -->
    <!-- Text for the Private mode shortcut CFR message for adding a private mode shortcut to open private tabs from the Home screen -->
    <string name="private_mode_cfr_message_2">Запустите следующую приватную вкладку одним касанием.</string>
    <!-- Text for the positive button to accept adding a Private Browsing shortcut to the Home screen -->
    <string name="private_mode_cfr_pos_button_text">Добавить на Домашний экран</string>
    <!-- Text for the negative button to decline adding a Private Browsing shortcut to the Home screen -->
    <string name="cfr_neg_button_text">Нет, спасибо</string>

    <!-- Open in App "contextual feature recommendation" (CFR) -->
    <!-- Text for the info message. The first parameter is the name of the application.-->
    <string name="open_in_app_cfr_info_message_2">Вы можете настроить %1$s на автоматическое открытие ссылок в приложениях.</string>
    <!-- Text for the positive action button -->
    <string name="open_in_app_cfr_positive_button_text">Перейти в настройки</string>

    <!-- Text for the negative action button -->
    <string name="open_in_app_cfr_negative_button_text">Пропустить</string>

    <!-- Total cookie protection "contextual feature recommendation" (CFR) -->
    <!-- Text for the message displayed in the contextual feature recommendation popup promoting the total cookie protection feature. -->
    <string name="tcp_cfr_message">Наша самая мощная функция защиты приватности изолирует межсайтовые трекеры.</string>
    <!-- Text displayed that links to website containing documentation about the "Total cookie protection" feature. -->
    <string name="tcp_cfr_learn_more">Узнайте о Полной защите от кук</string>

    <!-- Text for the info dialog when camera permissions have been denied but user tries to access a camera feature. -->
    <string name="camera_permissions_needed_message">Требуется доступ к камере. Перейдите в системные настройки приложения, выберите «Разрешения», затем нажмите «Камера» и выберите «Разрешить».</string>
    <!-- Text for the positive action button to go to Android Settings to grant permissions. -->
    <string name="camera_permissions_needed_positive_button_text">Перейти в настройки</string>

    <!-- Text for the negative action button to dismiss the dialog. -->
    <string name="camera_permissions_needed_negative_button_text">Пропустить</string>

    <!-- Text for the banner message to tell users about our auto close feature. -->
    <string name="tab_tray_close_tabs_banner_message">Настройте автоматическое закрытие открытых вкладок, которые не просматривались в последний день, неделю или месяц.</string>
    <!-- Text for the positive action button to go to Settings for auto close tabs. -->
    <string name="tab_tray_close_tabs_banner_positive_button_text">Открыть настройки</string>

    <!-- Text for the negative action button to dismiss the Close Tabs Banner. -->
    <string name="tab_tray_close_tabs_banner_negative_button_text">Пропустить</string>

    <!-- Text for the banner message to tell users about our inactive tabs feature. -->
    <string name="tab_tray_inactive_onboarding_message">Вкладки, к которым вы не обращались в течение двух недель, перемещаются сюда.</string>
    <!-- Text for the action link to go to Settings for inactive tabs. -->
    <string name="tab_tray_inactive_onboarding_button_text">Отключить в настройках</string>
    <!-- Text for title for the auto-close dialog of the inactive tabs. -->
    <string name="tab_tray_inactive_auto_close_title">Автоматически закрывать через месяц?</string>
    <!-- Text for the body for the auto-close dialog of the inactive tabs.
        The first parameter is the name of the application.-->
    <string name="tab_tray_inactive_auto_close_body_2">%1$s может закрывать вкладки, к которым вы не обращались за последний месяц.</string>
    <!-- Content description for close button in the auto-close dialog of the inactive tabs. -->
    <string name="tab_tray_inactive_auto_close_button_content_description">Закрыть</string>

    <!-- Text for turn on auto close tabs button in the auto-close dialog of the inactive tabs. -->
    <string name="tab_tray_inactive_turn_on_auto_close_button_2">Включить автозакрытие</string>


    <!-- Home screen icons - Long press shortcuts -->
    <!-- Shortcut action to open new tab -->
    <string name="home_screen_shortcut_open_new_tab_2">Новая вкладка</string>
    <!-- Shortcut action to open new private tab -->
    <string name="home_screen_shortcut_open_new_private_tab_2">Новая приватная вкладка</string>

    <!-- Recent Tabs -->
    <!-- Header text for jumping back into the recent tab in the home screen -->
    <string name="recent_tabs_header">Перейти обратно в</string>
    <!-- Button text for showing all the tabs in the tabs tray -->
    <string name="recent_tabs_show_all">Показать все</string>

    <!-- Content description for the button which navigates the user to show all recent tabs in the tabs tray. -->
    <string name="recent_tabs_show_all_content_description_2">Кнопка показа всех недавних вкладок</string>

    <!-- Text for button in synced tab card that opens synced tabs tray -->
    <string name="recent_tabs_see_all_synced_tabs_button_text">Все облачные вкладки</string>
    <!-- Accessibility description for device icon used for recent synced tab -->
    <string name="recent_tabs_synced_device_icon_content_description">Облачное устройство</string>
    <!-- Text for the dropdown menu to remove a recent synced tab from the homescreen -->
    <string name="recent_synced_tab_menu_item_remove">Удалить</string>
    <!-- Text for the menu button to remove a grouped highlight from the user's browsing history
         in the Recently visited section -->
    <string name="recent_tab_menu_item_remove">Удалить</string>

    <!-- History Metadata -->
    <!-- Header text for a section on the home screen that displays grouped highlights from the
         user's browsing history, such as topics they have researched or explored on the web -->
    <string name="history_metadata_header_2">Недавно посещённые</string>
    <!-- Text for the menu button to remove a grouped highlight from the user's browsing history
         in the Recently visited section -->
    <string name="recently_visited_menu_item_remove">Удалить</string>

    <!-- Content description for the button which navigates the user to show all of their history. -->
    <string name="past_explorations_show_all_content_description_2">Показать все прошлые поиски</string>

    <!-- Browser Fragment -->
    <!-- Content description (not visible, for screen readers etc.): Navigate backward (browsing history) -->
    <string name="browser_menu_back">Назад</string>
    <!-- Content description (not visible, for screen readers etc.): Navigate forward (browsing history) -->
    <string name="browser_menu_forward">Вперёд</string>
    <!-- Content description (not visible, for screen readers etc.): Refresh current website -->
    <string name="browser_menu_refresh">Обновить</string>
    <!-- Content description (not visible, for screen readers etc.): Stop loading current website -->
    <string name="browser_menu_stop">Остановить</string>


    <!-- Browser menu button that opens the addon manager -->
    <string name="browser_menu_add_ons">Дополнения</string>
    <!-- Browser menu button that opens account settings -->
    <string name="browser_menu_account_settings">Ваша учётка</string>
    <!-- Text displayed when there are no add-ons to be shown -->
    <string name="no_add_ons">Дополнения отсутствуют</string>
    <!-- Browser menu button that sends a user to help articles -->
    <string name="browser_menu_help">Справка</string>
    <!-- Browser menu button that sends a to a the what's new article -->
    <string name="browser_menu_whats_new">Что нового</string>
    <!-- Browser menu button that opens the settings menu -->
    <string name="browser_menu_settings">Настройки</string>
    <!-- Browser menu button that opens a user's library -->
    <string name="browser_menu_library">Библиотека</string>
    <!-- Browser menu toggle that requests a desktop site -->
    <string name="browser_menu_desktop_site">Вид для ПК</string>
    <!-- Browser menu toggle that adds a shortcut to the site on the device home screen. -->
    <string name="browser_menu_add_to_homescreen">На домашний экран</string>
    <!-- Browser menu toggle that installs a Progressive Web App shortcut to the site on the device home screen. -->
    <string name="browser_menu_install_on_homescreen">Установить</string>
    <!-- Content description (not visible, for screen readers etc.) for the Resync tabs button -->
    <string name="resync_button_content_description">Повторная синхронизация</string>
    <!-- Browser menu button that opens the find in page menu -->
    <string name="browser_menu_find_in_page">Найти на странице</string>
    <!-- Browser menu button that saves the current tab to a collection -->
    <string name="browser_menu_save_to_collection_2">В сборник</string>
    <!-- Browser menu button that open a share menu to share the current site -->
    <string name="browser_menu_share">Поделиться</string>
    <!-- Browser menu button shown in custom tabs that opens the current tab in Fenix
        The first parameter is the name of the app defined in app_name (for example: Fenix) -->
    <string name="browser_menu_open_in_fenix">Открыть в %1$s</string>
    <!-- Browser menu text shown in custom tabs to indicate this is a Fenix tab
        The first parameter is the name of the app defined in app_name (for example: Fenix) -->
    <string name="browser_menu_powered_by">На движке %1$s</string>

    <!-- Browser menu text shown in custom tabs to indicate this is a Fenix tab
        The first parameter is the name of the app defined in app_name (for example: Fenix) -->
    <string name="browser_menu_powered_by2">На движке %1$s</string>

    <!-- Browser menu button to put the current page in reader mode -->
    <string name="browser_menu_read">Вид для чтения</string>
    <!-- Browser menu button content description to close reader mode and return the user to the regular browser -->
    <string name="browser_menu_read_close">Закрыть вид для чтения</string>
    <!-- Browser menu button to open the current page in an external app -->
    <string name="browser_menu_open_app_link">Открыть в приложении</string>

    <!-- Browser menu button to show reader view appearance controls e.g. the used font type and size -->
    <string name="browser_menu_customize_reader_view">Настроить вид для чтения</string>
    <!-- Browser menu label for adding a bookmark -->
    <string name="browser_menu_add">Добавить</string>
    <!-- Browser menu label for editing a bookmark -->
    <string name="browser_menu_edit">Изменить</string>

    <!-- Button shown on the home page that opens the Customize home settings -->
    <string name="browser_menu_customize_home_1">Изменить вид</string>
    <!-- Browser Toolbar -->
    <!-- Content description for the Home screen button on the browser toolbar -->
    <string name="browser_toolbar_home">Домашний экран</string>

    <!-- Locale Settings Fragment -->
    <!-- Content description for tick mark on selected language -->
    <string name="a11y_selected_locale_content_description">Текущий язык</string>
    <!-- Text for default locale item -->
    <string name="default_locale_text">Как на устройстве</string>
    <!-- Placeholder text shown in the search bar before a user enters text -->
    <string name="locale_search_hint">Поиск языка</string>

    <!-- Search Fragment -->
    <!-- Button in the search view that lets a user search by scanning a QR code -->
    <string name="search_scan_button">Считать</string>
    <!-- Button in the search view that lets a user change their search engine -->
    <string name="search_engine_button">Поисковая система</string>
    <!-- Button in the search view when shortcuts are displayed that takes a user to the search engine settings -->
    <string name="search_shortcuts_engine_settings">Настройки поисковых систем</string>
    <!-- Button in the search view that lets a user navigate to the site in their clipboard -->
    <string name="awesomebar_clipboard_title">Вставить ссылку из буфера обмена</string>

    <!-- Button in the search suggestions onboarding that allows search suggestions in private sessions -->
    <string name="search_suggestions_onboarding_allow_button">Разрешить</string>
    <!-- Button in the search suggestions onboarding that does not allow search suggestions in private sessions -->
    <string name="search_suggestions_onboarding_do_not_allow_button">Не разрешать</string>
    <!-- Search suggestion onboarding hint title text -->
    <string name="search_suggestions_onboarding_title">Отображать поисковые предложения в приватных окнах?</string>
    <!-- Search suggestion onboarding hint description text, first parameter is the name of the app defined in app_name (for example: Fenix)-->
    <string name="search_suggestions_onboarding_text">%s будет отправлять в поисковую систему по умолчанию то, что вы вводите в адресной строке.</string>

    <!-- Search engine suggestion title text. The first parameter is the name of teh suggested engine-->
    <string name="search_engine_suggestions_title">Поиск в %s</string>
    <!-- Search engine suggestion description text -->
    <string name="search_engine_suggestions_description">Поиск прямо из адресной строки</string>

    <!-- Menu option in the search selector menu to open the search settings -->
    <string name="search_settings_menu_item">Настройки поиска</string>

    <!-- Header text for the search selector menu -->
    <string name="search_header_menu_item_2">В этот раз искать в:</string>

    <!-- Home onboarding -->
    <!-- Onboarding home screen popup dialog, shown on top of the Jump back in section. -->
    <string name="onboarding_home_screen_jump_back_contextual_hint_2">Познакомьтесь с настраиваемой домашней страницей. Здесь будут отображаться последние вкладки, закладки и результаты поиска.</string>
    <!-- Home onboarding dialog welcome screen title text. -->
    <string name="onboarding_home_welcome_title_2">Добро пожаловать в более личный Интернет</string>
    <!-- Home onboarding dialog welcome screen description text. -->
    <string name="onboarding_home_welcome_description">Больше красок. Лучшая приватность. Обязательство перед людьми, а не погоня за прибылью.</string>
    <!-- Home onboarding dialog sign into sync screen title text. -->
    <string name="onboarding_home_sync_title_3">Переключение экранов стало проще, чем когда-либо</string>
    <!-- Home onboarding dialog sign into sync screen description text. -->
    <string name="onboarding_home_sync_description">Продолжайте с того места, где вы остановились, с вкладками с других устройств, которые теперь находятся на вашей домашней странице.</string>
    <!-- Text for the button to continue the onboarding on the home onboarding dialog. -->
    <string name="onboarding_home_get_started_button">Начать</string>
    <!-- Text for the button to navigate to the sync sign in screen on the home onboarding dialog. -->
    <string name="onboarding_home_sign_in_button">Войти</string>
    <!-- Text for the button to skip the onboarding on the home onboarding dialog. -->
    <string name="onboarding_home_skip_button">Пропустить</string>

    <!-- Onboarding home screen sync popup dialog message, shown on top of Recent Synced Tabs in the Jump back in section. -->
    <string name="sync_cfr_message">Ваши вкладки синхронизируются! Продолжайте с того места, на котором остановились на другом устройстве.</string>

    <!-- Content description (not visible, for screen readers etc.): Close button for the home onboarding dialog -->
    <string name="onboarding_home_content_description_close_button">Закрыть</string>

    <!-- Notification pre-permission dialog -->
    <!-- Enable notification pre permission dialog title
        The first parameter is the name of the app defined in app_name (for example: Fenix) -->
    <string name="onboarding_home_enable_notifications_title">Уведомления помогают вам делать больше с %s</string>
    <!-- Enable notification pre permission dialog description with rationale
        The first parameter is the name of the app defined in app_name (for example: Fenix) -->
    <string name="onboarding_home_enable_notifications_description">Синхронизируйте вкладки между устройствами, управляйте загрузками, получайте советы о том, как максимально эффективно использовать защиту конфиденциальности %s, и многое другое.</string>
    <!-- Text for the button to request notification permission on the device -->
    <string name="onboarding_home_enable_notifications_positive_button">Продолжить</string>
    <!-- Text for the button to not request notification permission on the device and dismiss the dialog -->
    <string name="onboarding_home_enable_notifications_negative_button">Не сейчас</string>

    <!-- Juno first user onboarding flow experiment -->
    <!-- Title for set firefox as default browser screen.
        The first parameter is the name of the app defined in app_name (for example: Fenix) -->
<<<<<<< HEAD
    <string name="juno_onboarding_default_browser_title" tools:ignore="UnusedResources">Сделайте %s своим повседневным браузером</string>
    <!-- Description for set firefox as default browser screen.
        The first parameter is the Firefox brand name.
        The second parameter is the string with key "juno_onboarding_default_browser_description_link_text". -->
    <string name="juno_onboarding_default_browser_description" tools:ignore="UnusedResources">%1$s ставит людей выше прибыли и защищает вашу приватность, блокируя межсайтовые трекеры.\n\nУзнайте больше в нашем %2$s.</string>
    <!-- Text for the link to the privacy notice webpage for set as firefox default browser screen.
    This is part of the string with the key "juno_onboarding_default_browser_description". -->
    <string name="juno_onboarding_default_browser_description_link_text" tools:ignore="UnusedResources">уведомлении о конфиденциальности</string>
    <!-- Text for the button to set firefox as default browser on the device -->
    <string name="juno_onboarding_default_browser_positive_button" tools:ignore="UnusedResources">Установить браузером по умолчанию</string>
    <!-- Text for the button dismiss the screen and move on with the flow -->
    <string name="juno_onboarding_default_browser_negative_button" tools:ignore="UnusedResources">Не сейчас</string>
    <!-- Title for sign in to sync screen. -->
    <string name="juno_onboarding_sign_in_title" tools:ignore="UnusedResources">Переходите с телефона на ноутбук и обратно</string>
    <!-- Description for sign in to sync screen. -->
    <string name="juno_onboarding_sign_in_description" tools:ignore="UnusedResources">Возьмите вкладки и пароли с других ваших устройств, чтобы продолжить с того места, на котором вы остановились.</string>
    <!-- Text for the button to sign in to sync on the device -->
    <string name="juno_onboarding_sign_in_positive_button" tools:ignore="UnusedResources">Войти</string>
    <!-- Text for the button dismiss the screen and move on with the flow -->
    <string name="juno_onboarding_sign_in_negative_button" tools:ignore="UnusedResources">Не сейчас</string>
    <!-- Title for enable notification permission screen.
        The first parameter is the name of the app defined in app_name (for example: Fenix) -->
    <string name="juno_onboarding_enable_notifications_title" tools:ignore="UnusedResources">Уведомления помогают вам делать больше с %s</string>
    <!-- Description for enable notification permission screen.
        The first parameter is the name of the app defined in app_name (for example: Fenix) -->
    <string name="juno_onboarding_enable_notifications_description" tools:ignore="UnusedResources">Отправляйте вкладки между устройствами, управляйте загрузками и получайте советы по максимально эффективному использованию %s.</string>
    <!-- Text for the button to request notification permission on the device -->
    <string name="juno_onboarding_enable_notifications_positive_button" tools:ignore="UnusedResources">Включить уведомления</string>
    <!-- Text for the button dismiss the screen and move on with the flow -->
    <string name="juno_onboarding_enable_notifications_negative_button" tools:ignore="UnusedResources">Не сейчас</string>
=======
    <string name="juno_onboarding_default_browser_title">Сделайте %s своим повседневным браузером</string>
    <!-- Title for set firefox as default browser screen used by Nimbus experiments. Nimbus experiments do not support string placeholders.
        Note: The word "Firefox" should NOT be translated -->
    <string name="juno_onboarding_default_browser_title_nimbus" tools:ignore="UnusedResources">Сделайте Firefox своим повседневным браузером</string>
    <!-- Description for set firefox as default browser screen.
        The first parameter is the Firefox brand name.
        The second parameter is the string with key "juno_onboarding_default_browser_description_link_text". -->
    <string name="juno_onboarding_default_browser_description">%1$s ставит людей выше прибыли и защищает вашу приватность, блокируя межсайтовые трекеры.\n\nУзнайте больше в нашем %2$s.</string>
    <!-- Description for set firefox as default browser screen used by Nimbus experiments. Nimbus experiments do not support string placeholders.
        Note: The word "Firefox" should NOT be translated -->
    <string name="juno_onboarding_default_browser_description_nimbus" tools:ignore="UnusedResources">Firefox ставит людей выше прибыли и защищает вашу приватность, блокируя межсайтовые трекеры.\n\nУзнайте больше в нашем уведомлении о конфиденциальности.</string>
    <!-- Text for the link to the privacy notice webpage for set as firefox default browser screen.
    This is part of the string with the key "juno_onboarding_default_browser_description". -->
    <string name="juno_onboarding_default_browser_description_link_text">уведомлении о конфиденциальности</string>
    <!-- Text for the button to set firefox as default browser on the device -->
    <string name="juno_onboarding_default_browser_positive_button">Установить браузером по умолчанию</string>
    <!-- Text for the button dismiss the screen and move on with the flow -->
    <string name="juno_onboarding_default_browser_negative_button">Не сейчас</string>
    <!-- Title for sign in to sync screen. -->
    <string name="juno_onboarding_sign_in_title">Переходите с телефона на ноутбук и обратно</string>
    <!-- Description for sign in to sync screen. -->
    <string name="juno_onboarding_sign_in_description">Возьмите вкладки и пароли с других ваших устройств, чтобы продолжить с того места, на котором вы остановились.</string>
    <!-- Text for the button to sign in to sync on the device -->
    <string name="juno_onboarding_sign_in_positive_button">Войти</string>
    <!-- Text for the button dismiss the screen and move on with the flow -->
    <string name="juno_onboarding_sign_in_negative_button">Не сейчас</string>
    <!-- Title for enable notification permission screen.
        The first parameter is the name of the app defined in app_name (for example: Fenix) -->
    <string name="juno_onboarding_enable_notifications_title">Уведомления помогают вам делать больше с %s</string>
    <!-- Title for enable notification permission screen used by Nimbus experiments. Nimbus experiments do not support string placeholders.
        Note: The word "Firefox" should NOT be translated -->
    <string name="juno_onboarding_enable_notifications_title_nimbus" tools:ignore="UnusedResources">Уведомления помогают вам делать с Firefox больше</string>
    <!-- Description for enable notification permission screen.
        The first parameter is the name of the app defined in app_name (for example: Fenix) -->
    <string name="juno_onboarding_enable_notifications_description">Отправляйте вкладки между устройствами, управляйте загрузками и получайте советы по максимально эффективному использованию %s.</string>
    <!-- Description for enable notification permission screen used by Nimbus experiments. Nimbus experiments do not support string placeholders.
       Note: The word "Firefox" should NOT be translated   -->
    <string name="juno_onboarding_enable_notifications_description_nimbus" tools:ignore="UnusedResources">Отправляйте вкладки между устройствами, управляйте загрузками и получайте советы по максимально эффективному использованию Firefox.</string>
    <!-- Text for the button to request notification permission on the device -->
    <string name="juno_onboarding_enable_notifications_positive_button">Включить уведомления</string>
    <!-- Text for the button dismiss the screen and move on with the flow -->
    <string name="juno_onboarding_enable_notifications_negative_button">Не сейчас</string>
>>>>>>> daf88cc5

    <!-- Search Widget -->
    <!-- Content description for searching with a widget. The first parameter is the name of the application.-->
    <string name="search_widget_content_description_2">Открыть новую вкладку %1$s</string>
    <!-- Text preview for smaller sized widgets -->
    <string name="search_widget_text_short">Поиск</string>
    <!-- Text preview for larger sized widgets -->
    <string name="search_widget_text_long">Поиск в Интернете</string>

    <!-- Content description (not visible, for screen readers etc.): Voice search -->
    <string name="search_widget_voice">Голосовой поиск</string>

    <!-- Preferences -->
    <!-- Title for the settings page-->
    <string name="settings">Настройки</string>

    <!-- Preference category for general settings -->
    <string name="preferences_category_general">Общие</string>
    <!-- Preference category for all links about Fenix -->
    <string name="preferences_category_about">О приложении</string>
    <!-- Preference for settings related to changing the default search engine -->
    <string name="preferences_default_search_engine">Поисковая система по умолчанию</string>
    <!-- Preference for settings related to Search -->
    <string name="preferences_search">Поиск</string>
    <!-- Preference for settings related to Search address bar -->
    <string name="preferences_search_address_bar">Адресная строка</string>
    <!-- Preference link to rating Fenix on the Play Store -->
    <string name="preferences_rate">Оценить в Google Play</string>
    <!-- Preference linking to about page for Fenix
        The first parameter is the name of the app defined in app_name (for example: Fenix) -->
    <string name="preferences_about">О %1$s</string>
    <!-- Preference for settings related to changing the default browser -->
    <string name="preferences_set_as_default_browser">Установить браузером по умолчанию</string>
    <!-- Preference category for advanced settings -->
    <string name="preferences_category_advanced">Дополнительные</string>
    <!-- Preference category for privacy and security settings -->
    <string name="preferences_category_privacy_security">Приватность и защита</string>
    <!-- Preference for advanced site permissions -->
    <string name="preferences_site_permissions">Разрешения сайтов</string>
    <!-- Preference for private browsing options -->
    <string name="preferences_private_browsing_options">Приватный просмотр</string>
    <!-- Preference for opening links in a private tab-->
    <string name="preferences_open_links_in_a_private_tab">Открывать ссылки в приватной вкладке</string>
    <!-- Preference for allowing screenshots to be taken while in a private tab-->
    <string name="preferences_allow_screenshots_in_private_mode">Разрешить снимки экрана при приватном просмотре</string>
    <!-- Will inform the user of the risk of activating Allow screenshots in private browsing option -->
    <string name="preferences_screenshots_in_private_mode_disclaimer">В случае, если разрешено, приватные вкладки будут видны при просмотре нескольких приложений</string>
    <!-- Preference for adding private browsing shortcut -->
    <string name="preferences_add_private_browsing_shortcut">Добавить ярлык приватного просмотра</string>
    <!-- Preference for enabling "HTTPS-Only" mode -->
    <string name="preferences_https_only_title">Режим «Только HTTPS»</string>

    <!-- Preference for removing cookie/consent banners from sites automatically. See reduce_cookie_banner_summary for additional context. -->
    <string name="preferences_cookie_banner_reduction">Снижение числа уведомлений о куках</string>

    <!-- Preference for rejecting or removing as many cookie/consent banners as possible on sites. See reduce_cookie_banner_summary for additional context. -->
    <string name="reduce_cookie_banner_option">Снижать число уведомлений о куках</string>
    <!-- Summary of cookie banner handling preference if the setting disabled is set to off -->
    <string name="reduce_cookie_banner_option_off">Отключено</string>
    <!-- Summary of cookie banner handling preference if the setting enabled is set to on -->
    <string name="reduce_cookie_banner_option_on">Включено</string>

    <!-- Summary for the preference for rejecting all cookies whenever possible. The first parameter is the application name -->
    <string name="reduce_cookie_banner_summary_1">%1$s автоматически пытается отклонить запросы кук в уведомлениях о куках.</string>
    <!-- Text for indicating cookie banner handling is off this site, this is shown as part of the protections panel with the tracking protection toggle -->
    <string name="reduce_cookie_banner_off_for_site">Отключено для этого сайта</string>
    <!-- Text for cancel button indicating that cookie banner reduction is not supported for the current site, this is shown as part of the cookie banner details view. -->
    <string name="cookie_banner_handling_details_site_is_not_supported_cancel_button">Отмена</string>
    <!-- Text for request support button indicating that cookie banner reduction is not supported for the current site, this is shown as part of the cookie banner details view. -->
    <string name="cookie_banner_handling_details_site_is_not_supported_request_support_button">Запросить поддержку</string>
    <!-- Text for title indicating that cookie banner reduction is not supported for the current site, this is shown as part of the cookie banner details view. -->
    <string name="cookie_banner_handling_details_site_is_not_supported_title">Снижение числа уведомлений о куках</string>
    <!-- Label for the snackBar, after the user reports with success a website where cookie banner reducer did not work -->
    <string name="cookie_banner_handling_report_site_snack_bar_text">Запрос на поддержку сайта отправлен.</string>
    <!-- Text for indicating cookie banner handling is on this site, this is shown as part of the protections panel with the tracking protection toggle -->
    <string name="reduce_cookie_banner_on_for_site">Включено для этого сайта</string>
    <!-- Text for indicating that a request for unsupported site was sent to Nimbus (it's a Mozilla library for experiments), this is shown as part of the protections panel with the tracking protection toggle -->
    <string name="reduce_cookie_banner_unsupported_site_request_submitted">Запрос на поддержку сайта отправлен</string>
    <!-- Text for indicating cookie banner handling is currently not supported for this site, this is shown as part of the protections panel with the tracking protection toggle -->
    <string name="reduce_cookie_banner_unsupported_site">В настоящее время сайт не поддерживается</string>
    <!-- Title text for a detail explanation indicating cookie banner handling is on this site, this is shown as part of the cookie banner panel in the toolbar. The first parameter is a shortened URL of the current site-->
    <string name="reduce_cookie_banner_details_panel_title_on_for_site">Включить Снижение количества уведомлений о куках для %1$s?</string>
    <!-- Title text for a detail explanation indicating cookie banner handling is off this site, this is shown as part of the cookie banner panel in the toolbar. The first parameter is a shortened URL of the current site-->
    <string name="reduce_cookie_banner_details_panel_title_off_for_site">Отключить Снижение количества уведомлений о куках для %1$s?</string>
    <!-- Title text for a detail explanation indicating cookie banner reducer didn't work for the current site, this is shown as part of the cookie banner panel in the toolbar.-->
    <string name="reduce_cookie_banner_details_panel_title_unsupported_site_request">Этот сайт в настоящее время не поддерживается функцией снижения числа уведомлений о куках. Хотите ли вы, чтобы наша команда рассмотрела этот сайт и добавила поддержку в будущем?</string>
    <!-- Long text for a detail explanation indicating what will happen if cookie banner handling is off for a site, this is shown as part of the cookie banner panel in the toolbar. The first parameter is the application name -->
    <string name="reduce_cookie_banner_details_panel_description_off_for_site">%1$s удалит куки этого сайта и обновит страницу. Удаление всех кук может привести к выходу из системы или к пропаже покупок из корзины.</string>

    <!-- Long text for a detail explanation indicating what will happen if cookie banner handling is on for a site, this is shown as part of the cookie banner panel in the toolbar. The first parameter is the application name -->
    <string name="reduce_cookie_banner_details_panel_description_on_for_site_2">%1$s пытается автоматически отклонить все запросы кук на поддерживаемых сайтах.</string>
    <!-- Title text for the dialog use on the control branch of the experiment to determine which context users engaged the most -->
    <string name="reduce_cookie_banner_control_experiment_dialog_title" moz:RemovedIn="112" tools:ignore="UnusedResources">Уведомления о куках исчезли!</string>
    <!-- Title text for the cookie banner re-engagement dialog. The first parameter is the application name. -->
    <string name="reduce_cookie_banner_dialog_title">Разрешить %1$s отклонять уведомления о куках?</string>
<<<<<<< HEAD
    <!-- Body text for the dialog use on the control branch of the experiment to determine which context users engaged the most -->
    <string name="reduce_cookie_banner_control_experiment_dialog_body_1" moz:RemovedIn="111" tools:ignore="UnusedResources">Автоматически отклонять запросы кук, когда это возможно.</string>
=======
>>>>>>> daf88cc5
    <!-- Body text for the dialog use on the control branch of the experiment to determine which context users engaged the most.The first parameter is the application name -->
    <string name="reduce_cookie_banner_control_experiment_dialog_body_2" moz:RemovedIn="112" tools:ignore="UnusedResources">Разрешить %1$s по возможности автоматически отклонять запросы кук?</string>
    <!-- Body text for the cookie banner re-engagement dialog use. The first parameter is the application name. -->
    <string name="reduce_cookie_banner_dialog_body">%1$s может автоматически отклонять многие запросы уведомлений о куках.</string>
    <!-- Remind me later text button for the onboarding dialog -->
    <string name="reduce_cookie_banner_dialog_not_now_button">Не сейчас</string>
    <!-- Change setting text button, for the dialog use on the control branch of the experiment to determine which context users engaged the most -->
    <string name="reduce_cookie_banner_control_experiment_dialog_change_setting_button" moz:RemovedIn="112" tools:ignore="UnusedResources">Скрывать уведомления</string>
    <!-- Snack text for the cookie banner dialog, after user hit the dismiss banner button -->
    <string name="reduce_cookie_banner_dialog_snackbar_text">Вы увидите меньше запросов на принятие кук</string>
    <!-- Title text for the dialog use on the variant 1 branch of the experiment to determine which context users engaged the most -->
    <string name="reduce_cookie_banner_variant_1_experiment_dialog_title" moz:RemovedIn="112" tools:ignore="UnusedResources">Меньше всплывающих окон о куках</string>
    <!-- Body text for the dialog use on the variant 1 branch of the experiment to determine which context users engaged the most. The first parameter is the application name. -->
    <string name="reduce_cookie_banner_variant_1_experiment_dialog_body_1" moz:RemovedIn="112" tools:ignore="UnusedResources">Автоматически отвечать на уведомления о куках, чтобы не отвлекаться от просмотра. %1$s будет отклонять все запросы, если это возможно.</string>
    <!-- Change setting text button, for the onboarding dialog use on the variant 1 branch of the experiment to determine which context users engaged the most -->
    <string name="reduce_cookie_banner_variant_1_experiment_dialog_change_setting_button" moz:RemovedIn="112" tools:ignore="UnusedResources">Скрывать всплывающие окна</string>
    <!-- Title text for the dialog use on the variant 2 branch of the experiment to determine which context users engaged the most -->
    <string name="reduce_cookie_banner_variant_2_experiment_dialog_title" moz:RemovedIn="112" tools:ignore="UnusedResources">Снижение числа уведомлений о куках</string>
    <!-- Body text for the dialog use on the variant 2 branch of the experiment to determine which context users engaged the most. The first parameter is the application name. -->
    <string name="reduce_cookie_banner_variant_2_experiment_dialog_body_1" moz:RemovedIn="112" tools:ignore="UnusedResources">Разрешить %1$s по возможности отклонять запрос согласия сайта на куки?</string>
    <!-- Change setting text button, for the dialog use on the variant 2 branch of the experiment to determine which context users engaged the most -->
    <string name="reduce_cookie_banner_variant_2_experiment_dialog_change_setting_button" moz:RemovedIn="112" tools:ignore="UnusedResources">Разрешить</string>

    <!-- Change setting text button, for the cookie banner re-engagement dialog -->
    <string name="reduce_cookie_banner_dialog_change_setting_button">Разрешить</string>

    <!-- Description of the preference to enable "HTTPS-Only" mode. -->
    <string name="preferences_https_only_summary">Автоматически пытаться подключиться к сайтам через протокол шифрования HTTPS для повышения безопасности.</string>
    <!-- Summary of https only preference if https only is set to off -->
    <string name="preferences_https_only_off">Откл.</string>
    <!-- Summary of https only preference if https only is set to on in all tabs -->
    <string name="preferences_https_only_on_all">Включено во всех вкладках</string>
    <!-- Summary of https only preference if https only is set to on in private tabs only -->
    <string name="preferences_https_only_on_private">Включено в приватных вкладках</string>
    <!-- Text displayed that links to website containing documentation about "HTTPS-Only" mode -->
    <string name="preferences_http_only_learn_more">Подробнее</string>
    <!-- Option for the https only setting -->
    <string name="preferences_https_only_in_all_tabs">Включить во всех вкладках</string>
    <!-- Option for the https only setting -->
    <string name="preferences_https_only_in_private_tabs">Включить только в приватных вкладках</string>
    <!-- Title shown in the error page for when trying to access a http website while https only mode is enabled. -->
    <string name="errorpage_httpsonly_title">Защищённый сайт недоступен</string>
    <!-- Message shown in the error page for when trying to access a http website while https only mode is enabled. The message has two paragraphs. This is the first. -->
    <string name="errorpage_httpsonly_message_title">Скорее всего, сайт не поддерживает HTTPS.</string>
    <!-- Message shown in the error page for when trying to access a http website while https only mode is enabled. The message has two paragraphs. This is the second. -->
    <string name="errorpage_httpsonly_message_summary">Однако возможно вмешательство злоумышленников. Если вы продолжите переход на сайт, вам не следует вводить на нём какие-либо личные данные. Если вы продолжите, режим «Только HTTPS» для этого сайта будет временно отключён.</string>
    <!-- Preference for accessibility -->
    <string name="preferences_accessibility">Специальные возможности</string>
    <!-- Preference to override the Firefox Account server -->
    <string name="preferences_override_fxa_server">Пользовательский сервер аккаунта Firefox</string>
    <!-- Preference to override the Sync token server -->
    <string name="preferences_override_sync_tokenserver">Пользовательский сервер Синхронизации</string>
    <!-- Toast shown after updating the FxA/Sync server override preferences -->
    <string name="toast_override_fxa_sync_server_done">Сервер аккаунтов/синхронизации Firefox был изменён. Закрываем приложение, чтобы применить изменения…</string>
    <!-- Preference category for account information -->
    <string name="preferences_category_account">Аккаунт</string>
    <!-- Preference for changing where the toolbar is positioned -->
    <string name="preferences_toolbar">Панель инструментов</string>
    <!-- Preference for changing default theme to dark or light mode -->
    <string name="preferences_theme">Тема</string>
    <!-- Preference for customizing the home screen -->
    <string name="preferences_home_2">Домашняя страница</string>
    <!-- Preference for gestures based actions -->
    <string name="preferences_gestures">Жесты</string>
    <!-- Preference for settings related to visual options -->
    <string name="preferences_customize">Персонализация</string>
    <!-- Preference description for banner about signing in -->
    <string name="preferences_sign_in_description_2">Входить для синхронизации вкладок, закладок, паролей и многого другого.</string>
    <!-- Preference shown instead of account display name while account profile information isn't available yet. -->
    <string name="preferences_account_default_name">Аккаунт Firefox</string>
    <!-- Preference text for account title when there was an error syncing FxA -->
    <string name="preferences_account_sync_error">Подключитесь снова, чтобы возобновить синхронизацию</string>
    <!-- Preference for language -->
    <string name="preferences_language">Язык</string>
    <!-- Preference for data choices -->
    <string name="preferences_data_choices">Выбор данных</string>
    <!-- Preference for data collection -->
    <string name="preferences_data_collection">Сбор данных</string>
    <!-- Preference for developers -->
    <string name="preferences_remote_debugging">Удалённая отладка по USB</string>
    <!-- Preference title for switch preference to show search engines -->
    <string name="preferences_show_search_engines">Показывать поисковые системы</string>
    <!-- Preference title for switch preference to show search suggestions -->
    <string name="preferences_show_search_suggestions">Поисковые предложения</string>
    <!-- Preference title for switch preference to show voice search button -->
    <string name="preferences_show_voice_search">Показывать голосовой поиск</string>
    <!-- Preference title for switch preference to show search suggestions also in private mode -->
    <string name="preferences_show_search_suggestions_in_private">Показывать в приватных окнах</string>
    <!-- Preference title for switch preference to show a clipboard suggestion when searching -->
    <string name="preferences_show_clipboard_suggestions">Предложения из буфера обмена</string>
    <!-- Preference title for switch preference to suggest browsing history when searching -->
    <string name="preferences_search_browsing_history">Поиск по истории просмотра сети</string>
    <!-- Preference title for switch preference to suggest bookmarks when searching -->
    <string name="preferences_search_bookmarks">Поиск закладок</string>
    <!-- Preference title for switch preference to suggest synced tabs when searching -->
    <string name="preferences_search_synced_tabs">Поиск облачных вкладок</string>
    <!-- Preference for account settings -->
    <string name="preferences_account_settings">Настройки аккаунта</string>

    <!-- Preference for enabling url autocomplete-->
    <string name="preferences_enable_autocomplete_urls">Автозаполнение сетевых адресов</string>
    <!-- Preference for open links in third party apps -->
    <string name="preferences_open_links_in_apps">Открывать ссылки в приложениях</string>

    <!-- Preference for open links in third party apps always open in apps option -->
    <string name="preferences_open_links_in_apps_always">Всегда</string>
    <!-- Preference for open links in third party apps ask before opening option -->
    <string name="preferences_open_links_in_apps_ask">Спрашивать перед открытием</string>
    <!-- Preference for open links in third party apps never open in apps option -->
    <string name="preferences_open_links_in_apps_never">Никогда</string>
    <!-- Preference for open download with an external download manager app -->
    <string name="preferences_external_download_manager">Внешний менеджер загрузок</string>
    <!-- Preference for add_ons -->
    <string name="preferences_addons">Дополнения</string>

    <!-- Preference for notifications -->
    <string name="preferences_notifications">Уведомления</string>

    <!-- Summary for notification preference indicating notifications are allowed -->
    <string name="notifications_allowed_summary">Разрешены</string>
    <!-- Summary for notification preference indicating notifications are not allowed -->
    <string name="notifications_not_allowed_summary">Не разрешены</string>

    <!-- Add-on Preferences -->
    <!-- Preference to customize the configured AMO (addons.mozilla.org) collection -->
    <string name="preferences_customize_amo_collection">Собственный сборник дополнений</string>
    <!-- Button caption to confirm the add-on collection configuration -->
    <string name="customize_addon_collection_ok">OK</string>
    <!-- Button caption to abort the add-on collection configuration -->
    <string name="customize_addon_collection_cancel">Отмена</string>
    <!-- Hint displayed on input field for custom collection name -->
    <string name="customize_addon_collection_hint">Имя сборника</string>
    <!-- Hint displayed on input field for custom collection user ID-->
    <string name="customize_addon_collection_user_hint">Владелец сборника (идентификатор пользователя)</string>
    <!-- Toast shown after confirming the custom add-on collection configuration -->
    <string name="toast_customize_addon_collection_done">Сборник дополнений был изменён. Закрываем приложение, чтобы применить изменения…</string>

    <!-- Customize Home -->
    <!-- Header text for jumping back into the recent tab in customize the home screen -->
    <string name="customize_toggle_jump_back_in">Перейти обратно в</string>
    <!-- Title for the customize home screen section with recently saved bookmarks. -->
    <string name="customize_toggle_recent_bookmarks">Недавние закладки</string>
    <!-- Title for the customize home screen section with recently visited. Recently visited is
    a section where users see a list of tabs that they have visited in the past few days -->
    <string name="customize_toggle_recently_visited">Недавно посещённые</string>

    <!-- Title for the customize home screen section with Pocket. -->
    <string name="customize_toggle_pocket_2">Истории, наводящие на размышления</string>
    <!-- Summary for the customize home screen section with Pocket. The first parameter is product name Pocket -->
    <string name="customize_toggle_pocket_summary">Статьи от %s</string>
    <!-- Title for the customize home screen section with sponsored Pocket stories. -->
    <string name="customize_toggle_pocket_sponsored">Статьи спонсоров</string>
    <!-- Title for the opening wallpaper settings screen -->
    <string name="customize_wallpapers">Обои</string>
    <!-- Title for the customize home screen section with sponsored shortcuts. -->
    <string name="customize_toggle_contile">Спонсируемые ярлыки</string>

    <!-- Wallpapers -->
    <!-- Content description for various wallpapers. The first parameter is the name of the wallpaper -->
    <string name="wallpapers_item_name_content_description">Элемент обоев: %1$s</string>
    <!-- Snackbar message for when wallpaper is selected -->
    <string name="wallpaper_updated_snackbar_message">Обои обновлены!</string>
    <!-- Snackbar label for action to view selected wallpaper -->
    <string name="wallpaper_updated_snackbar_action">Просмотр</string>
    <!-- Snackbar message for when wallpaper couldn't be downloaded -->
    <string name="wallpaper_download_error_snackbar_message">Не удалось загрузить обои</string>
    <!-- Snackbar label for action to retry downloading the wallpaper -->
    <string name="wallpaper_download_error_snackbar_action">Попробовать снова</string>
    <!-- Snackbar message for when wallpaper couldn't be selected because of the disk error -->
    <string name="wallpaper_select_error_snackbar_message">Не удалось сменить обои</string>
    <!-- Text displayed that links to website containing documentation about the "Limited Edition" wallpapers. -->
    <string name="wallpaper_learn_more">Подробнее</string>

    <!-- Text for classic wallpapers title. The first parameter is the Firefox name. -->
    <string name="wallpaper_classic_title">Классический %s</string>
    <!-- Text for limited edition wallpapers title. -->
    <string name="wallpaper_limited_edition_title">Ограниченный выпуск</string>
    <!-- Description text for the limited edition wallpapers with learn more link. The first parameter is the learn more string defined in wallpaper_learn_more-->
    <string name="wallpaper_limited_edition_description_with_learn_more">Новая подборка «Независимые голоса». %s</string>
    <!-- Description text for the limited edition wallpapers. -->
    <string name="wallpaper_limited_edition_description">Новая подборка «Независимые голоса».</string>
    <!-- Wallpaper onboarding dialog header text. -->
    <string name="wallpapers_onboarding_dialog_title_text">Попробуйте всплеск цвета</string>
    <!-- Wallpaper onboarding dialog body text. -->
    <string name="wallpapers_onboarding_dialog_body_text">Выберите обои по своему вкусу.</string>
    <!-- Wallpaper onboarding dialog learn more button text. The button navigates to the wallpaper settings screen. -->
    <string name="wallpapers_onboarding_dialog_explore_more_button_text">Просмотреть больше обоев</string>

    <!-- Add-on Installation from AMO-->
    <!-- Error displayed when user attempts to install an add-on from AMO (addons.mozilla.org) that is not supported -->
    <string name="addon_not_supported_error">Дополнение не поддерживается</string>
    <!-- Error displayed when user attempts to install an add-on from AMO (addons.mozilla.org) that is already installed -->
    <string name="addon_already_installed">Дополнение уже установлено</string>

    <!-- Account Preferences -->
    <!-- Preference for triggering sync -->
    <string name="preferences_sync_now">Синхронизировать</string>
    <!-- Preference category for sync -->
    <string name="preferences_sync_category">Выберите, что синхронизировать</string>
    <!-- Preference for syncing history -->
    <string name="preferences_sync_history">Историю</string>
    <!-- Preference for syncing bookmarks -->
    <string name="preferences_sync_bookmarks">Закладки</string>
    <!-- Preference for syncing logins -->
    <string name="preferences_sync_logins">Пароли</string>
    <!-- Preference for syncing tabs -->
    <string name="preferences_sync_tabs_2">Открытые вкладки</string>
    <!-- Preference for signing out -->
    <string name="preferences_sign_out">Выйти</string>
    <!-- Preference displays and allows changing current FxA device name -->
    <string name="preferences_sync_device_name">Имя устройства</string>
    <!-- Text shown when user enters empty device name -->
    <string name="empty_device_name_error">Имя устройства не может быть пустым.</string>
    <!-- Label indicating that sync is in progress -->
    <string name="sync_syncing_in_progress">Синхронизация…</string>
    <!-- Label summary indicating that sync failed. The first parameter is the date stamp showing last time it succeeded -->
    <string name="sync_failed_summary">Синхронизация не удалась. Последняя синхронизация: %s</string>
    <!-- Label summary showing never synced -->
    <string name="sync_failed_never_synced_summary">Синхронизация не удалась. Последняя синхронизация: пока не было</string>
    <!-- Label summary the date we last synced. The first parameter is date stamp showing last time synced -->
    <string name="sync_last_synced_summary">Последняя синхронизация: %s</string>
    <!-- Label summary showing never synced -->
    <string name="sync_never_synced_summary">Последняя синхронизация: пока не было</string>

    <!-- Text for displaying the default device name.
        The first parameter is the application name, the second is the device manufacturer name
        and the third is the device model. -->
    <string name="default_device_name_2">%1$s на %2$s %3$s</string>

    <!-- Preference for syncing credit cards -->
    <string name="preferences_sync_credit_cards">Банковские карты</string>
    <!-- Preference for syncing addresses -->
    <string name="preferences_sync_address">Адреса</string>

    <!-- Send Tab -->
    <!-- Name of the "receive tabs" notification channel. Displayed in the "App notifications" system settings for the app -->
    <string name="fxa_received_tab_channel_name">Вкладки с других устройств</string>
    <!-- Description of the "receive tabs" notification channel. Displayed in the "App notifications" system settings for the app -->
    <string name="fxa_received_tab_channel_description">Уведомления о вкладках, полученных с других устройств Firefox.</string>
    <!--  The body for these is the URL of the tab received  -->
    <string name="fxa_tab_received_notification_name">Полученная вкладка</string>
    <!-- %s is the device name -->
    <string name="fxa_tab_received_from_notification_name">Вкладка с %s</string>

    <!-- Advanced Preferences -->
    <!-- Preference for tracking protection exceptions -->
    <string name="preferences_tracking_protection_exceptions">Исключения</string>

    <!-- Button in Exceptions Preference to turn on tracking protection for all sites (remove all exceptions) -->
    <string name="preferences_tracking_protection_exceptions_turn_on_for_all">Включить для всех сайтов</string>

    <!-- Text displayed when there are no exceptions -->
    <string name="exceptions_empty_message_description">Исключения позволяют вам отключить защиту от отслеживания на выбранных сайтах.</string>
    <!-- Text displayed when there are no exceptions, with learn more link that brings users to a tracking protection SUMO page -->
    <string name="exceptions_empty_message_learn_more_link">Узнать больше</string>

    <!-- Preference switch for usage and technical data collection -->
    <string name="preference_usage_data">Использование и технические данные</string>
    <!-- Preference description for usage and technical data collection -->
    <string name="preferences_usage_data_description">Делиться сведениями о производительности, использовании, аппаратном обеспечении и настройках вашего браузера с Mozilla, чтобы помогать нам делать %1$s ещё лучше</string>
    <!-- Preference switch for marketing data collection -->
    <string name="preferences_marketing_data">Маркетинговые данные</string>
    <!-- Preference description for marketing data collection -->
    <string name="preferences_marketing_data_description2">Делиться основными данными об использовании с Adjust, нашим мобильным маркетинговым поставщиком</string>
    <!-- Title for studies preferences -->
    <string name="preference_experiments_2">Исследования</string>
    <!-- Summary for studies preferences -->
    <string name="preference_experiments_summary_2">Разрешить Mozilla устанавливать и запускать исследования</string>

    <!-- Turn On Sync Preferences -->
    <!-- Header of the Sync and save your data preference view -->
    <string name="preferences_sync_2">Синхронизация</string>
    <!-- Preference for reconnecting to FxA sync -->
    <string name="preferences_sync_sign_in_to_reconnect">Войти, чтобы подключиться снова</string>
    <!-- Preference for removing FxA account -->
    <string name="preferences_sync_remove_account">Удалить аккаунт</string>

    <!-- Pairing Feature strings -->
    <!-- Instructions on how to access pairing -->
    <string name="pair_instructions_2"><![CDATA[Считайте штрих-код на <b>firefox.com/pair</b>]]></string>

    <!-- Toolbar Preferences -->
    <!-- Preference for using top toolbar -->
    <string name="preference_top_toolbar">Сверху</string>
    <!-- Preference for using bottom toolbar -->
    <string name="preference_bottom_toolbar">Снизу</string>

    <!-- Theme Preferences -->
    <!-- Preference for using light theme -->
    <string name="preference_light_theme">Светлая</string>
    <!-- Preference for using dark theme -->
    <string name="preference_dark_theme">Тёмная</string>
    <!-- Preference for using using dark or light theme automatically set by battery -->
    <string name="preference_auto_battery_theme">Учитывать режим экономии батареи</string>
    <!-- Preference for using following device theme -->
    <string name="preference_follow_device_theme">Использовать тему устройства</string>

    <!-- Gestures Preferences-->
    <!-- Preferences for using pull to refresh in a webpage -->
    <string name="preference_gestures_website_pull_to_refresh">Потяните, чтобы обновить</string>
    <!-- Preference for using the dynamic toolbar -->
    <string name="preference_gestures_dynamic_toolbar">Прокрутите страницу, чтобы скрыть панель инструментов</string>
    <!-- Preference for switching tabs by swiping horizontally on the toolbar -->
    <string name="preference_gestures_swipe_toolbar_switch_tabs">Проведите в сторону по панели инструментов, чтобы переключить вкладки</string>
    <!-- Preference for showing the opened tabs by swiping up on the toolbar-->
    <string name="preference_gestures_swipe_toolbar_show_tabs">Проведите вверх по панели инструментов, чтобы открыть вкладки</string>

    <!-- Library -->
    <!-- Option in Library to open Downloads page -->
    <string name="library_downloads">Загрузки</string>
    <!-- Option in library to open Bookmarks page -->
    <string name="library_bookmarks">Закладки</string>
    <!-- Option in library to open Desktop Bookmarks root page -->
    <string name="library_desktop_bookmarks_root">Закладки на компьютере</string>
    <!-- Option in library to open Desktop Bookmarks "menu" page -->
    <string name="library_desktop_bookmarks_menu">Меню закладок</string>
    <!-- Option in library to open Desktop Bookmarks "toolbar" page -->
    <string name="library_desktop_bookmarks_toolbar">Панель закладок</string>
    <!-- Option in library to open Desktop Bookmarks "unfiled" page -->
    <string name="library_desktop_bookmarks_unfiled">Другие закладки</string>
    <!-- Option in Library to open History page -->
    <string name="library_history">История</string>
    <!-- Option in Library to open a new tab -->
    <string name="library_new_tab">Новая вкладка</string>
    <!-- Settings Page Title -->
    <string name="settings_title">Настройки</string>
    <!-- Content description (not visible, for screen readers etc.): "Close button for library settings" -->
    <string name="content_description_close_button">Закрыть</string>

    <!-- Title to show in alert when a lot of tabs are to be opened
    %d is a placeholder for the number of tabs that will be opened -->
    <string name="open_all_warning_title">Открыть %d вкладок?</string>
    <!-- Message to warn users that a large number of tabs will be opened
    %s will be replaced by app name. -->
    <string name="open_all_warning_message">Открытие такого количества вкладок может замедлить работу %s на время, требуемое для загрузки этих страниц. Вы действительно хотите это сделать?</string>
    <!-- Dialog button text for confirming open all tabs -->
    <string name="open_all_warning_confirm">Открыть вкладки</string>
    <!-- Dialog button text for canceling open all tabs -->
    <string name="open_all_warning_cancel">Отмена</string>

    <!-- Text to show users they have one page in the history group section of the History fragment.
    %d is a placeholder for the number of pages in the group. -->
    <string name="history_search_group_site_1">%d страница</string>

    <!-- Text to show users they have multiple pages in the history group section of the History fragment.
    %d is a placeholder for the number of pages in the group. -->
    <string name="history_search_group_sites_1">Страниц: %d</string>

    <!-- Option in library for Recently Closed Tabs -->
    <string name="library_recently_closed_tabs">Недавно закрытые вкладки</string>
    <!-- Option in library to open Recently Closed Tabs page -->
    <string name="recently_closed_show_full_history">Показать всю историю</string>
    <!-- Text to show users they have multiple tabs saved in the Recently Closed Tabs section of history.
    %d is a placeholder for the number of tabs selected. -->
    <string name="recently_closed_tabs">Вкладок: %d</string>
    <!-- Text to show users they have one tab saved in the Recently Closed Tabs section of history.
    %d is a placeholder for the number of tabs selected. -->
    <string name="recently_closed_tab">%d вкладка</string>

    <!-- Recently closed tabs screen message when there are no recently closed tabs -->
    <string name="recently_closed_empty_message">Нет недавно закрытых вкладок</string>

    <!-- Tab Management -->
    <!-- Title of preference for tabs management -->
    <string name="preferences_tabs">Вкладки</string>
    <!-- Title of preference that allows a user to specify the tab view -->
    <string name="preferences_tab_view">Просмотр вкладок</string>
    <!-- Option for a list tab view -->
    <string name="tab_view_list">Списком</string>
    <!-- Option for a grid tab view -->
    <string name="tab_view_grid">Сеткой</string>
    <!-- Title of preference that allows a user to auto close tabs after a specified amount of time -->
    <string name="preferences_close_tabs">Закрывать вкладки</string>
    <!-- Option for auto closing tabs that will never auto close tabs, always allows user to manually close tabs -->
    <string name="close_tabs_manually">Вручную</string>
    <!-- Option for auto closing tabs that will auto close tabs after one day -->
    <string name="close_tabs_after_one_day">Через день</string>
    <!-- Option for auto closing tabs that will auto close tabs after one week -->
    <string name="close_tabs_after_one_week">Через неделю</string>
    <!-- Option for auto closing tabs that will auto close tabs after one month -->
    <string name="close_tabs_after_one_month">Через месяц</string>

    <!-- Title of preference that allows a user to specify the auto-close settings for open tabs -->
    <string name="preference_auto_close_tabs" tools:ignore="UnusedResources">Автозакрывать открытые вкладки</string>

    <!-- Opening screen -->
    <!-- Title of a preference that allows a user to choose what screen to show after opening the app -->
    <string name="preferences_opening_screen">Начальный экран</string>
    <!-- Option for always opening the homepage when re-opening the app -->
    <string name="opening_screen_homepage">Домашняя страница</string>
    <!-- Option for always opening the user's last-open tab when re-opening the app -->
    <string name="opening_screen_last_tab">Последняя вкладка</string>
    <!-- Option for always opening the homepage when re-opening the app after four hours of inactivity -->
    <string name="opening_screen_after_four_hours_of_inactivity">Домашняя страница после четырех часов бездействия</string>
    <!-- Summary for tabs preference when auto closing tabs setting is set to manual close-->
    <string name="close_tabs_manually_summary">Закрывать вручную</string>
    <!-- Summary for tabs preference when auto closing tabs setting is set to auto close tabs after one day-->
    <string name="close_tabs_after_one_day_summary">Закрывать через день</string>
    <!-- Summary for tabs preference when auto closing tabs setting is set to auto close tabs after one week-->
    <string name="close_tabs_after_one_week_summary">Закрывать через неделю</string>
    <!-- Summary for tabs preference when auto closing tabs setting is set to auto close tabs after one month-->
    <string name="close_tabs_after_one_month_summary">Закрывать через месяц</string>

    <!-- Summary for homepage preference indicating always opening the homepage when re-opening the app -->
    <string name="opening_screen_homepage_summary">Открывать на домашней странице</string>
    <!-- Summary for homepage preference indicating always opening the last-open tab when re-opening the app -->
    <string name="opening_screen_last_tab_summary">Открывать на последней вкладке</string>
    <!-- Summary for homepage preference indicating opening the homepage when re-opening the app after four hours of inactivity -->
    <string name="opening_screen_after_four_hours_of_inactivity_summary">Открывать на домашней странице через четыре часа</string>

    <!-- Inactive tabs -->
    <!-- Category header of a preference that allows a user to enable or disable the inactive tabs feature -->
    <string name="preferences_inactive_tabs">Перемещать старые вкладки в неактивные</string>
    <!-- Title of inactive tabs preference -->
    <string name="preferences_inactive_tabs_title">Вкладки, к которым вы не обращались в течение двух недель, перемещаются в неактивные.</string>

    <!-- Studies -->
    <!-- Title of the remove studies button -->
    <string name="studies_remove">Удалить</string>
    <!-- Title of the active section on the studies list -->
    <string name="studies_active">Активно</string>
    <!-- Description for studies, it indicates why Firefox use studies. The first parameter is the name of the application. -->
    <string name="studies_description_2">%1$s может время от времени устанавливать и проводить исследования.</string>
    <!-- Learn more link for studies, links to an article for more information about studies. -->
    <string name="studies_learn_more">Узнать больше</string>
    <!-- Dialog message shown after removing a study -->
    <string name="studies_restart_app">Приложение закроется, чтобы применить изменения</string>
    <!-- Dialog button to confirm the removing a study. -->
    <string name="studies_restart_dialog_ok">OK</string>
    <!-- Dialog button text for canceling removing a study. -->
    <string name="studies_restart_dialog_cancel">Отмена</string>
    <!-- Toast shown after turning on/off studies preferences -->
    <string name="studies_toast_quit_application" tools:ignore="UnusedResources">Выход из приложения для применения изменений……</string>

    <!-- Sessions -->
    <!-- Title for the list of tabs -->
    <string name="tab_header_label">Открытые вкладки</string>
    <!-- Title for the list of tabs in the current private session -->
    <string name="tabs_header_private_tabs_title">Приватные вкладки</string>
    <!-- Title for the list of tabs in the synced tabs -->
    <string name="tabs_header_synced_tabs_title">Облачные вкладки</string>
    <!-- Content description (not visible, for screen readers etc.): Add tab button. Adds a news tab when pressed -->
    <string name="add_tab">Открыть вкладку</string>
    <!-- Content description (not visible, for screen readers etc.): Add tab button. Adds a news tab when pressed -->
    <string name="add_private_tab">Добавить приватную вкладку</string>
    <!-- Text for the new tab button to indicate adding a new private tab in the tab -->
    <string name="tab_drawer_fab_content">Приватно</string>
    <!-- Text for the new tab button to indicate syncing command on the synced tabs page -->
    <string name="tab_drawer_fab_sync">Синхронизация</string>
    <!-- Text shown in the menu for sharing all tabs -->
    <string name="tab_tray_menu_item_share">Поделиться всеми вкладками</string>
    <!-- Text shown in the menu to view recently closed tabs -->
    <string name="tab_tray_menu_recently_closed">Недавно закрытые вкладки</string>
    <!-- Text shown in the tabs tray inactive tabs section -->
    <string name="tab_tray_inactive_recently_closed" tools:ignore="UnusedResources">Недавно закрытые</string>
    <!-- Text shown in the menu to view account settings -->
    <string name="tab_tray_menu_account_settings">Настройки аккаунта</string>
    <!-- Text shown in the menu to view tab settings -->
    <string name="tab_tray_menu_tab_settings">Настройки вкладок</string>
    <!-- Text shown in the menu for closing all tabs -->
    <string name="tab_tray_menu_item_close">Закрыть все вкладки</string>
    <!-- Text shown in the multiselect menu for bookmarking selected tabs. -->
    <string name="tab_tray_multiselect_menu_item_bookmark">Добавить в закладки</string>
    <!-- Text shown in the multiselect menu for closing selected tabs. -->
    <string name="tab_tray_multiselect_menu_item_close">Закрыть</string>
    <!-- Content description for tabs tray multiselect share button -->
    <string name="tab_tray_multiselect_share_content_description">Поделиться выбранными вкладками</string>
    <!-- Content description for tabs tray multiselect menu -->
    <string name="tab_tray_multiselect_menu_content_description">Меню выбранных вкладок</string>
    <!-- Content description (not visible, for screen readers etc.): Removes tab from collection button. Removes the selected tab from collection when pressed -->
    <string name="remove_tab_from_collection">Удалить вкладку из коллекции</string>
    <!-- Text for button to enter multiselect mode in tabs tray -->
    <string name="tabs_tray_select_tabs">Выбрать вкладки</string>
    <!-- Content description (not visible, for screen readers etc.): Close tab button. Closes the current session when pressed -->
    <string name="close_tab">Закрыть вкладку</string>
    <!-- Content description (not visible, for screen readers etc.): Close tab <title> button. First parameter is tab title  -->
    <string name="close_tab_title">Закрыть вкладку %s</string>
    <!-- Content description (not visible, for screen readers etc.): Opens the open tabs menu when pressed -->
    <string name="open_tabs_menu">Меню открытых вкладок</string>
    <!-- Open tabs menu item to save tabs to collection -->
    <string name="tabs_menu_save_to_collection1">Сохранить вкладки в сборник</string>
    <!-- Text for the menu button to delete a collection -->
    <string name="collection_delete">Удалить сборник</string>
    <!-- Text for the menu button to rename a collection -->
    <string name="collection_rename">Переименовать сборник</string>
    <!-- Text for the button to open tabs of the selected collection -->
    <string name="collection_open_tabs">Открыть вкладки</string>


    <!-- Hint for adding name of a collection -->
    <string name="collection_name_hint">Имя сборника</string>
    <!-- Text for the menu button to rename a top site -->
	<string name="rename_top_site">Переименовать</string>
	<!-- Text for the menu button to remove a top site -->
	<string name="remove_top_site">Удалить</string>

    <!-- Text for the menu button to delete a top site from history -->
    <string name="delete_from_history">Удалить из истории</string>
    <!-- Postfix for private WebApp titles, placeholder is replaced with app name -->
    <string name="pwa_site_controls_title_private">%1$s (Приватный просмотр)</string>

    <!-- History -->
    <!-- Text for the button to search all history -->
    <string name="history_search_1">Введите поисковые запросы</string>
    <!-- Text for the button to clear all history -->
    <string name="history_delete_all">Удалить историю</string>
    <!-- Text for the snackbar to confirm that multiple browsing history items has been deleted -->
    <string name="history_delete_multiple_items_snackbar">История удалена</string>
    <!-- Text for the snackbar to confirm that a single browsing history item has been deleted. The first parameter is the shortened URL of the deleted history item. -->
    <string name="history_delete_single_item_snackbar">%1$s удалён</string>
    <!-- Context description text for the button to delete a single history item -->
    <string name="history_delete_item">Удалить</string>
    <!-- History multi select title in app bar
    The first parameter is the number of bookmarks selected -->
    <string name="history_multi_select_title">Выбрано: %1$d</string>
    <!-- Text for the header that groups the history for today -->
    <string name="history_today">Сегодня</string>
    <!-- Text for the header that groups the history for yesterday -->
    <string name="history_yesterday">Вчера</string>
    <!-- Text for the header that groups the history the past 7 days -->
    <string name="history_7_days">Последние 7 дней</string>
    <!-- Text for the header that groups the history the past 30 days -->
    <string name="history_30_days">Последние 30 дней</string>
    <!-- Text for the header that groups the history older than the last month -->
    <string name="history_older">Старее</string>

    <!-- Text shown when no history exists -->
    <string name="history_empty_message">История отсутствует</string>

    <!-- Downloads -->
    <!-- Text for the snackbar to confirm that multiple downloads items have been removed -->
    <string name="download_delete_multiple_items_snackbar_1">Загрузки удалены</string>
    <!-- Text for the snackbar to confirm that a single download item has been removed. The first parameter is the name of the download item. -->
    <string name="download_delete_single_item_snackbar">Файл %1$s удалён</string>
    <!-- Text shown when no download exists -->
    <string name="download_empty_message_1">Нет загруженных файлов</string>
    <!-- History multi select title in app bar
    The first parameter is the number of downloads selected -->
    <string name="download_multi_select_title">Выбрано: %1$d</string>


    <!-- Text for the button to remove a single download item -->
    <string name="download_delete_item_1">Удалить</string>


    <!-- Crashes -->
    <!-- Title text displayed on the tab crash page. This first parameter is the name of the application (For example: Fenix) -->
    <string name="tab_crash_title_2">Извините, %1$s не смог загрузить эту страницу.</string>

    <!-- Send crash report checkbox text on the tab crash page -->
    <string name="tab_crash_send_report">Отправить сообщение о падении в Mozilla</string>
    <!-- Close tab button text on the tab crash page -->
    <string name="tab_crash_close">Закрыть вкладку</string>
    <!-- Restore tab button text on the tab crash page -->
    <string name="tab_crash_restore">Восстановить вкладку</string>

    <!-- Bookmarks -->
    <!-- Confirmation message for a dialog confirming if the user wants to delete the selected folder -->
    <string name="bookmark_delete_folder_confirmation_dialog">Вы действительно хотите удалить эту папку?</string>
    <!-- Confirmation message for a dialog confirming if the user wants to delete multiple items including folders. Parameter will be replaced by app name. -->
    <string name="bookmark_delete_multiple_folders_confirmation_dialog">%s удалит выбранные элементы.</string>
    <!-- Text for the cancel button on delete bookmark dialog -->
    <string name="bookmark_delete_negative">Отмена</string>
    <!-- Screen title for adding a bookmarks folder -->
    <string name="bookmark_add_folder">Создать папку</string>
    <!-- Snackbar title shown after a bookmark has been created. -->
    <string name="bookmark_saved_snackbar">Закладка сохранена!</string>
    <!-- Snackbar edit button shown after a bookmark has been created. -->
    <string name="edit_bookmark_snackbar_action">ИЗМЕНИТЬ</string>

    <!-- Bookmark overflow menu edit button -->
    <string name="bookmark_menu_edit_button">Изменить</string>
    <!-- Bookmark overflow menu copy button -->
    <string name="bookmark_menu_copy_button">Копировать</string>
    <!-- Bookmark overflow menu share button -->
    <string name="bookmark_menu_share_button">Поделиться</string>
    <!-- Bookmark overflow menu open in new tab button -->
    <string name="bookmark_menu_open_in_new_tab_button">Открыть в новой вкладке</string>
    <!-- Bookmark overflow menu open in private tab button -->
    <string name="bookmark_menu_open_in_private_tab_button">Открыть в приватной вкладке</string>
    <!-- Bookmark overflow menu open all in tabs button -->
    <string name="bookmark_menu_open_all_in_tabs_button">Открыть все в новых вкладках</string>
    <!-- Bookmark overflow menu open all in private tabs button -->
    <string name="bookmark_menu_open_all_in_private_tabs_button">Открыть все в приватных вкладках</string>
    <!-- Bookmark overflow menu delete button -->
    <string name="bookmark_menu_delete_button">Удалить</string>
    <!--Bookmark overflow menu save button -->
    <string name="bookmark_menu_save_button">Сохранить</string>
    <!-- Bookmark multi select title in app bar
     The first parameter is the number of bookmarks selected -->
    <string name="bookmarks_multi_select_title">%1$d выбрана(ы)</string>
    <!-- Bookmark editing screen title -->
    <string name="edit_bookmark_fragment_title">Изменить закладку</string>
    <!-- Bookmark folder editing screen title -->
    <string name="edit_bookmark_folder_fragment_title">Изменить папку</string>
    <!-- Bookmark sign in button message -->
    <string name="bookmark_sign_in_button">Войдите, чтобы увидеть свои синхронизируемые закладки</string>
    <!-- Bookmark URL editing field label -->
    <string name="bookmark_url_label">Адрес страницы</string>
    <!-- Bookmark FOLDER editing field label -->
    <string name="bookmark_folder_label">ПАПКА</string>
    <!-- Bookmark NAME editing field label -->
    <string name="bookmark_name_label">ИМЯ</string>
    <!-- Bookmark add folder screen title -->
    <string name="bookmark_add_folder_fragment_label">Создать папку</string>
    <!-- Bookmark select folder screen title -->
    <string name="bookmark_select_folder_fragment_label">Выбрать папку</string>
    <!-- Bookmark editing error missing title -->
    <string name="bookmark_empty_title_error">Должна иметь заголовок</string>
    <!-- Bookmark editing error missing or improper URL -->
    <string name="bookmark_invalid_url_error">Недействительный сетевой адрес</string>
    <!-- Bookmark screen message for empty bookmarks folder -->
    <string name="bookmarks_empty_message">Здесь нет закладок</string>
    <!-- Bookmark snackbar message on deletion
     The first parameter is the host part of the URL of the bookmark deleted, if any -->
    <string name="bookmark_deletion_snackbar_message">%1$s удалён</string>
    <!-- Bookmark snackbar message on deleting multiple bookmarks not including folders-->
    <string name="bookmark_deletion_multiple_snackbar_message_2">Закладки удалены</string>
    <!-- Bookmark snackbar message on deleting multiple bookmarks including folders-->
    <string name="bookmark_deletion_multiple_snackbar_message_3">Удаление выбранных папок</string>
    <!-- Bookmark undo button for deletion snackbar action -->
    <string name="bookmark_undo_deletion">ОТМЕНИТЬ</string>

    <!-- Text for the button to search all bookmarks -->
    <string name="bookmark_search">Введите поисковый запрос</string>

    <!-- Site Permissions -->
    <!-- Button label that take the user to the Android App setting -->
    <string name="phone_feature_go_to_settings">Перейти в Настройки</string>

    <!-- Content description (not visible, for screen readers etc.): Quick settings sheet
        to give users access to site specific information / settings. For example:
        Secure settings status and a button to modify site permissions -->
    <string name="quick_settings_sheet">Панель быстрых настроек</string>
    <!-- Label that indicates that this option it the recommended one -->
    <string name="phone_feature_recommended">Рекомендуется</string>
    <!-- Button label for clearing all the information of site permissions-->
    <string name="clear_permissions">Удалить разрешения</string>
    <!-- Text for the OK button on Clear permissions dialog -->
    <string name="clear_permissions_positive">OK</string>
    <!-- Text for the cancel button on Clear permissions dialog -->
    <string name="clear_permissions_negative">Отмена</string>
    <!-- Button label for clearing a site permission-->
    <string name="clear_permission">Удалить разрешение</string>
    <!-- Text for the OK button on Clear permission dialog -->
    <string name="clear_permission_positive">OK</string>
    <!-- Text for the cancel button on Clear permission dialog -->
    <string name="clear_permission_negative">Отмена</string>
    <!-- Button label for clearing all the information on all sites-->
    <string name="clear_permissions_on_all_sites">Удалить разрешения для всех сайтов</string>
    <!-- Preference for altering video and audio autoplay for all websites -->
    <string name="preference_browser_feature_autoplay">Автовоспроизведение</string>
    <!-- Preference for altering the camera access for all websites -->
    <string name="preference_phone_feature_camera">Камера</string>
    <!-- Preference for altering the microphone access for all websites -->
    <string name="preference_phone_feature_microphone">Микрофон</string>
    <!-- Preference for altering the location access for all websites -->
    <string name="preference_phone_feature_location">Местоположение</string>
    <!-- Preference for altering the notification access for all websites -->
    <string name="preference_phone_feature_notification">Уведомления</string>
    <!-- Preference for altering the persistent storage access for all websites -->
    <string name="preference_phone_feature_persistent_storage">Постоянное хранилище</string>
    <!-- Preference for altering the storage access setting for all websites -->
    <string name="preference_phone_feature_cross_origin_storage_access">Межсайтовые куки</string>
    <!-- Preference for altering the EME access for all websites -->
    <string name="preference_phone_feature_media_key_system_access">Защищённое авторским правом содержимое</string>
    <!-- Label that indicates that a permission must be asked always -->
    <string name="preference_option_phone_feature_ask_to_allow">Всегда спрашивать</string>
    <!-- Label that indicates that a permission must be blocked -->
    <string name="preference_option_phone_feature_blocked">Блокировать</string>
    <!-- Label that indicates that a permission must be allowed -->
    <string name="preference_option_phone_feature_allowed">Разрешить</string>
    <!--Label that indicates a permission is by the Android OS-->
    <string name="phone_feature_blocked_by_android">Заблокировано Android</string>
    <!-- Preference for showing a list of websites that the default configurations won't apply to them -->
    <string name="preference_exceptions">Исключения</string>
    <!-- Summary of tracking protection preference if tracking protection is set to off -->
    <string name="tracking_protection_off">Отключена</string>

    <!-- Summary of tracking protection preference if tracking protection is set to standard -->
    <string name="tracking_protection_standard">Стандартная</string>
    <!-- Summary of tracking protection preference if tracking protection is set to strict -->
    <string name="tracking_protection_strict">Строгая</string>
    <!-- Summary of tracking protection preference if tracking protection is set to custom -->
    <string name="tracking_protection_custom">Персональная</string>
    <!-- Label for global setting that indicates that all video and audio autoplay is allowed -->
    <string name="preference_option_autoplay_allowed2">Разрешить звук и видео</string>
    <!-- Label for site specific setting that indicates that all video and audio autoplay is allowed -->
    <string name="quick_setting_option_autoplay_allowed">Разрешить звук и видео</string>
    <!-- Label that indicates that video and audio autoplay is only allowed over Wi-Fi -->
    <string name="preference_option_autoplay_allowed_wifi_only2">Блокировать звук и видео только при использовании мобильных данных</string>
    <!-- Subtext that explains 'autoplay on Wi-Fi only' option -->
    <string name="preference_option_autoplay_allowed_wifi_subtext">Звуки и видео будут проигрываться при использовании Wi-Fi</string>
    <!-- Label for global setting that indicates that video autoplay is allowed, but audio autoplay is blocked -->
    <string name="preference_option_autoplay_block_audio2">Блокировать только звуки</string>
    <!-- Label for site specific setting that indicates that video autoplay is allowed, but audio autoplay is blocked -->
    <string name="quick_setting_option_autoplay_block_audio">Блокировать только звуки</string>
    <!-- Label for global setting that indicates that all video and audio autoplay is blocked -->
    <string name="preference_option_autoplay_blocked3">Блокировать звуки и видео</string>
    <!-- Label for site specific setting that indicates that all video and audio autoplay is blocked -->
    <string name="quick_setting_option_autoplay_blocked">Блокировать звуки и видео</string>
    <!-- Summary of delete browsing data on quit preference if it is set to on -->
    <string name="delete_browsing_data_quit_on">Включено</string>
    <!-- Summary of delete browsing data on quit preference if it is set to off -->
    <string name="delete_browsing_data_quit_off">Отключено</string>

    <!-- Summary of studies preference if it is set to on -->
    <string name="studies_on">Включено</string>
    <!-- Summary of studies data on quit preference if it is set to off -->
    <string name="studies_off">Отключено</string>

    <!-- Collections -->
    <!-- Collections header on home fragment -->
    <string name="collections_header">Сборники</string>
    <!-- Content description (not visible, for screen readers etc.): Opens the collection menu when pressed -->
    <string name="collection_menu_button_content_description">Меню сборника</string>

    <!-- Label to describe what collections are to a new user without any collections -->
    <string name="no_collections_description2">Собирайте то, что важно для вас.\nОбъединяйте похожие запросы, сайты и вкладки для быстрого доступа в будущем.</string>
    <!-- Title for the "select tabs" step of the collection creator -->
    <string name="create_collection_select_tabs">Выберите вкладки</string>

    <!-- Title for the "select collection" step of the collection creator -->
    <string name="create_collection_select_collection">Выберите сборник</string>

    <!-- Title for the "name collection" step of the collection creator -->
    <string name="create_collection_name_collection">Имя сборника</string>

    <!-- Button to add new collection for the "select collection" step of the collection creator -->
    <string name="create_collection_add_new_collection">Создать новый сборник</string>

    <!-- Button to select all tabs in the "select tabs" step of the collection creator -->
    <string name="create_collection_select_all">Выбрать все</string>
    <!-- Button to deselect all tabs in the "select tabs" step of the collection creator -->
    <string name="create_collection_deselect_all">Отменить выбор всего</string>
    <!-- Text to prompt users to select the tabs to save in the "select tabs" step of the collection creator -->
    <string name="create_collection_save_to_collection_empty">Выберите вкладки для сохранения</string>

    <!-- Text to show users how many tabs they have selected in the "select tabs" step of the collection creator.
     %d is a placeholder for the number of tabs selected. -->
    <string name="create_collection_save_to_collection_tabs_selected">Вкладок выбрано: %d</string>

    <!-- Text to show users they have one tab selected in the "select tabs" step of the collection creator.
    %d is a placeholder for the number of tabs selected. -->
    <string name="create_collection_save_to_collection_tab_selected">Выбрана %d вкладка</string>

    <!-- Text shown in snackbar when multiple tabs have been saved in a collection -->
    <string name="create_collection_tabs_saved">Вкладки сохранены!</string>

    <!-- Text shown in snackbar when one or multiple tabs have been saved in a new collection -->
    <string name="create_collection_tabs_saved_new_collection">Сборник сохранён!</string>
    <!-- Text shown in snackbar when one tab has been saved in a collection -->
    <string name="create_collection_tab_saved">Вкладка сохранена!</string>

    <!-- Content description (not visible, for screen readers etc.): button to close the collection creator -->
    <string name="create_collection_close">Закрыть</string>

    <!-- Button to save currently selected tabs in the "select tabs" step of the collection creator-->
    <string name="create_collection_save">Сохранить</string>

    <!-- Snackbar action to view the collection the user just created or updated -->
    <string name="create_collection_view">Посмотреть</string>

    <!-- Text for the OK button from collection dialogs -->
    <string name="create_collection_positive">OK</string>
    <!-- Text for the cancel button from collection dialogs -->
    <string name="create_collection_negative">Отмена</string>

    <!-- Default name for a new collection in "name new collection" step of the collection creator. %d is a placeholder for the number of collections-->
    <string name="create_collection_default_name">Сборник %d</string>

    <!-- Share -->
    <!-- Share screen header -->
    <string name="share_header_2">Поделиться</string>
    <!-- Content description (not visible, for screen readers etc.):
        "Share" button. Opens the share menu when pressed. -->
    <string name="share_button_content_description">Поделиться</string>
    <!-- Text for the Save to PDF feature in the share menu -->
    <string name="share_save_to_pdf">Сохранить как PDF</string>
    <!-- Text for error message when generating a PDF file Text for error message when generating a PDF file. -->
    <string name="unable_to_save_to_pdf_error">Не удалось сгенерировать PDF</string>
    <!-- Sub-header in the dialog to share a link to another sync device -->
    <string name="share_device_subheader">Отправить на устройство</string>
    <!-- Sub-header in the dialog to share a link to an app from the full list -->
    <string name="share_link_all_apps_subheader">Все действия</string>
    <!-- Sub-header in the dialog to share a link to an app from the most-recent sorted list -->
    <string name="share_link_recent_apps_subheader">Недавно использованные</string>
    <!-- Text for the copy link action in the share screen. -->
    <string name="share_copy_link_to_clipboard">Копировать в буфер обмена</string>
    <!-- Toast shown after copying link to clipboard -->
    <string name="toast_copy_link_to_clipboard">Скопировано в буфер обмена</string>
    <!-- An option from the share dialog to sign into sync -->
    <string name="sync_sign_in">Войти в синхронизацию</string>
     <!-- An option from the three dot menu to sync and save data -->
    <string name="sync_menu_sync_and_save_data">Синхронизация и сохранение данных</string>
    <!-- An option from the share dialog to send link to all other sync devices -->
    <string name="sync_send_to_all">Отправить на все устройства</string>
    <!-- An option from the share dialog to reconnect to sync -->
    <string name="sync_reconnect">Переподключиться к синхронизации</string>
    <!-- Text displayed when sync is offline and cannot be accessed -->
    <string name="sync_offline">Автономная работа</string>
    <!-- An option to connect additional devices -->
    <string name="sync_connect_device">Подключить другое устройство</string>
    <!-- The dialog text shown when additional devices are not available -->
    <string name="sync_connect_device_dialog">Чтобы отправить вкладку, войдите в Firefox хотя бы на ещё одном устройстве.</string>
    <!-- Confirmation dialog button -->
    <string name="sync_confirmation_button">Понятно</string>

    <!-- Share error message -->
    <string name="share_error_snackbar">Не удалось отправить в это приложение</string>

    <!-- Add new device screen title -->
    <string name="sync_add_new_device_title">Отправить на устройство</string>
    <!-- Text for the warning message on the Add new device screen -->
    <string name="sync_add_new_device_message">Ни одного устройства не подключено</string>
    <!-- Text for the button to learn about sending tabs -->
    <string name="sync_add_new_device_learn_button">Узнать больше об отправке вкладок…</string>
    <!-- Text for the button to connect another device -->
    <string name="sync_add_new_device_connect_button">Подключить другое устройство…</string>

    <!-- Notifications -->
    <!-- Text shown in the notification that pops up to remind the user that a private browsing session is active. -->
    <string name="notification_pbm_delete_text_2">Закройте приватные вкладки</string>
    <!-- Name of the marketing notification channel. Displayed in the "App notifications" system settings for the app -->
    <string name="notification_marketing_channel_name">Маркетинг</string>

    <!-- Title shown in the notification that pops up to remind the user to set fenix as default browser.
    The app name is in the text, due to limitations with localizing Nimbus experiments -->
    <string name="nimbus_notification_default_browser_title" tools:ignore="UnusedResources">Firefox быстрый и приватный</string>
    <!-- Text shown in the notification that pops up to remind the user to set fenix as default browser.
    The app name is in the text, due to limitations with localizing Nimbus experiments -->
    <string name="nimbus_notification_default_browser_text" tools:ignore="UnusedResources">Сделайте Firefox вашим браузером по умолчанию</string>
    <!-- Title shown in the notification that pops up to re-engage the user -->
    <string name="notification_re_engagement_title">Попробуйте приватный просмотр</string>
    <!-- Text shown in the notification that pops up to re-engage the user.
    %1$s is a placeholder that will be replaced by the app name. -->
    <string name="notification_re_engagement_text">Просмотр без сохранённых кук или истории в %1$s</string>

    <!-- Title A shown in the notification that pops up to re-engage the user -->
    <string name="notification_re_engagement_A_title">Просматривайте сеть, не оставляя следа</string>
    <!-- Text A shown in the notification that pops up to re-engage the user.
    %1$s is a placeholder that will be replaced by the app name. -->
    <string name="notification_re_engagement_A_text">Приватный просмотр в %1$s не сохраняет ваши действия.</string>
    <!-- Title B shown in the notification that pops up to re-engage the user -->
    <string name="notification_re_engagement_B_title">Начните свой первый поиск</string>
    <!-- Text B shown in the notification that pops up to re-engage the user -->
    <string name="notification_re_engagement_B_text">Найдите что-нибудь поблизости. Или откройте для себя что-либо забавное.</string>

    <!-- Survey -->
    <!-- Text shown in the fullscreen message that pops up to ask user to take a short survey.
    The app name is in the text, due to limitations with localizing Nimbus experiments -->
<<<<<<< HEAD
    <string name="nimbus_survey_message_text" tools:ignore="UnusedResources">Пожалуйста, помогите сделать Firefox лучше, приняв участие в небольшом опросе.</string>
    <!-- Preference for taking the short survey. -->
    <string name="preferences_take_survey" tools:ignore="UnusedResources">Пройти опрос</string>
    <!-- Preference for not taking the short survey. -->
    <string name="preferences_not_take_survey" tools:ignore="UnusedResources">Нет, спасибо</string>
=======
    <string name="nimbus_survey_message_text">Пожалуйста, помогите сделать Firefox лучше, приняв участие в небольшом опросе.</string>
    <!-- Preference for taking the short survey. -->
    <string name="preferences_take_survey">Пройти опрос</string>
    <!-- Preference for not taking the short survey. -->
    <string name="preferences_not_take_survey">Нет, спасибо</string>
>>>>>>> daf88cc5

    <!-- Snackbar -->
    <!-- Text shown in snackbar when user deletes a collection -->
    <string name="snackbar_collection_deleted">Сборник удалён</string>

    <!-- Text shown in snackbar when user renames a collection -->
    <string name="snackbar_collection_renamed">Сборник переименован</string>

    <!-- Text shown in snackbar when user closes a tab -->
    <string name="snackbar_tab_closed">Вкладка закрыта</string>
    <!-- Text shown in snackbar when user closes all tabs -->
    <string name="snackbar_tabs_closed">Вкладки закрыты</string>
    <!-- Text shown in snackbar when user bookmarks a list of tabs -->
    <string name="snackbar_message_bookmarks_saved">Закладки сохранены!</string>
    <!-- Text shown in snackbar when user adds a site to shortcuts -->
    <string name="snackbar_added_to_shortcuts">Добавлено в ярлыки!</string>
    <!-- Text shown in snackbar when user closes a private tab -->
    <string name="snackbar_private_tab_closed">Приватная вкладка закрыта</string>
    <!-- Text shown in snackbar when user closes all private tabs -->
    <string name="snackbar_private_tabs_closed">Приватные вкладки закрыты</string>
    <!-- Text shown in snackbar to undo deleting a tab, top site or collection -->
    <string name="snackbar_deleted_undo">ОТМЕНИТЬ</string>

    <!-- Text shown in snackbar when user removes a top site -->
    <string name="snackbar_top_site_removed">Сайт удалён</string>
    <!-- QR code scanner prompt which appears after scanning a code, but before navigating to it
        First parameter is the name of the app, second parameter is the URL or text scanned-->
    <string name="qr_scanner_confirmation_dialog_message">Разрешить %1$s открыть %2$s</string>
    <!-- QR code scanner prompt dialog positive option to allow navigation to scanned link -->
    <string name="qr_scanner_dialog_positive">РАЗРЕШИТЬ</string>
    <!-- QR code scanner prompt dialog positive option to deny navigation to scanned link -->
    <string name="qr_scanner_dialog_negative">ЗАПРЕТИТЬ</string>
    <!-- QR code scanner prompt dialog error message shown when a hostname does not contain http or https. -->
    <string name="qr_scanner_dialog_invalid">Сетевой адрес недействителен.</string>
    <!-- QR code scanner prompt dialog positive option when there is an error -->
    <string name="qr_scanner_dialog_invalid_ok">OK</string>
    <!-- Tab collection deletion prompt dialog message. Placeholder will be replaced with the collection name -->
    <string name="tab_collection_dialog_message">Вы уверены, что хотите удалить %1$s?</string>
    <!-- Collection and tab deletion prompt dialog message. This will show when the last tab from a collection is deleted -->
    <string name="delete_tab_and_collection_dialog_message">Удалив эту вкладку, вы удалите весь сборник. Вы можете создавать новые сборники в любое время.</string>
    <!-- Collection and tab deletion prompt dialog title. Placeholder will be replaced with the collection name. This will show when the last tab from a collection is deleted -->
    <string name="delete_tab_and_collection_dialog_title">Удалить %1$s?</string>
    <!-- Tab collection deletion prompt dialog option to delete the collection -->
    <string name="tab_collection_dialog_positive">Удалить</string>
    <!-- Text displayed in a notification when the user enters full screen mode -->
    <string name="full_screen_notification">Вход в полноэкранный режим</string>

    <!-- Message for copying the URL via long press on the toolbar -->
    <string name="url_copied">Ссылка скопирована</string>


    <!-- Sample text for accessibility font size -->
    <string name="accessibility_text_size_sample_text_1">Это пример текста. Он здесь для того, чтобы показать, как текст будет отображаться, когда вы будете увеличивать или уменьшать его размер.</string>
    <!-- Summary for Accessibility Text Size Scaling Preference -->
    <string name="preference_accessibility_text_size_summary">Увеличение или уменьшение размера шрифта на сайтах</string>
    <!-- Title for Accessibility Text Size Scaling Preference -->
    <string name="preference_accessibility_font_size_title">Размер шрифта</string>

    <!-- Title for Accessibility Text Automatic Size Scaling Preference -->
    <string name="preference_accessibility_auto_size_2">Автоматический размер шрифта</string>
    <!-- Summary for Accessibility Text Automatic Size Scaling Preference -->
    <string name="preference_accessibility_auto_size_summary">Размер шрифта будет соответствовать настройкам Android. Отключите эту настройку, чтобы управлять размером шрифта здесь.</string>

    <!-- Title for the Delete browsing data preference -->
    <string name="preferences_delete_browsing_data">Удаление данных просмотра сети</string>
    <!-- Title for the tabs item in Delete browsing data -->
    <string name="preferences_delete_browsing_data_tabs_title_2">Открытые вкладки</string>
    <!-- Subtitle for the tabs item in Delete browsing data, parameter will be replaced with the number of open tabs -->
    <string name="preferences_delete_browsing_data_tabs_subtitle">Вкладок: %d</string>
    <!-- Title for the data and history items in Delete browsing data -->
    <string name="preferences_delete_browsing_data_browsing_data_title">История просмотра сети и данные сайтов</string>
    <!-- Subtitle for the data and history items in delete browsing data, parameter will be replaced with the
        number of history items the user has -->
    <string name="preferences_delete_browsing_data_browsing_data_subtitle">Адресов: %d</string>
    <!-- Title for the cookies item in Delete browsing data -->
    <string name="preferences_delete_browsing_data_cookies">Куки</string>
    <!-- Subtitle for the cookies item in Delete browsing data -->
    <string name="preferences_delete_browsing_data_cookies_subtitle">Вы выйдете с большинства сайтов</string>
    <!-- Title for the cached images and files item in Delete browsing data -->
    <string name="preferences_delete_browsing_data_cached_files">Кэшированные изображения и файлы</string>
    <!-- Subtitle for the cached images and files item in Delete browsing data -->
    <string name="preferences_delete_browsing_data_cached_files_subtitle">Освободит место</string>
    <!-- Title for the site permissions item in Delete browsing data -->
    <string name="preferences_delete_browsing_data_site_permissions">Разрешения для сайтов</string>
    <!-- Title for the downloads item in Delete browsing data -->
    <string name="preferences_delete_browsing_data_downloads">Загрузки</string>
    <!-- Text for the button to delete browsing data -->
    <string name="preferences_delete_browsing_data_button">Удалить данные просмотра сети</string>

    <!-- Title for the Delete browsing data on quit preference -->
    <string name="preferences_delete_browsing_data_on_quit">Удалять данные просмотра сети при выходе</string>
    <!-- Summary for the Delete browsing data on quit preference. "Quit" translation should match delete_browsing_data_on_quit_action translation. -->
    <string name="preference_summary_delete_browsing_data_on_quit_2">Автоматически удаляет данные просмотра сети, когда вы выбираете  \&quot;Выйти\&quot; в главном меню</string>
    <!-- Action item in menu for the Delete browsing data on quit feature -->
    <string name="delete_browsing_data_on_quit_action">Выйти</string>

    <!-- Title text of a delete browsing data dialog. -->
    <string name="delete_history_prompt_title">Промежуток времени для удаления</string>
    <!-- Body text of a delete browsing data dialog. -->
    <string name="delete_history_prompt_body">Удаляет историю (включая историю с других устройств), куки и другие данные просмотра.</string>
    <!-- Radio button in the delete browsing data dialog to delete history items for the last hour. -->
    <string name="delete_history_prompt_button_last_hour">За последний час</string>
    <!-- Radio button in the delete browsing data dialog to delete history items for today and yesterday. -->
    <string name="delete_history_prompt_button_today_and_yesterday">За сегодня и вчера</string>
    <!-- Radio button in the delete browsing data dialog to delete all history. -->
    <string name="delete_history_prompt_button_everything">Всё</string>

    <!-- Dialog message to the user asking to delete browsing data. Parameter will be replaced by app name. -->
    <string name="delete_browsing_data_prompt_message_3">%s удалит выбранные данные просмотра сети.</string>
    <!-- Text for the cancel button for the data deletion dialog -->
    <string name="delete_browsing_data_prompt_cancel">Отмена</string>
    <!-- Text for the allow button for the data deletion dialog -->
    <string name="delete_browsing_data_prompt_allow">Удалить</string>
    <!-- Text for the snackbar confirmation that the data was deleted -->
    <string name="preferences_delete_browsing_data_snackbar">Данные просмотра сети удалены</string>

    <!-- Text for the snackbar to show the user that the deletion of browsing data is in progress -->
    <string name="deleting_browsing_data_in_progress">Удаляем данные просмотра сети…</string>

    <!-- Dialog message to the user asking to delete all history items inside the opened group. Parameter will be replaced by a history group name. -->
    <string name="delete_all_history_group_prompt_message">Удалить все сайты в «%s»</string>
    <!-- Text for the cancel button for the history group deletion dialog -->
    <string name="delete_history_group_prompt_cancel">Отмена</string>
    <!-- Text for the allow button for the history group dialog -->
    <string name="delete_history_group_prompt_allow">Удалить</string>
    <!-- Text for the snackbar confirmation that the history group was deleted -->
    <string name="delete_history_group_snackbar">Группа удалена</string>

    <!-- Onboarding -->
    <!-- Text for onboarding welcome header. -->
    <string name="onboarding_header_2">Добро пожаловать в лучший Интернет</string>
    <!-- Text for the onboarding welcome message. -->
    <string name="onboarding_message">Браузер, созданный для людей, а не для прибыли.</string>
    <!-- Text for the Firefox account onboarding sign in card header. -->
    <string name="onboarding_account_sign_in_header">Начните с того места, на котором остановились</string>
    <!-- Text for the button to learn more about signing in to your Firefox account. -->
    <string name="onboarding_manual_sign_in_description">Синхронизируйте вкладки и пароли между устройствами для бесшовного перехода между экранами.</string>
    <!-- Text for the button to manually sign into Firefox account. -->
    <string name="onboarding_firefox_account_sign_in">Войти</string>
    <!-- text to display in the snackbar once account is signed-in -->
    <string name="onboarding_firefox_account_sync_is_on">Началась синхронизация</string>
    <!-- Text for the tracking protection onboarding card header -->
    <string name="onboarding_tracking_protection_header">Защита приватности по умолчанию</string>
    <!-- Text for the tracking protection card description. The first parameter is the name of the application.-->
    <string name="onboarding_tracking_protection_description_old">%1$s автоматически предотвращает тайную слежку компаний за вами в сети.</string>
    <!-- Text for the tracking protection card description. -->
    <string name="onboarding_tracking_protection_description">Представляем полную защиту от кук, не позволяющую трекерам использовать куки для отслеживания вас на разных сайтах.</string>
    <!-- text for tracking protection radio button option for standard level of blocking -->
    <string name="onboarding_tracking_protection_standard_button_2">Обычная (по умолчанию)</string>
    <!-- text for standard blocking option button description -->
    <string name="onboarding_tracking_protection_standard_button_description_3">Золотая середина: приватность и производительность. Страницы будут загружаться приемлемо.</string>
    <!-- text for tracking protection radio button option for strict level of blocking -->
    <string name="onboarding_tracking_protection_strict_option">Строгая</string>
    <!-- text for strict blocking option button description -->
    <string name="onboarding_tracking_protection_strict_button_description_3">Блокирует больше трекеров, так что страницы загружаются быстрее, но некоторые страницы могут работать неправильно.</string>
    <!-- text for the toolbar position card header  -->
    <string name="onboarding_toolbar_placement_header_1">Выберите размещение панели инструментов</string>
    <!-- Text for the toolbar position card description -->
    <string name="onboarding_toolbar_placement_description">Оставьте её внизу или переместите наверх.</string>

    <!-- Text for the privacy notice onboarding card header -->
    <string name="onboarding_privacy_notice_header_1">Вы управляете своими данными</string>
    <!-- Text for the privacy notice onboarding card description. -->
    <string name="onboarding_privacy_notice_description">Firefox даёт вам управлять тем, чем вы делитесь — как в сети, так и с нами.</string>
    <!-- Text for the button to read the privacy notice -->
    <string name="onboarding_privacy_notice_read_button">Уведомление о конфиденциальности</string>

    <!-- Text for the conclusion onboarding message -->
    <string name="onboarding_conclusion_header">Готовы открыть для себя удивительный Интернет?</string>
    <!-- text for the button to finish onboarding -->
    <string name="onboarding_finish">Начать просмотр сети</string>

    <!-- Onboarding theme -->
    <!-- text for the theme picker onboarding card header -->
    <string name="onboarding_theme_picker_header">Выберите вашу тему</string>
    <!-- text for the theme picker onboarding card description -->
    <string name="onboarding_theme_picker_description_2">Сохраните заряд аккумулятора и ваше зрение с помощью тёмной темы.</string>
    <!-- Automatic theme setting (will follow device setting) -->
    <string name="onboarding_theme_automatic_title">Автоматическая</string>
    <!-- Summary of automatic theme setting (will follow device setting) -->
    <string name="onboarding_theme_automatic_summary">Использует настройки вашего устройства</string>
    <!-- Theme setting for dark mode -->
    <string name="onboarding_theme_dark_title">Тёмная тема</string>
    <!-- Theme setting for light mode -->
    <string name="onboarding_theme_light_title">Светлая тема</string>

    <!-- Text shown in snackbar when multiple tabs have been sent to device -->
    <string name="sync_sent_tabs_snackbar">Вкладки отправлены!</string>
    <!-- Text shown in snackbar when one tab has been sent to device  -->
    <string name="sync_sent_tab_snackbar">Вкладка отправлена!</string>
    <!-- Text shown in snackbar when sharing tabs failed  -->
    <string name="sync_sent_tab_error_snackbar">Не удалось поделиться</string>
    <!-- Text shown in snackbar for the "retry" action that the user has after sharing tabs failed -->
    <string name="sync_sent_tab_error_snackbar_action">ПОВТОРИТЬ</string>
    <!-- Title of QR Pairing Fragment -->
    <string name="sync_scan_code">Считывание штрих-кода</string>
    <!-- Instructions on how to access pairing -->
    <string name="sign_in_instructions"><![CDATA[Откройте Firefox на вашем компьютере и перейдите на <b>https://firefox.com/pair</b>]]></string>
    <!-- Text shown for sign in pairing when ready -->
    <string name="sign_in_ready_for_scan">Считать штрих-код</string>
    <!-- Text shown for settings option for sign with pairing -->
    <string name="sign_in_with_camera">Войти с помощью камеры</string>
    <!-- Text shown for settings option for sign with email -->
    <string name="sign_in_with_email">Использовать электронную почту</string>
    <!-- Text shown for settings option for create new account text.'Firefox' intentionally hardcoded here.-->
    <string name="sign_in_create_account_text"><![CDATA[Ещё нет аккаунта? <u>Создайте его</u>, чтобы синхронизировать Firefox между устройствами.]]></string>
    <!-- Text shown in confirmation dialog to sign out of account. The first parameter is the name of the app (e.g. Firefox Preview) -->
    <string name="sign_out_confirmation_message_2">%s прекратит синхронизацию с вашим аккаунтом, но не будет удалять ничего из ваших данных веб-сёрфинга на этом устройстве.</string>
    <!-- Option to continue signing out of account shown in confirmation dialog to sign out of account -->
    <string name="sign_out_disconnect">Отсоединить</string>
    <!-- Option to cancel signing out shown in confirmation dialog to sign out of account -->
    <string name="sign_out_cancel">Отмена</string>
    <!-- Error message snackbar shown after the user tried to select a default folder which cannot be altered -->
    <string name="bookmark_cannot_edit_root">Нельзя редактировать папки по умолчанию</string>

    <!-- Enhanced Tracking Protection -->
    <!-- Link displayed in enhanced tracking protection panel to access tracking protection settings -->
    <string name="etp_settings">Настройки защиты</string>
    <!-- Preference title for enhanced tracking protection settings -->
    <string name="preference_enhanced_tracking_protection">Улучшенная защита от отслеживания</string>
    <!-- Title for the description of enhanced tracking protection -->
    <string name="preference_enhanced_tracking_protection_explanation_title" moz:removedIn="114" tools:ignore="UnusedResources">Используйте Интернет без слежки</string>
    <!-- Preference summary for enhanced tracking protection settings on/off switch -->
    <string name="preference_enhanced_tracking_protection_summary">Теперь у нас есть полная защита от кук, наша самая крепкая преграда против межсайтовых трекеров.</string>
    <!-- Description of enhanced tracking protection. The first parameter is the name of the application (For example: Fenix) -->
    <string name="preference_enhanced_tracking_protection_explanation" moz:removedIn="114" tools:ignore="UnusedResources">Храните свои данные при себе. %s защитит вас от многих наиболее известных трекеров, которые следят за вашим поведением в Интернете.</string>
    <!-- Description of enhanced tracking protection. The parameter is the name of the application (For example: Firefox Fenix) -->
    <string name="preference_enhanced_tracking_protection_explanation_2">%s защищает вас от многих наиболее распространённых трекеров, которые следят за вами, когда вы находитесь в сети.</string>
    <!-- Text displayed that links to website about enhanced tracking protection -->
    <string name="preference_enhanced_tracking_protection_explanation_learn_more">Узнать больше</string>
    <!-- Preference for enhanced tracking protection for the standard protection settings -->
    <string name="preference_enhanced_tracking_protection_standard_default_1">Обычная (по умолчанию)</string>
    <!-- Preference description for enhanced tracking protection for the standard protection settings -->
    <string name="preference_enhanced_tracking_protection_standard_description_4" moz:removedIn="114" tools:ignore="UnusedResources">Золотая середина: приватность и производительность. Страницы будут загружаться нормально.</string>
    <!-- Preference description for enhanced tracking protection for the standard protection settings -->
    <string name="preference_enhanced_tracking_protection_standard_description_5">Страницы будут загружаться нормально, но трекеров блокироваться будет меньше.</string>
    <!--  Accessibility text for the Standard protection information icon  -->
    <string name="preference_enhanced_tracking_protection_standard_info_button">Что блокируется обычной защитой от отслеживания</string>
    <!-- Preference for enhanced tracking protection for the strict protection settings -->
    <string name="preference_enhanced_tracking_protection_strict">Строгая</string>
    <!-- Preference description for enhanced tracking protection for the strict protection settings -->
    <string name="preference_enhanced_tracking_protection_strict_description_3" moz:removedIn="114" tools:ignore="UnusedResources">Блокирует больше трекеров, так что страницы загружаются быстрее, но некоторые страницы могут работать некорректно.</string>
    <!-- Preference description for enhanced tracking protection for the strict protection settings -->
    <string name="preference_enhanced_tracking_protection_strict_description_4">Строгая защита от отслеживания с увеличенной производительностью, некоторые сайты могут работать неправильно.</string>
    <!--  Accessibility text for the Strict protection information icon  -->
    <string name="preference_enhanced_tracking_protection_strict_info_button">Что блокируется строгой защитой от отслеживания</string>
    <!-- Preference for enhanced tracking protection for the custom protection settings -->
    <string name="preference_enhanced_tracking_protection_custom">Собственная</string>
    <!-- Preference description for enhanced tracking protection for the strict protection settings -->
    <string name="preference_enhanced_tracking_protection_custom_description_2">Выберите, какие трекеры и скрипты необходимо блокировать.</string>
    <!--  Accessibility text for the Strict protection information icon  -->
    <string name="preference_enhanced_tracking_protection_custom_info_button">Что блокируется персональной защитой от отслеживания</string>
    <!-- Header for categories that are being blocked by current Enhanced Tracking Protection settings -->
    <!-- Preference for enhanced tracking protection for the custom protection settings for cookies-->
    <string name="preference_enhanced_tracking_protection_custom_cookies">Куки</string>
    <!-- Option for enhanced tracking protection for the custom protection settings for cookies-->
    <string name="preference_enhanced_tracking_protection_custom_cookies_1">Межсайтовые и социальные трекеры</string>
    <!-- Option for enhanced tracking protection for the custom protection settings for cookies-->
    <string name="preference_enhanced_tracking_protection_custom_cookies_2">Куки с непосещённых сайтов</string>
    <!-- Option for enhanced tracking protection for the custom protection settings for cookies-->
    <string name="preference_enhanced_tracking_protection_custom_cookies_3">Все сторонние куки (может нарушить работу сайтов)</string>
    <!-- Option for enhanced tracking protection for the custom protection settings for cookies-->
    <string name="preference_enhanced_tracking_protection_custom_cookies_4">Все куки (нарушит работу сайтов)</string>
    <!-- Option for enhanced tracking protection for the custom protection settings for cookies-->
    <string name="preference_enhanced_tracking_protection_custom_cookies_5">Изолировать межсайтовые куки</string>
    <!-- Preference for enhanced tracking protection for the custom protection settings for tracking content -->
    <string name="preference_enhanced_tracking_protection_custom_tracking_content">Отслеживающее содержимое</string>
    <!-- Option for enhanced tracking protection for the custom protection settings for tracking content-->
    <string name="preference_enhanced_tracking_protection_custom_tracking_content_1">Во всех вкладках</string>
    <!-- Option for enhanced tracking protection for the custom protection settings for tracking content-->
    <string name="preference_enhanced_tracking_protection_custom_tracking_content_2">Только в приватных вкладках</string>
    <!-- Preference for enhanced tracking protection for the custom protection settings -->
    <string name="preference_enhanced_tracking_protection_custom_cryptominers">Криптомайнеры</string>
    <!-- Preference for enhanced tracking protection for the custom protection settings -->
    <string name="preference_enhanced_tracking_protection_custom_fingerprinters">Сборщики цифровых отпечатков</string>
    <!-- Button label for navigating to the Enhanced Tracking Protection details -->
    <string name="enhanced_tracking_protection_details">Подробности</string>
    <!-- Header for categories that are being being blocked by current Enhanced Tracking Protection settings -->
    <string name="enhanced_tracking_protection_blocked">Блокируются</string>
    <!-- Header for categories that are being not being blocked by current Enhanced Tracking Protection settings -->
    <string name="enhanced_tracking_protection_allowed">Разрешены</string>
    <!-- Category of trackers (social media trackers) that can be blocked by Enhanced Tracking Protection -->
    <string name="etp_social_media_trackers_title">Трекеры соцсетей</string>
    <!-- Description of social media trackers that can be blocked by Enhanced Tracking Protection -->
    <string name="etp_social_media_trackers_description">Ограничивает возможности соцсетей по отслеживанию ваших действий в Интернете.</string>
    <!-- Category of trackers (cross-site tracking cookies) that can be blocked by Enhanced Tracking Protection -->
    <string name="etp_cookies_title">Межсайтовые отслеживающие куки</string>
    <!-- Category of trackers (cross-site tracking cookies) that can be blocked by Enhanced Tracking Protection -->
    <string name="etp_cookies_title_2">Межсайтовые куки</string>
    <!-- Description of cross-site tracking cookies that can be blocked by Enhanced Tracking Protection -->
    <string name="etp_cookies_description">Блокирует куки, которые рекламные сети и анализирующие компании используют, чтобы объединять ваши данные просмотра сети со многих сайтов.</string>
    <!-- Description of cross-site tracking cookies that can be blocked by Enhanced Tracking Protection -->
    <string name="etp_cookies_description_2">Полная защита от кук изолирует действие кук сайтом, на котором вы находитесь, чтобы трекеры, такие как рекламные сети, не могли использовать их для слежки за вами на разных сайтах.</string>
    <!-- Category of trackers (cryptominers) that can be blocked by Enhanced Tracking Protection -->
    <string name="etp_cryptominers_title">Криптомайнеры</string>
    <!-- Description of cryptominers that can be blocked by Enhanced Tracking Protection -->
    <string name="etp_cryptominers_description">Предотвращает получение вредоносными скриптами доступа к вашему устройству для добычи цифровой валюты.</string>
    <!-- Category of trackers (fingerprinters) that can be blocked by Enhanced Tracking Protection -->
    <string name="etp_fingerprinters_title">Сборщики цифровых отпечатков</string>
    <!-- Description of fingerprinters that can be blocked by Enhanced Tracking Protection -->
    <string name="etp_fingerprinters_description">Останавливает сбор однозначно определяемых данных о вашем устройстве, которые могут быть использованы в целях отслеживания.</string>
    <!-- Category of trackers (tracking content) that can be blocked by Enhanced Tracking Protection -->
    <string name="etp_tracking_content_title">Отслеживающее содержимое</string>
    <!-- Description of tracking content that can be blocked by Enhanced Tracking Protection -->
    <string name="etp_tracking_content_description">Блокирует загрузку внешней рекламы, видео и другого содержимого, если они содержат отслеживающий код. Может повлиять на работу некоторых сайтов.</string>
    <!-- Enhanced Tracking Protection message that protection is currently on for this site -->
    <string name="etp_panel_on">Защита для этого сайта включена</string>
    <!-- Enhanced Tracking Protection message that protection is currently off for this site -->
    <string name="etp_panel_off">Защита для этого сайта отключена</string>
    <!-- Header for exceptions list for which sites enhanced tracking protection is always off -->
    <string name="enhanced_tracking_protection_exceptions">Улучшенная защита от отслеживания отключена для следующих сайтов</string>
    <!-- Content description (not visible, for screen readers etc.): Navigate
    back from ETP details (Ex: Tracking content) -->
    <string name="etp_back_button_content_description">Перейти назад</string>
    <!-- About page link text to open what's new link -->
    <string name="about_whats_new">Что нового в %s</string>
    <!-- Open source licenses page title
    The first parameter is the app name -->
    <string name="open_source_licenses_title">%s | Свободные библиотеки</string>

    <!-- Category of trackers (redirect trackers) that can be blocked by Enhanced Tracking Protection -->
    <string name="etp_redirect_trackers_title">Трекеры перенаправлений</string>
    <!-- Description of redirect tracker cookies that can be blocked by Enhanced Tracking Protection -->
    <string name="etp_redirect_trackers_description">Удаляет куки, установленные в ходе перенаправлений на известные отслеживающие сайты.</string>

    <!-- Description of the SmartBlock Enhanced Tracking Protection feature. The * symbol is intentionally hardcoded here,
         as we use it on the UI to indicate which trackers have been partially unblocked.  -->
    <string name="preference_etp_smartblock_description">Некоторые отмеченные ниже трекеры были частично разблокированы на этой странице, так как вы с ними взаимодействовали *.</string>
    <!-- Text displayed that links to website about enhanced tracking protection SmartBlock -->
    <string name="preference_etp_smartblock_learn_more">Подробнее</string>

    <!-- Content description (not visible, for screen readers etc.):
    Enhanced tracking protection exception preference icon for ETP settings. -->
    <string name="preference_etp_exceptions_icon_description">Значок настройки исключения Улучшенной защиты от отслеживания</string>

    <!-- About page link text to open support link -->
    <string name="about_support">Поддержка</string>
    <!-- About page link text to list of past crashes (like about:crashes on desktop) -->
    <string name="about_crashes">Падения</string>
    <!-- About page link text to open privacy notice link -->
    <string name="about_privacy_notice">Уведомление о конфиденциальности</string>
    <!-- About page link text to open know your rights link -->
    <string name="about_know_your_rights">Узнайте о своих правах</string>
    <!-- About page link text to open licensing information link -->
    <string name="about_licensing_information">Сведения о лицензии</string>
    <!-- About page link text to open a screen with libraries that are used -->
    <string name="about_other_open_source_libraries">Используемые библиотеки</string>

    <!-- Toast shown to the user when they are activating the secret dev menu
        The first parameter is number of long clicks left to enable the menu -->
    <string name="about_debug_menu_toast_progress">Нажатий до включения меню отладки: %1$d</string>
    <string name="about_debug_menu_toast_done">Меню отладки включено</string>

    <!-- Browser long press popup menu -->
    <!-- Copy the current url -->
    <string name="browser_toolbar_long_press_popup_copy">Копировать</string>
    <!-- Paste & go the text in the clipboard. '&amp;' is replaced with the ampersand symbol: & -->
    <string name="browser_toolbar_long_press_popup_paste_and_go">Вставить и перейти</string>
    <!-- Paste the text in the clipboard -->
    <string name="browser_toolbar_long_press_popup_paste">Вставить</string>
  
    <!-- Snackbar message shown after an URL has been copied to clipboard. -->
    <string name="browser_toolbar_url_copied_to_clipboard_snackbar">Ссылка скопирована в буфер обмена</string>
  
    <!-- Title text for the Add To Homescreen dialog -->
    <string name="add_to_homescreen_title">Добавить на домашний экран</string>
    <!-- Cancel button text for the Add to Homescreen dialog -->
    <string name="add_to_homescreen_cancel">Отмена</string>
    <!-- Add button text for the Add to Homescreen dialog -->
    <string name="add_to_homescreen_add">Добавить</string>
    <!-- Continue to website button text for the first-time Add to Homescreen dialog -->
    <string name="add_to_homescreen_continue">Вернуться к сайту</string>
    <!-- Placeholder text for the TextView in the Add to Homescreen dialog -->
    <string name="add_to_homescreen_text_placeholder">Название ярлыка</string>

    <!-- Describes the add to homescreen functionality -->
    <string name="add_to_homescreen_description_2">Вы можете легко добавить этот сайт на домашний экран вашего устройства, чтобы иметь к нему мгновенный доступ.</string>

    <!-- Preference for managing the settings for logins and passwords in Fenix -->
    <string name="preferences_passwords_logins_and_passwords">Пароли</string>
    <!-- Preference for managing the saving of logins and passwords in Fenix -->
    <string name="preferences_passwords_save_logins">Сохранение паролей</string>
    <!-- Preference option for asking to save passwords in Fenix -->
    <string name="preferences_passwords_save_logins_ask_to_save">Предлагать сохранить</string>
    <!-- Preference option for never saving passwords in Fenix -->
    <string name="preferences_passwords_save_logins_never_save">Никогда не сохранять</string>
    <!-- Preference for autofilling saved logins in Firefox (in web content), %1$s will be replaced with the app name -->
    <string name="preferences_passwords_autofill2">Автозаполнение в %1$s</string>
    <!-- Description for the preference for autofilling saved logins in Firefox (in web content), %1$s will be replaced with the app name -->
    <string name="preferences_passwords_autofill_description">Заполнять и сохранять имена пользователей и пароли на веб-сайтах при использовании %1$s.</string>
    <!-- Preference for autofilling logins from Fenix in other apps (e.g. autofilling the Twitter app) -->
    <string name="preferences_android_autofill">Автозаполнение в других приложениях</string>
    <!-- Description for the preference for autofilling logins from Fenix in other apps (e.g. autofilling the Twitter app) -->
    <string name="preferences_android_autofill_description">Заполнять имена пользователей и пароли в других приложениях на вашем устройстве.</string>

    <!-- Preference option for adding a login -->
    <string name="preferences_logins_add_login">Добавить логин</string>

    <!-- Preference for syncing saved logins in Fenix -->
    <string name="preferences_passwords_sync_logins">Синхронизация логинов</string>
    <!-- Preference for syncing saved logins in Fenix, when not signed in-->
    <string name="preferences_passwords_sync_logins_across_devices">Синхронизировать логины между устройствами</string>
    <!-- Preference to access list of saved logins -->
    <string name="preferences_passwords_saved_logins">Сохранённые пароли</string>
    <!-- Description of empty list of saved passwords. Placeholder is replaced with app name.  -->
    <string name="preferences_passwords_saved_logins_description_empty_text">Пароли, которые вы сохраняете или синхронизируете в %s, появятся тут.</string>
    <!-- Preference to access list of saved logins -->
    <string name="preferences_passwords_saved_logins_description_empty_learn_more_link">Узнайте больше о синхронизации.</string>
    <!-- Preference to access list of login exceptions that we never save logins for -->
    <string name="preferences_passwords_exceptions">Исключения</string>
    <!-- Empty description of list of login exceptions that we never save logins for -->
    <string name="preferences_passwords_exceptions_description_empty">Здесь будут показаны не сохраняемые логины и пароли.</string>
    <!-- Description of list of login exceptions that we never save logins for -->
    <string name="preferences_passwords_exceptions_description">Логины и пароли для этих сайтов сохраняться не будут.</string>
    <!-- Text on button to remove all saved login exceptions -->
    <string name="preferences_passwords_exceptions_remove_all">Удалить все исключения</string>
    <!-- Hint for search box in logins list -->
    <string name="preferences_passwords_saved_logins_search">Поиск логинов</string>
    <!-- The header for the site that a login is for -->
    <string name="preferences_passwords_saved_logins_site">Сайт</string>
    <!-- The header for the username for a login -->
    <string name="preferences_passwords_saved_logins_username">Имя пользователя</string>
    <!-- The header for the password for a login -->
    <string name="preferences_passwords_saved_logins_password">Пароль</string>
    <!-- Shown in snackbar to tell user that the password has been copied -->
    <string name="logins_password_copied">Пароль скопирован в буфер обмена</string>
    <!-- Shown in snackbar to tell user that the username has been copied -->
    <string name="logins_username_copied">Имя пользователя скопировано в буфер обмена</string>
    <!-- Content Description (for screenreaders etc) read for the button to copy a password in logins-->
    <string name="saved_logins_copy_password">Скопировать пароль</string>
    <!-- Content Description (for screenreaders etc) read for the button to clear a password while editing a login-->
    <string name="saved_logins_clear_password">Очистить пароль</string>
    <!-- Content Description (for screenreaders etc) read for the button to copy a username in logins -->
    <string name="saved_login_copy_username">Копировать имя пользователя</string>
    <!-- Content Description (for screenreaders etc) read for the button to clear a username while editing a login -->
    <string name="saved_login_clear_username">Очистить имя пользователя</string>
    <!-- Content Description (for screenreaders etc) read for the button to clear the hostname field while creating a login -->
    <string name="saved_login_clear_hostname">Очистить имя сервера</string>
    <!-- Content Description (for screenreaders etc) read for the button to open a site in logins -->
    <string name="saved_login_open_site">Открыть сайт в браузере</string>
    <!-- Content Description (for screenreaders etc) read for the button to reveal a password in logins -->
    <string name="saved_login_reveal_password">Показать пароль</string>
    <!-- Content Description (for screenreaders etc) read for the button to hide a password in logins -->
    <string name="saved_login_hide_password">Скрыть пароль</string>
    <!-- Message displayed in biometric prompt displayed for authentication before allowing users to view their logins -->
    <string name="logins_biometric_prompt_message">Разблокируйте, чтобы просмотреть сохранённые пароли</string>
    <!-- Title of warning dialog if users have no device authentication set up -->
    <string name="logins_warning_dialog_title">Защитите свои логины и пароли</string>
    <!-- Message of warning dialog if users have no device authentication set up -->
    <string name="logins_warning_dialog_message">Настройте графический ключ, Пин-код или пароль для блокировки устройства, чтобы защитить сохранённые пароли, если кто-либо ещё получит доступ к вашему устройству.</string>
    <!-- Negative button to ignore warning dialog if users have no device authentication set up -->
    <string name="logins_warning_dialog_later">Позже</string>
    <!-- Positive button to send users to set up a pin of warning dialog if users have no device authentication set up -->
    <string name="logins_warning_dialog_set_up_now">Настроить сейчас</string>
    <!-- Title of PIN verification dialog to direct users to re-enter their device credentials to access their logins -->
    <string name="logins_biometric_prompt_message_pin">Разблокируйте своё устройство</string>
    <!-- Title for Accessibility Force Enable Zoom Preference -->
    <string name="preference_accessibility_force_enable_zoom">Масштабирование на всех сайтах</string>
    <!-- Summary for Accessibility Force Enable Zoom Preference -->
    <string name="preference_accessibility_force_enable_zoom_summary">Включите, чтобы разрешить масштабирование даже на тех сайтах, которые это запрещают.</string>

    <!-- Saved logins sorting strategy menu item -by name- (if selected, it will sort saved logins alphabetically) -->
    <string name="saved_logins_sort_strategy_alphabetically">По имени (А-Я)</string>
    <!-- Saved logins sorting strategy menu item -by last used- (if selected, it will sort saved logins by last used) -->
    <string name="saved_logins_sort_strategy_last_used">По последнему использованию</string>
    <!-- Content description (not visible, for screen readers etc.): Sort saved logins dropdown menu chevron icon -->
    <string name="saved_logins_menu_dropdown_chevron_icon_content_description">Меню сортировки логинов</string>

    <!-- Autofill -->
    <!-- Preference and title for managing the autofill settings -->
    <string name="preferences_autofill">Автозаполнение</string>
    <!-- Preference and title for managing the settings for addresses -->
    <string name="preferences_addresses">Адреса</string>
    <!-- Preference and title for managing the settings for credit cards -->
    <string name="preferences_credit_cards">Банковские карты</string>
    <!-- Preference for saving and autofilling credit cards -->
    <string name="preferences_credit_cards_save_and_autofill_cards">Сохранять и автоматически заполнять данные карт</string>
    <!-- Preference summary for saving and autofilling credit card data -->
    <string name="preferences_credit_cards_save_and_autofill_cards_summary">Данные зашифрованы</string>
    <!-- Preference option for syncing credit cards across devices. This is displayed when the user is not signed into sync -->
    <string name="preferences_credit_cards_sync_cards_across_devices">Синхронизировать карты между различными устройствами</string>
    <!-- Preference option for syncing credit cards across devices. This is displayed when the user is signed into sync -->
    <string name="preferences_credit_cards_sync_cards">Синхронизировать карты</string>
    <!-- Preference option for adding a credit card -->
    <string name="preferences_credit_cards_add_credit_card">Добавить банковскую карту</string>

    <!-- Preference option for managing saved credit cards -->
    <string name="preferences_credit_cards_manage_saved_cards">Управление сохранёнными картами</string>
    <!-- Preference option for adding an address -->
    <string name="preferences_addresses_add_address">Добавить адрес</string>
    <!-- Preference option for managing saved addresses -->
    <string name="preferences_addresses_manage_addresses">Управление адресами</string>
    <!-- Preference for saving and autofilling addresses -->
    <string name="preferences_addresses_save_and_autofill_addresses">Сохранять и автоматически заполнять адреса</string>
    <!-- Preference summary for saving and autofilling address data -->
    <string name="preferences_addresses_save_and_autofill_addresses_summary">Включая такие сведения, как номера, адреса эл. почты и доставок</string>

    <!-- Title of the "Add card" screen -->
    <string name="credit_cards_add_card">Добавить карту</string>
    <!-- Title of the "Edit card" screen -->
    <string name="credit_cards_edit_card">Изменить карту</string>
    <!-- The header for the card number of a credit card -->
    <string name="credit_cards_card_number">Номер карты</string>
    <!-- The header for the expiration date of a credit card -->
    <string name="credit_cards_expiration_date">Срок действия</string>
    <!-- The label for the expiration date month of a credit card to be used by a11y services-->
    <string name="credit_cards_expiration_date_month">Месяц срока действия</string>
    <!-- The label for the expiration date year of a credit card to be used by a11y services-->
    <string name="credit_cards_expiration_date_year">Год срока действия</string>
    <!-- The header for the name on the credit card -->
    <string name="credit_cards_name_on_card">Имя держателя</string>
    <!-- The text for the "Delete card" menu item for deleting a credit card -->
    <string name="credit_cards_menu_delete_card">Удалить карту</string>
    <!-- The text for the "Delete card" button for deleting a credit card -->
    <string name="credit_cards_delete_card_button">Удалить карту</string>
    <!-- The text for the confirmation message of "Delete card" dialog -->
    <string name="credit_cards_delete_dialog_confirmation">Вы уверены, что хотите удалить эту банковскую карту?</string>
    <!-- The text for the positive button on "Delete card" dialog -->
    <string name="credit_cards_delete_dialog_button">Удалить</string>
    <!-- The title for the "Save" menu item for saving a credit card -->
    <string name="credit_cards_menu_save">Сохранить</string>
    <!-- The text for the "Save" button for saving a credit card -->
    <string name="credit_cards_save_button">Сохранить</string>
    <!-- The text for the "Cancel" button for cancelling adding, updating or deleting a credit card -->
    <string name="credit_cards_cancel_button">Отмена</string>
    <!-- Title of the "Saved cards" screen -->
    <string name="credit_cards_saved_cards">Сохранённые карты</string>

    <!-- Error message for credit card number validation -->
    <string name="credit_cards_number_validation_error_message">Пожалуйста, введите правильный номер карты</string>

    <!-- Error message for credit card name on card validation -->
    <string name="credit_cards_name_on_card_validation_error_message">Пожалуйста, заполните это поле</string>
    <!-- Message displayed in biometric prompt displayed for authentication before allowing users to view their saved credit cards -->
    <string name="credit_cards_biometric_prompt_message">Разблокируйте, чтобы просмотреть сохранённые карты</string>
    <!-- Title of warning dialog if users have no device authentication set up -->
    <string name="credit_cards_warning_dialog_title">Защитите свои банковские карты</string>
    <!-- Message of warning dialog if users have no device authentication set up -->
    <string name="credit_cards_warning_dialog_message">Настройте графический ключ, Пин-код или пароль для блокировки устройства, чтобы защитить сохранённые банковские карты, если кто-либо ещё получит доступ к вашему устройству.</string>
    <!-- Positive button to send users to set up a pin of warning dialog if users have no device authentication set up -->
    <string name="credit_cards_warning_dialog_set_up_now">Настроить сейчас</string>
    <!-- Negative button to ignore warning dialog if users have no device authentication set up -->
    <string name="credit_cards_warning_dialog_later">Позже</string>
    <!-- Title of PIN verification dialog to direct users to re-enter their device credentials to access their credit cards -->
    <string name="credit_cards_biometric_prompt_message_pin">Разблокируйте своё устройство</string>
    <!-- Message displayed in biometric prompt for authentication, before allowing users to use their stored credit card information -->
    <string name="credit_cards_biometric_prompt_unlock_message">Разблокируйте, чтобы использовать сохранённые данные банковской карты</string>

    <!-- Title of the "Add address" screen -->
    <string name="addresses_add_address">Добавить адрес</string>
    <!-- Title of the "Edit address" screen -->
    <string name="addresses_edit_address">Изменить адрес</string>
    <!-- Title of the "Manage addresses" screen -->
    <string name="addresses_manage_addresses">Управление адресами</string>
    <!-- The header for the first name of an address -->
    <string name="addresses_first_name">Имя</string>
    <!-- The header for the middle name of an address -->
    <string name="addresses_middle_name">Отчество</string>
    <!-- The header for the last name of an address -->
    <string name="addresses_last_name">Фамилия</string>
    <!-- The header for the street address of an address -->
    <string name="addresses_street_address">Улица</string>
    <!-- The header for the city of an address -->
    <string name="addresses_city">Город</string>
    <!-- The header for the subregion of an address when "state" should be used -->
    <string name="addresses_state">Регион</string>
    <!-- The header for the subregion of an address when "province" should be used -->
    <string name="addresses_province">Регион</string>
    <!-- The header for the zip code of an address -->
    <string name="addresses_zip">Почтовый индекс</string>
    <!-- The header for the country or region of an address -->
    <string name="addresses_country">Страна или регион</string>
    <!-- The header for the phone number of an address -->
    <string name="addresses_phone">Телефон</string>
    <!-- The header for the email of an address -->
    <string name="addresses_email">Эл. почта</string>
    <!-- The text for the "Save" button for saving an address -->
    <string name="addresses_save_button">Сохранить</string>
    <!-- The text for the "Cancel" button for cancelling adding, updating or deleting an address -->
    <string name="addresses_cancel_button">Отмена</string>
    <!-- The text for the "Delete address" button for deleting an address -->
    <string name="addressess_delete_address_button">Удалить адрес</string>
    <!-- The title for the "Delete address" confirmation dialog -->
    <string name="addressess_confirm_dialog_message">Вы уверены, что хотите удалить этот адрес?</string>
    <!-- The text for the positive button on "Delete address" dialog -->
    <string name="addressess_confirm_dialog_ok_button">Удалить</string>
    <!-- The text for the negative button on "Delete address" dialog -->
    <string name="addressess_confirm_dialog_cancel_button">Отмена</string>
    <!-- The text for the "Save address" menu item for saving an address -->
    <string name="address_menu_save_address">Сохранить адрес</string>
    <!-- The text for the "Delete address" menu item for deleting an address -->
    <string name="address_menu_delete_address">Удалить адрес</string>

    <!-- Title of the Add search engine screen -->
    <string name="search_engine_add_custom_search_engine_title">Добавление поисковой системы</string>
    <!-- Title of the Edit search engine screen -->
    <string name="search_engine_edit_custom_search_engine_title">Изменение поисковой системы</string>
    <!-- Content description (not visible, for screen readers etc.): Title for the button to add a search engine in the action bar -->
    <string name="search_engine_add_button_content_description">Добавить</string>
    <!-- Content description (not visible, for screen readers etc.): Title for the button to save a search engine in the action bar -->
    <string name="search_engine_add_custom_search_engine_edit_button_content_description">Сохранить</string>
    <!-- Text for the menu button to edit a search engine -->
    <string name="search_engine_edit">Изменить</string>
    <!-- Text for the menu button to delete a search engine -->
    <string name="search_engine_delete">Удалить</string>

    <!-- Text for the button to create a custom search engine on the Add search engine screen -->
    <string name="search_add_custom_engine_label_other">Другое</string>
    <!-- Placeholder text shown in the Search Engine Name TextField before a user enters text -->
    <string name="search_add_custom_engine_name_hint">Имя</string>
    <!-- Placeholder text shown in the Search String TextField before a user enters text -->
    <string name="search_add_custom_engine_search_string_hint">Используемая поисковая строка</string>
    <!-- Description text for the Search String TextField. The %s is part of the string -->
    <string name="search_add_custom_engine_search_string_example" formatted="false">Замените строку запроса на “%s”. Пример:\nhttps://www.google.com/search?q=%s</string>

    <!-- Accessibility description for the form in which details about the custom search engine are entered -->
    <string name="search_add_custom_engine_form_description">Сведения о выбранной поисковой системе</string>

    <!-- Text shown when a user leaves the name field empty -->
    <string name="search_add_custom_engine_error_empty_name">Введите имя поисковой системы</string>
    <!-- Text shown when a user leaves the search string field empty -->
    <string name="search_add_custom_engine_error_empty_search_string">Введите поисковую строку</string>
    <!-- Text shown when a user leaves out the required template string -->
    <string name="search_add_custom_engine_error_missing_template">Убедитесь, что поисковая строка соответствует формату примера</string>
    <!-- Text shown when we aren't able to validate the custom search query. The first parameter is the url of the custom search engine -->
    <string name="search_add_custom_engine_error_cannot_reach">Ошибка подключения к “%s”</string>
    <!-- Text shown when a user creates a new search engine -->
    <string name="search_add_custom_engine_success_message">%s добавлена</string>
    <!-- Text shown when a user successfully edits a custom search engine -->
    <string name="search_edit_custom_engine_success_message">%s сохранена</string>
    <!-- Text shown when a user successfully deletes a custom search engine -->
    <string name="search_delete_search_engine_success_message">%s удалён</string>

    <!-- Heading for the instructions to allow a permission -->
    <string name="phone_feature_blocked_intro">Чтобы разрешить это:</string>
    <!-- First step for the allowing a permission -->
    <string name="phone_feature_blocked_step_settings">1. Перейдите в настройки Android</string>
    <!-- Second step for the allowing a permission -->
    <string name="phone_feature_blocked_step_permissions"><![CDATA[2. Нажмите на <b>Разрешения</b>]]></string>
    <!-- Third step for the allowing a permission (Fore example: Camera) -->
    <string name="phone_feature_blocked_step_feature"><![CDATA[3. Переключите <b>%1$s</b> в состояние РАЗРЕШЕНО]]></string>

    <!-- Label that indicates a site is using a secure connection -->
    <string name="quick_settings_sheet_secure_connection_2">Соединение защищено</string>
    <!-- Label that indicates a site is using a insecure connection -->
    <string name="quick_settings_sheet_insecure_connection_2">Соединение не защищено</string>
    <!-- Label to clear site data -->
    <string name="clear_site_data">Удалить куки и данные сайта</string>
    <!-- Confirmation message for a dialog confirming if the user wants to delete all data for current site -->
    <string name="confirm_clear_site_data"><![CDATA[Вы уверены, что хотите удалить все куки и данные для сайта <b>%s</b>?]]></string>
    <!-- Confirmation message for a dialog confirming if the user wants to delete all the permissions for all sites-->
    <string name="confirm_clear_permissions_on_all_sites">Вы уверены, что хотите удалить все разрешения для всех сайтов?</string>
    <!-- Confirmation message for a dialog confirming if the user wants to delete all the permissions for a site-->
    <string name="confirm_clear_permissions_site">Вы уверены, что хотите удалить все разрешения для этого сайта?</string>
    <!-- Confirmation message for a dialog confirming if the user wants to set default value a permission for a site-->
    <string name="confirm_clear_permission_site">Вы уверены, что хотите удалить это разрешение для этого сайта?</string>
    <!-- label shown when there are not site exceptions to show in the site exception settings -->
    <string name="no_site_exceptions">Нет исключений для этого сайта</string>
    <!-- Bookmark deletion confirmation -->
    <string name="bookmark_deletion_confirmation">Вы уверены, что хотите удалить эту закладку?</string>
    <!-- Browser menu button that adds a shortcut to the home fragment -->
    <string name="browser_menu_add_to_shortcuts">Добавить в ярлыки</string>
    <!-- Browser menu button that removes a shortcut from the home fragment -->
    <string name="browser_menu_remove_from_shortcuts">Удалить из ярлыков</string>
    <!-- text shown before the issuer name to indicate who its verified by, parameter is the name of
     the certificate authority that verified the ticket-->
    <string name="certificate_info_verified_by">Подтверждено: %1$s </string>
    <!-- Login overflow menu delete button -->
    <string name="login_menu_delete_button">Удалить</string>
    <!-- Login overflow menu edit button -->
    <string name="login_menu_edit_button">Править</string>
    <!-- Message in delete confirmation dialog for logins -->
    <string name="login_deletion_confirmation">Вы уверены, что хотите удалить этот пароль?</string>
    <!-- Positive action of a dialog asking to delete  -->
    <string name="dialog_delete_positive">Удалить</string>
    <!-- Negative action of a dialog asking to delete login -->
    <string name="dialog_delete_negative">Отмена</string>
    <!--  The saved login options menu description. -->
    <string name="login_options_menu">Настройки логина</string>
    <!--  The editable text field for a login's web address. -->
    <string name="saved_login_hostname_description">Редактируемое текстовое поле для веб-адреса логина.</string>
    <!--  The editable text field for a login's username. -->
    <string name="saved_login_username_description">Редактируемое текстовое поле для имени пользователя логина.</string>
    <!--  The editable text field for a login's password. -->
    <string name="saved_login_password_description">Редактируемое текстовое поле для пароля логина.</string>
    <!--  The button description to save changes to an edited login. -->
    <string name="save_changes_to_login">Сохранить изменения в логине.</string>
    <!--  The page title for editing a saved login. -->
    <string name="edit">Правка</string>
    <!--  The page title for adding new login. -->
    <string name="add_login">Добавить новый логин</string>
    <!--  The error message in add/edit login view when password field is blank. -->
    <string name="saved_login_password_required">Требуется пароль</string>
    <!--  The error message in add login view when username field is blank. -->
    <string name="saved_login_username_required">Требуется имя пользователя</string>
    <!--  The error message in add login view when hostname field is blank. -->
    <string name="saved_login_hostname_required" tools:ignore="UnusedResources">Введите имя сервера</string>
    <!-- Voice search button content description  -->
    <string name="voice_search_content_description">Голосовой поиск</string>
    <!-- Voice search prompt description displayed after the user presses the voice search button -->
    <string name="voice_search_explainer">Говорите</string>

    <!--  The error message in edit login view when a duplicate username exists. -->
    <string name="saved_login_duplicate">Пароль с таким именем пользователя уже существует</string>

    <!-- This is the hint text that is shown inline on the hostname field of the create new login page. 'https://www.example.com' intentionally hardcoded here -->
    <string name="add_login_hostname_hint_text">https://www.example.com</string>
    <!-- This is an error message shown below the hostname field of the add login page when a hostname does not contain http or https. -->
    <string name="add_login_hostname_invalid_text_3">Сетевой адрес должен содержать &quot;https://&quot; or &quot;http://&quot;</string>
    <!-- This is an error message shown below the hostname field of the add login page when a hostname is invalid. -->
    <string name="add_login_hostname_invalid_text_2">Введите правильное имя сервера</string>

    <!-- Synced Tabs -->
    <!-- Text displayed to ask user to connect another device as no devices found with account -->
    <string name="synced_tabs_connect_another_device">Подключить другое устройство.</string>
    <!-- Text displayed asking user to re-authenticate -->
    <string name="synced_tabs_reauth">Пожалуйста, авторизуйтесь повторно.</string>
    <!-- Text displayed when user has disabled tab syncing in Firefox Sync Account -->
    <string name="synced_tabs_enable_tab_syncing">Пожалуйста, включите синхронизацию вкладок.</string>
    <!-- Text displayed when user has no tabs that have been synced -->
    <string name="synced_tabs_no_tabs">На ваших других устройствах в Firefox не открыто ни одной вкладки.</string>
    <!-- Text displayed in the synced tabs screen when a user is not signed in to Firefox Sync describing Synced Tabs -->
    <string name="synced_tabs_sign_in_message">Просмотрите список вкладок с других устройств.</string>
    <!-- Text displayed on a button in the synced tabs screen to link users to sign in when a user is not signed in to Firefox Sync -->
    <string name="synced_tabs_sign_in_button">Войти в Синхронизацию</string>

    <!-- The text displayed when a synced device has no tabs to show in the list of Synced Tabs. -->
    <string name="synced_tabs_no_open_tabs">Нет открытых вкладок</string>

    <!-- Content description for expanding a group of synced tabs. -->
    <string name="synced_tabs_expand_group">Развернуть группу синхронизированных вкладок</string>
    <!-- Content description for collapsing a group of synced tabs. -->
    <string name="synced_tabs_collapse_group">Свернуть группу синхронизированных вкладок</string>

    <!-- Top Sites -->
    <!-- Title text displayed in the dialog when shortcuts limit is reached. -->
    <string name="shortcut_max_limit_title">Достигнут предел ярлыков</string>
    <!-- Content description text displayed in the dialog when shortcut limit is reached. -->
    <string name="shortcut_max_limit_content">Чтобы добавить ярлык, удалите другой ярлык. Нажмите и удерживайте значок сайта, а затем нажмите «Удалить».</string>
    <!-- Confirmation dialog button text when top sites limit is reached. -->
    <string name="top_sites_max_limit_confirmation_button">Понятно</string>

    <!-- Label for the preference to show the shortcuts for the most visited top sites on the homepage -->
    <string name="top_sites_toggle_top_recent_sites_4">Ярлыки</string>
	<!-- Title text displayed in the rename top site dialog. -->
	<string name="top_sites_rename_dialog_title">Имя</string>
    <!-- Hint for renaming title of a shortcut -->
    <string name="shortcut_name_hint">Название ярлыка</string>
	<!-- Button caption to confirm the renaming of the top site. -->
	<string name="top_sites_rename_dialog_ok">ОК</string>
	<!-- Dialog button text for canceling the rename top site prompt. -->
	<string name="top_sites_rename_dialog_cancel">Отмена</string>

    <!-- Text for the menu button to open the homepage settings. -->
    <string name="top_sites_menu_settings">Настройки</string>
    <!-- Text for the menu button to navigate to sponsors and privacy support articles. '&amp;' is replaced with the ampersand symbol: & -->
    <string name="top_sites_menu_sponsor_privacy">Наши спонсоры и ваша приватность</string>
    <!-- Label text displayed for a sponsored top site. -->
    <string name="top_sites_sponsored_label">Спонсировано</string>

    <!-- Inactive tabs in the tabs tray -->
    <!-- Title text displayed in the tabs tray when a tab has been unused for 14 days. -->
    <string name="inactive_tabs_title">Неактивные вкладки</string>
    <!-- Content description for closing all inactive tabs -->
    <string name="inactive_tabs_delete_all">Закрыть все неактивные вкладки</string>

    <!-- Content description for expanding the inactive tabs section. -->
    <string name="inactive_tabs_expand_content_description">Развернуть неактивные вкладки</string>
    <!-- Content description for collapsing the inactive tabs section. -->
    <string name="inactive_tabs_collapse_content_description">Свернуть неактивные вкладки</string>

    <!-- Inactive tabs auto-close message in the tabs tray -->
    <!-- The header text of the auto-close message when the user is asked if they want to turn on the auto-closing of inactive tabs. -->
    <string name="inactive_tabs_auto_close_message_header" tools:ignore="UnusedResources">Автоматически закрывать через месяц?</string>

    <!-- A description below the header to notify the user what the inactive tabs auto-close feature is. -->
    <string name="inactive_tabs_auto_close_message_description" tools:ignore="UnusedResources">Firefox может закрывать вкладки, к которым вы не обращались за последний месяц.</string>
    <!-- A call to action below the description to allow the user to turn on the auto closing of inactive tabs. -->
    <string name="inactive_tabs_auto_close_message_action" tools:ignore="UnusedResources">ВКЛЮЧИТЬ АВТОЗАКРЫТИЕ</string>

    <!-- Text for the snackbar to confirm auto-close is enabled for inactive tabs -->
    <string name="inactive_tabs_auto_close_message_snackbar">Автозакрытие включено</string>

    <!-- Awesome bar suggestion's headers -->
    <!-- Search suggestions title for Firefox Suggest. -->
    <string name="firefox_suggest_header">Firefox Suggest</string>

    <!-- Title for search suggestions when Google is the default search suggestion engine. -->
    <string name="google_search_engine_suggestion_header">Поиск в Google</string>
    <!-- Title for search suggestions when the default search suggestion engine is anything other than Google. The first parameter is default search engine name. -->
    <string name="other_default_search_engine_suggestion_header">Поиск в %s</string>

    <!-- Default browser experiment -->
    <string name="default_browser_experiment_card_text">Настройте автоматическое открытие ссылок с сайтов, из электронных писем и сообщений в Firefox.</string>

    <!-- Content description for close button in collection placeholder. -->
    <string name="remove_home_collection_placeholder_content_description">Убрать</string>

    <!-- Content description radio buttons with a link to more information -->
    <string name="radio_preference_info_content_description">Нажмите, чтобы узнать больше</string>

    <!-- Content description for the action bar "up" button -->
    <string name="action_bar_up_description">Перейти наверх</string>

    <!-- Content description for privacy content close button -->
    <string name="privacy_content_close_button_content_description">Закрыть</string>

    <!-- Pocket recommended stories -->
    <!-- Header text for a section on the home screen. -->
    <string name="pocket_stories_header_1">Истории, наводящие на размышления</string>
    <!-- Header text for a section on the home screen. -->
    <string name="pocket_stories_categories_header">Истории по темам</string>
    <!-- Text of a button allowing users to access an external url for more Pocket recommendations. -->
    <string name="pocket_stories_placeholder_text">Узнайте больше</string>
    <!-- Title of an app feature. Smaller than a heading. The first parameter is product name Pocket -->
    <string name="pocket_stories_feature_title_2">При поддержке %s.</string>
    <!-- Caption for describing a certain feature. The placeholder is for a clickable text (eg: Learn more) which will load an url in a new tab when clicked.  -->
    <string name="pocket_stories_feature_caption">Является частью семейства Firefox. %s</string>
    <!-- Clickable text for opening an external link for more information about Pocket. -->
    <string name="pocket_stories_feature_learn_more">Узнать больше</string>

    <!-- Text indicating that the Pocket story that also displays this text is a sponsored story by other 3rd party entity. -->
    <string name="pocket_stories_sponsor_indication">Спонсировано</string>

    <!-- Snackbar message for enrolling in a Nimbus experiment from the secret settings when Studies preference is Off.-->
    <string name="experiments_snackbar">Включите телеметрию для отправки данных.</string>
    <!-- Snackbar button text to navigate to telemetry settings.-->
    <string name="experiments_snackbar_button">Перейти в настройки</string>

    <!-- Accessibility services actions labels. These will be appended to accessibility actions like "Double tap to.." but not by or applications but by services like Talkback. -->
    <!-- Action label for elements that can be collapsed if interacting with them. Talkback will append this to say "Double tap to collapse". -->
    <string name="a11y_action_label_collapse">свернуть</string>
    <!-- Action label for elements that can be expanded if interacting with them. Talkback will append this to say "Double tap to expand". -->
    <string name="a11y_action_label_expand">развернуть</string>
    <!-- Action label for links to a website containing documentation about a wallpaper collection. Talkback will append this to say "Double tap to open link to learn more about this collection". -->
    <string name="a11y_action_label_wallpaper_collection_learn_more">откройте ссылку, чтобы узнать больше об этом сборнике</string>
    <!-- Action label for links that point to an article. Talkback will append this to say "Double tap to read the article". -->
    <string name="a11y_action_label_read_article">прочитать статью</string>
    <!-- Action label for links to the Firefox Pocket website. Talkback will append this to say "Double tap to open link to learn more". -->
    <string name="a11y_action_label_pocket_learn_more">перейдите по ссылке, чтобы узнать больше</string>
</resources><|MERGE_RESOLUTION|>--- conflicted
+++ resolved
@@ -307,38 +307,6 @@
     <!-- Juno first user onboarding flow experiment -->
     <!-- Title for set firefox as default browser screen.
         The first parameter is the name of the app defined in app_name (for example: Fenix) -->
-<<<<<<< HEAD
-    <string name="juno_onboarding_default_browser_title" tools:ignore="UnusedResources">Сделайте %s своим повседневным браузером</string>
-    <!-- Description for set firefox as default browser screen.
-        The first parameter is the Firefox brand name.
-        The second parameter is the string with key "juno_onboarding_default_browser_description_link_text". -->
-    <string name="juno_onboarding_default_browser_description" tools:ignore="UnusedResources">%1$s ставит людей выше прибыли и защищает вашу приватность, блокируя межсайтовые трекеры.\n\nУзнайте больше в нашем %2$s.</string>
-    <!-- Text for the link to the privacy notice webpage for set as firefox default browser screen.
-    This is part of the string with the key "juno_onboarding_default_browser_description". -->
-    <string name="juno_onboarding_default_browser_description_link_text" tools:ignore="UnusedResources">уведомлении о конфиденциальности</string>
-    <!-- Text for the button to set firefox as default browser on the device -->
-    <string name="juno_onboarding_default_browser_positive_button" tools:ignore="UnusedResources">Установить браузером по умолчанию</string>
-    <!-- Text for the button dismiss the screen and move on with the flow -->
-    <string name="juno_onboarding_default_browser_negative_button" tools:ignore="UnusedResources">Не сейчас</string>
-    <!-- Title for sign in to sync screen. -->
-    <string name="juno_onboarding_sign_in_title" tools:ignore="UnusedResources">Переходите с телефона на ноутбук и обратно</string>
-    <!-- Description for sign in to sync screen. -->
-    <string name="juno_onboarding_sign_in_description" tools:ignore="UnusedResources">Возьмите вкладки и пароли с других ваших устройств, чтобы продолжить с того места, на котором вы остановились.</string>
-    <!-- Text for the button to sign in to sync on the device -->
-    <string name="juno_onboarding_sign_in_positive_button" tools:ignore="UnusedResources">Войти</string>
-    <!-- Text for the button dismiss the screen and move on with the flow -->
-    <string name="juno_onboarding_sign_in_negative_button" tools:ignore="UnusedResources">Не сейчас</string>
-    <!-- Title for enable notification permission screen.
-        The first parameter is the name of the app defined in app_name (for example: Fenix) -->
-    <string name="juno_onboarding_enable_notifications_title" tools:ignore="UnusedResources">Уведомления помогают вам делать больше с %s</string>
-    <!-- Description for enable notification permission screen.
-        The first parameter is the name of the app defined in app_name (for example: Fenix) -->
-    <string name="juno_onboarding_enable_notifications_description" tools:ignore="UnusedResources">Отправляйте вкладки между устройствами, управляйте загрузками и получайте советы по максимально эффективному использованию %s.</string>
-    <!-- Text for the button to request notification permission on the device -->
-    <string name="juno_onboarding_enable_notifications_positive_button" tools:ignore="UnusedResources">Включить уведомления</string>
-    <!-- Text for the button dismiss the screen and move on with the flow -->
-    <string name="juno_onboarding_enable_notifications_negative_button" tools:ignore="UnusedResources">Не сейчас</string>
-=======
     <string name="juno_onboarding_default_browser_title">Сделайте %s своим повседневным браузером</string>
     <!-- Title for set firefox as default browser screen used by Nimbus experiments. Nimbus experiments do not support string placeholders.
         Note: The word "Firefox" should NOT be translated -->
@@ -381,7 +349,6 @@
     <string name="juno_onboarding_enable_notifications_positive_button">Включить уведомления</string>
     <!-- Text for the button dismiss the screen and move on with the flow -->
     <string name="juno_onboarding_enable_notifications_negative_button">Не сейчас</string>
->>>>>>> daf88cc5
 
     <!-- Search Widget -->
     <!-- Content description for searching with a widget. The first parameter is the name of the application.-->
@@ -477,11 +444,6 @@
     <string name="reduce_cookie_banner_control_experiment_dialog_title" moz:RemovedIn="112" tools:ignore="UnusedResources">Уведомления о куках исчезли!</string>
     <!-- Title text for the cookie banner re-engagement dialog. The first parameter is the application name. -->
     <string name="reduce_cookie_banner_dialog_title">Разрешить %1$s отклонять уведомления о куках?</string>
-<<<<<<< HEAD
-    <!-- Body text for the dialog use on the control branch of the experiment to determine which context users engaged the most -->
-    <string name="reduce_cookie_banner_control_experiment_dialog_body_1" moz:RemovedIn="111" tools:ignore="UnusedResources">Автоматически отклонять запросы кук, когда это возможно.</string>
-=======
->>>>>>> daf88cc5
     <!-- Body text for the dialog use on the control branch of the experiment to determine which context users engaged the most.The first parameter is the application name -->
     <string name="reduce_cookie_banner_control_experiment_dialog_body_2" moz:RemovedIn="112" tools:ignore="UnusedResources">Разрешить %1$s по возможности автоматически отклонять запросы кук?</string>
     <!-- Body text for the cookie banner re-engagement dialog use. The first parameter is the application name. -->
@@ -1333,19 +1295,11 @@
     <!-- Survey -->
     <!-- Text shown in the fullscreen message that pops up to ask user to take a short survey.
     The app name is in the text, due to limitations with localizing Nimbus experiments -->
-<<<<<<< HEAD
-    <string name="nimbus_survey_message_text" tools:ignore="UnusedResources">Пожалуйста, помогите сделать Firefox лучше, приняв участие в небольшом опросе.</string>
-    <!-- Preference for taking the short survey. -->
-    <string name="preferences_take_survey" tools:ignore="UnusedResources">Пройти опрос</string>
-    <!-- Preference for not taking the short survey. -->
-    <string name="preferences_not_take_survey" tools:ignore="UnusedResources">Нет, спасибо</string>
-=======
     <string name="nimbus_survey_message_text">Пожалуйста, помогите сделать Firefox лучше, приняв участие в небольшом опросе.</string>
     <!-- Preference for taking the short survey. -->
     <string name="preferences_take_survey">Пройти опрос</string>
     <!-- Preference for not taking the short survey. -->
     <string name="preferences_not_take_survey">Нет, спасибо</string>
->>>>>>> daf88cc5
 
     <!-- Snackbar -->
     <!-- Text shown in snackbar when user deletes a collection -->
@@ -1706,10 +1660,10 @@
     <string name="browser_toolbar_long_press_popup_paste_and_go">Вставить и перейти</string>
     <!-- Paste the text in the clipboard -->
     <string name="browser_toolbar_long_press_popup_paste">Вставить</string>
-  
+
     <!-- Snackbar message shown after an URL has been copied to clipboard. -->
     <string name="browser_toolbar_url_copied_to_clipboard_snackbar">Ссылка скопирована в буфер обмена</string>
-  
+
     <!-- Title text for the Add To Homescreen dialog -->
     <string name="add_to_homescreen_title">Добавить на домашний экран</string>
     <!-- Cancel button text for the Add to Homescreen dialog -->
