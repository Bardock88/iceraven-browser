--- conflicted
+++ resolved
@@ -341,13 +341,9 @@
     <!-- Juno first user onboarding flow experiment, strings are marked unused as they are only referenced by Nimbus experiments. -->
     <!-- Title for set firefox as default browser screen used by Nimbus experiments. Nimbus experiments do not support string placeholders.
         Note: The word "Firefox" should NOT be translated -->
-<<<<<<< HEAD
-    <string name="juno_onboarding_default_browser_title_nimbus" tools:ignore="UnusedResources">Сделайте Firefox своим повседневным браузером</string>
-=======
     <string name="juno_onboarding_default_browser_title_nimbus" moz:removedIn="120" tools:ignore="UnusedResources">Сделайте Firefox своим повседневным браузером</string>
     <!-- Title for set firefox as default browser screen used by Nimbus experiments. -->
     <string name="juno_onboarding_default_browser_title_nimbus_2">Нам нравится обеспечивать вашу безопасность</string>
->>>>>>> eeb875b8
     <!-- Description for set firefox as default browser screen used by Nimbus experiments. Nimbus experiments do not support string placeholders.
         Note: The word "Firefox" should NOT be translated -->
     <string name="juno_onboarding_default_browser_description_nimbus" moz:removedIn="120" tools:ignore="UnusedResources">Firefox ставит людей выше прибыли и защищает вашу приватность, блокируя межсайтовые трекеры.\n\nУзнайте больше в нашем уведомлении о конфиденциальности.</string>
@@ -375,9 +371,6 @@
     <string name="juno_onboarding_sign_in_negative_button" tools:ignore="UnusedResources">Не сейчас</string>
     <!-- Title for enable notification permission screen used by Nimbus experiments. Nimbus experiments do not support string placeholders.
         Note: The word "Firefox" should NOT be translated -->
-<<<<<<< HEAD
-    <string name="juno_onboarding_enable_notifications_title_nimbus" tools:ignore="UnusedResources">Уведомления помогают вам делать с Firefox больше</string>
-=======
     <string name="juno_onboarding_enable_notifications_title_nimbus" moz:removedIn="120" tools:ignore="UnusedResources">Уведомления помогают вам делать с Firefox больше</string>
     <!-- Title for enable notification permission screen used by Nimbus experiments. Nimbus experiments do not support string placeholders.
         Note: The word "Firefox" should NOT be translated -->
@@ -385,7 +378,6 @@
     <!-- Description for enable notification permission screen used by Nimbus experiments. Nimbus experiments do not support string placeholders.
        Note: The word "Firefox" should NOT be translated -->
     <string name="juno_onboarding_enable_notifications_description_nimbus" moz:removedIn="120" tools:ignore="UnusedResources">Отправляйте вкладки между устройствами, управляйте загрузками и получайте советы по максимально эффективному использованию Firefox.</string>
->>>>>>> eeb875b8
     <!-- Description for enable notification permission screen used by Nimbus experiments. Nimbus experiments do not support string placeholders.
        Note: The word "Firefox" should NOT be translated -->
     <string name="juno_onboarding_enable_notifications_description_nimbus_2">Безопасно пересылайте вкладки между своими устройствами и откройте для себя другие функции конфиденциальности в Firefox.</string>
