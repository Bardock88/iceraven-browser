<?xml version="1.0" encoding="utf-8"?>
<resources xmlns:tools="http://schemas.android.com/tools" xmlns:moz="http://mozac.org/tools">

    <!-- App name for private browsing mode. The first parameter is the name of the app defined in app_name (for example: Fenix)-->
    <string name="app_name_private_5">%s privatu</string>
    <!-- App name for private browsing mode. The first parameter is the name of the app defined in app_name (for example: Fenix)-->
    <string name="app_name_private_4">%s (nav. privata)</string>

    <!-- Home Fragment -->
    <!-- Content description (not visible, for screen readers etc.): "Three dot" menu button. -->
    <string name="content_description_menu">Ozzioni addiziunale</string>
    <!-- Content description (not visible, for screen readers etc.): "Private Browsing" menu button. -->
    <string name="content_description_private_browsing_button">Attivà a navigazione privata</string>
    <!-- Content description (not visible, for screen readers etc.): "Private Browsing" menu button. -->
    <string name="content_description_disable_private_browsing_button">Disattivà a navigazione privata</string>
    <!-- Placeholder text shown in the search bar before a user enters text for the default engine -->
    <string name="search_hint">Ricerca o indirizzu</string>
    <!-- Placeholder text shown in the search bar before a user enters text for a general engine -->
    <string name="search_hint_general_engine">Ricercà nant’à u web</string>
    <!-- Placeholder text shown in search bar when using history search -->
    <string name="history_search_hint">Ricercà in a cronolugia</string>
    <!-- Placeholder text shown in search bar when using bookmarks search -->
    <string name="bookmark_search_hint">Ricercà in l’indette</string>
    <!-- Placeholder text shown in search bar when using tabs search -->
    <string name="tab_search_hint">Ricercà in l’unghjette</string>
    <!-- Placeholder text shown in the search bar when using application search engines -->
    <string name="application_search_hint">Stampittate i termini à ricercà</string>
    <!-- No Open Tabs Message Description -->
    <string name="no_open_tabs_description">E vostre unghjette aperte seranu affissate quì.</string>

    <!-- No Private Tabs Message Description -->
    <string name="no_private_tabs_description">E vostre unghjette private seranu affissate quì.</string>

    <!-- Tab tray multi select title in app bar. The first parameter is the number of tabs selected -->
    <string name="tab_tray_multi_select_title">%1$d selezziunatu(i)</string>
    <!-- Label of button in create collection dialog for creating a new collection  -->
    <string name="tab_tray_add_new_collection">Creà una nova cullezzione</string>
    <!-- Label of editable text in create collection dialog for naming a new collection  -->
    <string name="tab_tray_add_new_collection_name">Nome</string>
    <!-- Label of button in save to collection dialog for selecting a current collection  -->
    <string name="tab_tray_select_collection">Selezziunà a cullezzione</string>

    <!-- Content description for close button while in multiselect mode in tab tray -->
    <string name="tab_tray_close_multiselect_content_description">Piantà u modu di selezzione multiple</string>
    <!-- Content description for save to collection button while in multiselect mode in tab tray -->
    <string name="tab_tray_collection_button_multiselect_content_description">Arregistrà l’unghjette selezziunate in una cullezzione</string>
    <!-- Content description on checkmark while tab is selected in multiselect mode in tab tray -->
    <string name="tab_tray_multiselect_selected_content_description">Selezziunatu</string>

    <!-- Home - Recently saved bookmarks -->
    <!-- Title for the home screen section with recently saved bookmarks. -->
    <string name="recently_saved_title">Arregistrate pocu fà</string>
    <!-- Content description for the button which navigates the user to show all of their saved bookmarks. -->
    <string name="recently_saved_show_all_content_description_2">Affissà tutte l’indette arregistrate</string>

    <!-- Text for the menu button to remove a recently saved bookmark from the user's home screen -->
    <string name="recently_saved_menu_item_remove">Caccià</string>

    <!-- About content. The first parameter is the name of the application. (For example: Fenix) -->
    <string name="about_content">%1$s hè sviluppatu da Mozilla.</string>

    <!-- Private Browsing -->
    <!-- Explanation for private browsing displayed to users on home view when they first enable private mode
        The first parameter is the name of the app defined in app_name (for example: Fenix) -->
    <string name="private_browsing_placeholder_description_2">
 · %1$s squassa e vostre cronolugie di ricerca è di navigazione da l’unghjette private quandu vò chjuditele o chitate l’appiecazione. Benchè quessu ùn vi rende micca anonimu nant’à i siti web nè da u vostru furnidore d’accessu à internet, vi permette di cunservà sicreta a vostra attività in linea per tutte l’altre persone chì impiegherianu u vostru apparechju.</string>
    <string name="private_browsing_common_myths">
       Idee precuncepite apprupositu di a navigazione privata
    </string>

    <!-- Private mode shortcut "contextual feature recommendation" (CFR) -->
    <!-- Text for the Private mode shortcut CFR message for adding a private mode shortcut to open private tabs from the Home screen -->
    <string name="private_mode_cfr_message_2">Aprite a prossima unghjetta privata in un solu tuccà</string>
    <!-- Text for the positive button to accept adding a Private Browsing shortcut to the Home screen -->
    <string name="private_mode_cfr_pos_button_text">Aghjunghje à u screnu d’accolta</string>
    <!-- Text for the negative button to decline adding a Private Browsing shortcut to the Home screen -->
    <string name="cfr_neg_button_text">Innò, vi ringraziu</string>

    <!-- Open in App "contextual feature recommendation" (CFR) -->
    <!-- Text for the info message. The first parameter is the name of the application.-->
    <string name="open_in_app_cfr_info_message_2">Pudete cunfigurà %1$s per apre autumaticamente i liami in d’altre appiecazioni.</string>
    <!-- Text for the positive action button -->
    <string name="open_in_app_cfr_positive_button_text">Apre e preferenze</string>
    <!-- Text for the negative action button -->
    <string name="open_in_app_cfr_negative_button_text">Ricusà</string>

    <!-- Total cookie protection "contextual feature recommendation" (CFR) -->
    <!-- Text for the message displayed in the contextual feature recommendation popup promoting the total cookie protection feature. -->
    <string name="tcp_cfr_message">A nostra funzione di cunfidenzialità a più putente ora hè di scartà l’elementi intersiti di spiunagiu.</string>
    <!-- Text displayed that links to website containing documentation about the "Total cookie protection" feature. -->
    <string name="tcp_cfr_learn_more">Sapene di più nant’à a prutezzione tutale contr’à i canistrelli</string>

    <!-- Text for the info dialog when camera permissions have been denied but user tries to access a camera feature. -->
    <string name="camera_permissions_needed_message">Accessu richiestu à l’apparechju-fotò. Accidite à e preferenze d’Android, picchichjate Permessi, è dopu Permette.</string>
    <!-- Text for the positive action button to go to Android Settings to grant permissions. -->
    <string name="camera_permissions_needed_positive_button_text">Apre e preferenze</string>
    <!-- Text for the negative action button to dismiss the dialog. -->
    <string name="camera_permissions_needed_negative_button_text">Ricusà</string>

    <!-- Text for the banner message to tell users about our auto close feature. -->
    <string name="tab_tray_close_tabs_banner_message">Cunfigurate l’unghjette aperte per ch’elle si chjodinu autumaticamente quand’elle ùn sò state micca fighjate l’ultimi ghjorni, settimane, o mesi.</string>
    <!-- Text for the positive action button to go to Settings for auto close tabs. -->
    <string name="tab_tray_close_tabs_banner_positive_button_text">Fighjà l’ozzioni</string>
    <!-- Text for the negative action button to dismiss the Close Tabs Banner. -->
    <string name="tab_tray_close_tabs_banner_negative_button_text">Ricusà</string>

    <!-- Text for the banner message to tell users about our inactive tabs feature. -->
    <string name="tab_tray_inactive_onboarding_message">L’unghjette chì vo ùn avete micca viste dapoi duie settimane sò dispiazzate quì.</string>
    <!-- Text for the action link to go to Settings for inactive tabs. -->
    <string name="tab_tray_inactive_onboarding_button_text">Disattivà in e preferenze</string>

    <!-- Text for title for the auto-close dialog of the inactive tabs. -->
    <string name="tab_tray_inactive_auto_close_title">Chjusura autumatica dopu un mese ?</string>
    <!-- Text for the body for the auto-close dialog of the inactive tabs.
        The first parameter is the name of the application.-->
    <string name="tab_tray_inactive_auto_close_body_2">%1$s pò chjode l’unghjette chì vo ùn avete micca viste durante un mese scorsu.</string>
    <!-- Content description for close button in the auto-close dialog of the inactive tabs. -->
    <string name="tab_tray_inactive_auto_close_button_content_description">Chjode</string>

    <!-- Text for turn on auto close tabs button in the auto-close dialog of the inactive tabs. -->
    <string name="tab_tray_inactive_turn_on_auto_close_button_2">Attivà a chjusura autumatica</string>


    <!-- Home screen icons - Long press shortcuts -->
    <!-- Shortcut action to open new tab -->
    <string name="home_screen_shortcut_open_new_tab_2">Nova unghjetta</string>

    <!-- Shortcut action to open new private tab -->
    <string name="home_screen_shortcut_open_new_private_tab_2">Nova unghjetta privata</string>

    <!-- Shortcut action to open Passwords screens -->
    <string name="home_screen_shortcut_open_password_screen">Accurtatoghju per e parolle d’intesa</string>

    <!-- Recent Tabs -->
    <!-- Header text for jumping back into the recent tab in the home screen -->
    <string name="recent_tabs_header">Rivene à st’unghjetta</string>
    <!-- Button text for showing all the tabs in the tabs tray -->
    <string name="recent_tabs_show_all">Tuttu affissà</string>

    <!-- Content description for the button which navigates the user to show all recent tabs in the tabs tray. -->
    <string name="recent_tabs_show_all_content_description_2">Buttone per affissà tutte l’indette recente</string>

    <!-- Text for button in synced tab card that opens synced tabs tray -->
    <string name="recent_tabs_see_all_synced_tabs_button_text">Vede tutte l’unghjette sincrunizate</string>
    <!-- Accessibility description for device icon used for recent synced tab -->
    <string name="recent_tabs_synced_device_icon_content_description">Apparechju sincrunizatu</string>
    <!-- Text for the dropdown menu to remove a recent synced tab from the homescreen -->
    <string name="recent_synced_tab_menu_item_remove">Caccià</string>
    <!-- Text for the menu button to remove a grouped highlight from the user's browsing history
         in the Recently visited section -->
    <string name="recent_tab_menu_item_remove">Caccià</string>

    <!-- History Metadata -->
    <!-- Header text for a section on the home screen that displays grouped highlights from the
         user's browsing history, such as topics they have researched or explored on the web -->
    <string name="history_metadata_header_2">Visitati pocu fà</string>
    <!-- Text for the menu button to remove a grouped highlight from the user's browsing history
         in the Recently visited section -->
    <string name="recently_visited_menu_item_remove">Caccià</string>

    <!-- Content description for the button which navigates the user to show all of their history. -->
    <string name="past_explorations_show_all_content_description_2">Affissà tutte l’esplurazioni scorse</string>

    <!-- Browser Fragment -->
    <!-- Content description (not visible, for screen readers etc.): Navigate backward (browsing history) -->
    <string name="browser_menu_back">Pagina precedente</string>
    <!-- Content description (not visible, for screen readers etc.): Navigate forward (browsing history) -->
    <string name="browser_menu_forward">Pagina seguente</string>
    <!-- Content description (not visible, for screen readers etc.): Refresh current website -->
    <string name="browser_menu_refresh">Attualizà</string>
    <!-- Content description (not visible, for screen readers etc.): Stop loading current website -->
    <string name="browser_menu_stop">Piantà</string>
    <!-- Browser menu button that opens the addon manager -->
    <string name="browser_menu_add_ons">Moduli addiziunali</string>
    <!-- Browser menu button that opens account settings -->
    <string name="browser_menu_account_settings">Infurmazione nant’à u contu</string>
    <!-- Text displayed when there are no add-ons to be shown -->
    <string name="no_add_ons">Nisunu modulu quì</string>
    <!-- Browser menu button that sends a user to help articles -->
    <string name="browser_menu_help">Aiutu</string>
    <!-- Browser menu button that sends a to a the what's new article -->
    <string name="browser_menu_whats_new">Ciò chì hè novu</string>
    <!-- Browser menu button that opens the settings menu -->
    <string name="browser_menu_settings">Preferenze</string>
    <!-- Browser menu button that opens a user's library -->
    <string name="browser_menu_library">Bibliuteca</string>
    <!-- Browser menu toggle that requests a desktop site -->
    <string name="browser_menu_desktop_site">Versione urdinatore</string>
    <!-- Browser menu toggle that adds a shortcut to the site on the device home screen. -->
    <string name="browser_menu_add_to_homescreen">Aghjunghje à u screnu d’accolta</string>
    <!-- Browser menu toggle that installs a Progressive Web App shortcut to the site on the device home screen. -->
    <string name="browser_menu_install_on_homescreen">Installà</string>
    <!-- Content description (not visible, for screen readers etc.) for the Resync tabs button -->
    <string name="resync_button_content_description">Risincrunizà</string>
    <!-- Browser menu button that opens the find in page menu -->
    <string name="browser_menu_find_in_page">Circà in a pagina</string>
    <!-- Browser menu button that saves the current tab to a collection -->
    <string name="browser_menu_save_to_collection_2">Arregistrà in una cullezzione</string>
    <!-- Browser menu button that open a share menu to share the current site -->
    <string name="browser_menu_share">Sparte</string>
    <!-- Browser menu button shown in custom tabs that opens the current tab in Fenix
        The first parameter is the name of the app defined in app_name (for example: Fenix) -->
    <string name="browser_menu_open_in_fenix">Apre cù %1$s</string>
    <!-- Browser menu text shown in custom tabs to indicate this is a Fenix tab
        The first parameter is the name of the app defined in app_name (for example: Fenix) -->
    <string name="browser_menu_powered_by">FUNZIUNEGHJA GRAZIA À %1$s</string>
    <!-- Browser menu text shown in custom tabs to indicate this is a Fenix tab
        The first parameter is the name of the app defined in app_name (for example: Fenix) -->
    <string name="browser_menu_powered_by2">Funziuneghja grazia à %1$s</string>
    <!-- Browser menu button to put the current page in reader mode -->
    <string name="browser_menu_read">Modu di lettura</string>
    <!-- Browser menu button content description to close reader mode and return the user to the regular browser -->
    <string name="browser_menu_read_close">Chjode u modu di lettura</string>
    <!-- Browser menu button to open the current page in an external app -->
    <string name="browser_menu_open_app_link">Apre in un’appiecazione</string>

    <!-- Browser menu button to show reader view appearance controls e.g. the used font type and size -->
    <string name="browser_menu_customize_reader_view">Persunalizà u modu di lettura</string>
    <!-- Browser menu label for adding a bookmark -->
    <string name="browser_menu_add">Aghjunghje</string>
    <!-- Browser menu label for editing a bookmark -->
    <string name="browser_menu_edit">Mudificà</string>

    <!-- Button shown on the home page that opens the Customize home settings -->
    <string name="browser_menu_customize_home_1">Persunalizà a pagina d’accolta</string>
    <!-- Browser Toolbar -->
    <!-- Content description for the Home screen button on the browser toolbar -->
    <string name="browser_toolbar_home">Screnu d’accolta</string>

    <!-- Locale Settings Fragment -->
    <!-- Content description for tick mark on selected language -->
    <string name="a11y_selected_locale_content_description">Lingua selezziunata</string>
    <!-- Text for default locale item -->
    <string name="default_locale_text">Impiegà a lingua di l’apparechju</string>
    <!-- Placeholder text shown in the search bar before a user enters text -->
    <string name="locale_search_hint">Ricercà una lingua</string>

    <!-- Search Fragment -->
    <!-- Button in the search view that lets a user search by scanning a QR code -->
    <string name="search_scan_button">Numerizà</string>
    <!-- Button in the search view that lets a user change their search engine -->
    <string name="search_engine_button">Mutore di ricerca</string>
    <!-- Button in the search view when shortcuts are displayed that takes a user to the search engine settings -->
    <string name="search_shortcuts_engine_settings">Preferenze di u mutore di ricerca</string>
    <!-- Button in the search view that lets a user navigate to the site in their clipboard -->
    <string name="awesomebar_clipboard_title">Riempie da u preme’papei</string>
    <!-- Button in the search suggestions onboarding that allows search suggestions in private sessions -->
    <string name="search_suggestions_onboarding_allow_button">Permette</string>
    <!-- Button in the search suggestions onboarding that does not allow search suggestions in private sessions -->
    <string name="search_suggestions_onboarding_do_not_allow_button">Ùn permette micca</string>
    <!-- Search suggestion onboarding hint title text -->
    <string name="search_suggestions_onboarding_title">Permette e sugestioni di ricerca in e sessioni private ?</string>
    <!-- Search suggestion onboarding hint description text, first parameter is the name of the app defined in app_name (for example: Fenix)-->
    <string name="search_suggestions_onboarding_text">%s manderà tuttu ciò chì vò stampittate in a barra di ricerca à u vostru mutore di ricerca predefinitu.</string>

    <!-- Search engine suggestion title text. The first parameter is the name of the suggested engine-->
    <string name="search_engine_suggestions_title">Ricercà in %s</string>
    <!-- Search engine suggestion description text -->
    <string name="search_engine_suggestions_description">Ricercà direttamente da a barra d’indirizzu</string>

    <!-- Menu option in the search selector menu to open the search settings -->
    <string name="search_settings_menu_item">Preferenze di ricerca</string>

    <!-- Header text for the search selector menu -->
    <string name="search_header_menu_item_2">Sta volta, ricercà cù :</string>

    <!-- Content description (not visible, for screen readers etc.): Search engine icon. The first parameter is the search engine name (for example: DuckDuckGo). -->
    <string name="search_engine_icon_content_description" tools:ignore="UnusedResources">Mutore di ricerca %s</string>

    <!-- Home onboarding -->
    <!-- Onboarding home screen popup dialog, shown on top of the Jump back in section. -->
    <string name="onboarding_home_screen_jump_back_contextual_hint_2">Fate cunnuscenza cù a vostra pagina d’accolta. L’unghjette, l’indette è i risultati di riceca recente ci si trovanu.</string>
    <!-- Home onboarding dialog welcome screen title text. -->
    <string name="onboarding_home_welcome_title_2">Benvenuta in un Internet più persunale</string>
    <!-- Home onboarding dialog welcome screen description text. -->
    <string name="onboarding_home_welcome_description">Più di culori. Una cunfidenzialità amendata. È u listessu impegnu per a ghjente piuttostu chè per i soldi.</string>
    <!-- Home onboarding dialog sign into sync screen title text. -->
    <string name="onboarding_home_sync_title_3">Passà d’un screnu à l’altru hè più faciule chè mai</string>
    <!-- Home onboarding dialog sign into sync screen description text. -->
    <string name="onboarding_home_sync_description">Ripigliate induve vi site piantati cù l’unghjette d’altri apparechji chì si trovanu avà nant’à a vostra pagina d’accolta.</string>
    <!-- Text for the button to continue the onboarding on the home onboarding dialog. -->
    <string name="onboarding_home_get_started_button">Principià</string>
    <!-- Text for the button to navigate to the sync sign in screen on the home onboarding dialog. -->
    <string name="onboarding_home_sign_in_button">Cunnettesi</string>
    <!-- Text for the button to skip the onboarding on the home onboarding dialog. -->
    <string name="onboarding_home_skip_button">Ignurà</string>

    <!-- Onboarding home screen sync popup dialog message, shown on top of Recent Synced Tabs in the Jump back in section. -->
    <string name="sync_cfr_message">E vostre unghjette sò sincrunizate ! Ripigliate induve vi site piantati nant’à u vostru altru apparechju.</string>

    <!-- Content description (not visible, for screen readers etc.): Close button for the home onboarding dialog -->
    <string name="onboarding_home_content_description_close_button">Chjode</string>

    <!-- Notification pre-permission dialog -->
    <!-- Enable notification pre permission dialog title
        The first parameter is the name of the app defined in app_name (for example: Fenix) -->
    <string name="onboarding_home_enable_notifications_title">E nutificazioni vi aiutanu à fane di più cù %s</string>
    <!-- Enable notification pre permission dialog description with rationale
        The first parameter is the name of the app defined in app_name (for example: Fenix) -->
    <string name="onboarding_home_enable_notifications_description">Sincrunizate l’unghjette trà i vostri apparechji, urganizate i scaricamenti, ottinite cunsiglii per sfruttà u più bellu di a prutezzione di a vita privata da %s, è ancu di più.</string>
    <!-- Text for the button to request notification permission on the device -->
    <string name="onboarding_home_enable_notifications_positive_button">Cuntinuà</string>
    <!-- Text for the button to not request notification permission on the device and dismiss the dialog -->
    <string name="onboarding_home_enable_notifications_negative_button">Micca subitu</string>

    <!-- Juno first user onboarding flow experiment -->
    <!-- Title for set firefox as default browser screen.
        The first parameter is the name of the app defined in app_name (for example: Fenix) -->
    <string name="juno_onboarding_default_browser_title">Impiegate %s cum’è navigatore predefinitu</string>
    <!-- Title for set firefox as default browser screen used by Nimbus experiments. Nimbus experiments do not support string placeholders.
        Note: The word "Firefox" should NOT be translated -->
    <string name="juno_onboarding_default_browser_title_nimbus" tools:ignore="UnusedResources">Impiegate Firefox cum’è navigatore predefinitu</string>
    <!-- Description for set firefox as default browser screen.
        The first parameter is the Firefox brand name.
        The second parameter is the string with key "juno_onboarding_default_browser_description_link_text". -->
    <string name="juno_onboarding_default_browser_description">%1$s fà passà a ghjente nanzu à i prufiti è prutege a vostra vita privata blucchendu l’elementi intersiti di spiunagiu.\n\nSapene di più in a nostra %2$s.</string>
    <!-- Description for set firefox as default browser screen used by Nimbus experiments. Nimbus experiments do not support string placeholders.
        Note: The word "Firefox" should NOT be translated -->
    <string name="juno_onboarding_default_browser_description_nimbus" tools:ignore="UnusedResources">Firefox fà passà a ghjente nanzu à i prufiti è prutege a vostra vita privata blucchendu l’elementi intersiti di spiunagiu.\n\nSapene di più in a nostra dichjarazione di cunfidenzialità.</string>
    <!-- Text for the link to the privacy notice webpage for set as firefox default browser screen.
    This is part of the string with the key "juno_onboarding_default_browser_description". -->
    <string name="juno_onboarding_default_browser_description_link_text">dichjarazione di cunfidenzialità</string>

    <!-- Text for the button to set firefox as default browser on the device -->
    <string name="juno_onboarding_default_browser_positive_button">Sceglie cum’è navigatore predefinitu</string>
    <!-- Text for the button dismiss the screen and move on with the flow -->
    <string name="juno_onboarding_default_browser_negative_button">Micca subitu</string>
    <!-- Title for sign in to sync screen. -->
    <string name="juno_onboarding_sign_in_title">Passate da u telefonu à l’urdinatore purtavule è vice versa</string>
    <!-- Description for sign in to sync screen. -->
    <string name="juno_onboarding_sign_in_description">Ricuperate l’unghjette è e parolle d’intesa da i vostri altri apparechji per rivene induve vo l’avete lasciatu.</string>
    <!-- Text for the button to sign in to sync on the device -->
    <string name="juno_onboarding_sign_in_positive_button">Cunnettesi</string>
    <!-- Text for the button dismiss the screen and move on with the flow -->
    <string name="juno_onboarding_sign_in_negative_button">Micca subitu</string>
    <!-- Title for enable notification permission screen.
        The first parameter is the name of the app defined in app_name (for example: Fenix) -->
    <string name="juno_onboarding_enable_notifications_title">E nutificazioni vi aiutanu à fane di più cù %s</string>
    <!-- Title for enable notification permission screen used by Nimbus experiments. Nimbus experiments do not support string placeholders.
        Note: The word "Firefox" should NOT be translated -->
    <string name="juno_onboarding_enable_notifications_title_nimbus" tools:ignore="UnusedResources">E nutificazioni vi aiutanu à fane di più cù Firefox</string>
    <!-- Description for enable notification permission screen.
        The first parameter is the name of the app defined in app_name (for example: Fenix) -->
    <string name="juno_onboarding_enable_notifications_description">Mandate l’unghjette trà i vostri apparechji, urganizate i scaricamenti è ricivete cunsiglii per sapè cumu ottene u più bonu di %s.</string>
    <!-- Description for enable notification permission screen used by Nimbus experiments. Nimbus experiments do not support string placeholders.
       Note: The word "Firefox" should NOT be translated   -->
    <string name="juno_onboarding_enable_notifications_description_nimbus" tools:ignore="UnusedResources">Mandate l’unghjette trà i vostri apparechji, urganizate i scaricamenti è ricivete cunsiglii per sapè cumu ottene u più bonu di Firefox.</string>
    <!-- Text for the button to request notification permission on the device -->
    <string name="juno_onboarding_enable_notifications_positive_button">Attivà e nutificazioni</string>
    <!-- Text for the button dismiss the screen and move on with the flow -->
    <string name="juno_onboarding_enable_notifications_negative_button">Micca subitu</string>

    <!-- Search Widget -->
    <!-- Content description for searching with a widget. The first parameter is the name of the application.-->
    <string name="search_widget_content_description_2">Apre una nova unghjetta in %1$s</string>
    <!-- Text preview for smaller sized widgets -->
    <string name="search_widget_text_short">Ricercà</string>
    <!-- Text preview for larger sized widgets -->
    <string name="search_widget_text_long">Ricercà nant’à u web</string>

    <!-- Content description (not visible, for screen readers etc.): Voice search -->
    <string name="search_widget_voice">Ricerca vucale</string>

    <!-- Preferences -->
    <!-- Title for the settings page-->
    <string name="settings">Preferenze</string>
    <!-- Preference category for general settings -->
    <string name="preferences_category_general">Generale</string>
    <!-- Preference category for all links about Fenix -->
    <string name="preferences_category_about">Apprupositu</string>
    <!-- Preference category for settings related to changing the default search engine -->
    <string name="preferences_category_select_default_search_engine">Selezziunà una trà l’ozzioni.</string>
    <!-- Preference for settings related to managing search shortcuts for the quick search menu -->
    <string name="preferences_manage_search_shortcuts">Urganizà l’accurtatoghji di ricerca</string>
    <!-- Summary for preference for settings related to managing search shortcuts for the quick search menu -->
    <string name="preferences_manage_search_shortcuts_summary">Mudificà i mutori chì sò videvule in u listinu di ricerca</string>
    <!-- Preference category for settings related to managing search shortcuts for the quick search menu -->
    <string name="preferences_category_engines_in_search_menu">Mutori videvule in u listinu di ricerca</string>
    <!-- Preference for settings related to changing the default search engine -->
    <string name="preferences_default_search_engine">Mutore di ricerca predefinitu</string>
    <!-- Preference for settings related to Search -->
    <string name="preferences_search">Ricerca</string>
    <!-- Preference for settings related to Search address bar -->
    <string name="preferences_search_address_bar">Barra d’indirizzu</string>

    <!-- Preference link to rating Fenix on the Play Store -->
    <string name="preferences_rate">Appone una nota nant’à Google Play</string>
    <!-- Preference linking to about page for Fenix
        The first parameter is the name of the app defined in app_name (for example: Fenix) -->
    <string name="preferences_about">Apprupositu di %1$s</string>
    <!-- Preference for settings related to changing the default browser -->
    <string name="preferences_set_as_default_browser">Sceglie cum’è navigatore predefinitu</string>
    <!-- Preference category for advanced settings -->
    <string name="preferences_category_advanced">Espertu</string>
    <!-- Preference category for privacy and security settings -->
    <string name="preferences_category_privacy_security">Vita privata è sicurità</string>
    <!-- Preference for advanced site permissions -->
    <string name="preferences_site_permissions">Permessi di situ</string>
    <!-- Preference for private browsing options -->
    <string name="preferences_private_browsing_options">Navigazione privata</string>
    <!-- Preference for opening links in a private tab-->
    <string name="preferences_open_links_in_a_private_tab">Apre i liami in un’unghjetta privata</string>
    <!-- Preference for allowing screenshots to be taken while in a private tab-->
    <string name="preferences_allow_screenshots_in_private_mode">Permette e catture di screnu durante a navigazione privata</string>
    <!-- Will inform the user of the risk of activating Allow screenshots in private browsing option -->
    <string name="preferences_screenshots_in_private_mode_disclaimer">S’ella hè permessa, l’unghjette private seranu ancu videvule quandu parechje appiecazioni sò aperte</string>
    <!-- Preference for adding private browsing shortcut -->
    <string name="preferences_add_private_browsing_shortcut">Aghjunghje un accurtatoghju per a navigazione privata</string>
    <!-- Preference for enabling "HTTPS-Only" mode -->
    <string name="preferences_https_only_title">Modu solu HTTPS</string>

    <!-- Preference for removing cookie/consent banners from sites automatically. See reduce_cookie_banner_summary for additional context. -->
    <string name="preferences_cookie_banner_reduction">Riduzzione di e striscie di cannistrelli</string>
    <!-- Preference for rejecting or removing as many cookie/consent banners as possible on sites. See reduce_cookie_banner_summary for additional context. -->
    <string name="reduce_cookie_banner_option">Riduce e striscie di canistrelli</string>

    <!-- Summary of cookie banner handling preference if the setting disabled is set to off -->
    <string name="reduce_cookie_banner_option_off">Disattivata</string>
    <!-- Summary of cookie banner handling preference if the setting enabled is set to on -->
    <string name="reduce_cookie_banner_option_on">Attivata</string>

    <!-- Summary for the preference for rejecting all cookies whenever possible. The first parameter is the application name -->
    <string name="reduce_cookie_banner_summary_1">%1$s prova autumaticamente di righjittà e dumande di canistrelli quandu ci hè striscie di canistrelli.</string>
    <!-- Text for indicating cookie banner handling is off this site, this is shown as part of the protections panel with the tracking protection toggle -->
    <string name="reduce_cookie_banner_off_for_site">Disattivata per stu situ</string>
    <!-- Text for cancel button indicating that cookie banner reduction is not supported for the current site, this is shown as part of the cookie banner details view. -->
    <string name="cookie_banner_handling_details_site_is_not_supported_cancel_button">Abbandunà</string>
    <!-- Text for request support button indicating that cookie banner reduction is not supported for the current site, this is shown as part of the cookie banner details view. -->
    <string name="cookie_banner_handling_details_site_is_not_supported_request_support_button" moz:RemovedIn="115" tools:ignore="UnusedResources">Richiede ch’ellu sia accettatu</string>
    <!-- Text for request support button indicating that cookie banner reduction is not supported for the current site, this is shown as part of the cookie banner details view. -->
    <string name="cookie_banner_handling_details_site_is_not_supported_request_support_button_2">Mandà a dumanda</string>
    <!-- Text for title indicating that cookie banner reduction is not supported for the current site, this is shown as part of the cookie banner details view. -->
<<<<<<< HEAD
    <string name="cookie_banner_handling_details_site_is_not_supported_title" moz:RemovedIn="114" tools:ignore="UnusedResources">Riduzzione di e striscie di cannistrelli</string>
    <!-- Text for title indicating that cookie banner reduction is not supported for the current site, this is shown as part of the cookie banner details view. -->
    <string name="cookie_banner_handling_details_site_is_not_supported_title_2">Richiede chì stu situ sia accettatu ?</string>
    <!-- Label for the snackBar, after the user reports with success a website where cookie banner reducer did not work -->
    <string name="cookie_banner_handling_report_site_snack_bar_text" moz:RemovedIn="114" tools:ignore="UnusedResources">A dumanda per chì u situ sia accettatu hè stata mandata.</string>
    <!-- Label for the snackBar, after the user reports with success a website where cookie banner reducer did not work -->
=======
    <string name="cookie_banner_handling_details_site_is_not_supported_title_2">Richiede chì stu situ sia accettatu ?</string>
    <!-- Label for the snackBar, after the user reports with success a website where cookie banner reducer did not work -->
>>>>>>> ae224354
    <string name="cookie_banner_handling_report_site_snack_bar_text_2">Dumanda mandata</string>
    <!-- Text for indicating cookie banner handling is on this site, this is shown as part of the protections panel with the tracking protection toggle -->
    <string name="reduce_cookie_banner_on_for_site">Attivata per stu situ</string>
    <!-- Text for indicating that a request for unsupported site was sent to Nimbus (it's a Mozilla library for experiments), this is shown as part of the protections panel with the tracking protection toggle -->
<<<<<<< HEAD
    <string name="reduce_cookie_banner_unsupported_site_request_submitted" moz:RemovedIn="114" tools:ignore="UnusedResources">A dumanda per chì u situ sia accettatu hè stata mandata</string>
    <!-- Text for indicating that a request for unsupported site was sent to Nimbus (it's a Mozilla library for experiments), this is shown as part of the protections panel with the tracking protection toggle -->
=======
>>>>>>> ae224354
    <string name="reduce_cookie_banner_unsupported_site_request_submitted_2">Dumanda mandata per chì u situ sia accettatu</string>
    <!-- Text for indicating cookie banner handling is currently not supported for this site, this is shown as part of the protections panel with the tracking protection toggle -->
    <string name="reduce_cookie_banner_unsupported_site">Attualmente u situ ùn hè micca accettatu</string>
    <!-- Title text for a detail explanation indicating cookie banner handling is on this site, this is shown as part of the cookie banner panel in the toolbar. The first parameter is a shortened URL of the current site-->
    <string name="reduce_cookie_banner_details_panel_title_on_for_site">Attivà a riduzzione di e striscie di cannistrelli per %1$s ?</string>
    <!-- Title text for a detail explanation indicating cookie banner handling is off this site, this is shown as part of the cookie banner panel in the toolbar. The first parameter is a shortened URL of the current site-->
    <string name="reduce_cookie_banner_details_panel_title_off_for_site">Disattivà a riduzzione di e striscie di cannistrelli per %1$s ?</string>

<<<<<<< HEAD
    <!-- Title text for a detail explanation indicating cookie banner reducer didn't work for the current site, this is shown as part of the cookie banner panel in the toolbar.-->
    <string name="reduce_cookie_banner_details_panel_title_unsupported_site_request" moz:RemovedIn="114" tools:ignore="UnusedResources">Ora, stu situ ùn hè micca accettatu da a riduzzione di e striscie di cannistrelli. Vulete chì a nostra squadra verificheghji stu situ web è accettallu in u futuru ?</string>
=======
>>>>>>> ae224354
    <!-- Title text for a detail explanation indicating cookie banner reducer didn't work for the current site, this is shown as part of the cookie banner panel in the toolbar. The first parameter is the application name-->
    <string name="reduce_cookie_banner_details_panel_title_unsupported_site_request_2">%1$s ùn pò micca righjittà autumaticamente e dumande di canistrelli nant’à stu situ. Pudete mandà una richiesta per ch’ellu sia accettallu in u futuru.</string>
    <!-- Long text for a detail explanation indicating what will happen if cookie banner handling is off for a site, this is shown as part of the cookie banner panel in the toolbar. The first parameter is the application name -->
    <string name="reduce_cookie_banner_details_panel_description_off_for_site">%1$s squasserà i canistrelli di stu situ è attualizerà a pagina. A squassatura di tutti i canistrelli puderia discunnettevi o viutà e sporte di comprera.</string>

    <!-- Long text for a detail explanation indicating what will happen if cookie banner handling is on for a site, this is shown as part of the cookie banner panel in the toolbar. The first parameter is the application name -->
    <string name="reduce_cookie_banner_details_panel_description_on_for_site_2">%1$s prova autumaticamente di righjittà tutte e dumande di canistrelli nant’à i siti accettati.</string>
    <!-- Title text for the cookie banner re-engagement dialog. The first parameter is the application name. -->
    <string name="reduce_cookie_banner_dialog_title">Permette à %1$s di righjettà e striscie di canistrelli ?</string>
    <!-- Body text for the cookie banner re-engagement dialog use. The first parameter is the application name. -->
    <string name="reduce_cookie_banner_dialog_body">%1$s pò righjittà autumaticamente parechje dumande di striscie di canistrelli.</string>
    <!-- Remind me later text button for the onboarding dialog -->
    <string name="reduce_cookie_banner_dialog_not_now_button">Micca subitu</string>
    <!-- Snack text for the cookie banner dialog, after user hit the dismiss banner button -->
    <string name="reduce_cookie_banner_dialog_snackbar_text">Viderete menu richieste di cannistrelli</string>

    <!-- Change setting text button, for the cookie banner re-engagement dialog -->
    <string name="reduce_cookie_banner_dialog_change_setting_button">Permette</string>

    <!-- Description of the preference to enable "HTTPS-Only" mode. -->
    <string name="preferences_https_only_summary">Tentativu autumaticu di cunnessione à i siti impieghendu u protocollu di cifratura HTTPS per aumentà a sicurità.</string>
    <!-- Summary of https only preference if https only is set to off -->
    <string name="preferences_https_only_off">Disattivata</string>
    <!-- Summary of https only preference if https only is set to on in all tabs -->
    <string name="preferences_https_only_on_all">Attivatu in tutte l’unghjette</string>
    <!-- Summary of https only preference if https only is set to on in private tabs only -->
    <string name="preferences_https_only_on_private">Attivatu in l’unghjette private</string>
    <!-- Text displayed that links to website containing documentation about "HTTPS-Only" mode -->
    <string name="preferences_http_only_learn_more">Sapene di più</string>
    <!-- Option for the https only setting -->
    <string name="preferences_https_only_in_all_tabs">Attivà in tutte l’unghjette</string>
    <!-- Option for the https only setting -->
    <string name="preferences_https_only_in_private_tabs">Attivà solu in l’unghjette private</string>
    <!-- Title shown in the error page for when trying to access a http website while https only mode is enabled. -->
    <string name="errorpage_httpsonly_title">U situ sicurizatu ùn hè micca dispunibule</string>
    <!-- Message shown in the error page for when trying to access a http website while https only mode is enabled. The message has two paragraphs. This is the first. -->
    <string name="errorpage_httpsonly_message_title">Pare guasi sicuru chì u situ web ùn permetti micca u modu HTTPS.</string>
    <!-- Message shown in the error page for when trying to access a http website while https only mode is enabled. The message has two paragraphs. This is the second. -->
    <string name="errorpage_httpsonly_message_summary">Sarrimanenti, si pò dinù ch’ellu s’agisce d’un attaccu. S’è vò cuntinuate versu stu situ web, ùn duveria micca stampittà alcunu datu sensibile. S’è vò cuntinuate, u modu solu HTTPS serà timpurariamente disattivatu per stu situ.</string>
    <!-- Preference for accessibility -->
    <string name="preferences_accessibility">Accessibilità</string>
    <!-- Preference to override the Firefox Account server -->
    <string name="preferences_override_fxa_server">Servitore persunalizatu di contu Firefox</string>
    <!-- Preference to override the Sync token server -->
    <string name="preferences_override_sync_tokenserver">Servitore persunalizatu di sincrunizazione</string>
    <!-- Toast shown after updating the FxA/Sync server override preferences -->
    <string name="toast_override_fxa_sync_server_done">Mudificazione di u servitore di contu o di sincrunizazione. Chjusura di l’appiecazione per piglià i cambiamenti in contu…</string>
    <!-- Preference category for account information -->
    <string name="preferences_category_account">Contu</string>
    <!-- Preference for changing where the toolbar is positioned -->
    <string name="preferences_toolbar">Barra d’attrezzi</string>
    <!-- Preference for changing default theme to dark or light mode -->
    <string name="preferences_theme">Tema</string>
    <!-- Preference for customizing the home screen -->
    <string name="preferences_home_2">Pagina d’accolta</string>
    <!-- Preference for gestures based actions -->
    <string name="preferences_gestures">Mosse</string>
    <!-- Preference for settings related to visual options -->
    <string name="preferences_customize">Persunalizà</string>
    <!-- Preference description for banner about signing in -->
    <string name="preferences_sign_in_description_2">Cunnittitevi per sincrunizà unghjette, indette, parolle d’intesa è ancu di più</string>
    <!-- Preference shown instead of account display name while account profile information isn't available yet. -->
    <string name="preferences_account_default_name">Contu Firefox</string>
    <!-- Preference text for account title when there was an error syncing FxA -->
    <string name="preferences_account_sync_error">Ricunnittitevi per cuntinuà a sincrunizazione</string>
    <!-- Preference for language -->
    <string name="preferences_language">Lingua</string>
    <!-- Preference for data choices -->
    <string name="preferences_data_choices">Scelta di dati</string>
    <!-- Preference for data collection -->
    <string name="preferences_data_collection">Culletta di dati</string>
    <!-- Preference for developers -->
    <string name="preferences_remote_debugging">Spannatura alluntanata via USB</string>
    <!-- Preference title for switch preference to show search engines -->
    <string name="preferences_show_search_engines">Affissà i mutori di ricerca</string>
    <!-- Preference title for switch preference to show search suggestions -->
    <string name="preferences_show_search_suggestions">Affissà e sugestioni di ricerca</string>
    <!-- Preference title for switch preference to show voice search button -->
    <string name="preferences_show_voice_search">Affissà a ricerca vucale</string>
    <!-- Preference title for switch preference to show search suggestions also in private mode -->
    <string name="preferences_show_search_suggestions_in_private">Affissà durante e sessioni di navigazione privata</string>
    <!-- Preference title for switch preference to show a clipboard suggestion when searching -->
    <string name="preferences_show_clipboard_suggestions">Affissà e sugestioni di u preme’papei</string>
    <!-- Preference title for switch preference to suggest browsing history when searching -->
    <string name="preferences_search_browsing_history">Ricercà in a cronolugia di navigazione</string>
    <!-- Preference title for switch preference to suggest bookmarks when searching -->
    <string name="preferences_search_bookmarks">Ricercà in l’indette</string>

    <!-- Preference title for switch preference to suggest synced tabs when searching -->
    <string name="preferences_search_synced_tabs">Ricercà in l’unghjette sincrunizate</string>
    <!-- Preference for account settings -->
    <string name="preferences_account_settings">Preferenze di u contu</string>

    <!-- Preference for enabling url autocomplete-->
    <string name="preferences_enable_autocomplete_urls">Compie autumaticamente l’indirizzi</string>
    <!-- Preference for open links in third party apps -->
    <string name="preferences_open_links_in_apps">Apre i liami in l’appiecazioni</string>

    <!-- Preference for open links in third party apps always open in apps option -->
    <string name="preferences_open_links_in_apps_always">Sempre</string>
    <!-- Preference for open links in third party apps ask before opening option -->
    <string name="preferences_open_links_in_apps_ask">Dumandà prima d’apre</string>
    <!-- Preference for open links in third party apps never open in apps option -->
    <string name="preferences_open_links_in_apps_never">Mai</string>
    <!-- Preference for open download with an external download manager app -->
    <string name="preferences_external_download_manager">Ghjestiunariu esternu di scaricamentu</string>
    <!-- Preference for enabling gecko engine logs -->
    <string name="preferences_enable_gecko_logs">Attivà i ghjurnali di Gecko</string>
    <!-- Message to indicate users that we are quitting the application to apply the changes -->
    <string name="quit_application">Chjusura di l’appiecazione per piglià i cambiamenti in contu…</string>

    <!-- Preference for add_ons -->
    <string name="preferences_addons">Moduli addiziunali</string>

    <!-- Preference for notifications -->
    <string name="preferences_notifications">Nutificazioni</string>

    <!-- Summary for notification preference indicating notifications are allowed -->
    <string name="notifications_allowed_summary">Permesse</string>
    <!-- Summary for notification preference indicating notifications are not allowed -->
    <string name="notifications_not_allowed_summary">Micca permesse</string>

    <!-- Add-on Preferences -->
    <!-- Preference to customize the configured AMO (addons.mozilla.org) collection -->
    <string name="preferences_customize_amo_collection">Cullezzione persunalizata di moduli addiziunale</string>
    <!-- Button caption to confirm the add-on collection configuration -->
    <string name="customize_addon_collection_ok">Vai</string>
    <!-- Button caption to abort the add-on collection configuration -->
    <string name="customize_addon_collection_cancel">Abbandunà</string>
    <!-- Hint displayed on input field for custom collection name -->
    <string name="customize_addon_collection_hint">Nome di a cullezzione</string>
    <!-- Hint displayed on input field for custom collection user ID-->
    <string name="customize_addon_collection_user_hint">Prupietariu di a cullezzione (Id. d’utilizatore)</string>

    <!-- Toast shown after confirming the custom add-on collection configuration -->
    <string name="toast_customize_addon_collection_done">Cullezzione di moduli addiziunale mudificata. Chjusura di l’appiecazione per piglialla in contu…</string>

    <!-- Customize Home -->
    <!-- Header text for jumping back into the recent tab in customize the home screen -->
    <string name="customize_toggle_jump_back_in">Rivene à st’unghjetta</string>
    <!-- Title for the customize home screen section with recently saved bookmarks. -->
    <string name="customize_toggle_recent_bookmarks">Indette recente</string>
    <!-- Title for the customize home screen section with recently visited. Recently visited is
    a section where users see a list of tabs that they have visited in the past few days -->
    <string name="customize_toggle_recently_visited">Visitati pocu fà</string>

    <!-- Title for the customize home screen section with Pocket. -->
    <string name="customize_toggle_pocket_2">Storie chì facenu riflette</string>
    <!-- Summary for the customize home screen section with Pocket. The first parameter is product name Pocket -->
    <string name="customize_toggle_pocket_summary">Articuli selezziunati da %s</string>
    <!-- Title for the customize home screen section with sponsored Pocket stories. -->
    <string name="customize_toggle_pocket_sponsored">Articuli finanziati</string>
    <!-- Title for the opening wallpaper settings screen -->
    <string name="customize_wallpapers">Sfonduli di screnu</string>
    <!-- Title for the customize home screen section with sponsored shortcuts. -->
    <string name="customize_toggle_contile">Accurtatoghji finanziati</string>

    <!-- Wallpapers -->
    <!-- Content description for various wallpapers. The first parameter is the name of the wallpaper -->
    <string name="wallpapers_item_name_content_description">Elementu di sfondulu di screnu : %1$s</string>
    <!-- Snackbar message for when wallpaper is selected -->
    <string name="wallpaper_updated_snackbar_message">Sfondulu di screnu mudificatu !</string>
    <!-- Snackbar label for action to view selected wallpaper -->
    <string name="wallpaper_updated_snackbar_action">Affissà</string>

    <!-- Snackbar message for when wallpaper couldn't be downloaded -->
    <string name="wallpaper_download_error_snackbar_message">Impussibule di scaricà u sfondulu di screnu</string>
    <!-- Snackbar label for action to retry downloading the wallpaper -->
    <string name="wallpaper_download_error_snackbar_action">Pruvà torna</string>
    <!-- Snackbar message for when wallpaper couldn't be selected because of the disk error -->
    <string name="wallpaper_select_error_snackbar_message">Impussibule di cambià u sfondulu di screnu</string>
    <!-- Text displayed that links to website containing documentation about the "Limited Edition" wallpapers. -->
    <string name="wallpaper_learn_more">Sapene di più</string>

    <!-- Text for classic wallpapers title. The first parameter is the Firefox name. -->
    <string name="wallpaper_classic_title">%s classicu</string>

    <!-- Text for limited edition wallpapers title. -->
    <string name="wallpaper_limited_edition_title">Edizione limitata</string>
    <!-- Description text for the limited edition wallpapers with learn more link. The first parameter is the learn more string defined in wallpaper_learn_more-->
    <string name="wallpaper_limited_edition_description_with_learn_more">A nova cullezzione di Voci indipendente. %s</string>
    <!-- Description text for the limited edition wallpapers. -->
    <string name="wallpaper_limited_edition_description">A nova cullezzione di Voci indipendente.</string>
    <!-- Wallpaper onboarding dialog header text. -->
    <string name="wallpapers_onboarding_dialog_title_text">Pruvate un tastu di culore</string>
    <!-- Wallpaper onboarding dialog body text. -->
    <string name="wallpapers_onboarding_dialog_body_text">Sciglite un sfondulu di screnu chì vi piace.</string>
    <!-- Wallpaper onboarding dialog learn more button text. The button navigates to the wallpaper settings screen. -->
    <string name="wallpapers_onboarding_dialog_explore_more_button_text">Scuprite d’altri sfonduli di screnu</string>

    <!-- Add-on Installation from AMO-->
    <!-- Error displayed when user attempts to install an add-on from AMO (addons.mozilla.org) that is not supported -->
    <string name="addon_not_supported_error">Stu modulu addiziunale ùn hè micca accettatu</string>
    <!-- Error displayed when user attempts to install an add-on from AMO (addons.mozilla.org) that is already installed -->
    <string name="addon_already_installed">Stu modulu addiziunale hè dighjà installatu</string>

    <!-- Account Preferences -->
    <!-- Preference for managing your account via accounts.firefox.com -->
    <string name="preferences_manage_account">Ghjestione di u contu</string>
    <!-- Preference for triggering sync -->
    <string name="preferences_sync_now">Sincrunizà avà</string>
    <!-- Preference category for sync -->
    <string name="preferences_sync_category">Sceglie l’infurmazioni à sincrunizà</string>
    <!-- Preference for syncing history -->
    <string name="preferences_sync_history">Cronolugia</string>
    <!-- Preference for syncing bookmarks -->
    <string name="preferences_sync_bookmarks">Indette</string>
    <!-- Preference for syncing logins -->
    <string name="preferences_sync_logins">Identificazioni di cunnessione</string>
    <!-- Preference for syncing tabs -->
    <string name="preferences_sync_tabs_2">Apre l’unghjette</string>
    <!-- Preference for signing out -->
    <string name="preferences_sign_out">Scunnettesi</string>
    <!-- Preference displays and allows changing current FxA device name -->
    <string name="preferences_sync_device_name">Nome di l’apparechju</string>
    <!-- Text shown when user enters empty device name -->
    <string name="empty_device_name_error">U nome di l’apparechju ùn pò micca esse viotu.</string>
    <!-- Label indicating that sync is in progress -->
    <string name="sync_syncing_in_progress">Sincrunizazione…</string>
    <!-- Label summary indicating that sync failed. The first parameter is the date stamp showing last time it succeeded -->
    <string name="sync_failed_summary">Fiascu di a sincrunizazione. Ultima riesciuta : %s</string>
    <!-- Label summary showing never synced -->
    <string name="sync_failed_never_synced_summary">Fiascu di a sincrunizazione. Ultima riesciuta : mai</string>
    <!-- Label summary the date we last synced. The first parameter is date stamp showing last time synced -->
    <string name="sync_last_synced_summary">Ultima sincrunizazione : %s</string>
    <!-- Label summary showing never synced -->
    <string name="sync_never_synced_summary">Ultima sincrunizazione : mai</string>

    <!-- Text for displaying the default device name.
        The first parameter is the application name, the second is the device manufacturer name
        and the third is the device model. -->
    <string name="default_device_name_2">%1$s nant’à %2$s %3$s</string>

    <!-- Preference for syncing credit cards -->
    <string name="preferences_sync_credit_cards">Carte bancarie</string>

    <!-- Preference for syncing addresses -->
    <string name="preferences_sync_address">Indirizzi</string>

    <!-- Send Tab -->
    <!-- Name of the "receive tabs" notification channel. Displayed in the "App notifications" system settings for the app -->
    <string name="fxa_received_tab_channel_name">Unghjette ricevute</string>
    <!-- Description of the "receive tabs" notification channel. Displayed in the "App notifications" system settings for the app -->
    <string name="fxa_received_tab_channel_description">Nutificazioni d’unghjette ricevute da d’altri apparechji Firefox.</string>
    <!--  The body for these is the URL of the tab received  -->
    <string name="fxa_tab_received_notification_name">Unghjetta ricevuta</string>
    <!-- %s is the device name -->
    <string name="fxa_tab_received_from_notification_name">Unghjetta pruvinendu da %s</string>

    <!-- Advanced Preferences -->
    <!-- Preference for tracking protection exceptions -->
    <string name="preferences_tracking_protection_exceptions">Eccezzioni</string>
    <!-- Button in Exceptions Preference to turn on tracking protection for all sites (remove all exceptions) -->
    <string name="preferences_tracking_protection_exceptions_turn_on_for_all">Attivà per tutti i siti</string>
    <!-- Text displayed when there are no exceptions -->
    <string name="exceptions_empty_message_description">L’eccezzioni vi permettenu di disattivà a prutezzione contr’à u spiunagiu per certi siti.</string>
    <!-- Text displayed when there are no exceptions, with learn more link that brings users to a tracking protection SUMO page -->
    <string name="exceptions_empty_message_learn_more_link">Sapene di più</string>

    <!-- Preference switch for usage and technical data collection -->
    <string name="preference_usage_data">Statistiche d’impiegu è dati tecnichi</string>
    <!-- Preference description for usage and technical data collection -->
    <string name="preferences_usage_data_description">Sparte cù Mozilla i dati di perfurmenza, d’impiegu, di materiale è di persunalizazione di u vostru navigatore per aiutacci à amendà %1$s</string>
    <!-- Preference switch for marketing data collection -->
    <string name="preferences_marketing_data">Dati cummerciali</string>
    <!-- Preference description for marketing data collection -->
    <string name="preferences_marketing_data_description2">Spartera di i dati d’adopru basichi cù Adjust, u nostru venditore di dati cummerciali d’apparechji mubili</string>
    <!-- Title for studies preferences -->
    <string name="preference_experiments_2">Studii</string>
    <!-- Summary for studies preferences -->
    <string name="preference_experiments_summary_2">Permette à Mozilla d’installà è di lancià studii</string>

    <!-- Turn On Sync Preferences -->
    <!-- Header of the Sync and save your data preference view -->
    <string name="preferences_sync_2">Sincrunizà è arregistrà i vostri dati</string>
    <!-- Preference for reconnecting to FxA sync -->
    <string name="preferences_sync_sign_in_to_reconnect">Autenticassi per ricunnettesi</string>
    <!-- Preference for removing FxA account -->
    <string name="preferences_sync_remove_account">Caccià u contu</string>

    <!-- Pairing Feature strings -->
    <!-- Instructions on how to access pairing -->
    <string name="pair_instructions_2"><![CDATA[Analizate u codice QR affissatu nant’à <b>firefox.com/pair</b>]]></string>

    <!-- Toolbar Preferences -->
    <!-- Preference for using top toolbar -->
    <string name="preference_top_toolbar">Insù</string>
    <!-- Preference for using bottom toolbar -->
    <string name="preference_bottom_toolbar">Inghjò</string>

    <!-- Theme Preferences -->
    <!-- Preference for using light theme -->
    <string name="preference_light_theme">Chjaru</string>
    <!-- Preference for using dark theme -->
    <string name="preference_dark_theme">Scuru</string>
    <!-- Preference for using using dark or light theme automatically set by battery -->
    <string name="preference_auto_battery_theme">Definitu da l’ecunumizatore d’energia di batteria</string>
    <!-- Preference for using following device theme -->
    <string name="preference_follow_device_theme">Seguità u tema di l’apparechju</string>

    <!-- Gestures Preferences-->
    <!-- Preferences for using pull to refresh in a webpage -->
    <string name="preference_gestures_website_pull_to_refresh">Tirà per attualizà</string>
    <!-- Preference for using the dynamic toolbar -->
    <string name="preference_gestures_dynamic_toolbar">Sfilà per piattà a barra d’attrezzi</string>

    <!-- Preference for switching tabs by swiping horizontally on the toolbar -->
    <string name="preference_gestures_swipe_toolbar_switch_tabs">Fà sfilà a barra d’attrezzi lateralmente per cambià d’unghjetta</string>
    <!-- Preference for showing the opened tabs by swiping up on the toolbar-->
    <string name="preference_gestures_swipe_toolbar_show_tabs">Fà sfilà a barra d’attrezzi insù per apre unghjette</string>

    <!-- Library -->
    <!-- Option in Library to open Downloads page -->
    <string name="library_downloads">Scaricamenti</string>
    <!-- Option in library to open Bookmarks page -->
    <string name="library_bookmarks">Indette</string>
    <!-- Option in library to open Desktop Bookmarks root page -->
    <string name="library_desktop_bookmarks_root">Indette di l’urdinatore</string>
    <!-- Option in library to open Desktop Bookmarks "menu" page -->
    <string name="library_desktop_bookmarks_menu">Listinu di l’indette</string>
    <!-- Option in library to open Desktop Bookmarks "toolbar" page -->
    <string name="library_desktop_bookmarks_toolbar">Barra d’attrezzi di l’indette</string>
    <!-- Option in library to open Desktop Bookmarks "unfiled" page -->
    <string name="library_desktop_bookmarks_unfiled">Altre indette</string>
    <!-- Option in Library to open History page -->
    <string name="library_history">Cronolugia</string>
    <!-- Option in Library to open a new tab -->
    <string name="library_new_tab">Nova unghjetta</string>
    <!-- Settings Page Title -->
    <string name="settings_title">Preferenze</string>

    <!-- Content description (not visible, for screen readers etc.): "Close button for library settings" -->
    <string name="content_description_close_button">Chjode</string>

    <!-- Title to show in alert when a lot of tabs are to be opened
    %d is a placeholder for the number of tabs that will be opened -->
    <string name="open_all_warning_title">Apre %d unghjette ?</string>
    <!-- Message to warn users that a large number of tabs will be opened
    %s will be replaced by app name. -->
    <string name="open_all_warning_message">L’apertura di tante unghjette pò rallentà %s durante u caricamentu di e pagine. Vulete veramente cuntinuà ?</string>
    <!-- Dialog button text for confirming open all tabs -->
    <string name="open_all_warning_confirm">Apre l’unghjette</string>
    <!-- Dialog button text for canceling open all tabs -->
    <string name="open_all_warning_cancel">Abbandunà</string>

    <!-- Text to show users they have one page in the history group section of the History fragment.
    %d is a placeholder for the number of pages in the group. -->
    <string name="history_search_group_site_1">%d pagina</string>

    <!-- Text to show users they have multiple pages in the history group section of the History fragment.
    %d is a placeholder for the number of pages in the group. -->
    <string name="history_search_group_sites_1">%d pagine</string>

    <!-- Option in library for Recently Closed Tabs -->
    <string name="library_recently_closed_tabs">Unghjette chjose pocu fà</string>
    <!-- Option in library to open Recently Closed Tabs page -->
    <string name="recently_closed_show_full_history">Affissà a cronolugia sana</string>
    <!-- Text to show users they have multiple tabs saved in the Recently Closed Tabs section of history.
    %d is a placeholder for the number of tabs selected. -->
    <string name="recently_closed_tabs">%d unghjette</string>
    <!-- Text to show users they have one tab saved in the Recently Closed Tabs section of history.
    %d is a placeholder for the number of tabs selected. -->
    <string name="recently_closed_tab">%d unghjetta</string>

    <!-- Recently closed tabs screen message when there are no recently closed tabs -->
    <string name="recently_closed_empty_message">Alcuna unghjetta chjosa pocu fà</string>

    <!-- Tab Management -->
    <!-- Title of preference for tabs management -->
    <string name="preferences_tabs">Unghjette</string>
    <!-- Title of preference that allows a user to specify the tab view -->
    <string name="preferences_tab_view">Vista di l’unghjette</string>
    <!-- Option for a list tab view -->
    <string name="tab_view_list">Lista</string>
    <!-- Option for a grid tab view -->
    <string name="tab_view_grid">Quadrittere</string>
    <!-- Title of preference that allows a user to auto close tabs after a specified amount of time -->
    <string name="preferences_close_tabs">Chjode l’unghjette</string>
    <!-- Option for auto closing tabs that will never auto close tabs, always allows user to manually close tabs -->
    <string name="close_tabs_manually">Manualmente</string>
    <!-- Option for auto closing tabs that will auto close tabs after one day -->
    <string name="close_tabs_after_one_day">Dopu un ghjornu</string>
    <!-- Option for auto closing tabs that will auto close tabs after one week -->
    <string name="close_tabs_after_one_week">Dopu una settimana</string>
    <!-- Option for auto closing tabs that will auto close tabs after one month -->
    <string name="close_tabs_after_one_month">Dopu un mese</string>

    <!-- Title of preference that allows a user to specify the auto-close settings for open tabs -->
    <string name="preference_auto_close_tabs" tools:ignore="UnusedResources">Chjusura autumatica di l’unghjette aperte</string>

    <!-- Opening screen -->
    <!-- Title of a preference that allows a user to choose what screen to show after opening the app -->
    <string name="preferences_opening_screen">Screnu d’apertura</string>
    <!-- Option for always opening the homepage when re-opening the app -->
    <string name="opening_screen_homepage">Pagina d’accolta</string>
    <!-- Option for always opening the user's last-open tab when re-opening the app -->
    <string name="opening_screen_last_tab">Ultima unghjetta</string>
    <!-- Option for always opening the homepage when re-opening the app after four hours of inactivity -->
    <string name="opening_screen_after_four_hours_of_inactivity">Pagina d’accolta dopu quattru ore d’inattività</string>
    <!-- Summary for tabs preference when auto closing tabs setting is set to manual close-->
    <string name="close_tabs_manually_summary">Chjusura manuale</string>
    <!-- Summary for tabs preference when auto closing tabs setting is set to auto close tabs after one day-->
    <string name="close_tabs_after_one_day_summary">Chjusura dopu un ghjornu</string>
    <!-- Summary for tabs preference when auto closing tabs setting is set to auto close tabs after one week-->
    <string name="close_tabs_after_one_week_summary">Chjusura dopu una settimana</string>
    <!-- Summary for tabs preference when auto closing tabs setting is set to auto close tabs after one month-->
    <string name="close_tabs_after_one_month_summary">Chjusura dopu un mese</string>

    <!-- Summary for homepage preference indicating always opening the homepage when re-opening the app -->
    <string name="opening_screen_homepage_summary">Apre a pagina d’accolta</string>
    <!-- Summary for homepage preference indicating always opening the last-open tab when re-opening the app -->
    <string name="opening_screen_last_tab_summary">Apre l’ultima unghjetta</string>

    <!-- Summary for homepage preference indicating opening the homepage when re-opening the app after four hours of inactivity -->
    <string name="opening_screen_after_four_hours_of_inactivity_summary">Apre a pagina d’accolta dopu quattru ore</string>

    <!-- Inactive tabs -->
    <!-- Category header of a preference that allows a user to enable or disable the inactive tabs feature -->
    <string name="preferences_inactive_tabs">Dispiazzà e vechje unghjette in a sezzione inattiva</string>
    <!-- Title of inactive tabs preference -->
    <string name="preferences_inactive_tabs_title">L’unghjette chì vo ùn avete micca viste dapoi duie settimane sò dispiazzate in a sezzione inattiva.</string>

    <!-- Studies -->
    <!-- Title of the remove studies button -->
    <string name="studies_remove">Caccià</string>
    <!-- Title of the active section on the studies list -->
    <string name="studies_active">Attivi</string>
    <!-- Description for studies, it indicates why Firefox use studies. The first parameter is the name of the application. -->
    <string name="studies_description_2">%1$s pò installà è lancià studii di quandu in quandu.</string>
    <!-- Learn more link for studies, links to an article for more information about studies. -->
    <string name="studies_learn_more">Sapene di più</string>
    <!-- Dialog message shown after removing a study -->
    <string name="studies_restart_app">L’appiecazione hà da piantà per appiecà i cambiamenti</string>
    <!-- Dialog button to confirm the removing a study. -->
    <string name="studies_restart_dialog_ok">Vai</string>

    <!-- Dialog button text for canceling removing a study. -->
    <string name="studies_restart_dialog_cancel">Abbandunà</string>

    <!-- Toast shown after turning on/off studies preferences -->
    <string name="studies_toast_quit_application" tools:ignore="UnusedResources">Chjusura di l’appiecazione per piglià i cambiamenti in contu…</string>

    <!-- Sessions -->
    <!-- Title for the list of tabs -->
    <string name="tab_header_label">Unghjette aperte</string>
    <!-- Title for the list of tabs in the current private session -->
    <string name="tabs_header_private_tabs_title">Unghjette private</string>
    <!-- Title for the list of tabs in the synced tabs -->
    <string name="tabs_header_synced_tabs_title">Unghjette sincrunizate</string>
    <!-- Content description (not visible, for screen readers etc.): Add tab button. Adds a news tab when pressed -->
    <string name="add_tab">Aghjunghje un’unghjetta</string>
    <!-- Content description (not visible, for screen readers etc.): Add tab button. Adds a news tab when pressed -->
    <string name="add_private_tab">Apre una nova unghjetta privata</string>
    <!-- Text for the new tab button to indicate adding a new private tab in the tab -->
    <string name="tab_drawer_fab_content">Unghjetta privata</string>
    <!-- Text for the new tab button to indicate syncing command on the synced tabs page -->
    <string name="tab_drawer_fab_sync">Sincrunizazione</string>
    <!-- Text shown in the menu for sharing all tabs -->
    <string name="tab_tray_menu_item_share">Sparte tutte l’unghjette</string>
    <!-- Text shown in the menu to view recently closed tabs -->
    <string name="tab_tray_menu_recently_closed">Unghjette chjose pocu fà</string>
    <!-- Text shown in the tabs tray inactive tabs section -->
    <string name="tab_tray_inactive_recently_closed" tools:ignore="UnusedResources">Chjose pocu fà</string>
    <!-- Text shown in the menu to view account settings -->
    <string name="tab_tray_menu_account_settings">Preferenze di u contu</string>
    <!-- Text shown in the menu to view tab settings -->
    <string name="tab_tray_menu_tab_settings">Preferenze di l’unghjette</string>
    <!-- Text shown in the menu for closing all tabs -->
    <string name="tab_tray_menu_item_close">Chjode tutte l’unghjette</string>
    <!-- Text shown in the multiselect menu for bookmarking selected tabs. -->
    <string name="tab_tray_multiselect_menu_item_bookmark">Marcà st’unghjette</string>
    <!-- Text shown in the multiselect menu for closing selected tabs. -->
    <string name="tab_tray_multiselect_menu_item_close">Chjode st’unghjette</string>
    <!-- Content description for tabs tray multiselect share button -->
    <string name="tab_tray_multiselect_share_content_description">Sparte l’unghjette selezziunate</string>
    <!-- Content description for tabs tray multiselect menu -->
    <string name="tab_tray_multiselect_menu_content_description">Listinu di l’unghjette selezziunate</string>
    <!-- Content description (not visible, for screen readers etc.): Removes tab from collection button. Removes the selected tab from collection when pressed -->
    <string name="remove_tab_from_collection">Caccià l’unghjetta da a cullezzione</string>
    <!-- Text for button to enter multiselect mode in tabs tray -->
    <string name="tabs_tray_select_tabs">Selezziunà unghjette</string>
    <!-- Content description (not visible, for screen readers etc.): Close tab button. Closes the current session when pressed -->
    <string name="close_tab">Chjode l’unghjetta</string>
    <!-- Content description (not visible, for screen readers etc.): Close tab <title> button. First parameter is tab title  -->
    <string name="close_tab_title">Chjode l’unghjetta %s</string>
    <!-- Content description (not visible, for screen readers etc.): Opens the open tabs menu when pressed -->
    <string name="open_tabs_menu">Apre u listinu di l’unghjette</string>
    <!-- Open tabs menu item to save tabs to collection -->
    <string name="tabs_menu_save_to_collection1">Arregistrà l’unghjette in una cullezzione</string>
    <!-- Text for the menu button to delete a collection -->
    <string name="collection_delete">Squassà a cullezzione</string>
    <!-- Text for the menu button to rename a collection -->
    <string name="collection_rename">Rinuminà a cullezzione</string>
    <!-- Text for the button to open tabs of the selected collection -->
    <string name="collection_open_tabs">Apre l’unghjette</string>

    <!-- Hint for adding name of a collection -->
    <string name="collection_name_hint">Nome di a cullezzione</string>
    <!-- Text for the menu button to rename a top site -->
	<string name="rename_top_site">Rinuminà</string>
	<!-- Text for the menu button to remove a top site -->
	<string name="remove_top_site">Caccià</string>

    <!-- Text for the menu button to delete a top site from history -->
    <string name="delete_from_history">Squassà da a cronolugia</string>
    <!-- Postfix for private WebApp titles, placeholder is replaced with app name -->
    <string name="pwa_site_controls_title_private">%1$s (navigazione privata)</string>

    <!-- History -->
    <!-- Text for the button to search all history -->
    <string name="history_search_1">Stampittate i termini à ricercà</string>
    <!-- Text for the button to clear all history -->
    <string name="history_delete_all">Squassà a cronolugia</string>
    <!-- Text for the snackbar to confirm that multiple browsing history items has been deleted -->
    <string name="history_delete_multiple_items_snackbar">Cronolugia squassata</string>
    <!-- Text for the snackbar to confirm that a single browsing history item has been deleted. The first parameter is the shortened URL of the deleted history item. -->
    <string name="history_delete_single_item_snackbar">%1$s squassatu</string>
    <!-- Context description text for the button to delete a single history item -->
    <string name="history_delete_item">Squassà</string>
    <!-- History multi select title in app bar
    The first parameter is the number of bookmarks selected -->
    <string name="history_multi_select_title">%1$d selezziunatu(i)</string>
    <!-- Text for the header that groups the history for today -->
    <string name="history_today">Oghje</string>
    <!-- Text for the header that groups the history for yesterday -->
    <string name="history_yesterday">Eri</string>
    <!-- Text for the header that groups the history the past 7 days -->
    <string name="history_7_days">L’ultimi 7 ghjorni</string>
    <!-- Text for the header that groups the history the past 30 days -->
    <string name="history_30_days">L’ultimi 30 ghjorni</string>
    <!-- Text for the header that groups the history older than the last month -->
    <string name="history_older">Nanzu u mese scorsu</string>
    <!-- Text shown when no history exists -->
    <string name="history_empty_message">Alcuna cronolugia</string>

    <!-- Downloads -->
    <!-- Text for the snackbar to confirm that multiple downloads items have been removed -->
    <string name="download_delete_multiple_items_snackbar_1">Scaricamenti cacciati</string>
    <!-- Text for the snackbar to confirm that a single download item has been removed. The first parameter is the name of the download item. -->
    <string name="download_delete_single_item_snackbar">%1$s hè statu cacciatu</string>
    <!-- Text shown when no download exists -->
    <string name="download_empty_message_1">Nisunu schedariu scaricatu</string>
    <!-- History multi select title in app bar
    The first parameter is the number of downloads selected -->
    <string name="download_multi_select_title">%1$d selezziunatu(i)</string>


    <!-- Text for the button to remove a single download item -->
    <string name="download_delete_item_1">Caccià</string>


    <!-- Crashes -->
    <!-- Title text displayed on the tab crash page. This first parameter is the name of the application (For example: Fenix) -->
    <string name="tab_crash_title_2">Per disgrazia, %1$s ùn pò micca caricà a pagina.</string>
    <!-- Send crash report checkbox text on the tab crash page -->
    <string name="tab_crash_send_report">Mandà un raportu d’accidente à Mozilla</string>
    <!-- Close tab button text on the tab crash page -->
    <string name="tab_crash_close">Chjode l’unghjetta</string>
    <!-- Restore tab button text on the tab crash page -->
    <string name="tab_crash_restore">Risturà l’unghjetta</string>

    <!-- Bookmarks -->
    <!-- Confirmation message for a dialog confirming if the user wants to delete the selected folder -->
    <string name="bookmark_delete_folder_confirmation_dialog">Vulete veramente squassà stu cartulare ?</string>
    <!-- Confirmation message for a dialog confirming if the user wants to delete multiple items including folders. Parameter will be replaced by app name. -->
    <string name="bookmark_delete_multiple_folders_confirmation_dialog">%s squasserà l’elementi selezziunati.</string>
    <!-- Text for the cancel button on delete bookmark dialog -->
    <string name="bookmark_delete_negative">Abbandunà</string>
    <!-- Screen title for adding a bookmarks folder -->
    <string name="bookmark_add_folder">Aghjunghje un cartulare</string>
    <!-- Snackbar title shown after a bookmark has been created. -->
    <string name="bookmark_saved_snackbar">Indetta arregistrata</string>
    <!-- Snackbar edit button shown after a bookmark has been created. -->
    <string name="edit_bookmark_snackbar_action">MUDIFICÀ</string>
    <!-- Bookmark overflow menu edit button -->
    <string name="bookmark_menu_edit_button">Mudificà</string>
    <!-- Bookmark overflow menu copy button -->
    <string name="bookmark_menu_copy_button">Cupià</string>
    <!-- Bookmark overflow menu share button -->
    <string name="bookmark_menu_share_button">Sparte</string>
    <!-- Bookmark overflow menu open in new tab button -->
    <string name="bookmark_menu_open_in_new_tab_button">Apre in una nova unghjetta</string>
    <!-- Bookmark overflow menu open in private tab button -->
    <string name="bookmark_menu_open_in_private_tab_button">Apre in un’unghjetta privata</string>
    <!-- Bookmark overflow menu open all in tabs button -->
    <string name="bookmark_menu_open_all_in_tabs_button">Tuttu apre in unghjette nove</string>
    <!-- Bookmark overflow menu open all in private tabs button -->
    <string name="bookmark_menu_open_all_in_private_tabs_button">Tuttu apre in unghjette private</string>
    <!-- Bookmark overflow menu delete button -->
    <string name="bookmark_menu_delete_button">Squassà</string>
    <!--Bookmark overflow menu save button -->
    <string name="bookmark_menu_save_button">Arregistrà</string>
    <!-- Bookmark multi select title in app bar
     The first parameter is the number of bookmarks selected -->
    <string name="bookmarks_multi_select_title">%1$d selezziunatu(i)</string>
    <!-- Bookmark editing screen title -->
    <string name="edit_bookmark_fragment_title">Mudificà l’indetta</string>
    <!-- Bookmark folder editing screen title -->
    <string name="edit_bookmark_folder_fragment_title">Mudificà u cartulare</string>
    <!-- Bookmark sign in button message -->
    <string name="bookmark_sign_in_button">Cunnittitevi per vede l’indette sincrunizate</string>
    <!-- Bookmark URL editing field label -->
    <string name="bookmark_url_label">URL</string>
    <!-- Bookmark FOLDER editing field label -->
    <string name="bookmark_folder_label">CARTULARE</string>
    <!-- Bookmark NAME editing field label -->
    <string name="bookmark_name_label">NOME</string>
    <!-- Bookmark add folder screen title -->
    <string name="bookmark_add_folder_fragment_label">Aghjunghje un cartulare</string>
    <!-- Bookmark select folder screen title -->
    <string name="bookmark_select_folder_fragment_label">Selezziunà un cartulare</string>

    <!-- Bookmark editing error missing title -->
    <string name="bookmark_empty_title_error">Un titulu hè richiestu</string>

    <!-- Bookmark editing error missing or improper URL -->
    <string name="bookmark_invalid_url_error">Indirizzu inaccettevule</string>
    <!-- Bookmark screen message for empty bookmarks folder -->
    <string name="bookmarks_empty_message">Ùn cuntene alcuna indetta</string>
    <!-- Bookmark snackbar message on deletion
     The first parameter is the host part of the URL of the bookmark deleted, if any -->
    <string name="bookmark_deletion_snackbar_message">%1$s squassatu</string>
    <!-- Bookmark snackbar message on deleting multiple bookmarks not including folders-->
    <string name="bookmark_deletion_multiple_snackbar_message_2">Indette squassate</string>
    <!-- Bookmark snackbar message on deleting multiple bookmarks including folders-->
    <string name="bookmark_deletion_multiple_snackbar_message_3">Squassatura di i cartulari selezziunati</string>
    <!-- Bookmark undo button for deletion snackbar action -->
    <string name="bookmark_undo_deletion">ABBANDUNÀ</string>

    <!-- Text for the button to search all bookmarks -->
    <string name="bookmark_search">Stampittate i termini à ricercà</string>

    <!-- Site Permissions -->
    <!-- Button label that take the user to the Android App setting -->
    <string name="phone_feature_go_to_settings">Andà à e preferenze</string>
    <!-- Content description (not visible, for screen readers etc.): Quick settings sheet
        to give users access to site specific information / settings. For example:
        Secure settings status and a button to modify site permissions -->
    <string name="quick_settings_sheet">Panellu d’accessu rapidu à e preferenze</string>
    <!-- Label that indicates that this option it the recommended one -->
    <string name="phone_feature_recommended">Ricumandatu</string>

    <!-- Button label for clearing all the information of site permissions-->
    <string name="clear_permissions">Rivucà i permessi</string>
    <!-- Text for the OK button on Clear permissions dialog -->
    <string name="clear_permissions_positive">Vai</string>
    <!-- Text for the cancel button on Clear permissions dialog -->
    <string name="clear_permissions_negative">Abbandunà</string>
    <!-- Button label for clearing a site permission-->
    <string name="clear_permission">Rivucà u permessu</string>
    <!-- Text for the OK button on Clear permission dialog -->
    <string name="clear_permission_positive">Vai</string>
    <!-- Text for the cancel button on Clear permission dialog -->
    <string name="clear_permission_negative">Abbandunà</string>
    <!-- Button label for clearing all the information on all sites-->
    <string name="clear_permissions_on_all_sites">Rivucà i permessi per tutti i siti</string>
    <!-- Preference for altering video and audio autoplay for all websites -->
    <string name="preference_browser_feature_autoplay">Leghje autumaticamente l’elementi multimedià</string>
    <!-- Preference for altering the camera access for all websites -->
    <string name="preference_phone_feature_camera">Apparechju-fotò</string>
    <!-- Preference for altering the microphone access for all websites -->
    <string name="preference_phone_feature_microphone">Microfonu</string>
    <!-- Preference for altering the location access for all websites -->
    <string name="preference_phone_feature_location">Lucalizazione</string>
    <!-- Preference for altering the notification access for all websites -->
    <string name="preference_phone_feature_notification">
</string>
    <!-- Preference for altering the persistent storage access for all websites -->
    <string name="preference_phone_feature_persistent_storage">Allucamentu permanente</string>
    <!-- Preference for altering the storage access setting for all websites -->
    <string name="preference_phone_feature_cross_origin_storage_access">Canistrelli intersiti</string>
    <!-- Preference for altering the EME access for all websites -->
    <string name="preference_phone_feature_media_key_system_access">Cuntenutu cuntrollatu da DRM</string>
    <!-- Label that indicates that a permission must be asked always -->
    <string name="preference_option_phone_feature_ask_to_allow">Dumandà per permette</string>
    <!-- Label that indicates that a permission must be blocked -->
    <string name="preference_option_phone_feature_blocked">Bluccatu</string>
    <!-- Label that indicates that a permission must be allowed -->
    <string name="preference_option_phone_feature_allowed">Permessu</string>
    <!--Label that indicates a permission is by the Android OS-->
    <string name="phone_feature_blocked_by_android">Bluccatu da Android</string>
    <!-- Preference for showing a list of websites that the default configurations won't apply to them -->
    <string name="preference_exceptions">Eccezzioni</string>
    <!-- Summary of tracking protection preference if tracking protection is set to off -->
    <string name="tracking_protection_off">Disattivata</string>
    <!-- Summary of tracking protection preference if tracking protection is set to standard -->
    <string name="tracking_protection_standard">Classica</string>
    <!-- Summary of tracking protection preference if tracking protection is set to strict -->
    <string name="tracking_protection_strict">Severa</string>
    <!-- Summary of tracking protection preference if tracking protection is set to custom -->
    <string name="tracking_protection_custom">Persunalizata</string>
    <!-- Label for global setting that indicates that all video and audio autoplay is allowed -->
    <string name="preference_option_autoplay_allowed2">Permette l’audio è a video</string>
    <!-- Label for site specific setting that indicates that all video and audio autoplay is allowed -->
    <string name="quick_setting_option_autoplay_allowed">Permette l’audio è a video</string>
    <!-- Label that indicates that video and audio autoplay is only allowed over Wi-Fi -->
    <string name="preference_option_autoplay_allowed_wifi_only2">Bluccà l’audio è a video da i dati mubili solu</string>
    <!-- Subtext that explains 'autoplay on Wi-Fi only' option -->
    <string name="preference_option_autoplay_allowed_wifi_subtext">Audio è video seranu letti cù una cunnessione Wi-Fi</string>
    <!-- Label for global setting that indicates that video autoplay is allowed, but audio autoplay is blocked -->
    <string name="preference_option_autoplay_block_audio2">Bluccà solu l’audio</string>
    <!-- Label for site specific setting that indicates that video autoplay is allowed, but audio autoplay is blocked -->
    <string name="quick_setting_option_autoplay_block_audio">Bluccà solu l’audio</string>
    <!-- Label for global setting that indicates that all video and audio autoplay is blocked -->
    <string name="preference_option_autoplay_blocked3">Bluccà l’audio è a video</string>
    <!-- Label for site specific setting that indicates that all video and audio autoplay is blocked -->
    <string name="quick_setting_option_autoplay_blocked">Bluccà l’audio è a video</string>
    <!-- Summary of delete browsing data on quit preference if it is set to on -->
    <string name="delete_browsing_data_quit_on">Attivata</string>
    <!-- Summary of delete browsing data on quit preference if it is set to off -->
    <string name="delete_browsing_data_quit_off">Disattivata</string>

    <!-- Summary of studies preference if it is set to on -->
    <string name="studies_on">Attivati</string>
    <!-- Summary of studies data on quit preference if it is set to off -->
    <string name="studies_off">Disattivati</string>

    <!-- Collections -->
    <!-- Collections header on home fragment -->
    <string name="collections_header">Cullezzioni</string>
    <!-- Content description (not visible, for screen readers etc.): Opens the collection menu when pressed -->
    <string name="collection_menu_button_content_description">Listinu di a cullezzione</string>
    <!-- Label to describe what collections are to a new user without any collections -->
    <string name="no_collections_description2">Racuglite ciò chì conta per voi.\nGruppate inseme ricerche simile, i siti è l’unghjette per un accessu future più prestu.</string>
    <!-- Title for the "select tabs" step of the collection creator -->
    <string name="create_collection_select_tabs">Selezziunà unghjette</string>
    <!-- Title for the "select collection" step of the collection creator -->
    <string name="create_collection_select_collection">Selezziunà a cullezzione</string>
    <!-- Title for the "name collection" step of the collection creator -->
    <string name="create_collection_name_collection">Dà un nome à a cullezzione</string>
    <!-- Button to add new collection for the "select collection" step of the collection creator -->
    <string name="create_collection_add_new_collection">Aghjunghje una nova cullezzione</string>
    <!-- Button to select all tabs in the "select tabs" step of the collection creator -->
    <string name="create_collection_select_all">Tuttu selezziunà</string>
    <!-- Button to deselect all tabs in the "select tabs" step of the collection creator -->
    <string name="create_collection_deselect_all">Ùn selezziunà nunda</string>
    <!-- Text to prompt users to select the tabs to save in the "select tabs" step of the collection creator -->
    <string name="create_collection_save_to_collection_empty">Selezziunà l’unghjette à arregistrà</string>
    <!-- Text to show users how many tabs they have selected in the "select tabs" step of the collection creator.
     %d is a placeholder for the number of tabs selected. -->
    <string name="create_collection_save_to_collection_tabs_selected">%d unghjette selezziunate</string>
    <!-- Text to show users they have one tab selected in the "select tabs" step of the collection creator.
    %d is a placeholder for the number of tabs selected. -->
    <string name="create_collection_save_to_collection_tab_selected">%d unghjetta selezziunata</string>
    <!-- Text shown in snackbar when multiple tabs have been saved in a collection -->
    <string name="create_collection_tabs_saved">Unghjette arregistrate !</string>
    <!-- Text shown in snackbar when one or multiple tabs have been saved in a new collection -->
    <string name="create_collection_tabs_saved_new_collection">Cullezzione arregistrata !</string>
    <!-- Text shown in snackbar when one tab has been saved in a collection -->
    <string name="create_collection_tab_saved">Unghjetta arregistrata !</string>
    <!-- Content description (not visible, for screen readers etc.): button to close the collection creator -->
    <string name="create_collection_close">Chjode</string>
    <!-- Button to save currently selected tabs in the "select tabs" step of the collection creator-->
    <string name="create_collection_save">Arregistrà</string>

    <!-- Snackbar action to view the collection the user just created or updated -->
    <string name="create_collection_view">Affissà</string>

    <!-- Text for the OK button from collection dialogs -->
    <string name="create_collection_positive">Vai</string>
    <!-- Text for the cancel button from collection dialogs -->
    <string name="create_collection_negative">Abbandunà</string>

    <!-- Default name for a new collection in "name new collection" step of the collection creator. %d is a placeholder for the number of collections-->
    <string name="create_collection_default_name">Cullezzione %d</string>

    <!-- Share -->
    <!-- Share screen header -->
    <string name="share_header_2">Sparte</string>
    <!-- Content description (not visible, for screen readers etc.):
        "Share" button. Opens the share menu when pressed. -->
    <string name="share_button_content_description">Sparte</string>
    <!-- Text for the Save to PDF feature in the share menu -->
    <string name="share_save_to_pdf">Arregistrà cum’è PDF</string>
    <!-- Text for error message when generating a PDF file Text for error message when generating a PDF file. -->
    <string name="unable_to_save_to_pdf_error">Impussibule d’ingenerà un PDF</string>
    <!-- Text for error message when printing a page and it fails. -->
    <string name="unable_to_print_error">Impussibule di stampà</string>
    <!-- Text for the print feature in the share and browser menu -->
    <string name="menu_print">Stampà</string>
    <!-- Sub-header in the dialog to share a link to another sync device -->
    <string name="share_device_subheader">Mandà à l’apparechju</string>
    <!-- Sub-header in the dialog to share a link to an app from the full list -->
    <string name="share_link_all_apps_subheader">Tutte l’azzioni</string>
    <!-- Sub-header in the dialog to share a link to an app from the most-recent sorted list -->
    <string name="share_link_recent_apps_subheader">Impiegate pocu fà</string>
    <!-- Text for the copy link action in the share screen. -->
    <string name="share_copy_link_to_clipboard">Cupià in u preme’papei</string>
    <!-- Toast shown after copying link to clipboard -->
    <string name="toast_copy_link_to_clipboard">Cupiatu in u preme’papei</string>
    <!-- An option from the share dialog to sign into sync -->
    <string name="sync_sign_in">Cunnettesi à Sync</string>
     <!-- An option from the three dot menu to sync and save data -->
    <string name="sync_menu_sync_and_save_data">Sincrunizà è arregistrà i dati</string>
    <!-- An option from the share dialog to send link to all other sync devices -->
    <string name="sync_send_to_all">Mandà à tutti l’apparechji</string>
    <!-- An option from the share dialog to reconnect to sync -->
    <string name="sync_reconnect">Ricunnettesi à Sync</string>
    <!-- Text displayed when sync is offline and cannot be accessed -->
    <string name="sync_offline">Fora di cunnessione</string>
    <!-- An option to connect additional devices -->
    <string name="sync_connect_device">Cunnette un altru apparechju</string>
    <!-- The dialog text shown when additional devices are not available -->
    <string name="sync_connect_device_dialog">Per mandà un’unghjetta, cunnittitevi à u vostru contu Firefox nant’à omancu un altru apparechju.</string>
    <!-- Confirmation dialog button -->
    <string name="sync_confirmation_button">Ahju capitu</string>
    <!-- Share error message -->
    <string name="share_error_snackbar">Ùn pò micca sparte st’appiecazione</string>
    <!-- Add new device screen title -->
    <string name="sync_add_new_device_title">Mandà à un apparechju</string>
    <!-- Text for the warning message on the Add new device screen -->
    <string name="sync_add_new_device_message">Alcunu apparechju cunnessu</string>
    <!-- Text for the button to learn about sending tabs -->
    <string name="sync_add_new_device_learn_button">Sapene di più nant’à u mandà d’unghjette…</string>
    <!-- Text for the button to connect another device -->
    <string name="sync_add_new_device_connect_button">Cunnette un altru apparechju…</string>

    <!-- Notifications -->
    <!-- Text shown in the notification that pops up to remind the user that a private browsing session is active. -->
    <string name="notification_pbm_delete_text_2">Chjode l’unghjette private</string>
    <!-- Name of the marketing notification channel. Displayed in the "App notifications" system settings for the app -->
    <string name="notification_marketing_channel_name">Marketing</string>

    <!-- Title shown in the notification that pops up to remind the user to set fenix as default browser.
    The app name is in the text, due to limitations with localizing Nimbus experiments -->
    <string name="nimbus_notification_default_browser_title" tools:ignore="UnusedResources">Firefox hè rapidu è privatu</string>
    <!-- Text shown in the notification that pops up to remind the user to set fenix as default browser.
    The app name is in the text, due to limitations with localizing Nimbus experiments -->
    <string name="nimbus_notification_default_browser_text" tools:ignore="UnusedResources">Fate di Firefox u vostru navigatore predefinitu</string>
    <!-- Title shown in the notification that pops up to re-engage the user -->
    <string name="notification_re_engagement_title">Pruvà a navigazione privata</string>
    <!-- Text shown in the notification that pops up to re-engage the user.
    %1$s is a placeholder that will be replaced by the app name. -->
    <string name="notification_re_engagement_text">Navigate senza arregistrà nè canistrelli nè cronolugia in %1$s</string>

    <!-- Title A shown in the notification that pops up to re-engage the user -->
    <string name="notification_re_engagement_A_title">Navigà senza nisuna traccia</string>
    <!-- Text A shown in the notification that pops up to re-engage the user.
    %1$s is a placeholder that will be replaced by the app name. -->
    <string name="notification_re_engagement_A_text">A navigazione privata in %1$s ùn arregistreghja nisuna infurmazione.</string>
    <!-- Title B shown in the notification that pops up to re-engage the user -->
    <string name="notification_re_engagement_B_title">Inizià cù a vostra prima ricerca</string>
    <!-- Text B shown in the notification that pops up to re-engage the user -->
    <string name="notification_re_engagement_B_text">Truvate qualcosa in vicinanza. O scuprite qualcosa di svagativu.</string>

    <!-- Survey -->
    <!-- Text shown in the fullscreen message that pops up to ask user to take a short survey.
    The app name is in the text, due to limitations with localizing Nimbus experiments -->
    <string name="nimbus_survey_message_text">Pè piacè aiutateci à rende Firefox megliu facendu una corta inchiesta.</string>
    <!-- Preference for taking the short survey. -->
    <string name="preferences_take_survey">Risponde à l’inchiesta</string>
    <!-- Preference for not taking the short survey. -->
    <string name="preferences_not_take_survey">Innò, vi ringraziu</string>

    <!-- Snackbar -->
    <!-- Text shown in snackbar when user deletes a collection -->
    <string name="snackbar_collection_deleted">Cullezzione squassata</string>
    <!-- Text shown in snackbar when user renames a collection -->
    <string name="snackbar_collection_renamed">Cullezzione rinuminata</string>
    <!-- Text shown in snackbar when user closes a tab -->
    <string name="snackbar_tab_closed">Unghjetta chjosa</string>
    <!-- Text shown in snackbar when user closes all tabs -->
    <string name="snackbar_tabs_closed">Unghjette chjose</string>
    <!-- Text shown in snackbar when user bookmarks a list of tabs -->
    <string name="snackbar_message_bookmarks_saved">Indette arregistrate !</string>
    <!-- Text shown in snackbar when user adds a site to shortcuts -->
    <string name="snackbar_added_to_shortcuts">Aghjuntu à l’accurtatoghji !</string>
    <!-- Text shown in snackbar when user closes a private tab -->
    <string name="snackbar_private_tab_closed">Unghjetta privata chjosa</string>
    <!-- Text shown in snackbar when user closes all private tabs -->
    <string name="snackbar_private_tabs_closed">Unghjette private chjose</string>
    <!-- Text shown in snackbar to undo deleting a tab, top site or collection -->
    <string name="snackbar_deleted_undo">ABBANDUNÀ</string>
    <!-- Text shown in snackbar when user removes a top site -->
    <string name="snackbar_top_site_removed">Situ cacciatu</string>
    <!-- QR code scanner prompt which appears after scanning a code, but before navigating to it
        First parameter is the name of the app, second parameter is the URL or text scanned-->
    <string name="qr_scanner_confirmation_dialog_message">Permette à %1$s d’apre %2$s</string>
    <!-- QR code scanner prompt dialog positive option to allow navigation to scanned link -->
    <string name="qr_scanner_dialog_positive">PERMETTE</string>
    <!-- QR code scanner prompt dialog positive option to deny navigation to scanned link -->
    <string name="qr_scanner_dialog_negative">RICUSÀ</string>
    <!-- QR code scanner prompt dialog error message shown when a hostname does not contain http or https. -->
    <string name="qr_scanner_dialog_invalid">L’indirizzu web ùn hè micca accettevule.</string>
    <!-- QR code scanner prompt dialog positive option when there is an error -->
    <string name="qr_scanner_dialog_invalid_ok">Vai</string>
    <!-- Tab collection deletion prompt dialog message. Placeholder will be replaced with the collection name -->
    <string name="tab_collection_dialog_message">Vulete veramente squassà %1$s ?</string>
    <!-- Collection and tab deletion prompt dialog message. This will show when the last tab from a collection is deleted -->
    <string name="delete_tab_and_collection_dialog_message">A squassatura di st’unghjetta squasserà a cullezzione sana. Pudete creà nove cullezzioni à ogni mumentu.</string>
    <!-- Collection and tab deletion prompt dialog title. Placeholder will be replaced with the collection name. This will show when the last tab from a collection is deleted -->
    <string name="delete_tab_and_collection_dialog_title">Squassà %1$s ?</string>
    <!-- Tab collection deletion prompt dialog option to delete the collection -->
    <string name="tab_collection_dialog_positive">Squassà</string>
    <!-- Text displayed in a notification when the user enters full screen mode -->
    <string name="full_screen_notification">Modu di screnu sanu attivatu</string>
    <!-- Message for copying the URL via long press on the toolbar -->
    <string name="url_copied">Indirizzu web cupiatu</string>
    <!-- Sample text for accessibility font size -->
    <string name="accessibility_text_size_sample_text_1">Quessu hè un esempiu di testu. Vi permette di vede cumu u testu serà scrittu quandu voi aummenterete o diminuiscerete a so dimensione cù stu parametru.</string>
    <!-- Summary for Accessibility Text Size Scaling Preference -->
    <string name="preference_accessibility_text_size_summary">Aummentà o reduce a dimensione di u testu di i siti web</string>
    <!-- Title for Accessibility Text Size Scaling Preference -->
    <string name="preference_accessibility_font_size_title">Dimensione di grafia</string>

    <!-- Title for Accessibility Text Automatic Size Scaling Preference -->
    <string name="preference_accessibility_auto_size_2">Dimensione autumatica di e grafie</string>
    <!-- Summary for Accessibility Text Automatic Size Scaling Preference -->
    <string name="preference_accessibility_auto_size_summary">A dimensione di a grafia currispunderà à e vostre preferenze d’Android. Disattivate st’ozzione per amministrà a dimensione di a grafia.</string>

    <!-- Title for the Delete browsing data preference -->
    <string name="preferences_delete_browsing_data">Squassà i dati di navigazione</string>
    <!-- Title for the tabs item in Delete browsing data -->
    <string name="preferences_delete_browsing_data_tabs_title_2">Unghjette aperte</string>
    <!-- Subtitle for the tabs item in Delete browsing data, parameter will be replaced with the number of open tabs -->
    <string name="preferences_delete_browsing_data_tabs_subtitle">%d unghjette</string>
    <!-- Title for the data and history items in Delete browsing data -->
    <string name="preferences_delete_browsing_data_browsing_data_title">Cronolugia di navigazione è dati di siti</string>
    <!-- Subtitle for the data and history items in delete browsing data, parameter will be replaced with the
        number of history items the user has -->
    <string name="preferences_delete_browsing_data_browsing_data_subtitle">%d indirizzi web</string>
    <!-- Title for the cookies item in Delete browsing data -->
    <string name="preferences_delete_browsing_data_cookies">Canistrelli</string>
    <!-- Subtitle for the cookies item in Delete browsing data -->
    <string name="preferences_delete_browsing_data_cookies_subtitle">Serete disghjuntu(a) di a maiò parte di i siti</string>
    <!-- Title for the cached images and files item in Delete browsing data -->
    <string name="preferences_delete_browsing_data_cached_files">Fiure è schedarii messi in impiatta</string>
    <!-- Subtitle for the cached images and files item in Delete browsing data -->
    <string name="preferences_delete_browsing_data_cached_files_subtitle">Libereghja spaziu d’allucamentu</string>
    <!-- Title for the site permissions item in Delete browsing data -->
    <string name="preferences_delete_browsing_data_site_permissions">Permessi di situ</string>
    <!-- Title for the downloads item in Delete browsing data -->
    <string name="preferences_delete_browsing_data_downloads">Scaricamenti</string>
    <!-- Text for the button to delete browsing data -->
    <string name="preferences_delete_browsing_data_button">Squassà i dati di navigazione</string>
    <!-- Title for the Delete browsing data on quit preference -->
    <string name="preferences_delete_browsing_data_on_quit">Squassà i dati di navigazione à l’esce</string>
    <!-- Summary for the Delete browsing data on quit preference. "Quit" translation should match delete_browsing_data_on_quit_action translation. -->
    <string name="preference_summary_delete_browsing_data_on_quit_2">Squassa autumaticamente i dati di navigazione quandu vi selezziunate « Esce » in u listinu principale</string>
    <!-- Action item in menu for the Delete browsing data on quit feature -->
    <string name="delete_browsing_data_on_quit_action">Esce</string>

    <!-- Title text of a delete browsing data dialog. -->
    <string name="delete_history_prompt_title">Intervallu di tempu à squassà</string>
    <!-- Body text of a delete browsing data dialog. -->
    <string name="delete_history_prompt_body" moz:RemovedIn="130" tools:ignore="UnusedResources">Caccia a cronolugia (inchjusa quella sincrunizata da d’altri apparechji), i canistrelli è altri dati di navigazione.</string>
    <!-- Body text of a delete browsing data dialog. -->
    <string name="delete_history_prompt_body_2">Caccia a cronolugia (inchjusa quella sincrunizata da d’altri apparechji)</string>
    <!-- Radio button in the delete browsing data dialog to delete history items for the last hour. -->
    <string name="delete_history_prompt_button_last_hour">L’ultima ora</string>
    <!-- Radio button in the delete browsing data dialog to delete history items for today and yesterday. -->
    <string name="delete_history_prompt_button_today_and_yesterday">Oghje è eri</string>
    <!-- Radio button in the delete browsing data dialog to delete all history. -->
    <string name="delete_history_prompt_button_everything">Tuttu</string>

    <!-- Dialog message to the user asking to delete browsing data. Parameter will be replaced by app name. -->
    <string name="delete_browsing_data_prompt_message_3">%s squasserà i dati di navigazione selezziunati.</string>
    <!-- Text for the cancel button for the data deletion dialog -->
    <string name="delete_browsing_data_prompt_cancel">Abbandunà</string>
    <!-- Text for the allow button for the data deletion dialog -->
    <string name="delete_browsing_data_prompt_allow">Squassà</string>
    <!-- Text for the snackbar confirmation that the data was deleted -->
    <string name="preferences_delete_browsing_data_snackbar">Dati di navigazione squassati</string>
    <!-- Text for the snackbar to show the user that the deletion of browsing data is in progress -->
    <string name="deleting_browsing_data_in_progress">Squassatura di i dati di navigazione…</string>

    <!-- Dialog message to the user asking to delete all history items inside the opened group. Parameter will be replaced by a history group name. -->
    <string name="delete_all_history_group_prompt_message">Squassà tutti i siti in « %s »</string>
    <!-- Text for the cancel button for the history group deletion dialog -->
    <string name="delete_history_group_prompt_cancel">Abbandunà</string>
    <!-- Text for the allow button for the history group dialog -->
    <string name="delete_history_group_prompt_allow">Squassà</string>
    <!-- Text for the snackbar confirmation that the history group was deleted -->
    <string name="delete_history_group_snackbar">Gruppu squassatu</string>

    <!-- Onboarding -->
    <!-- Text for onboarding welcome header. -->
    <string name="onboarding_header_2">Benvenuta in un Internet più bellu</string>
    <!-- Text for the onboarding welcome message. -->
    <string name="onboarding_message">Un navigatore cuncepitu per a ghjente, micca per i prufiti.</string>
    <!-- Text for the Firefox account onboarding sign in card header. -->
    <string name="onboarding_account_sign_in_header">Ripigliate induve vi site piantati</string>
    <!-- Text for the button to learn more about signing in to your Firefox account. -->
    <string name="onboarding_manual_sign_in_description">Sincrunizate l’unghjette è e parolle d’intesa trà i vostri apparechji per passà d’un screnu à l’altru senza straziu.</string>
    <!-- Text for the button to manually sign into Firefox account. -->
    <string name="onboarding_firefox_account_sign_in">Cunnettesi</string>
    <!-- text to display in the snackbar once account is signed-in -->
    <string name="onboarding_firefox_account_sync_is_on">Sincrunizazione attivata</string>
    <!-- Text for the tracking protection onboarding card header -->
    <string name="onboarding_tracking_protection_header">Prutezzione attiva di a vita privata</string>
    <!-- Text for the tracking protection card description. The first parameter is the name of the application.-->
    <string name="onboarding_tracking_protection_description_old">%1$s impedisce autumaticamente l’imprese di seguitavvi d’una manera sicreta nant’à u Web.</string>
    <!-- Text for the tracking protection card description. -->
    <string name="onboarding_tracking_protection_description">A funzione di prutezzione tutale contr’à i canistrelli permette d’impedisce l’elementi di spiunagiu d’impiegà i canistrelli per seguitavvi d’un situ à l’altru.</string>
    <!-- text for tracking protection radio button option for standard level of blocking -->
    <string name="onboarding_tracking_protection_standard_button_2">Classica (predefinita)</string>
    <!-- text for standard blocking option button description -->
    <string name="onboarding_tracking_protection_standard_button_description_3">Equilibratu trà a cunfidenzialità è a perfurmenza. E pagine si caricanu nurmalmente.</string>
    <!-- text for tracking protection radio button option for strict level of blocking -->
    <string name="onboarding_tracking_protection_strict_option">Severa</string>
    <!-- text for strict blocking option button description -->
    <string name="onboarding_tracking_protection_strict_button_description_3">Bluccheghja più di perseguitatori è cusì e pagine si caricanu piu prestu, ma certi siti puderianu ùn micca funziunà currettamente.</string>
    <!-- text for the toolbar position card header  -->
    <string name="onboarding_toolbar_placement_header_1">Sceglie a pusizione di a vostra barra d’attrezzi</string>
    <!-- Text for the toolbar position card description -->
    <string name="onboarding_toolbar_placement_description">Lasciatela quaghjò o dispiazzatela quassù.</string>
    <!-- Text for the privacy notice onboarding card header -->
    <string name="onboarding_privacy_notice_header_1">Gardate u cuntrollu di i vostri dati</string>
    <!-- Text for the privacy notice onboarding card description. -->
    <string name="onboarding_privacy_notice_description">Firefox vi dà u cuntrollu nant’à ciò chì vò spartite in linea è nant’à ciò chì vò spartite cù noi.</string>
    <!-- Text for the button to read the privacy notice -->
    <string name="onboarding_privacy_notice_read_button">Leghjite a nostra pulitica di cunfidenzialità</string>

    <!-- Text for the conclusion onboarding message -->
    <string name="onboarding_conclusion_header">Pronti à scopre un Internet incredibule ?</string>
    <!-- text for the button to finish onboarding -->
    <string name="onboarding_finish">Principià a navigazione</string>

    <!-- Onboarding theme -->
    <!-- text for the theme picker onboarding card header -->
    <string name="onboarding_theme_picker_header">Sciglite u vostru tema</string>

    <!-- text for the theme picker onboarding card description -->
    <string name="onboarding_theme_picker_description_2">Ecunumizate a vostra batteria è i vostri ochji grazia à u modu scuru.</string>
    <!-- Automatic theme setting (will follow device setting) -->
    <string name="onboarding_theme_automatic_title">Autumaticu</string>
    <!-- Summary of automatic theme setting (will follow device setting) -->
    <string name="onboarding_theme_automatic_summary">S’adatta à e preferenze di u vostru apparechju</string>
    <!-- Theme setting for dark mode -->
    <string name="onboarding_theme_dark_title">Tema scuru</string>
    <!-- Theme setting for light mode -->
    <string name="onboarding_theme_light_title">Tema chjaru</string>

    <!-- Text shown in snackbar when multiple tabs have been sent to device -->
    <string name="sync_sent_tabs_snackbar">Unghjette mandate !</string>
    <!-- Text shown in snackbar when one tab has been sent to device  -->
    <string name="sync_sent_tab_snackbar">Unghjetta mandata !</string>
    <!-- Text shown in snackbar when sharing tabs failed  -->
    <string name="sync_sent_tab_error_snackbar">Inviu impussibule</string>
    <!-- Text shown in snackbar for the "retry" action that the user has after sharing tabs failed -->
    <string name="sync_sent_tab_error_snackbar_action">PRUVÀ TORNA</string>
    <!-- Title of QR Pairing Fragment -->
    <string name="sync_scan_code">Numerizà u codice</string>
    <!-- Instructions on how to access pairing -->
    <string name="sign_in_instructions"><![CDATA[Nant’à u vostru urdinatore, aprite Firefox è andate à <b>https://firefox.com/pair</b>]]></string>
    <!-- Text shown for sign in pairing when ready -->
    <string name="sign_in_ready_for_scan">Prontu à numerizà</string>
    <!-- Text shown for settings option for sign with pairing -->
    <string name="sign_in_with_camera">Cunnittitevi cù u vostru apparechju-fotò</string>
    <!-- Text shown for settings option for sign with email -->
    <string name="sign_in_with_email">Impiegà piuttostu un messaghju elettronicu</string>
    <!-- Text shown for settings option for create new account text.'Firefox' intentionally hardcoded here.-->
    <string name="sign_in_create_account_text"><![CDATA[Contu, ùn ne avete ? <u>Createne unu</u> per sincrunizà Firefox trà i vostri apparechji.]]></string>
    <!-- Text shown in confirmation dialog to sign out of account. The first parameter is the name of the app (e.g. Firefox Preview) -->
    <string name="sign_out_confirmation_message_2">%s ùn si sincruniserà più cù u vostru contu, ma ùn squasserà alcunu datu di navigazione nant’à st’apparechju.</string>
    <!-- Option to continue signing out of account shown in confirmation dialog to sign out of account -->
    <string name="sign_out_disconnect">Disghjunghje</string>
    <!-- Option to cancel signing out shown in confirmation dialog to sign out of account -->
    <string name="sign_out_cancel">Abbandunà</string>
    <!-- Error message snackbar shown after the user tried to select a default folder which cannot be altered -->
    <string name="bookmark_cannot_edit_root">Impussibule di mudificà i cartulari predefiniti</string>

    <!-- Enhanced Tracking Protection -->
    <!-- Link displayed in enhanced tracking protection panel to access tracking protection settings -->
    <string name="etp_settings">Preferenze di prutezzione</string>
    <!-- Preference title for enhanced tracking protection settings -->
    <string name="preference_enhanced_tracking_protection">Prutezzione rinfurzata contr’à u spiunagiu</string>
<<<<<<< HEAD
    <!-- Title for the description of enhanced tracking protection -->
    <string name="preference_enhanced_tracking_protection_explanation_title" moz:removedIn="114" tools:ignore="UnusedResources">Navigà senza esse seguitatu(a)</string>
    <!-- Preference summary for enhanced tracking protection settings on/off switch -->
    <string name="preference_enhanced_tracking_protection_summary">Eccu a prutezzione tutale contr’à i canistrelli, a nostra chjudenda a più putente oghje contr’à l’elementi intersiti di spiunagiu.</string>
    <!-- Description of enhanced tracking protection. The first parameter is the name of the application (For example: Fenix) -->
    <string name="preference_enhanced_tracking_protection_explanation" moz:removedIn="114" tools:ignore="UnusedResources">Guardate i vostri dati dapervoi. %s vi prutege da a maiò parte di i perseguitatori i più cunnisciuti chì seguitanu ciò chì vò fate in linea.</string>
=======
    <!-- Preference summary for enhanced tracking protection settings on/off switch -->
    <string name="preference_enhanced_tracking_protection_summary">Eccu a prutezzione tutale contr’à i canistrelli, a nostra chjudenda a più putente oghje contr’à l’elementi intersiti di spiunagiu.</string>
>>>>>>> ae224354
    <!-- Description of enhanced tracking protection. The parameter is the name of the application (For example: Firefox Fenix) -->
    <string name="preference_enhanced_tracking_protection_explanation_2">%s vi prutege da a maiò parte di i perseguitatori i più cunnisciuti chì seguitanu ciò chì vo fate in linea.</string>
    <!-- Text displayed that links to website about enhanced tracking protection -->
    <string name="preference_enhanced_tracking_protection_explanation_learn_more">Sapene di più</string>
    <!-- Preference for enhanced tracking protection for the standard protection settings -->
    <string name="preference_enhanced_tracking_protection_standard_default_1">Classica (predefinita)</string>
    <!-- Preference description for enhanced tracking protection for the standard protection settings -->
<<<<<<< HEAD
    <string name="preference_enhanced_tracking_protection_standard_description_4" moz:removedIn="114" tools:ignore="UnusedResources">Equilibratu trà a cunfidenzialità è a perfurmenza. E pagine si caricanu nurmalmente.</string>
    <!-- Preference description for enhanced tracking protection for the standard protection settings -->
=======
>>>>>>> ae224354
    <string name="preference_enhanced_tracking_protection_standard_description_5">E pagine si caricheranu nurmalmente, ma bluccheranu menu di perseguitatori.</string>
    <!--  Accessibility text for the Standard protection information icon  -->
    <string name="preference_enhanced_tracking_protection_standard_info_button">Ciò chì hè bluccatu da a prutezzione classica contr’à u spiunagiu</string>
    <!-- Preference for enhanced tracking protection for the strict protection settings -->
    <string name="preference_enhanced_tracking_protection_strict">Severa</string>
    <!-- Preference description for enhanced tracking protection for the strict protection settings -->
<<<<<<< HEAD
    <string name="preference_enhanced_tracking_protection_strict_description_3" moz:removedIn="114" tools:ignore="UnusedResources">Bluccheghja più di perseguitatori è cusì e pagine si caricanu piu prestu, ma certi siti puderianu ùn micca funziunà currettamente.</string>
    <!-- Preference description for enhanced tracking protection for the strict protection settings -->
=======
>>>>>>> ae224354
    <string name="preference_enhanced_tracking_protection_strict_description_4">Una prutezzione più forte contr’à u spiunagiu è perfurmenze piu rapide, ma certi siti ponu ùn micca funziunà currettamente.</string>
    <!--  Accessibility text for the Strict protection information icon  -->
    <string name="preference_enhanced_tracking_protection_strict_info_button">Ciò chì hè bluccatu da a prutezzione severa contr’à u spiunagiu</string>
    <!-- Preference for enhanced tracking protection for the custom protection settings -->
    <string name="preference_enhanced_tracking_protection_custom">Persunalizata</string>
    <!-- Preference description for enhanced tracking protection for the strict protection settings -->
    <string name="preference_enhanced_tracking_protection_custom_description_2">Sciglite i perseguitatori è i sscenarii à bluccà.</string>
    <!--  Accessibility text for the Strict protection information icon  -->
    <string name="preference_enhanced_tracking_protection_custom_info_button">Ciò chì hè bluccatu da a prutezzione persunalizata contr’à u spiunagiu</string>
    <!-- Header for categories that are being blocked by current Enhanced Tracking Protection settings -->
    <!-- Preference for enhanced tracking protection for the custom protection settings for cookies-->
    <string name="preference_enhanced_tracking_protection_custom_cookies">Canistrelli</string>
    <!-- Option for enhanced tracking protection for the custom protection settings for cookies-->
    <string name="preference_enhanced_tracking_protection_custom_cookies_1">Perseguitatori intersiti è di rete suciale</string>
    <!-- Option for enhanced tracking protection for the custom protection settings for cookies-->
    <string name="preference_enhanced_tracking_protection_custom_cookies_2">Canistrelli di siti micca visitati</string>
    <!-- Option for enhanced tracking protection for the custom protection settings for cookies-->
    <string name="preference_enhanced_tracking_protection_custom_cookies_3">Tutti i canistrelli terzi (pò impedisce certi siti web di funziunà)</string>
    <!-- Option for enhanced tracking protection for the custom protection settings for cookies-->
    <string name="preference_enhanced_tracking_protection_custom_cookies_4">Tutti i canistrelli (impediscerà siti web di funziunà)</string>
    <!-- Option for enhanced tracking protection for the custom protection settings for cookies-->
    <string name="preference_enhanced_tracking_protection_custom_cookies_5">Scartà i canistrelli intersiti</string>
    <!-- Preference for enhanced tracking protection for the custom protection settings for tracking content -->
    <string name="preference_enhanced_tracking_protection_custom_tracking_content">Cuntenutu impiegatu per u spiunagiu</string>
    <!-- Option for enhanced tracking protection for the custom protection settings for tracking content-->
    <string name="preference_enhanced_tracking_protection_custom_tracking_content_1">In tutte l’unghjette</string>
    <!-- Option for enhanced tracking protection for the custom protection settings for tracking content-->
    <string name="preference_enhanced_tracking_protection_custom_tracking_content_2">Solu in l’unghjette private</string>
    <!-- Preference for enhanced tracking protection for the custom protection settings -->
    <string name="preference_enhanced_tracking_protection_custom_cryptominers">Minatori di crittomuneta</string>
    <!-- Preference for enhanced tracking protection for the custom protection settings -->
    <string name="preference_enhanced_tracking_protection_custom_fingerprinters">Detettori d’impronta numerica</string>
    <!-- Button label for navigating to the Enhanced Tracking Protection details -->
    <string name="enhanced_tracking_protection_details">Detaglii</string>
    <!-- Header for categories that are being being blocked by current Enhanced Tracking Protection settings -->
    <string name="enhanced_tracking_protection_blocked">Bluccatu</string>
    <!-- Header for categories that are being not being blocked by current Enhanced Tracking Protection settings -->
    <string name="enhanced_tracking_protection_allowed">Permessu</string>
    <!-- Category of trackers (social media trackers) that can be blocked by Enhanced Tracking Protection -->
    <string name="etp_social_media_trackers_title">Perseguitatori di rete suciale</string>
    <!-- Description of social media trackers that can be blocked by Enhanced Tracking Protection -->
    <string name="etp_social_media_trackers_description">Limiteghja a capacità di e rete suciale à seguità a vostra navigazione nant’à u Web.</string>
    <!-- Category of trackers (cross-site tracking cookies) that can be blocked by Enhanced Tracking Protection -->
    <string name="etp_cookies_title">Canistrelli impiegati per u spiunagiu intersiti</string>
    <!-- Category of trackers (cross-site tracking cookies) that can be blocked by Enhanced Tracking Protection -->
    <string name="etp_cookies_title_2">Canistrelli intersiti</string>
    <!-- Description of cross-site tracking cookies that can be blocked by Enhanced Tracking Protection -->
    <string name="etp_cookies_description">Bluccechja i canistrelli chì e rete di publicità è e sucietà d’analisa di dati impieganu per cumpilà i vostri dati di navigazione nant’à parechji siti.</string>
    <!-- Description of cross-site tracking cookies that can be blocked by Enhanced Tracking Protection -->
    <string name="etp_cookies_description_2">A prutezzione tutale contr’à i canistrelli scarta i canistrelli di u situ chì vo visitate è cusì l’elementi di spiunagiu cum’è e rete di publicità ùn ponu micca impiegalli per seguitavvi d’un situ à l’altru.</string>
    <!-- Category of trackers (cryptominers) that can be blocked by Enhanced Tracking Protection -->
    <string name="etp_cryptominers_title">Minatori di crittomuneta</string>
    <!-- Description of cryptominers that can be blocked by Enhanced Tracking Protection -->
    <string name="etp_cryptominers_description">Impedisce i scenarii gattivi d’accede à u vostru apparechju per « estrae » muneta numerica.</string>
    <!-- Category of trackers (fingerprinters) that can be blocked by Enhanced Tracking Protection -->
    <string name="etp_fingerprinters_title">Detettori d’impronta numerica</string>
    <!-- Description of fingerprinters that can be blocked by Enhanced Tracking Protection -->
    <string name="etp_fingerprinters_description">Impedisce a culletta nant’à u vostru apparechju di dati identifichevule di manera unica chì ponu esse impiegati per spiavvi.</string>
    <!-- Category of trackers (tracking content) that can be blocked by Enhanced Tracking Protection -->
    <string name="etp_tracking_content_title">Cuntenutu impiegatu per u spiunagiu</string>
    <!-- Description of tracking content that can be blocked by Enhanced Tracking Protection -->
    <string name="etp_tracking_content_description">Impedisce u caricamentu di e publicità, video è altri cuntenuti d’origine esterna à u situ è cuntenendu codice di spiunagiu. Què pò affettà certe funzioni di u situ web.</string>
    <!-- Enhanced Tracking Protection message that protection is currently on for this site -->
    <string name="etp_panel_on">E prutezzioni sò attivate per stu situ</string>
    <!-- Enhanced Tracking Protection message that protection is currently off for this site -->
    <string name="etp_panel_off">E prutezzioni sò disattivate per stu situ</string>
    <!-- Header for exceptions list for which sites enhanced tracking protection is always off -->
    <string name="enhanced_tracking_protection_exceptions">A prutezzione rinfurzata contr’à u spiunagiu hè disattivata per sti siti web</string>
    <!-- Content description (not visible, for screen readers etc.): Navigate
    back from ETP details (Ex: Tracking content) -->
    <string name="etp_back_button_content_description">Precedente</string>
    <!-- About page link text to open what's new link -->
    <string name="about_whats_new">Ciò chì hè novu in %s</string>
    <!-- Open source licenses page title
    The first parameter is the app name -->
    <string name="open_source_licenses_title">%s | Bibliuteche di fonte aperta</string>

    <!-- Category of trackers (redirect trackers) that can be blocked by Enhanced Tracking Protection -->
    <string name="etp_redirect_trackers_title">Perseguitatori da ridirezzione</string>
    <!-- Description of redirect tracker cookies that can be blocked by Enhanced Tracking Protection -->
    <string name="etp_redirect_trackers_description">Squasseghja i canistrelli definiti da ridirezzione ver di siti web cunnisciuti per u spiunagiu.</string>

    <!-- Description of the SmartBlock Enhanced Tracking Protection feature. The * symbol is intentionally hardcoded here,
         as we use it on the UI to indicate which trackers have been partially unblocked.  -->
    <string name="preference_etp_smartblock_description">Certi perseguitatori marcati quì sottu sò stati in parte sbluccati nant’à sta pagina perchè vo avete interagite cù elli *.</string>
    <!-- Text displayed that links to website about enhanced tracking protection SmartBlock -->
    <string name="preference_etp_smartblock_learn_more">Sapene di più</string>

    <!-- Content description (not visible, for screen readers etc.):
    Enhanced tracking protection exception preference icon for ETP settings. -->
    <string name="preference_etp_exceptions_icon_description">Icona di preferenza d’eccezzione à a prutezzione rinfurzata contr’à u spiunagiu</string>

    <!-- About page link text to open support link -->
    <string name="about_support">Assistenza</string>
    <!-- About page link text to list of past crashes (like about:crashes on desktop) -->
    <string name="about_crashes">Accidenti</string>
    <!-- About page link text to open privacy notice link -->
    <string name="about_privacy_notice">Pulitica di cunfidenzialità</string>

    <!-- About page link text to open know your rights link -->
    <string name="about_know_your_rights">I vostri diritti</string>
    <!-- About page link text to open licensing information link -->
    <string name="about_licensing_information">Infurmazione di licenza</string>
    <!-- About page link text to open a screen with libraries that are used -->
    <string name="about_other_open_source_libraries">Bibliuteche impiegate</string>

    <!-- Toast shown to the user when they are activating the secret dev menu
        The first parameter is number of long clicks left to enable the menu -->
    <string name="about_debug_menu_toast_progress">Listinu di spannatura : %1$d cliccu(hi) per attivalu</string>
    <string name="about_debug_menu_toast_done">Listinu di spannatura attivatu</string>

    <!-- Browser long press popup menu -->
    <!-- Copy the current url -->
    <string name="browser_toolbar_long_press_popup_copy">Cupià</string>
    <!-- Paste & go the text in the clipboard. '&amp;' is replaced with the ampersand symbol: & -->
    <string name="browser_toolbar_long_press_popup_paste_and_go">Incullà è apre</string>
    <!-- Paste the text in the clipboard -->
    <string name="browser_toolbar_long_press_popup_paste">Incullà</string>
    <!-- Snackbar message shown after an URL has been copied to clipboard. -->
    <string name="browser_toolbar_url_copied_to_clipboard_snackbar">Indirizzu cupiatu in u preme’papei</string>

    <!-- Title text for the Add To Homescreen dialog -->
    <string name="add_to_homescreen_title">Aghjunghje à u screnu d’accolta</string>
    <!-- Cancel button text for the Add to Homescreen dialog -->
    <string name="add_to_homescreen_cancel">Abbandunà</string>
    <!-- Add button text for the Add to Homescreen dialog -->
    <string name="add_to_homescreen_add">Aghjunghje</string>
    <!-- Continue to website button text for the first-time Add to Homescreen dialog -->
    <string name="add_to_homescreen_continue">Cuntinuà nant’à u situ web</string>
    <!-- Placeholder text for the TextView in the Add to Homescreen dialog -->
    <string name="add_to_homescreen_text_placeholder">Nome di l’accurtatoghju</string>

    <!-- Describes the add to homescreen functionality -->
    <string name="add_to_homescreen_description_2">Hè faciule d’aghjunghje stu situ nant’à u screnu d’accolta di u vostru apparechju per accedeci direttamente è navigà più prestu cum’è s’ella fussi un’appiecazione.</string>

    <!-- Preference for managing the settings for logins and passwords in Fenix -->
    <string name="preferences_passwords_logins_and_passwords">Identificazioni è parolle d’intesa</string>
    <!-- Preference for managing the saving of logins and passwords in Fenix -->
    <string name="preferences_passwords_save_logins">Arregistrà l’identificazioni è e parolle d’intesa</string>
    <!-- Preference option for asking to save passwords in Fenix -->
    <string name="preferences_passwords_save_logins_ask_to_save">Dumandà per arregistrà</string>
    <!-- Preference option for never saving passwords in Fenix -->
    <string name="preferences_passwords_save_logins_never_save">Ùn arregistrà mai</string>

    <!-- Preference for autofilling saved logins in Firefox (in web content), %1$s will be replaced with the app name -->
    <string name="preferences_passwords_autofill2">Riempiimentu autumaticu in %1$s</string>
    <!-- Description for the preference for autofilling saved logins in Firefox (in web content), %1$s will be replaced with the app name -->
    <string name="preferences_passwords_autofill_description">Riimpiete è arregistrate nomi d’utilizatore è parolle d’intesa in i siti web quandu vi impiegate %1$s.</string>
    <!-- Preference for autofilling logins from Fenix in other apps (e.g. autofilling the Twitter app) -->
    <string name="preferences_android_autofill">Riempiimentu autumaticu in l’altre appiecazioni</string>
    <!-- Description for the preference for autofilling logins from Fenix in other apps (e.g. autofilling the Twitter app) -->
    <string name="preferences_android_autofill_description">Riimpiete nomi d’utilizatore è parolle d’intesa in l’altre appiecazioni nant’à u vostru apparechju.</string>

    <!-- Preference option for adding a login -->
    <string name="preferences_logins_add_login">Aghjunghje un’identificazione di cunnessione</string>

    <!-- Preference for syncing saved logins in Fenix -->
    <string name="preferences_passwords_sync_logins">Sincrunizà l’identificazioni</string>
    <!-- Preference for syncing saved logins in Fenix, when not signed in-->
    <string name="preferences_passwords_sync_logins_across_devices">Sincrunizà l’identificazioni di cunnessione trà tutti l’apparechji</string>
    <!-- Preference to access list of saved logins -->
    <string name="preferences_passwords_saved_logins">Identificazioni di cunnessione arregistrate</string>
    <!-- Description of empty list of saved passwords. Placeholder is replaced with app name.  -->
    <string name="preferences_passwords_saved_logins_description_empty_text">L’identificazioni di cunnessione chì voi arregistrate o sincrunizate cù %s seranu affissate quì.</string>
    <!-- Preference to access list of saved logins -->
    <string name="preferences_passwords_saved_logins_description_empty_learn_more_link">Sapene di più nant’à Sync.</string>
    <!-- Preference to access list of login exceptions that we never save logins for -->
    <string name="preferences_passwords_exceptions">Eccezzioni</string>
    <!-- Empty description of list of login exceptions that we never save logins for -->
    <string name="preferences_passwords_exceptions_description_empty">L’identificazioni è parolle d’intesa chì ùn sò micca arregistrate seranu affissate quì.</string>
    <!-- Description of list of login exceptions that we never save logins for -->
    <string name="preferences_passwords_exceptions_description">L’identificazioni è parolle d’intesa ùn seranu micca arregistrate per sti siti.</string>
    <!-- Text on button to remove all saved login exceptions -->
    <string name="preferences_passwords_exceptions_remove_all">Squassà tutte l’eccezzioni</string>
    <!-- Hint for search box in logins list -->
    <string name="preferences_passwords_saved_logins_search">Ricercà identificazioni di cunnessione</string>

    <!-- The header for the site that a login is for -->
    <string name="preferences_passwords_saved_logins_site">Situ</string>
    <!-- The header for the username for a login -->
    <string name="preferences_passwords_saved_logins_username">Nome d’utilizatore</string>
    <!-- The header for the password for a login -->
    <string name="preferences_passwords_saved_logins_password">Parolla d’intesa</string>

    <!-- Shown in snackbar to tell user that the password has been copied -->
    <string name="logins_password_copied">Parolla d’intesa cupiata in u preme’papei</string>
    <!-- Shown in snackbar to tell user that the username has been copied -->
    <string name="logins_username_copied">Nome d’utilizatore cupiatu in u preme’papei</string>
    <!-- Content Description (for screenreaders etc) read for the button to copy a password in logins-->
    <string name="saved_logins_copy_password">Cupià a parolla d’intesa</string>
    <!-- Content Description (for screenreaders etc) read for the button to clear a password while editing a login-->
    <string name="saved_logins_clear_password">Squassà a parolla d’intesa</string>
    <!-- Content Description (for screenreaders etc) read for the button to copy a username in logins -->
    <string name="saved_login_copy_username">Cupià u nome d’utilizatore</string>
    <!-- Content Description (for screenreaders etc) read for the button to clear a username while editing a login -->
    <string name="saved_login_clear_username">Squassà u nome d’utilizatore</string>
    <!-- Content Description (for screenreaders etc) read for the button to clear the hostname field while creating a login -->
    <string name="saved_login_clear_hostname">Squassà u nome d’ospite</string>
    <!-- Content Description (for screenreaders etc) read for the button to open a site in logins -->
    <string name="saved_login_open_site">Apre u situ in u navigatore</string>
    <!-- Content Description (for screenreaders etc) read for the button to reveal a password in logins -->
    <string name="saved_login_reveal_password">Affissa a parolla d’intesa</string>
    <!-- Content Description (for screenreaders etc) read for the button to hide a password in logins -->
    <string name="saved_login_hide_password">Piattà a parolla d’intesa</string>
    <!-- Message displayed in biometric prompt displayed for authentication before allowing users to view their logins -->
    <string name="logins_biometric_prompt_message">Spalancate per affissà l’identificazioni di cunnessione arregistrate</string>
    <!-- Title of warning dialog if users have no device authentication set up -->
    <string name="logins_warning_dialog_title">Prutigite e vostre identificazioni di cunnessione è parolle d’intesa</string>
    <!-- Message of warning dialog if users have no device authentication set up -->
    <string name="logins_warning_dialog_message">Definite un dissegnu di chjusura, un codice PIN o una parolla d’intesa per prutege e vostre identificazioni di cunnessione è parolle d’intesa arregistrate s’ellu ci era qualchissia chì accidissi à u vostru apparechju.</string>
    <!-- Negative button to ignore warning dialog if users have no device authentication set up -->
    <string name="logins_warning_dialog_later">Dopu</string>
    <!-- Positive button to send users to set up a pin of warning dialog if users have no device authentication set up -->
    <string name="logins_warning_dialog_set_up_now">Cunfigurà subitu</string>
    <!-- Title of PIN verification dialog to direct users to re-enter their device credentials to access their logins -->
    <string name="logins_biometric_prompt_message_pin">Spalancate u vostru apparechju</string>
    <!-- Title for Accessibility Force Enable Zoom Preference -->
    <string name="preference_accessibility_force_enable_zoom">Ingrandamentu per tutti i siti</string>
    <!-- Summary for Accessibility Force Enable Zoom Preference -->
    <string name="preference_accessibility_force_enable_zoom_summary">Attivà per permette l’ingrandamentu cù dui diti ancu nant’à i siti chì impediscenu stu gestu.</string>

    <!-- Saved logins sorting strategy menu item -by name- (if selected, it will sort saved logins alphabetically) -->
    <string name="saved_logins_sort_strategy_alphabetically">Nome (A à Z)</string>
    <!-- Saved logins sorting strategy menu item -by last used- (if selected, it will sort saved logins by last used) -->
    <string name="saved_logins_sort_strategy_last_used">Ultimu impiegu</string>

    <!-- Content description (not visible, for screen readers etc.): Sort saved logins dropdown menu chevron icon -->
    <string name="saved_logins_menu_dropdown_chevron_icon_content_description">Listinu di classificazione di l’identificazioni</string>

    <!-- Autofill -->
    <!-- Preference and title for managing the autofill settings -->
    <string name="preferences_autofill">Riempiimentu autumaticu</string>
    <!-- Preference and title for managing the settings for addresses -->
    <string name="preferences_addresses">Indirizzi</string>
    <!-- Preference and title for managing the settings for credit cards -->
    <string name="preferences_credit_cards">Carte bancarie</string>
    <!-- Preference for saving and autofilling credit cards -->
    <string name="preferences_credit_cards_save_and_autofill_cards">Arregistrà è riempie autumaticamente e carte</string>
    <!-- Preference summary for saving and autofilling credit card data -->
    <string name="preferences_credit_cards_save_and_autofill_cards_summary">I dati sò cifrati</string>
    <!-- Preference option for syncing credit cards across devices. This is displayed when the user is not signed into sync -->
    <string name="preferences_credit_cards_sync_cards_across_devices">Sincrunizate e carte trà i vostri apparechji</string>
    <!-- Preference option for syncing credit cards across devices. This is displayed when the user is signed into sync -->
    <string name="preferences_credit_cards_sync_cards">Sincrunizà e carte</string>
    <!-- Preference option for adding a credit card -->
    <string name="preferences_credit_cards_add_credit_card">Aghjunghje una carta bancaria</string>
    <!-- Preference option for managing saved credit cards -->
    <string name="preferences_credit_cards_manage_saved_cards">Amministrà e carte arregistrate</string>
    <!-- Preference option for adding an address -->
    <string name="preferences_addresses_add_address">Aghjunghje un indirizzu</string>
    <!-- Preference option for managing saved addresses -->
    <string name="preferences_addresses_manage_addresses">Urganizà l’indirizzi</string>

    <!-- Preference for saving and autofilling addresses -->
    <string name="preferences_addresses_save_and_autofill_addresses">Arregistrà è riempie autumaticamente l’indirizzi</string>
    <!-- Preference summary for saving and autofilling address data -->
    <string name="preferences_addresses_save_and_autofill_addresses_summary">Include l’infurmazioni cum’è i numeri, i messaghji elettronichi è l’indirizzi di spedizione</string>

    <!-- Title of the "Add card" screen -->
    <string name="credit_cards_add_card">Aghjunghje una carta</string>
    <!-- Title of the "Edit card" screen -->
    <string name="credit_cards_edit_card">Mudificà a carta</string>
    <!-- The header for the card number of a credit card -->
    <string name="credit_cards_card_number">Numeru di carta</string>

    <!-- The header for the expiration date of a credit card -->
    <string name="credit_cards_expiration_date">Data di scadenza</string>
    <!-- The label for the expiration date month of a credit card to be used by a11y services-->
    <string name="credit_cards_expiration_date_month">Mese di a data di scadenza</string>
    <!-- The label for the expiration date year of a credit card to be used by a11y services-->
    <string name="credit_cards_expiration_date_year">Annu di a data di scadenza</string>
    <!-- The header for the name on the credit card -->
    <string name="credit_cards_name_on_card">Nome di u titulare</string>
    <!-- The text for the "Delete card" menu item for deleting a credit card -->
    <string name="credit_cards_menu_delete_card">Squassà a carta</string>
    <!-- The text for the "Delete card" button for deleting a credit card -->
    <string name="credit_cards_delete_card_button">Squassà a carta</string>
    <!-- The text for the confirmation message of "Delete card" dialog -->
    <string name="credit_cards_delete_dialog_confirmation">Vulete veramente squassà sta carta bancaria ?</string>
    <!-- The text for the positive button on "Delete card" dialog -->
    <string name="credit_cards_delete_dialog_button">Squassà</string>
    <!-- The title for the "Save" menu item for saving a credit card -->
    <string name="credit_cards_menu_save">Arregistrà</string>
    <!-- The text for the "Save" button for saving a credit card -->
    <string name="credit_cards_save_button">Arregistrà</string>
    <!-- The text for the "Cancel" button for cancelling adding, updating or deleting a credit card -->
    <string name="credit_cards_cancel_button">Abbandunà</string>
    <!-- Title of the "Saved cards" screen -->
    <string name="credit_cards_saved_cards">Carte arregistrate</string>

    <!-- Error message for credit card number validation -->
    <string name="credit_cards_number_validation_error_message">Ci vole à stampittà un numeru accettevule di carta bancaria</string>

    <!-- Error message for credit card name on card validation -->
    <string name="credit_cards_name_on_card_validation_error_message">Ci vole à riempie stu campu</string>
    <!-- Message displayed in biometric prompt displayed for authentication before allowing users to view their saved credit cards -->
    <string name="credit_cards_biometric_prompt_message">Spalancate per affissà e vostre carte arregistrate</string>

    <!-- Title of warning dialog if users have no device authentication set up -->
    <string name="credit_cards_warning_dialog_title">Prutege e vostre carte bancarie</string>
    <!-- Message of warning dialog if users have no device authentication set up -->
    <string name="credit_cards_warning_dialog_message">Definite un dissegnu di chjusura, un codice PIN o una parolla d’intesa per prutege e vostre carte arregistrate s’ellu ci era qualchissia chì accidissi à u vostru apparechju.</string>
    <!-- Positive button to send users to set up a pin of warning dialog if users have no device authentication set up -->
    <string name="credit_cards_warning_dialog_set_up_now">Cunfigurà subitu</string>
    <!-- Negative button to ignore warning dialog if users have no device authentication set up -->
    <string name="credit_cards_warning_dialog_later">Dopu</string>
    <!-- Title of PIN verification dialog to direct users to re-enter their device credentials to access their credit cards -->
    <string name="credit_cards_biometric_prompt_message_pin">Spalancate u vostru apparechju</string>
    <!-- Message displayed in biometric prompt for authentication, before allowing users to use their stored credit card information -->
    <string name="credit_cards_biometric_prompt_unlock_message">Spalancate per impiegà l’infurmazione di e carte bancarie arregistrate</string>

    <!-- Title of the "Add address" screen -->
    <string name="addresses_add_address">Aghjunghje un indirizzu</string>
    <!-- Title of the "Edit address" screen -->
    <string name="addresses_edit_address">Mudificà l’indirizzu</string>
    <!-- Title of the "Manage addresses" screen -->
    <string name="addresses_manage_addresses">Urganizà l’indirizzi</string>
    <!-- The header for the first name of an address -->
    <string name="addresses_first_name">Nome</string>
    <!-- The header for the middle name of an address -->
    <string name="addresses_middle_name">Secondu nome</string>
    <!-- The header for the last name of an address -->
    <string name="addresses_last_name">Casata</string>
    <!-- The header for the street address of an address -->
    <string name="addresses_street_address">Indirizzu pustale</string>
    <!-- The header for the city of an address -->
    <string name="addresses_city">Cità</string>
    <!-- The header for the subregion of an address when "state" should be used -->
    <string name="addresses_state">Statu</string>

    <!-- The header for the subregion of an address when "province" should be used -->
    <string name="addresses_province">Pruvincia</string>
    <!-- The header for the zip code of an address -->
    <string name="addresses_zip">Codice pustale</string>
    <!-- The header for the country or region of an address -->
    <string name="addresses_country">Paese o regione</string>
    <!-- The header for the phone number of an address -->
    <string name="addresses_phone">Telefonu</string>
    <!-- The header for the email of an address -->
    <string name="addresses_email">Indirizu elettronicu</string>
    <!-- The text for the "Save" button for saving an address -->
    <string name="addresses_save_button">Arregistrà</string>
    <!-- The text for the "Cancel" button for cancelling adding, updating or deleting an address -->
    <string name="addresses_cancel_button">Abbandunà</string>
    <!-- The text for the "Delete address" button for deleting an address -->
    <string name="addressess_delete_address_button">Squassà l’indirizzu</string>
    <!-- The title for the "Delete address" confirmation dialog -->
    <string name="addressess_confirm_dialog_message">Vulete veramente squassà st’indirizzu ?</string>
    <!-- The text for the positive button on "Delete address" dialog -->
    <string name="addressess_confirm_dialog_ok_button">Squassà</string>
    <!-- The text for the negative button on "Delete address" dialog -->
    <string name="addressess_confirm_dialog_cancel_button">Abbandunà</string>
    <!-- The text for the "Save address" menu item for saving an address -->
    <string name="address_menu_save_address">Arregistrà l’indirizzu</string>
    <!-- The text for the "Delete address" menu item for deleting an address -->
    <string name="address_menu_delete_address">Squassà l’indirizzu</string>

    <!-- Title of the Add search engine screen -->
    <string name="search_engine_add_custom_search_engine_title">Aghjunghje un mutore di ricerca</string>
    <!-- Content description (not visible, for screen readers etc.): Title for the button that navigates to add new engine screen -->
    <string name="search_engine_add_custom_search_engine_button_content_description">Aghjunghje un mutore di ricerca novu</string>
    <!-- Title of the Edit search engine screen -->
    <string name="search_engine_edit_custom_search_engine_title">Mudificà u mutore di ricerca</string>
    <!-- Content description (not visible, for screen readers etc.): Title for the button to add a search engine in the action bar -->
    <string name="search_engine_add_button_content_description">Aghjunghje</string>
    <!-- Content description (not visible, for screen readers etc.): Title for the button to save a search engine in the action bar -->
    <string name="search_engine_add_custom_search_engine_edit_button_content_description">Arregistrà</string>
    <!-- Text for the menu button to edit a search engine -->
    <string name="search_engine_edit">Mudificà</string>
    <!-- Text for the menu button to delete a search engine -->
    <string name="search_engine_delete">Squassà</string>

    <!-- Text for the button to create a custom search engine on the Add search engine screen -->
    <string name="search_add_custom_engine_label_other">Altru</string>
    <!-- Label for the TextField in which user enters custom search engine name -->
    <string name="search_add_custom_engine_name_label">Nome</string>
    <!-- Placeholder text shown in the Search Engine Name TextField before a user enters text -->
    <string name="search_add_custom_engine_name_hint">Nome</string>
    <!-- Placeholder text shown in the Search Engine Name text field before a user enters text -->
    <string name="search_add_custom_engine_name_hint_2">Nome di u mutore di ricerca</string>
    <!-- Label for the TextField in which user enters custom search engine URL -->
    <string name="search_add_custom_engine_url_label">Indirizzu web di a catena di ricerca</string>
    <!-- Placeholder text shown in the Search String TextField before a user enters text -->
    <string name="search_add_custom_engine_search_string_hint">Catena di ricerca à impiegà</string>
    <!-- Placeholder text shown in the Search String TextField before a user enters text -->
    <string name="search_add_custom_engine_search_string_hint_2">Indirizzu web à impiegà per a ricerca</string>
    <!-- Description text for the Search String TextField. The %s is part of the string -->
    <string name="search_add_custom_engine_search_string_example" formatted="false">Rimpiazzà i termi di a ricerca da « %s ». Esempiu :\nhttps://www.google.com/search?q=%s</string>

    <!-- Accessibility description for the form in which details about the custom search engine are entered -->
    <string name="search_add_custom_engine_form_description">Detaglii di u mutore di ricerca persunalizatu</string>

    <!-- The text for the "Save" button for saving a custom search engine -->
    <string name="search_custom_engine_save_button">Arregistrà</string>

    <!-- Text shown when a user leaves the name field empty -->
    <string name="search_add_custom_engine_error_empty_name">Stampittà u nome di u mutore di ricerca</string>
    <!-- Text shown when a user leaves the search string field empty -->
    <string name="search_add_custom_engine_error_empty_search_string">Stampittà una catena di ricerca</string>
    <!-- Text shown when a user leaves out the required template string -->
    <string name="search_add_custom_engine_error_missing_template">Verificate chì a catena di ricerca seguiteghji u furmatu di l’esempiu</string>
    <!-- Text shown when we aren't able to validate the custom search query. The first parameter is the url of the custom search engine -->
    <string name="search_add_custom_engine_error_cannot_reach">Sbagliu di cunnessione à « %s »</string>
    <!-- Text shown when a user creates a new search engine -->
    <string name="search_add_custom_engine_success_message">%s creatu</string>
    <!-- Text shown when a user successfully edits a custom search engine -->
    <string name="search_edit_custom_engine_success_message">%s arregistratu</string>
    <!-- Text shown when a user successfully deletes a custom search engine -->
    <string name="search_delete_search_engine_success_message">%s squassatu</string>

    <!-- Heading for the instructions to allow a permission -->
    <string name="phone_feature_blocked_intro">Per permettelu :</string>
    <!-- First step for the allowing a permission -->
    <string name="phone_feature_blocked_step_settings">1. Andate à e preferenze Android</string>
    <!-- Second step for the allowing a permission -->
    <string name="phone_feature_blocked_step_permissions"><![CDATA[2. Tucchate <b>Permessi</b>]]></string>

    <!-- Third step for the allowing a permission (Fore example: Camera) -->
    <string name="phone_feature_blocked_step_feature"><![CDATA[3. Attivate <b>%1$s</b>]]></string>

    <!-- Label that indicates a site is using a secure connection -->
    <string name="quick_settings_sheet_secure_connection_2">A cunnessione hè assicurata</string>
    <!-- Label that indicates a site is using a insecure connection -->
    <string name="quick_settings_sheet_insecure_connection_2">A cunnessione ùn hè micca assicurata</string>
    <!-- Label to clear site data -->
    <string name="clear_site_data">Squassà i canistrelli è i dati di siti</string>
    <!-- Confirmation message for a dialog confirming if the user wants to delete all data for current site -->
    <string name="confirm_clear_site_data"><![CDATA[Vulete veramente squassà tutti i canistrelli è i dati per u situ <b>%s</b> ?]]></string>
    <!-- Confirmation message for a dialog confirming if the user wants to delete all the permissions for all sites-->
    <string name="confirm_clear_permissions_on_all_sites">Vulete veramente caccià tutti i permessi per tutti i siti ?</string>
    <!-- Confirmation message for a dialog confirming if the user wants to delete all the permissions for a site-->
    <string name="confirm_clear_permissions_site">Vulete veramente caccià tutti i permessi per stu situ ?</string>
    <!-- Confirmation message for a dialog confirming if the user wants to set default value a permission for a site-->
    <string name="confirm_clear_permission_site">Vulete veramente caccià stu permessu per stu situ ?</string>
    <!-- label shown when there are not site exceptions to show in the site exception settings -->
    <string name="no_site_exceptions">Alcuna eccezzione di situ</string>
    <!-- Bookmark deletion confirmation -->
    <string name="bookmark_deletion_confirmation">Vulete veramente squassà st’indetta ?</string>
    <!-- Browser menu button that adds a shortcut to the home fragment -->
    <string name="browser_menu_add_to_shortcuts">Aghjunghje à l’accurtatoghji</string>
    <!-- Browser menu button that removes a shortcut from the home fragment -->
    <string name="browser_menu_remove_from_shortcuts">Caccià da l’accurtatoghji</string>
    <!-- text shown before the issuer name to indicate who its verified by, parameter is the name of
     the certificate authority that verified the ticket-->
    <string name="certificate_info_verified_by">Verificatu da : %1$s</string>
    <!-- Login overflow menu delete button -->
    <string name="login_menu_delete_button">Squassà</string>
    <!-- Login overflow menu edit button -->
    <string name="login_menu_edit_button">Mudificà</string>
    <!-- Message in delete confirmation dialog for logins -->
    <string name="login_deletion_confirmation">Vulete veramente squassà st’identificazione di cunnessione ?</string>
    <!-- Positive action of a dialog asking to delete  -->
    <string name="dialog_delete_positive">Squassà</string>
    <!-- Negative action of a dialog asking to delete login -->
    <string name="dialog_delete_negative">Abbandunà</string>
    <!--  The saved login options menu description. -->
    <string name="login_options_menu">Ozzioni di l’identificazione</string>
    <!--  The editable text field for a login's web address. -->
    <string name="saved_login_hostname_description">U campu di testu mudifichevule per l’indirizzu web di l’identificazione.</string>
    <!--  The editable text field for a login's username. -->
    <string name="saved_login_username_description">U campu di testu mudifichevule per u nome d’utilizatore di l’identificazione.</string>
    <!--  The editable text field for a login's password. -->
    <string name="saved_login_password_description">U campu di testu mudifichevule per a parolla d’intesa di l’identificazione.</string>
    <!--  The button description to save changes to an edited login. -->
    <string name="save_changes_to_login">Arregistrà i cambiamenti di l’identificazione.</string>
    <!--  The page title for editing a saved login. -->
    <string name="edit">Mudificà</string>
    <!--  The page title for adding new login. -->
    <string name="add_login">Aghjunghje una nova identificazione di cunnessione</string>
    <!--  The error message in add/edit login view when password field is blank. -->
    <string name="saved_login_password_required">Parolla d’intesa richiesta</string>
    <!--  The error message in add login view when username field is blank. -->
    <string name="saved_login_username_required">U nome d’utilizatore hè richiestu</string>
    <!--  The error message in add login view when hostname field is blank. -->
    <string name="saved_login_hostname_required" tools:ignore="UnusedResources">U nome d’ospite hè richiestu</string>
    <!-- Voice search button content description  -->
    <string name="voice_search_content_description">Ricerca vucale</string>
    <!-- Voice search prompt description displayed after the user presses the voice search button -->
    <string name="voice_search_explainer">Parlate avà</string>

    <!--  The error message in edit login view when a duplicate username exists. -->
    <string name="saved_login_duplicate">L’identificazione di cunnessione cù stu nome d’utilizatore esiste dighjà</string>

    <!-- This is the hint text that is shown inline on the hostname field of the create new login page. 'https://www.example.com' intentionally hardcoded here -->
    <string name="add_login_hostname_hint_text">https://www.esempiu.com</string>
    <!-- This is an error message shown below the hostname field of the add login page when a hostname does not contain http or https. -->
    <string name="add_login_hostname_invalid_text_3">L’indirizzu web deve cuntene « https:// » o « http:// »</string>
    <!-- This is an error message shown below the hostname field of the add login page when a hostname is invalid. -->
    <string name="add_login_hostname_invalid_text_2">Un nome d’ospite accettevule hè richiestu</string>

    <!-- Synced Tabs -->
    <!-- Text displayed to ask user to connect another device as no devices found with account -->
    <string name="synced_tabs_connect_another_device">Cunnittite un altru apparechju.</string>
    <!-- Text displayed asking user to re-authenticate -->
    <string name="synced_tabs_reauth">Ci vole à autenticassi torna.</string>
    <!-- Text displayed when user has disabled tab syncing in Firefox Sync Account -->
    <string name="synced_tabs_enable_tab_syncing">Ci vole à attivà a sincrunizazione di l’unghjette.</string>

    <!-- Text displayed when user has no tabs that have been synced -->
    <string name="synced_tabs_no_tabs">Ùn avete alcuna unghjetta aperta in Firefox nant’à i vostri altri apparechji.</string>

    <!-- Text displayed in the synced tabs screen when a user is not signed in to Firefox Sync describing Synced Tabs -->
    <string name="synced_tabs_sign_in_message">Affissate a lista di l’unghjette di i vostri altri apparechji.</string>
    <!-- Text displayed on a button in the synced tabs screen to link users to sign in when a user is not signed in to Firefox Sync -->
    <string name="synced_tabs_sign_in_button">Cunnettesi per sincrunizà</string>

    <!-- The text displayed when a synced device has no tabs to show in the list of Synced Tabs. -->
    <string name="synced_tabs_no_open_tabs">Alcuna unghjetta aperta</string>

    <!-- Content description for expanding a group of synced tabs. -->
    <string name="synced_tabs_expand_group">Spiegà u gruppu d’unghjette sincrunizate</string>
    <!-- Content description for collapsing a group of synced tabs. -->
    <string name="synced_tabs_collapse_group">Ripiegà u gruppu d’unghjette sincrunizate</string>

    <!-- Top Sites -->
    <!-- Title text displayed in the dialog when shortcuts limit is reached. -->
    <string name="shortcut_max_limit_title">Numeru massimu d’accurtatoghji toccu</string>
    <!-- Content description text displayed in the dialog when shortcut limit is reached. -->
    <string name="shortcut_max_limit_content">Per aghjunghje un novu accurtatoghju, ci vole à cacciane un’altru. Effettuate una longa incalcata nant’à u situ è selezziunate Caccià</string>
    <!-- Confirmation dialog button text when top sites limit is reached. -->
    <string name="top_sites_max_limit_confirmation_button">Iè, aghju capitu</string>

    <!-- Label for the preference to show the shortcuts for the most visited top sites on the homepage -->
    <string name="top_sites_toggle_top_recent_sites_4">Accurtatoghji</string>
	<!-- Title text displayed in the rename top site dialog. -->
	<string name="top_sites_rename_dialog_title">Nome</string>
    <!-- Hint for renaming title of a shortcut -->
    <string name="shortcut_name_hint">Nome di l’accurtatoghju</string>
	<!-- Button caption to confirm the renaming of the top site. -->
	<string name="top_sites_rename_dialog_ok">Vai</string>
	<!-- Dialog button text for canceling the rename top site prompt. -->
	<string name="top_sites_rename_dialog_cancel">Abbandunà</string>

    <!-- Text for the menu button to open the homepage settings. -->
    <string name="top_sites_menu_settings">Preferenze</string>
    <!-- Text for the menu button to navigate to sponsors and privacy support articles. '&amp;' is replaced with the ampersand symbol: & -->
    <string name="top_sites_menu_sponsor_privacy">I nostri finanzieri è a vostra vita privata</string>
    <!-- Label text displayed for a sponsored top site. -->
    <string name="top_sites_sponsored_label">Finanziati</string>

    <!-- Inactive tabs in the tabs tray -->
    <!-- Title text displayed in the tabs tray when a tab has been unused for 14 days. -->
    <string name="inactive_tabs_title">Unghjette inattive</string>

    <!-- Content description for closing all inactive tabs -->
    <string name="inactive_tabs_delete_all">Chjode tutte l’unghjette inattive</string>

    <!-- Content description for expanding the inactive tabs section. -->
    <string name="inactive_tabs_expand_content_description">Spiegà l’unghjette inattive</string>
    <!-- Content description for collapsing the inactive tabs section. -->
    <string name="inactive_tabs_collapse_content_description">Ripiegà l’unghjette inattive</string>

    <!-- Inactive tabs auto-close message in the tabs tray -->
    <!-- The header text of the auto-close message when the user is asked if they want to turn on the auto-closing of inactive tabs. -->
    <string name="inactive_tabs_auto_close_message_header" tools:ignore="UnusedResources">Chjusura autumatica dopu un mese ?</string>
    <!-- A description below the header to notify the user what the inactive tabs auto-close feature is. -->
    <string name="inactive_tabs_auto_close_message_description" tools:ignore="UnusedResources">Firefox pò chjode l’unghjette chì vo ùn avete micca fighjate durante un mese scorsu.</string>
    <!-- A call to action below the description to allow the user to turn on the auto closing of inactive tabs. -->
    <string name="inactive_tabs_auto_close_message_action" tools:ignore="UnusedResources">ATTIVÀ A CHJUSURA AUTUMATICA</string>

    <!-- Text for the snackbar to confirm auto-close is enabled for inactive tabs -->
    <string name="inactive_tabs_auto_close_message_snackbar">Chjusura autumatica attivata</string>

    <!-- Awesome bar suggestion's headers -->
    <!-- Search suggestions title for Firefox Suggest. -->
    <string name="firefox_suggest_header">Firefox suggerisce</string>

    <!-- Title for search suggestions when Google is the default search suggestion engine. -->
    <string name="google_search_engine_suggestion_header">Ricerca Google</string>
    <!-- Title for search suggestions when the default search suggestion engine is anything other than Google. The first parameter is default search engine name. -->
    <string name="other_default_search_engine_suggestion_header">Ricerca cù %s</string>

    <!-- Default browser experiment -->
    <string name="default_browser_experiment_card_text">Definisce chì i liami di i siti web, i currieri elettronichi è i messaghji s’aprinu autumaticamente in Firefox.</string>

    <!-- Content description for close button in collection placeholder. -->
    <string name="remove_home_collection_placeholder_content_description">Caccià</string>

    <!-- Content description radio buttons with a link to more information -->
    <string name="radio_preference_info_content_description">Cliccu per sapene di più</string>

    <!-- Content description for the action bar "up" button -->
    <string name="action_bar_up_description">Navigà insù</string>

    <!-- Content description for privacy content close button -->
    <string name="privacy_content_close_button_content_description">Chjode</string>

    <!-- Pocket recommended stories -->
    <!-- Header text for a section on the home screen. -->
    <string name="pocket_stories_header_1">Storie chì facenu riflette</string>
    <!-- Header text for a section on the home screen. -->
    <string name="pocket_stories_categories_header">Storie da l’articulu</string>
    <!-- Text of a button allowing users to access an external url for more Pocket recommendations. -->
    <string name="pocket_stories_placeholder_text">Scoprene di più</string>
    <!-- Title of an app feature. Smaller than a heading. The first parameter is product name Pocket -->
    <string name="pocket_stories_feature_title_2">Funziuneghja grazia à %s.</string>
    <!-- Caption for describing a certain feature. The placeholder is for a clickable text (eg: Learn more) which will load an url in a new tab when clicked.  -->
    <string name="pocket_stories_feature_caption">Parte di a famiglia Firefox. %s</string>
    <!-- Clickable text for opening an external link for more information about Pocket. -->
    <string name="pocket_stories_feature_learn_more">Sapene di più</string>

    <!-- Text indicating that the Pocket story that also displays this text is a sponsored story by other 3rd party entity. -->
    <string name="pocket_stories_sponsor_indication">Finanziatu</string>

    <!-- Snackbar message for enrolling in a Nimbus experiment from the secret settings when Studies preference is Off.-->
    <string name="experiments_snackbar">Attivà a telemetria per mandà dati.</string>
    <!-- Snackbar button text to navigate to telemetry settings.-->
    <string name="experiments_snackbar_button">Andà à e preferenze</string>

    <!-- Accessibility services actions labels. These will be appended to accessibility actions like "Double tap to.." but not by or applications but by services like Talkback. -->
    <!-- Action label for elements that can be collapsed if interacting with them. Talkback will append this to say "Double tap to collapse". -->
    <string name="a11y_action_label_collapse">riduce</string>
    <!-- Action label for elements that can be expanded if interacting with them. Talkback will append this to say "Double tap to expand". -->
    <string name="a11y_action_label_expand">allargà</string>
    <!-- Action label for links to a website containing documentation about a wallpaper collection. Talkback will append this to say "Double tap to open link to learn more about this collection". -->
    <string name="a11y_action_label_wallpaper_collection_learn_more">apre u liame per sapene di più nant’à sta cullezzione</string>
    <!-- Action label for links that point to an article. Talkback will append this to say "Double tap to read the article". -->
    <string name="a11y_action_label_read_article">leghje l’articulu</string>
    <!-- Action label for links to the Firefox Pocket website. Talkback will append this to say "Double tap to open link to learn more". -->
    <string name="a11y_action_label_pocket_learn_more">apre u liame per sapene di più</string>
</resources><|MERGE_RESOLUTION|>--- conflicted
+++ resolved
@@ -430,26 +430,12 @@
     <!-- Text for request support button indicating that cookie banner reduction is not supported for the current site, this is shown as part of the cookie banner details view. -->
     <string name="cookie_banner_handling_details_site_is_not_supported_request_support_button_2">Mandà a dumanda</string>
     <!-- Text for title indicating that cookie banner reduction is not supported for the current site, this is shown as part of the cookie banner details view. -->
-<<<<<<< HEAD
-    <string name="cookie_banner_handling_details_site_is_not_supported_title" moz:RemovedIn="114" tools:ignore="UnusedResources">Riduzzione di e striscie di cannistrelli</string>
-    <!-- Text for title indicating that cookie banner reduction is not supported for the current site, this is shown as part of the cookie banner details view. -->
     <string name="cookie_banner_handling_details_site_is_not_supported_title_2">Richiede chì stu situ sia accettatu ?</string>
     <!-- Label for the snackBar, after the user reports with success a website where cookie banner reducer did not work -->
-    <string name="cookie_banner_handling_report_site_snack_bar_text" moz:RemovedIn="114" tools:ignore="UnusedResources">A dumanda per chì u situ sia accettatu hè stata mandata.</string>
-    <!-- Label for the snackBar, after the user reports with success a website where cookie banner reducer did not work -->
-=======
-    <string name="cookie_banner_handling_details_site_is_not_supported_title_2">Richiede chì stu situ sia accettatu ?</string>
-    <!-- Label for the snackBar, after the user reports with success a website where cookie banner reducer did not work -->
->>>>>>> ae224354
     <string name="cookie_banner_handling_report_site_snack_bar_text_2">Dumanda mandata</string>
     <!-- Text for indicating cookie banner handling is on this site, this is shown as part of the protections panel with the tracking protection toggle -->
     <string name="reduce_cookie_banner_on_for_site">Attivata per stu situ</string>
     <!-- Text for indicating that a request for unsupported site was sent to Nimbus (it's a Mozilla library for experiments), this is shown as part of the protections panel with the tracking protection toggle -->
-<<<<<<< HEAD
-    <string name="reduce_cookie_banner_unsupported_site_request_submitted" moz:RemovedIn="114" tools:ignore="UnusedResources">A dumanda per chì u situ sia accettatu hè stata mandata</string>
-    <!-- Text for indicating that a request for unsupported site was sent to Nimbus (it's a Mozilla library for experiments), this is shown as part of the protections panel with the tracking protection toggle -->
-=======
->>>>>>> ae224354
     <string name="reduce_cookie_banner_unsupported_site_request_submitted_2">Dumanda mandata per chì u situ sia accettatu</string>
     <!-- Text for indicating cookie banner handling is currently not supported for this site, this is shown as part of the protections panel with the tracking protection toggle -->
     <string name="reduce_cookie_banner_unsupported_site">Attualmente u situ ùn hè micca accettatu</string>
@@ -458,11 +444,6 @@
     <!-- Title text for a detail explanation indicating cookie banner handling is off this site, this is shown as part of the cookie banner panel in the toolbar. The first parameter is a shortened URL of the current site-->
     <string name="reduce_cookie_banner_details_panel_title_off_for_site">Disattivà a riduzzione di e striscie di cannistrelli per %1$s ?</string>
 
-<<<<<<< HEAD
-    <!-- Title text for a detail explanation indicating cookie banner reducer didn't work for the current site, this is shown as part of the cookie banner panel in the toolbar.-->
-    <string name="reduce_cookie_banner_details_panel_title_unsupported_site_request" moz:RemovedIn="114" tools:ignore="UnusedResources">Ora, stu situ ùn hè micca accettatu da a riduzzione di e striscie di cannistrelli. Vulete chì a nostra squadra verificheghji stu situ web è accettallu in u futuru ?</string>
-=======
->>>>>>> ae224354
     <!-- Title text for a detail explanation indicating cookie banner reducer didn't work for the current site, this is shown as part of the cookie banner panel in the toolbar. The first parameter is the application name-->
     <string name="reduce_cookie_banner_details_panel_title_unsupported_site_request_2">%1$s ùn pò micca righjittà autumaticamente e dumande di canistrelli nant’à stu situ. Pudete mandà una richiesta per ch’ellu sia accettallu in u futuru.</string>
     <!-- Long text for a detail explanation indicating what will happen if cookie banner handling is off for a site, this is shown as part of the cookie banner panel in the toolbar. The first parameter is the application name -->
@@ -1530,17 +1511,8 @@
     <string name="etp_settings">Preferenze di prutezzione</string>
     <!-- Preference title for enhanced tracking protection settings -->
     <string name="preference_enhanced_tracking_protection">Prutezzione rinfurzata contr’à u spiunagiu</string>
-<<<<<<< HEAD
-    <!-- Title for the description of enhanced tracking protection -->
-    <string name="preference_enhanced_tracking_protection_explanation_title" moz:removedIn="114" tools:ignore="UnusedResources">Navigà senza esse seguitatu(a)</string>
     <!-- Preference summary for enhanced tracking protection settings on/off switch -->
     <string name="preference_enhanced_tracking_protection_summary">Eccu a prutezzione tutale contr’à i canistrelli, a nostra chjudenda a più putente oghje contr’à l’elementi intersiti di spiunagiu.</string>
-    <!-- Description of enhanced tracking protection. The first parameter is the name of the application (For example: Fenix) -->
-    <string name="preference_enhanced_tracking_protection_explanation" moz:removedIn="114" tools:ignore="UnusedResources">Guardate i vostri dati dapervoi. %s vi prutege da a maiò parte di i perseguitatori i più cunnisciuti chì seguitanu ciò chì vò fate in linea.</string>
-=======
-    <!-- Preference summary for enhanced tracking protection settings on/off switch -->
-    <string name="preference_enhanced_tracking_protection_summary">Eccu a prutezzione tutale contr’à i canistrelli, a nostra chjudenda a più putente oghje contr’à l’elementi intersiti di spiunagiu.</string>
->>>>>>> ae224354
     <!-- Description of enhanced tracking protection. The parameter is the name of the application (For example: Firefox Fenix) -->
     <string name="preference_enhanced_tracking_protection_explanation_2">%s vi prutege da a maiò parte di i perseguitatori i più cunnisciuti chì seguitanu ciò chì vo fate in linea.</string>
     <!-- Text displayed that links to website about enhanced tracking protection -->
@@ -1548,22 +1520,12 @@
     <!-- Preference for enhanced tracking protection for the standard protection settings -->
     <string name="preference_enhanced_tracking_protection_standard_default_1">Classica (predefinita)</string>
     <!-- Preference description for enhanced tracking protection for the standard protection settings -->
-<<<<<<< HEAD
-    <string name="preference_enhanced_tracking_protection_standard_description_4" moz:removedIn="114" tools:ignore="UnusedResources">Equilibratu trà a cunfidenzialità è a perfurmenza. E pagine si caricanu nurmalmente.</string>
-    <!-- Preference description for enhanced tracking protection for the standard protection settings -->
-=======
->>>>>>> ae224354
     <string name="preference_enhanced_tracking_protection_standard_description_5">E pagine si caricheranu nurmalmente, ma bluccheranu menu di perseguitatori.</string>
     <!--  Accessibility text for the Standard protection information icon  -->
     <string name="preference_enhanced_tracking_protection_standard_info_button">Ciò chì hè bluccatu da a prutezzione classica contr’à u spiunagiu</string>
     <!-- Preference for enhanced tracking protection for the strict protection settings -->
     <string name="preference_enhanced_tracking_protection_strict">Severa</string>
     <!-- Preference description for enhanced tracking protection for the strict protection settings -->
-<<<<<<< HEAD
-    <string name="preference_enhanced_tracking_protection_strict_description_3" moz:removedIn="114" tools:ignore="UnusedResources">Bluccheghja più di perseguitatori è cusì e pagine si caricanu piu prestu, ma certi siti puderianu ùn micca funziunà currettamente.</string>
-    <!-- Preference description for enhanced tracking protection for the strict protection settings -->
-=======
->>>>>>> ae224354
     <string name="preference_enhanced_tracking_protection_strict_description_4">Una prutezzione più forte contr’à u spiunagiu è perfurmenze piu rapide, ma certi siti ponu ùn micca funziunà currettamente.</string>
     <!--  Accessibility text for the Strict protection information icon  -->
     <string name="preference_enhanced_tracking_protection_strict_info_button">Ciò chì hè bluccatu da a prutezzione severa contr’à u spiunagiu</string>
