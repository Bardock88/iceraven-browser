--- conflicted
+++ resolved
@@ -2221,13 +2221,9 @@
 
     <!-- Review quality check feature-->
     <!-- Name for the review quality check feature used as title for the panel. -->
-<<<<<<< HEAD
-    <string name="review_quality_check_feature_name">Verificadore d’avisu</string>
-=======
     <string name="review_quality_check_feature_name" moz:RemovedIn="120" tools:ignore="UnusedResources">Verificadore d’avisu</string>
     <!-- Name for the review quality check feature used as title for the panel. -->
     <string name="review_quality_check_feature_name_2">Verificadore d’avisu</string>
->>>>>>> 52cb89cf
     <!-- Summary for grades A and B for review quality check adjusted grading. -->
     <string name="review_quality_check_grade_a_b_description">Avisi degni di cunfidenza</string>
     <!-- Summary for grade C for review quality check adjusted grading. -->
@@ -2250,36 +2246,22 @@
     <string name="review_quality_check_explanation_body_reliability">Impieghemu a tecnolugia AI di %s da Mozilla per verificà s’è l’avisi nant’à i prudutti sò degni di cunfidenza. Què vi aiuterà à misurà a qualità di l’avisu, micca quella di u pruduttu.</string>
 
     <!-- Paragraph explaining the grading system we use to classify the reliability of a product's reviews. -->
-<<<<<<< HEAD
-    <string name="review_quality_check_info_review_grade_header" tools:ignore="UnusedResources"><![CDATA[Demu à ogni avisu di pruduttu un <b>lettera di rangu</b> da A fine à F.]]></string>
-
-    <!-- Description explaining grades A and B for review quality check adjusted grading. -->
-    <string name="review_quality_check_info_grade_info_AB">Avisi degni di cunfidenza. Cridemu chì l’avisi venenu sicuramente da clienti veri chì anu lasciatu avisi sinceri è imparziali.</string>
-=======
     <string name="review_quality_check_info_review_grade_header"><![CDATA[Demu à ogni avisu di pruduttu un <b>lettera di rangu</b> da A fine à F.]]></string>
 
     <!-- Description explaining grades A and B for review quality check adjusted grading. -->
     <string name="review_quality_check_info_grade_info_AB">Avisi degni di cunfidenza. Cridemu chì l’avisi venenu sicuramente da clienti veri chì anu lasciatu avisi sinceri è imparziali.</string>
     <!-- Description explaining grades A and B for review quality check adjusted grading. -->
     <string name="review_quality_check_info_grade_info_AB_2" moz:RemovedIn="120" tools:ignore="UnusedResources">Pensemu chì l’avisi sò di cunfidenza.</string>
->>>>>>> 52cb89cf
     <!-- Description explaining grade C for review quality check adjusted grading. -->
     <string name="review_quality_check_info_grade_info_C">Cridemu chì ci hè un mischju d’avisi più o menu degni di cunfidenza.</string>
     <!-- Description explaining grades D and F for review quality check adjusted grading. -->
     <string name="review_quality_check_info_grade_info_DF">Avisi micca degni di cunfidenza. Cridemu chì l’avisi sò sicuramente falsi o ch’elli venenu da persone partigiane.</string>
-<<<<<<< HEAD
-    <!-- Paragraph explaining how a product's adjusted grading is calculated. -->
-    <string name="review_quality_check_explanation_body_adjusted_grading"><![CDATA[A <b>valutazione rettificata</b> si basa solu nant’à l’avisi chì no cridemu degni di cunfidenza.]]></string>
-    <!-- Paragraph explaining product review highlights. First parameter is the name of the retailer (e.g. Amazon). -->
-    <string name="review_quality_check_explanation_body_highlights" tools:ignore="UnusedResources"><![CDATA[L’elementi <b>messi in lume</b> sò l’avisi %s durante l’ultimi 80 ghjorni chì no cridemu degni di cunfidenza.]]></string>
-=======
     <!-- Description explaining grades D and F for review quality check adjusted grading. -->
     <string name="review_quality_check_info_grade_info_DF_2" moz:RemovedIn="120" tools:ignore="UnusedResources">Pensemu chì l’avisi ùn sò micca di cunfidenza.</string>
     <!-- Paragraph explaining how a product's adjusted grading is calculated. -->
     <string name="review_quality_check_explanation_body_adjusted_grading"><![CDATA[A <b>valutazione rettificata</b> si basa solu nant’à l’avisi chì no cridemu degni di cunfidenza.]]></string>
     <!-- Paragraph explaining product review highlights. First parameter is the name of the retailer (e.g. Amazon). -->
     <string name="review_quality_check_explanation_body_highlights"><![CDATA[L’elementi <b>messi in lume</b> sò l’avisi %s durante l’ultimi 80 ghjorni chì no cridemu degni di cunfidenza.]]></string>
->>>>>>> 52cb89cf
     <!-- Text for learn more caption presenting a link with information about review quality. First parameter is for clickable text defined in review_quality_check_info_learn_more_link. -->
     <string name="review_quality_check_info_learn_more">Sapene di più nant’à %s.</string>
 
@@ -2291,13 +2273,9 @@
     <string name="review_quality_check_settings_recommended_products">Affissà publicità in u verificadore d’avisu</string>
 
     <!-- Description for switch preference to show recommended products from review quality check settings section. First parameter is for clickable text defined in review_quality_check_settings_recommended_products_learn_more.-->
-<<<<<<< HEAD
-    <string name="review_quality_check_settings_recommended_products_description" tools:ignore="UnusedResources">Viderete, di quandu in quandu, una publicità per un pruduttu pertinente. Tutte ste publicità devenu risponde à e norme di qualità per l’avisi. %s</string>
-=======
     <string name="review_quality_check_settings_recommended_products_description" moz:RemovedIn="120" tools:ignore="UnusedResources">Viderete, di quandu in quandu, una publicità per un pruduttu pertinente. Tutte ste publicità devenu risponde à e norme di qualità per l’avisi. %s</string>
     <!-- Description for switch preference to show recommended products from review quality check settings section. First parameter is for clickable text defined in review_quality_check_settings_recommended_products_learn_more.-->
     <string name="review_quality_check_settings_recommended_products_description_2" tools:ignore="UnusedResources">Viderete, di quandu in quandu, una publicità per un pruduttu pertinente. Femu a publicità per i prudutti solu quandu i so avisi sò di cunfidenza. %s</string>
->>>>>>> 52cb89cf
     <!-- Clickable text that links to review quality check recommended products support article. -->
     <string name="review_quality_check_settings_recommended_products_learn_more" tools:ignore="UnusedResources">Sapene di più</string>
     <!-- Text for turning sidebar off button from review quality check settings section. -->
@@ -2318,29 +2296,14 @@
     <string name="review_quality_check_outdated_analysis_warning_action" tools:ignore="UnusedResources">Cuntrollà subitu</string>
 
     <!-- Title for warning card informing the user that the current product does not have enough reviews for a review analysis. -->
-<<<<<<< HEAD
-    <string name="review_quality_check_no_reviews_warning_title" tools:ignore="UnusedResources">Ùn ci hè ancu abbastanza avisi</string>
-    <!-- Text for body of warning card informing the user that the current product does not have enough reviews for a review analysis. -->
-    <string name="review_quality_check_no_reviews_warning_body" tools:ignore="UnusedResources">Quandu stu pruduttu averà d’altri avisi, puderemu cuntrollà a so qualità.</string>
-=======
     <string name="review_quality_check_no_reviews_warning_title">Ùn ci hè ancu abbastanza avisi</string>
     <!-- Text for body of warning card informing the user that the current product does not have enough reviews for a review analysis. -->
     <string name="review_quality_check_no_reviews_warning_body">Quandu stu pruduttu averà d’altri avisi, puderemu cuntrollà a so qualità.</string>
->>>>>>> 52cb89cf
     <!-- Title for warning card informing the user that the current product is currently not available. -->
     <string name="review_quality_check_product_availability_warning_title" tools:ignore="UnusedResources">U pruduttu ùn hè micca dispunibule</string>
     <!-- Text for the body of warning card informing the user that the current product is currently not available. -->
     <string name="review_quality_check_product_availability_warning_body" tools:ignore="UnusedResources">S’è vo fighjate chì stu pruduttu hè torna dispunibule, fatecilu sapè è cuntinueremu à cuntrollà l’avisi.</string>
     <!-- Clickable text for warning card informing the user that the current product is currently not available. Clicking this should inform the server that the product is available. -->
-<<<<<<< HEAD
-    <string name="review_quality_check_product_availability_warning_action" tools:ignore="UnusedResources">Fà sapè chì stu pruduttu hè torna dispunibule</string>
-    <!-- Title for warning card informing the user that the current product's re-analysis is still processing. -->
-    <string name="review_quality_check_reanalysis_in_progress_warning_title" tools:ignore="UnusedResources">Cuntrollà a qualità di l’avisi</string>
-    <!-- Title for warning card informing the user that the current product's analysis is still processing. -->
-    <string name="review_quality_check_analysis_in_progress_warning_title" tools:ignore="UnusedResources">Cuntrollà a qualità di l’avisi</string>
-    <!-- Text for body of warning card informing the user that the current product's analysis is still processing. -->
-    <string name="review_quality_check_analysis_in_progress_warning_body" tools:ignore="UnusedResources">St’operazione puderià piglià 60 seconde</string>
-=======
     <string name="review_quality_check_product_availability_warning_action" moz:RemovedIn="120" tools:ignore="UnusedResources">Fà sapè chì stu pruduttu hè torna dispunibule</string>
     <!-- Clickable text for warning card informing the user that the current product is currently not available. Clicking this should inform the server that the product is available. -->
     <string name="review_quality_check_product_availability_warning_action_2" tools:ignore="UnusedResources">Signalà chì u pruduttu hè dispunibule</string>
@@ -2350,21 +2313,14 @@
     <string name="review_quality_check_analysis_in_progress_warning_title">Cuntrollà a qualità di l’avisi</string>
     <!-- Text for body of warning card informing the user that the current product's analysis is still processing. -->
     <string name="review_quality_check_analysis_in_progress_warning_body">St’operazione puderià piglià 60 seconde</string>
->>>>>>> 52cb89cf
     <!-- Title for info card displayed after the user reports a product is back in stock. -->
     <string name="review_quality_check_analysis_requested_info_title" tools:ignore="UnusedResources">Vi ringraziemu di u vostru signalamentu !</string>
     <!-- Text for body of info card displayed after the user reports a product is back in stock. -->
     <string name="review_quality_check_analysis_requested_info_body" tools:ignore="UnusedResources">Duveriamu avè l’infurmazioni nant’à l’avisi di stu pruduttu nanzu 24 ore. Ci vole à verificà dopu.</string>
     <!-- Title for info card displayed when the user review checker while on a product that Fakespot does not analyze (e.g. gift cards, music). -->
-<<<<<<< HEAD
-    <string name="review_quality_check_not_analyzable_info_title" tools:ignore="UnusedResources">Ùn pudemu micca cuntrollà st’avisi</string>
-    <!-- Text for body of info card displayed when the user review checker while on a product that Fakespot does not analyze (e.g. gift cards, music). -->
-    <string name="review_quality_check_not_analyzable_info_body" tools:ignore="UnusedResources">Per disgrazia, ùn pudemu micca cuntrollà a qualità di l’avisi per certi tipi di prudutti. Per indettu, e carte di rigalu, a diffusione di filmetti è di musica, è i ghjochi.</string>
-=======
     <string name="review_quality_check_not_analyzable_info_title">Ùn pudemu micca cuntrollà st’avisi</string>
     <!-- Text for body of info card displayed when the user review checker while on a product that Fakespot does not analyze (e.g. gift cards, music). -->
     <string name="review_quality_check_not_analyzable_info_body">Per disgrazia, ùn pudemu micca cuntrollà a qualità di l’avisi per certi tipi di prudutti. Per indettu, e carte di rigalu, a diffusione di filmetti è di musica, è i ghjochi.</string>
->>>>>>> 52cb89cf
     <!-- Title for info card displayed when another user reported the displayed product is back in stock. -->
     <string name="review_quality_check_analysis_requested_other_user_info_title" tools:ignore="UnusedResources">Infurmazione dispunibule frà pocu</string>
     <!-- Text for body of info card displayed when another user reported the displayed product is back in stock. -->
@@ -2374,21 +2330,6 @@
     <!-- Text for the action button from info card displayed to the user when analysis finished updating. -->
     <string name="review_quality_check_analysis_updated_confirmation_action" tools:ignore="UnusedResources">Ahju capitu</string>
     <!-- Title for error card displayed to the user when an error occurred. -->
-<<<<<<< HEAD
-    <string name="review_quality_check_generic_error_title" tools:ignore="UnusedResources">Alcuna infurmazione dispunibule fine à quì</string>
-    <!-- Text for body of error card displayed to the user when an error occurred. -->
-    <string name="review_quality_check_generic_error_body" tools:ignore="UnusedResources">Travagliemu per currege stu penseru. Ci vole à verificà ulteriurmente.</string>
-    <!-- Title for error card displayed to the user when the device is disconnected from the network. -->
-    <string name="review_quality_check_no_connection_title" tools:ignore="UnusedResources">Alcuna cunnessione di reta</string>
-    <!-- Text for body of error card displayed to the user when the device is disconnected from the network. -->
-    <string name="review_quality_check_no_connection_body" tools:ignore="UnusedResources">Verificate a vostra cunnessione di reta è pruvate di ricaricà a pagina.</string>
-    <!-- Title for card displayed to the user for products whose reviews were not analyzed yet. -->
-    <string name="review_quality_check_no_analysis_title" tools:ignore="UnusedResources">Ùn ci hè ancu infurmazione nant’à st’avisi</string>
-    <!-- Text for the body of card displayed to the user for products whose reviews were not analyzed yet. -->
-    <string name="review_quality_check_no_analysis_body" tools:ignore="UnusedResources">Per sapè s’è l’avisi di stu pruduttu sò degni di cunfidenza, cuntrollà a qualità di l’avisi. St’operazione piglia circa 60 seconde solu.</string>
-    <!-- Text for button from body of card displayed to the user for products whose reviews were not analyzed yet. Clicking this should trigger a product analysis. -->
-    <string name="review_quality_check_no_analysis_link" tools:ignore="UnusedResources">Cuntrollà a qualità di l’avisi</string>
-=======
     <string name="review_quality_check_generic_error_title">Alcuna infurmazione dispunibule fine à quì</string>
     <!-- Text for body of error card displayed to the user when an error occurred. -->
     <string name="review_quality_check_generic_error_body">Travagliemu per currege stu penseru. Ci vole à verificà ulteriurmente.</string>
@@ -2402,7 +2343,6 @@
     <string name="review_quality_check_no_analysis_body">Per sapè s’è l’avisi di stu pruduttu sò degni di cunfidenza, cuntrollà a qualità di l’avisi. St’operazione piglia circa 60 seconde solu.</string>
     <!-- Text for button from body of card displayed to the user for products whose reviews were not analyzed yet. Clicking this should trigger a product analysis. -->
     <string name="review_quality_check_no_analysis_link">Cuntrollà a qualità di l’avisi</string>
->>>>>>> 52cb89cf
     <!-- Headline for review quality check contextual onboarding card. -->
     <string name="review_quality_check_contextual_onboarding_title">Pruvate a nostra guida di cunfidenza nant’à l’avisi di prudutti</string>
     <!-- Description for review quality check contextual onboarding card. The first and last two parameters are for retailer names (e.g. Amazon, Walmart). The second parameter is for the name of the application (e.g. Firefox). -->
@@ -2431,19 +2371,11 @@
     <!-- Text displayed in the second CFR presenting the review quality check feature that opens the review checker when clicked. -->
     <string name="review_quality_check_second_cfr_action" tools:ignore="UnusedResources">Apre u verificadore d’avisu</string>
     <!-- Flag showing that the review quality check feature is work in progress. -->
-<<<<<<< HEAD
-    <string name="review_quality_check_beta_flag" tools:ignore="UnusedResources">Beta</string>
-    <!-- Content description (not visible, for screen readers etc.) for opening browser menu button to open review quality check bottom sheet. -->
-    <string name="browser_menu_review_quality_check">Apre u cuntrollu di qualità di l’avisi</string>
-    <!-- Content description (not visible, for screen readers etc.) for closing browser menu button to open review quality check bottom sheet. -->
-    <string name="browser_menu_review_quality_check_close">Chjode u cuntrollu di qualità di l’avisi</string>
-=======
     <string name="review_quality_check_beta_flag">Beta</string>
     <!-- Content description (not visible, for screen readers etc.) for opening browser menu button to open review quality check bottom sheet. -->
     <string name="review_quality_check_open_handle_content_description">Apre u verificadore d’avisu</string>
     <!-- Content description (not visible, for screen readers etc.) for closing browser menu button to open review quality check bottom sheet. -->
     <string name="review_quality_check_close_handle_content_description">Chjode u verificadore d’avisu</string>
->>>>>>> 52cb89cf
     <!-- Content description (not visible, for screen readers etc.) for review quality check star rating. First parameter is the number of stars (1-5) representing the rating. -->
     <string name="review_quality_check_star_rating_content_description">%1$s stelle nant’à 5</string>
     <!-- Text for minimize button from highlights card. When clicked the highlights card should reduce its size. -->
