--- conflicted
+++ resolved
@@ -16,22 +16,16 @@
     <string name="content_description_disable_private_browsing_button">Изключване на поверително разглеждане</string>
     <!-- Placeholder text shown in the search bar before a user enters text for the default engine -->
     <string name="search_hint">Търсете или въведете адрес</string>
-<<<<<<< HEAD
-=======
     <!-- Placeholder text shown in the search bar before a user enters text for a general engine -->
     <string name="search_hint_general_engine">Търсене в интернет</string>
->>>>>>> 09d9f897
     <!-- Placeholder text shown in search bar when using history search -->
     <string name="history_search_hint">Търсене в историята</string>
     <!-- Placeholder text shown in search bar when using bookmarks search -->
     <string name="bookmark_search_hint">Търсене в отметките</string>
     <!-- Placeholder text shown in search bar when using tabs search -->
     <string name="tab_search_hint">Търсене в разделите</string>
-<<<<<<< HEAD
-=======
     <!-- Placeholder text shown in the search bar when using application search engines -->
     <string name="application_search_hint">Въведете търсене</string>
->>>>>>> 09d9f897
     <!-- No Open Tabs Message Description -->
     <string name="no_open_tabs_description">Отворените раздели ще бъдат показани тук.</string>
 
@@ -54,12 +48,9 @@
     <!-- Content description on checkmark while tab is selected in multiselect mode in tab tray -->
     <string name="tab_tray_multiselect_selected_content_description">Избран</string>
 
-<<<<<<< HEAD
-=======
     <!-- Home - Recently saved bookmarks -->
     <!-- Title for the home screen section with recently saved bookmarks. -->
     <string name="recently_saved_title">Последно запазени</string>
->>>>>>> 09d9f897
     <!-- Text for the menu button to remove a recently saved bookmark from the user's home screen -->
     <string name="recently_saved_menu_item_remove">Премахване</string>
 
@@ -72,11 +63,8 @@
     <string name="private_browsing_placeholder_description_2">%1$s изчиства вашата история на търсене и разглеждане от поверителните раздели, когато ги затворите или излезете от приложението. Това не ви прави невидими за уебсайтовете или мрежовите доставчици, но запазва поверителността на вашата дейност онлайн от други ползватели на същото устройството.</string>
     <string name="private_browsing_common_myths">Разпространени легенди относно поверителното разглеждане</string>
 
-<<<<<<< HEAD
-=======
     <!-- Text for the positive button to accept adding a Private Browsing shortcut to the Home screen -->
     <string name="private_mode_cfr_pos_button_text">Добавяне към екрана</string>
->>>>>>> 09d9f897
     <!-- Text for the negative button to decline adding a Private Browsing shortcut to the Home screen -->
     <string name="cfr_neg_button_text">Не, благодаря</string>
 
@@ -128,15 +116,12 @@
     <!-- Button text for showing all the tabs in the tabs tray -->
     <string name="recent_tabs_show_all">Показване на всички</string>
 
-<<<<<<< HEAD
-=======
     <!-- Text for the dropdown menu to remove a recent synced tab from the homescreen -->
     <string name="recent_synced_tab_menu_item_remove">Премахване</string>
     <!-- Text for the menu button to remove a grouped highlight from the user's browsing history
          in the Recently visited section -->
     <string name="recent_tab_menu_item_remove">Премахване</string>
 
->>>>>>> 09d9f897
     <!-- History Metadata -->
     <!-- Header text for a section on the home screen that displays grouped highlights from the
          user's browsing history, such as topics they have researched or explored on the web -->
@@ -247,15 +232,12 @@
     <!-- Search engine suggestion description text -->
     <string name="search_engine_suggestions_description">Търсете директно от адресната лента</string>
 
-<<<<<<< HEAD
-=======
     <!-- Menu option in the search selector menu to open the search settings -->
     <string name="search_settings_menu_item">Настройки на търсене</string>
 
     <!-- Text for the button to continue the onboarding on the home onboarding dialog. -->
     <string name="onboarding_home_get_started_button">Въведение</string>
 
->>>>>>> 09d9f897
     <!-- Text preview for smaller sized widgets -->
     <string name="search_widget_text_short">Търсене</string>
 
@@ -305,8 +287,6 @@
     <!-- Preference for enabling "HTTPS-Only" mode -->
     <string name="preferences_https_only_title">Режим „само HTTPS“</string>
 
-<<<<<<< HEAD
-=======
     <!-- Preference for removing cookie/consent banners from sites automatically. See reduce_cookie_banner_summary for additional context. -->
     <string name="preferences_cookie_banner_reduction">Намаляване на банерите за бисквитки</string>
     <!-- Title text for a detail explanation indicating cookie banner handling is on this site, this is shown as part of the cookie banner panel in the toolbar. The first parameter is a shortened URL of the current site-->
@@ -316,7 +296,6 @@
     <!-- Title text for the dialog use on the variant 2 branch of the experiment to determine which context users engaged the most -->
     <string name="reduce_cookie_banner_variant_2_experiment_dialog_title" moz:RemovedIn="112" tools:ignore="UnusedResources">Намаляване на банерите за бисквитки</string>
 
->>>>>>> 09d9f897
     <!-- Summary of tracking protection preference if tracking protection is set to on -->
     <string name="preferences_https_only_on" moz:removedIn="111" tools:ignore="UnusedResources">Включено</string>
     <!-- Summary of https only preference if https only is set to off -->
@@ -1151,10 +1130,10 @@
     <string name="preference_enhanced_tracking_protection">Подобрена защита от проследяване</string>
     <!-- Title for the description of enhanced tracking protection -->
     <string name="preference_enhanced_tracking_protection_explanation_title">Разглеждайте без да сте следени</string>
-  
+
     <!-- Description of enhanced tracking protection. The first parameter is the name of the application (For example: Fenix) -->
     <string name="preference_enhanced_tracking_protection_explanation">Пазете вашите данни лични. %s ви предпазва от най-разпространените проследявания, които дебнат действията ви онлайн.</string>
-  
+
     <!-- Text displayed that links to website about enhanced tracking protection -->
     <string name="preference_enhanced_tracking_protection_explanation_learn_more">Научете повече</string>
 
