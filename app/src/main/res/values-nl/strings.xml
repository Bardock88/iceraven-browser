--- conflicted
+++ resolved
@@ -1221,13 +1221,9 @@
     <!-- Text for standard error snackbar dismiss button. -->
     <string name="standard_snackbar_error_dismiss">Sluiten</string>
     <!-- Text for error message when printing a page and it fails. -->
-<<<<<<< HEAD
-    <string name="unable_to_print_error">Kan niet afdrukken</string>
-=======
     <string name="unable_to_print_error" moz:removedIn="121" tools:ignore="UnusedResources">Kan niet afdrukken</string>
     <!-- Text for error message when printing a page and it fails. -->
     <string name="unable_to_print_page_error">Kan deze pagina niet afdrukken</string>
->>>>>>> 0ada6ff2
     <!-- Text for the print feature in the share and browser menu -->
     <string name="menu_print">Afdrukken</string>
     <!-- Sub-header in the dialog to share a link to another sync device -->
