<?xml version="1.0" encoding="utf-8"?>
<resources xmlns:tools="http://schemas.android.com/tools" xmlns:moz="http://mozac.org/tools">
    <!-- App name for private browsing mode. The first parameter is the name of the app defined in app_name (for example: Fenix)-->
    <string name="app_name_private_5">خصوصی %s</string>
    <!-- App name for private browsing mode. The first parameter is the name of the app defined in app_name (for example: Fenix)-->
    <string name="app_name_private_4">%s (خصوصی)</string>

    <!-- Home Fragment -->
    <!-- Content description (not visible, for screen readers etc.): "Three dot" menu button. -->
    <string name="content_description_menu">گزینه‌های بیشتر</string>
    <!-- Content description (not visible, for screen readers etc.): "Private Browsing" menu button. -->
    <string name="content_description_private_browsing_button">فعال کردن حالت خصوصی</string>
    <!-- Content description (not visible, for screen readers etc.): "Private Browsing" menu button. -->
    <string name="content_description_disable_private_browsing_button">غیرفعال کردن حالت مرور خصوصی</string>
    <!-- Placeholder text shown in the search bar before a user enters text for the default engine -->
    <string name="search_hint">جست‌وجو یا ورود نشانی</string>
    <!-- Placeholder text shown in the search bar before a user enters text for a general engine -->
    <string name="search_hint_general_engine">جست‌وجوی وب</string>
    <!-- Placeholder text shown in search bar when using history search -->
    <string name="history_search_hint">جست‌وجوی تاریخچه</string>
    <!-- Placeholder text shown in search bar when using bookmarks search -->
    <string name="bookmark_search_hint">جست‌وجوی نشانک‌ها</string>
    <!-- Placeholder text shown in search bar when using tabs search -->
    <string name="tab_search_hint">جست‌وجوی زبانه‌ها</string>
    <!-- Placeholder text shown in the search bar when using application search engines -->
    <string name="application_search_hint">عبارت جست‌وجو را وارد کنید</string>
    <!-- No Open Tabs Message Description -->
    <string name="no_open_tabs_description">زبانه‌های باز شما در اینجا نشان داده می‌شوند.</string>

    <!-- No Private Tabs Message Description -->
    <string name="no_private_tabs_description">زبانه‌های خصوصی شما در اینجا نشان داده می‌شوند.</string>

    <!-- Tab tray multi select title in app bar. The first parameter is the number of tabs selected -->
    <string name="tab_tray_multi_select_title">%1$d زبانه انتخاب شد</string>
    <!-- Label of button in create collection dialog for creating a new collection  -->
    <string name="tab_tray_add_new_collection">افزودن مجموعه جدید</string>
    <!-- Label of editable text in create collection dialog for naming a new collection  -->
    <string name="tab_tray_add_new_collection_name">نام</string>
    <!-- Label of button in save to collection dialog for selecting a current collection  -->
    <string name="tab_tray_select_collection">انتخاب مجموعه</string>
    <!-- Content description for close button while in multiselect mode in tab tray -->
    <string name="tab_tray_close_multiselect_content_description">از حالت چند انتخابی خارج شوید</string>
    <!-- Content description for save to collection button while in multiselect mode in tab tray -->
    <string name="tab_tray_collection_button_multiselect_content_description">ذخیره‌سازی زبانه‌های انتخاب شده داخل مجموعه</string>
    <!-- Content description on checkmark while tab is selected in multiselect mode in tab tray -->
    <string name="tab_tray_multiselect_selected_content_description">انتخاب شده</string>

    <!-- Home - Recently saved bookmarks -->
    <!-- Title for the home screen section with recently saved bookmarks. -->
    <string name="recently_saved_title">به‌تازگی ذخیره شده</string>
    <!-- Content description for the button which navigates the user to show all of their saved bookmarks. -->
    <string name="recently_saved_show_all_content_description_2">نمایش همه نشانک های ذخیره شده</string>
    <!-- Text for the menu button to remove a recently saved bookmark from the user's home screen -->
    <string name="recently_saved_menu_item_remove">حذف</string>

    <!-- About content. The first parameter is the name of the application. (For example: Fenix) -->
    <string name="about_content">%1$s توسط موزیلا تولید شده است.</string>

    <!-- Private Browsing -->
    <!-- Explanation for private browsing displayed to users on home view when they first enable private mode
        The first parameter is the name of the app defined in app_name (for example: Fenix) -->
    <string name="private_browsing_placeholder_description_2">%1$s جست‌وجوها و تاریخچهٔ مرور شما را هنگام خروج از برنامه یا بستن زبانه‌های خصوصی پاک می‌کند. در حالی که این کار شما را برای وبگاه‌ها یا فراهم‌کنندگان اینترنت ناشناس نمی‌کند، این کار مخفی کردن فعالیت‌های برخط شما را برای هرکس دیگری که از این افزاره استفاده می‌کند را ساده‌تر می‌کند.</string>
    <string name="private_browsing_common_myths">
       باورهای غلط و رایج در مورد مرور خصوصی
    </string>

    <!-- Private mode shortcut "contextual feature recommendation" (CFR) -->
    <!-- Text for the Private mode shortcut CFR message for adding a private mode shortcut to open private tabs from the Home screen -->
    <string name="private_mode_cfr_message_2">زبانهٔ خصوصی بعدی خود را با یک ضربه باز کنید.</string>
    <!-- Text for the positive button to accept adding a Private Browsing shortcut to the Home screen -->
    <string name="private_mode_cfr_pos_button_text">افزودن به صفحهٔ خانگی</string>
    <!-- Text for the negative button to decline adding a Private Browsing shortcut to the Home screen -->
    <string name="cfr_neg_button_text">نه، ممنون</string>

    <!-- Open in App "contextual feature recommendation" (CFR) -->
    <!-- Text for the info message. The first parameter is the name of the application.-->
    <string name="open_in_app_cfr_info_message_2">شما می‌توانید %1$s را برای گشودن خودکار پیوندهای درون برنامه‌ها، تنظیم کنید.</string>
    <!-- Text for the positive action button -->
    <string name="open_in_app_cfr_positive_button_text">برو به تنظیمات</string>

    <!-- Text for the negative action button -->
    <string name="open_in_app_cfr_negative_button_text">رد کردن</string>

    <!-- Total cookie protection "contextual feature recommendation" (CFR) -->
    <!-- Text for the message displayed in the contextual feature recommendation popup promoting the total cookie protection feature. -->
    <string name="tcp_cfr_message">قوی‌ترین قابلیت حفظ حریم خصوصی ما هم‌اکنون، ردیاب‌های میان‌پایگاهی را منزوی می‌کند.</string>

    <!-- Text displayed that links to website containing documentation about the "Total cookie protection" feature. -->
    <string name="tcp_cfr_learn_more">دربارهٔ محافظت کامل در برابر کلوچک‌ها بیاموزید</string>

    <!-- Text for the info dialog when camera permissions have been denied but user tries to access a camera feature. -->
    <string name="camera_permissions_needed_message">دسترسی به دوربین مورد نیاز است. به تنظیمات اندروید بروید، روی مجوزها ضربه بزنید و بعد روی اجازه ضربه بزنید.</string>
    <!-- Text for the positive action button to go to Android Settings to grant permissions. -->
    <string name="camera_permissions_needed_positive_button_text">برو به تنظیمات</string>
    <!-- Text for the negative action button to dismiss the dialog. -->
    <string name="camera_permissions_needed_negative_button_text">رد کردن</string>

    <!-- Text for the banner message to tell users about our auto close feature. -->
    <string name="tab_tray_close_tabs_banner_message">بستن خودکار زبانه‌هایی که پس از چند روز، هفته یا ماه از آنها بازدید نکرده‌اید.</string>
    <!-- Text for the positive action button to go to Settings for auto close tabs. -->
    <string name="tab_tray_close_tabs_banner_positive_button_text">دیدن گزینه‌ها</string>
    <!-- Text for the negative action button to dismiss the Close Tabs Banner. -->
    <string name="tab_tray_close_tabs_banner_negative_button_text">رد کردن</string>


    <!-- Text for the banner message to tell users about our inactive tabs feature. -->
    <string name="tab_tray_inactive_onboarding_message">زبانه‌هایی که دو هفته است ندیده‌اید به اینجا منتقل می‌شوند.</string>
    <!-- Text for the action link to go to Settings for inactive tabs. -->
    <string name="tab_tray_inactive_onboarding_button_text">خاموش کردن در تنظیمات</string>
    <!-- Text for title for the auto-close dialog of the inactive tabs. -->
    <string name="tab_tray_inactive_auto_close_title">بسته شدن خودکار بعد از یک ماه؟</string>
    <!-- Text for the body for the auto-close dialog of the inactive tabs.
        The first parameter is the name of the application.-->
    <string name="tab_tray_inactive_auto_close_body_2">%1$s می‌تواند زبانه‌هایی را که در ماه گذشته مشاهده نکرده‌اید؛ ببندد.</string>
    <!-- Content description for close button in the auto-close dialog of the inactive tabs. -->
    <string name="tab_tray_inactive_auto_close_button_content_description">بستن</string>

    <!-- Text for turn on auto close tabs button in the auto-close dialog of the inactive tabs. -->
    <string name="tab_tray_inactive_turn_on_auto_close_button_2">فعال‌سازی بستن خودکار</string>


    <!-- Home screen icons - Long press shortcuts -->
    <!-- Shortcut action to open new tab -->
    <string name="home_screen_shortcut_open_new_tab_2">زبانهٔ جدید</string>
    <!-- Shortcut action to open new private tab -->
    <string name="home_screen_shortcut_open_new_private_tab_2">زبانهٔ خصوصی جدید</string>

    <!-- Shortcut action to open Passwords screens -->
    <string name="home_screen_shortcut_open_password_screen">میان‌بر گذرواژه‌ها</string>

    <!-- Recent Tabs -->
    <!-- Header text for jumping back into the recent tab in the home screen -->
    <string name="recent_tabs_header">برگردید به داخل</string>
    <!-- Button text for showing all the tabs in the tabs tray -->
    <string name="recent_tabs_show_all">نمایش همه</string>

    <!-- Content description for the button which navigates the user to show all recent tabs in the tabs tray. -->
    <string name="recent_tabs_show_all_content_description_2">نمایش دکمه همه زبانه‌های اخیر</string>
    <!-- Text for button in synced tab card that opens synced tabs tray -->
    <string name="recent_tabs_see_all_synced_tabs_button_text">نمایش همه زبانه‌های همگام‌سازی شده</string>
    <!-- Accessibility description for device icon used for recent synced tab -->
    <string name="recent_tabs_synced_device_icon_content_description">دستگاه‌ همگام‌سازی شده</string>
    <!-- Text for the dropdown menu to remove a recent synced tab from the homescreen -->
    <string name="recent_synced_tab_menu_item_remove">برداشتن</string>
    <!-- Text for the menu button to remove a grouped highlight from the user's browsing history
         in the Recently visited section -->
    <string name="recent_tab_menu_item_remove">حذف</string>

    <!-- History Metadata -->
    <!-- Header text for a section on the home screen that displays grouped highlights from the
         user's browsing history, such as topics they have researched or explored on the web -->
    <string name="history_metadata_header_2">بازدیدهای اخیر</string>
    <!-- Text for the menu button to remove a grouped highlight from the user's browsing history
         in the Recently visited section -->
    <string name="recently_visited_menu_item_remove">حذف</string>
    <!-- Content description for the button which navigates the user to show all of their history. -->
    <string name="past_explorations_show_all_content_description_2">نمایش تمام اکتشافات گذشته</string>

    <!-- Browser Fragment -->
    <!-- Content description (not visible, for screen readers etc.): Navigate backward (browsing history) -->
    <string name="browser_menu_back">عقب</string>
    <!-- Content description (not visible, for screen readers etc.): Navigate forward (browsing history) -->
    <string name="browser_menu_forward">جلو</string>
    <!-- Content description (not visible, for screen readers etc.): Refresh current website -->
    <string name="browser_menu_refresh">بازخوانی</string>
    <!-- Content description (not visible, for screen readers etc.): Stop loading current website -->
    <string name="browser_menu_stop">توقف</string>
    <!-- Browser menu button that opens the addon manager -->
    <string name="browser_menu_add_ons">افزونه‌ها</string>
    <!-- Browser menu button that opens account settings -->
    <string name="browser_menu_account_settings">اطلاعات حساب</string>
    <!-- Text displayed when there are no add-ons to be shown -->
    <string name="no_add_ons">هیچ افزونه‌ای اینجا نیست</string>
    <!-- Browser menu button that sends a user to help articles -->
    <string name="browser_menu_help">راهنما</string>
    <!-- Browser menu button that sends a to a the what's new article -->
    <string name="browser_menu_whats_new">امکانات جدید</string>
    <!-- Browser menu button that opens the settings menu -->
    <string name="browser_menu_settings">تنظیمات</string>
    <!-- Browser menu button that opens a user's library -->
    <string name="browser_menu_library">کتابخانه</string>
    <!-- Browser menu toggle that requests a desktop site -->
    <string name="browser_menu_desktop_site">پایگاه رومیزی</string>
    <!-- Browser menu toggle that adds a shortcut to the site on the device home screen. -->
    <string name="browser_menu_add_to_homescreen">افزودن به صفحهٔ خانگی</string>
    <!-- Browser menu toggle that installs a Progressive Web App shortcut to the site on the device home screen. -->
    <string name="browser_menu_install_on_homescreen">نصب</string>
    <!-- Content description (not visible, for screen readers etc.) for the Resync tabs button -->
    <string name="resync_button_content_description">همگام‌سازی مجدد</string>
    <!-- Browser menu button that opens the find in page menu -->
    <string name="browser_menu_find_in_page">پیدا کردن در صفحه</string>
    <!-- Browser menu button that saves the current tab to a collection -->
    <string name="browser_menu_save_to_collection_2">افزودن به مجموعه</string>
    <!-- Browser menu button that open a share menu to share the current site -->
    <string name="browser_menu_share">اشتراک‌گذاری</string>
    <!-- Browser menu button shown in custom tabs that opens the current tab in Fenix
        The first parameter is the name of the app defined in app_name (for example: Fenix) -->
    <string name="browser_menu_open_in_fenix">بازکردن در %1$s</string>
    <!-- Browser menu text shown in custom tabs to indicate this is a Fenix tab
        The first parameter is the name of the app defined in app_name (for example: Fenix) -->
    <string name="browser_menu_powered_by">قدرت گرفته توسط %1$s</string>
    <!-- Browser menu text shown in custom tabs to indicate this is a Fenix tab
        The first parameter is the name of the app defined in app_name (for example: Fenix) -->
    <string name="browser_menu_powered_by2">قدرت گرفته توسط %1$s</string>
    <!-- Browser menu button to put the current page in reader mode -->
    <string name="browser_menu_read">نمای مطالعه</string>
    <!-- Browser menu button content description to close reader mode and return the user to the regular browser -->
    <string name="browser_menu_read_close">بستن نمای مطالعه</string>
    <!-- Browser menu button to open the current page in an external app -->
    <string name="browser_menu_open_app_link">باز کردن در برنامه</string>

    <!-- Browser menu button to show reader view appearance controls e.g. the used font type and size -->
    <string name="browser_menu_customize_reader_view">سفارشی‌سازی نمای مطالعه</string>
    <!-- Browser menu label for adding a bookmark -->
    <string name="browser_menu_add">افزودن</string>
    <!-- Browser menu label for editing a bookmark -->
    <string name="browser_menu_edit">ویرایش</string>

    <!-- Button shown on the home page that opens the Customize home settings -->
    <string name="browser_menu_customize_home_1">سفارشی‌سازی صفحه خانه</string>
    <!-- Browser Toolbar -->
    <!-- Content description for the Home screen button on the browser toolbar -->
    <string name="browser_toolbar_home">صفحهٔ خانگی</string>

    <!-- Locale Settings Fragment -->
    <!-- Content description for tick mark on selected language -->
    <string name="a11y_selected_locale_content_description">انتخاب زبان</string>
    <!-- Text for default locale item -->
    <string name="default_locale_text">زبان دستگاه را دنبال کنید</string>
    <!-- Placeholder text shown in the search bar before a user enters text -->
    <string name="locale_search_hint">جست‌وجوی زبان</string>

    <!-- Search Fragment -->
    <!-- Button in the search view that lets a user search by scanning a QR code -->
    <string name="search_scan_button">بررسی</string>
    <!-- Button in the search view that lets a user change their search engine -->
    <string name="search_engine_button">موتور جست‌وجو</string>
    <!-- Button in the search view when shortcuts are displayed that takes a user to the search engine settings -->
    <string name="search_shortcuts_engine_settings">تنظیمات موتور جست‌وجو</string>
    <!-- Button in the search view that lets a user navigate to the site in their clipboard -->
    <string name="awesomebar_clipboard_title">تکمیل پیوند از تخته‌گیره</string>
    <!-- Button in the search suggestions onboarding that allows search suggestions in private sessions -->
    <string name="search_suggestions_onboarding_allow_button">مجاز</string>
    <!-- Button in the search suggestions onboarding that does not allow search suggestions in private sessions -->
    <string name="search_suggestions_onboarding_do_not_allow_button">اجازه ندادن</string>
    <!-- Search suggestion onboarding hint title text -->
    <string name="search_suggestions_onboarding_title">پیشنهادات جست‌وجو در نشست‌های خصوصی مجاز است؟</string>
    <!-- Search suggestion onboarding hint description text, first parameter is the name of the app defined in app_name (for example: Fenix)-->
    <string name="search_suggestions_onboarding_text">%s هر چیزی را که در نوار نشانی نوشته‌اید را به موتور جست‌وجو ارسال می‌کند.</string>

    <!-- Search engine suggestion title text. The first parameter is the name of teh suggested engine-->
    <string name="search_engine_suggestions_title">جست‌وجو در %s</string>
    <!-- Search engine suggestion description text -->
    <string name="search_engine_suggestions_description">مستقیماً از نوار نشانی جست‌وجو کنید</string>

    <!-- Menu option in the search selector menu to open the search settings -->
    <string name="search_settings_menu_item">تنظیمات جست‌وجو</string>

    <!-- Header text for the search selector menu -->
    <string name="search_header_menu_item_2">این بار جست‌وجو در:</string>

    <!-- Home onboarding -->
    <!-- Onboarding home screen popup dialog, shown on top of the Jump back in section. -->
    <string name="onboarding_home_screen_jump_back_contextual_hint_2">با صفحهٔ خانگی شخصی‌سازی شدهٔ خود آشنا شوید. زبانه‌های اخیر، نشانک‌ها و نتایج جست‌وجوها در این‌جا ظاهر می‌شوند.</string>
    <!-- Home onboarding dialog welcome screen title text. -->
    <string name="onboarding_home_welcome_title_2">به اینترنتی شخصی‌تر خوش‌آمدید</string>
    <!-- Home onboarding dialog welcome screen description text. -->
    <string name="onboarding_home_welcome_description">رنگ‌های بیش‌تر. حریم خصوصی بهتر. تعهد یک‌سان نسبت به مردم و منافع.</string>
    <!-- Home onboarding dialog sign into sync screen title text. -->
    <string name="onboarding_home_sync_title_3">تعویض صفحه‌نمایش‌ها از همیشه آسان‌تر است</string>
    <!-- Home onboarding dialog sign into sync screen description text. -->
    <string name="onboarding_home_sync_description">جایی که زبانه‌ها را در افزاره‌ای دیگر ترک کرده‌اید، هم‌اکنون در صفحهٔ خانگی‌تان پی بگیرید.</string>
    <!-- Text for the button to continue the onboarding on the home onboarding dialog. -->
    <string name="onboarding_home_get_started_button">شروع کنید</string>
    <!-- Text for the button to navigate to the sync sign in screen on the home onboarding dialog. -->
    <string name="onboarding_home_sign_in_button">ورود</string>
    <!-- Text for the button to skip the onboarding on the home onboarding dialog. -->
    <string name="onboarding_home_skip_button">پرش</string>
    <!-- Onboarding home screen sync popup dialog message, shown on top of Recent Synced Tabs in the Jump back in section. -->
    <string name="sync_cfr_message">زبانه‌هایتان در حال همگام‌سازی‌اند! جایی که در افزاره‌ای دیگر رها کرده‌اید را پی بگیرید.</string>
    <!-- Content description (not visible, for screen readers etc.): Close button for the home onboarding dialog -->
    <string name="onboarding_home_content_description_close_button">بستن</string>

    <!-- Notification pre-permission dialog -->
    <!-- Enable notification pre permission dialog title
        The first parameter is the name of the app defined in app_name (for example: Fenix) -->
    <string name="onboarding_home_enable_notifications_title">آگاهی‌ها کمک می‌کنند تا با %s کار‌های بیش‌تری بکنید</string>
    <!-- Enable notification pre permission dialog description with rationale
        The first parameter is the name of the app defined in app_name (for example: Fenix) -->
    <string name="onboarding_home_enable_notifications_description">همگام‌سازی زبانه‌هایتان میان افزاره‌ها، مدیریت بارگیری‌ها، دریافت نکاتی دربارهٔ بهره بردن هر چه بیش‌تر از محافظت حریم خصوصی %s، و بیش‌تر.</string>

    <!-- Text for the button to request notification permission on the device -->
    <string name="onboarding_home_enable_notifications_positive_button">ادامه</string>
    <!-- Text for the button to not request notification permission on the device and dismiss the dialog -->
    <string name="onboarding_home_enable_notifications_negative_button">هم‌اکنون نه</string>

    <!-- Juno first user onboarding flow experiment -->
    <!-- Title for set firefox as default browser screen.
        The first parameter is the name of the app defined in app_name (for example: Fenix) -->
    <string name="juno_onboarding_default_browser_title">‏%s را مروگر پیش‌فرض‌تان کنید</string>
    <!-- Title for set firefox as default browser screen used by Nimbus experiments. Nimbus experiments do not support string placeholders.
        Note: The word "Firefox" should NOT be translated -->
    <string name="juno_onboarding_default_browser_title_nimbus" tools:ignore="UnusedResources">‏Firefox را مروگر پیش‌فرض‌تان کنید</string>
    <!-- Description for set firefox as default browser screen.
        The first parameter is the Firefox brand name.
        The second parameter is the string with key "juno_onboarding_default_browser_description_link_text". -->
    <string name="juno_onboarding_default_browser_description">‏%1$s مردم را به سود خود ترجیح می‌دهد و با مسدود کردن ردیاب‌های میان‌پایگاهی، از حریم خصوصی شما دفاع می‌کند.\n\nدر %2$s بیش‌تر بیاموزید.</string>
    <!-- Description for set firefox as default browser screen used by Nimbus experiments. Nimbus experiments do not support string placeholders.
        Note: The word "Firefox" should NOT be translated -->
    <string name="juno_onboarding_default_browser_description_nimbus" tools:ignore="UnusedResources">‏‏Firefox مردم را به سود خود ترجیح می‌دهد و با مسدود کردن ردیاب‌های میان‌پایگاهی، از حریم خصوصی شما دفاع می‌کند.\n\nدر نکات حفظ حریم خصوصی ما بیش‌تر بیاموزید.</string>
    <!-- Text for the link to the privacy notice webpage for set as firefox default browser screen.
    This is part of the string with the key "juno_onboarding_default_browser_description". -->
    <string name="juno_onboarding_default_browser_description_link_text">نکات حریم خصوصی</string>
    <!-- Text for the button to set firefox as default browser on the device -->
    <string name="juno_onboarding_default_browser_positive_button">تنظیم به عنوان مرورگر پیش‌فرض</string>
    <!-- Text for the button dismiss the screen and move on with the flow -->
    <string name="juno_onboarding_default_browser_negative_button">اکنون نه</string>
    <!-- Title for sign in to sync screen. -->
    <string name="juno_onboarding_sign_in_title">از تلفن همراه به رایانهٔ تاشو بپرید و برعکس</string>
    <!-- Description for sign in to sync screen. -->
    <string name="juno_onboarding_sign_in_description">زبانه‌ها و گذرواژه‌ها را از افزاره‌های دیگرتان بگیرید تا از جایی که رها کرده‌اید، ادامه دهید.</string>
    <!-- Text for the button to sign in to sync on the device -->
    <string name="juno_onboarding_sign_in_positive_button">ورود</string>
    <!-- Text for the button dismiss the screen and move on with the flow -->
    <string name="juno_onboarding_sign_in_negative_button">اکنون نه</string>

    <!-- Title for enable notification permission screen.
        The first parameter is the name of the app defined in app_name (for example: Fenix) -->
    <string name="juno_onboarding_enable_notifications_title">آگاهی‌ها کمک می‌کنند تا با %s کار‌های بیش‌تری بکنید</string>
    <!-- Title for enable notification permission screen used by Nimbus experiments. Nimbus experiments do not support string placeholders.
        Note: The word "Firefox" should NOT be translated -->
    <string name="juno_onboarding_enable_notifications_title_nimbus" tools:ignore="UnusedResources">آگاهی‌ها کمک می‌کنند تا با Firefox کار‌های بیش‌تری بکنید</string>
    <!-- Description for enable notification permission screen.
        The first parameter is the name of the app defined in app_name (for example: Fenix) -->
    <string name="juno_onboarding_enable_notifications_description">ارسال زبانه‌ها میان افزاره‌ها، مدیریت بارگیری‌ها، و دریافت نکاتی راجع به بهره‌گیری هر چه بیش‌تر از %s.</string>
    <!-- Description for enable notification permission screen used by Nimbus experiments. Nimbus experiments do not support string placeholders.
       Note: The word "Firefox" should NOT be translated   -->
    <string name="juno_onboarding_enable_notifications_description_nimbus" tools:ignore="UnusedResources">ارسال زبانه‌ها میان افزاره‌ها، مدیریت بارگیری‌ها، و دریافت نکاتی راجع به بهره‌گیری هر چه بیش‌تر از Firefox.</string>
    <!-- Text for the button to request notification permission on the device -->
    <string name="juno_onboarding_enable_notifications_positive_button">روشن کردن آگاهی‌ها</string>
    <!-- Text for the button dismiss the screen and move on with the flow -->
    <string name="juno_onboarding_enable_notifications_negative_button">اکنون نه</string>

    <!-- Search Widget -->
    <!-- Content description for searching with a widget. The first parameter is the name of the application.-->
    <string name="search_widget_content_description_2">یک زبانه %1$s جدید باز کنید</string>
    <!-- Text preview for smaller sized widgets -->
    <string name="search_widget_text_short">جست‌وجو</string>
    <!-- Text preview for larger sized widgets -->
    <string name="search_widget_text_long">جست‌وجو در وب</string>

    <!-- Content description (not visible, for screen readers etc.): Voice search -->
    <string name="search_widget_voice">جست‌وجو صوتی</string>

    <!-- Preferences -->
    <!-- Title for the settings page-->
    <string name="settings">تنظیمات</string>
    <!-- Preference category for general settings -->
    <string name="preferences_category_general">عمومی</string>
    <!-- Preference category for all links about Fenix -->
    <string name="preferences_category_about">درباره</string>
    <!-- Preference for settings related to changing the default search engine -->
    <string name="preferences_default_search_engine">موتور جست‌وجو پیش‌فرض</string>
    <!-- Preference for settings related to Search -->
    <string name="preferences_search">جست‌وجو</string>
    <!-- Preference for settings related to Search address bar -->
    <string name="preferences_search_address_bar">نوار نشانی</string>
    <!-- Preference link to rating Fenix on the Play Store -->
    <string name="preferences_rate">امتیاز دادن در Google Play</string>
    <!-- Preference linking to about page for Fenix
        The first parameter is the name of the app defined in app_name (for example: Fenix) -->
    <string name="preferences_about">درباره %1$s</string>
    <!-- Preference for settings related to changing the default browser -->
    <string name="preferences_set_as_default_browser">تبدیل به مرورگر پیش‌فرض</string>
    <!-- Preference category for advanced settings -->
    <string name="preferences_category_advanced">پیشرفته</string>
    <!-- Preference category for privacy and security settings -->
    <string name="preferences_category_privacy_security">حریم خصوصی و امنیت</string>
    <!-- Preference for advanced site permissions -->
    <string name="preferences_site_permissions">اجازه‌های پایگاه</string>
    <!-- Preference for private browsing options -->
    <string name="preferences_private_browsing_options">مرور خصوصی</string>
    <!-- Preference for opening links in a private tab-->
    <string name="preferences_open_links_in_a_private_tab">بازکردن پیوند در زبانهٔ خصوصی</string>
    <!-- Preference for allowing screenshots to be taken while in a private tab-->
    <string name="preferences_allow_screenshots_in_private_mode">اجازهٔ نماگرفت در حالت خصوصی</string>
    <!-- Will inform the user of the risk of activating Allow screenshots in private browsing option -->
    <string name="preferences_screenshots_in_private_mode_disclaimer">در صورت اجازه، هنگام باز شدن چندین برنامه، زبانه‌های خصوصی نیز قابل مشاهده خواهند بود</string>
    <!-- Preference for adding private browsing shortcut -->
    <string name="preferences_add_private_browsing_shortcut">افزودن میان‌بر مرور خصوصی</string>

    <!-- Preference for enabling "HTTPS-Only" mode -->
    <string name="preferences_https_only_title">حالت فقط-Https</string>

    <!-- Preference for removing cookie/consent banners from sites automatically. See reduce_cookie_banner_summary for additional context. -->
    <string name="preferences_cookie_banner_reduction">کاهش برنمای کلوچک</string>
    <!-- Preference for rejecting or removing as many cookie/consent banners as possible on sites. See reduce_cookie_banner_summary for additional context. -->
    <string name="reduce_cookie_banner_option">برنماهای کلوچک را کاهش می‌دهد</string>
    <!-- Summary of cookie banner handling preference if the setting disabled is set to off -->
    <string name="reduce_cookie_banner_option_off">خاموش</string>
    <!-- Summary of cookie banner handling preference if the setting enabled is set to on -->
    <string name="reduce_cookie_banner_option_on">روشن</string>

    <!-- Summary for the preference for rejecting all cookies whenever possible. The first parameter is the application name -->
    <string name="reduce_cookie_banner_summary_1">‏%1$s به طور خودکار تلاش می‌کند تا درخواست‌های برنماهای کلوچک را رد کند.</string>
    <!-- Text for indicating cookie banner handling is off this site, this is shown as part of the protections panel with the tracking protection toggle -->
    <string name="reduce_cookie_banner_off_for_site">خاموش برای این پایگاه</string>
    <!-- Text for cancel button indicating that cookie banner reduction is not supported for the current site, this is shown as part of the cookie banner details view. -->
    <string name="cookie_banner_handling_details_site_is_not_supported_cancel_button">لغو</string>
    <!-- Text for request support button indicating that cookie banner reduction is not supported for the current site, this is shown as part of the cookie banner details view. -->
<<<<<<< HEAD
    <string name="cookie_banner_handling_details_site_is_not_supported_request_support_button">درخواست پشتیبانی</string>
    <!-- Text for title indicating that cookie banner reduction is not supported for the current site, this is shown as part of the cookie banner details view. -->
    <string name="cookie_banner_handling_details_site_is_not_supported_title">کاهش برنمای کلوچک</string>
    <!-- Label for the snackBar, after the user reports with success a website where cookie banner reducer did not work -->
    <string name="cookie_banner_handling_report_site_snack_bar_text">درخواست برای پشتیبانی پایگاه ثبت شد.</string>
    <!-- Text for indicating cookie banner handling is on this site, this is shown as part of the protections panel with the tracking protection toggle -->
    <string name="reduce_cookie_banner_on_for_site">روشن برای این پایگاه</string>
    <!-- Text for indicating that a request for unsupported site was sent to Nimbus (it's a Mozilla library for experiments), this is shown as part of the protections panel with the tracking protection toggle -->
    <string name="reduce_cookie_banner_unsupported_site_request_submitted">درخواست برای پشتیبانی پایگاه ثبت شد</string>
=======
    <string name="cookie_banner_handling_details_site_is_not_supported_request_support_button" moz:RemovedIn="115" tools:ignore="UnusedResources">درخواست پشتیبانی</string>
    <!-- Text for request support button indicating that cookie banner reduction is not supported for the current site, this is shown as part of the cookie banner details view. -->
    <string name="cookie_banner_handling_details_site_is_not_supported_request_support_button_2">ارسال درخواست</string>
    <!-- Text for title indicating that cookie banner reduction is not supported for the current site, this is shown as part of the cookie banner details view. -->
    <string name="cookie_banner_handling_details_site_is_not_supported_title" moz:RemovedIn="114" tools:ignore="UnusedResources">کاهش برنمای کلوچک</string>
    <!-- Text for title indicating that cookie banner reduction is not supported for the current site, this is shown as part of the cookie banner details view. -->
    <string name="cookie_banner_handling_details_site_is_not_supported_title_2">درخواست پشتیبانی برای این پایگاه؟</string>
    <!-- Label for the snackBar, after the user reports with success a website where cookie banner reducer did not work -->
    <string name="cookie_banner_handling_report_site_snack_bar_text" moz:RemovedIn="114" tools:ignore="UnusedResources">درخواست برای پشتیبانی پایگاه ثبت شد.</string>
    <!-- Label for the snackBar, after the user reports with success a website where cookie banner reducer did not work -->
    <string name="cookie_banner_handling_report_site_snack_bar_text_2">درخواست ارسال شد</string>
    <!-- Text for indicating cookie banner handling is on this site, this is shown as part of the protections panel with the tracking protection toggle -->
    <string name="reduce_cookie_banner_on_for_site">روشن برای این پایگاه</string>
    <!-- Text for indicating that a request for unsupported site was sent to Nimbus (it's a Mozilla library for experiments), this is shown as part of the protections panel with the tracking protection toggle -->
    <string name="reduce_cookie_banner_unsupported_site_request_submitted" moz:RemovedIn="114" tools:ignore="UnusedResources">درخواست برای پشتیبانی پایگاه ثبت شد</string>
    <!-- Text for indicating that a request for unsupported site was sent to Nimbus (it's a Mozilla library for experiments), this is shown as part of the protections panel with the tracking protection toggle -->
    <string name="reduce_cookie_banner_unsupported_site_request_submitted_2">درخواست پشتیبانی ارسال شد</string>
>>>>>>> fa51e99d
    <!-- Text for indicating cookie banner handling is currently not supported for this site, this is shown as part of the protections panel with the tracking protection toggle -->
    <string name="reduce_cookie_banner_unsupported_site">پایگاه هم‌اکنون پشتیبانی نمی‌شود</string>
    <!-- Title text for a detail explanation indicating cookie banner handling is on this site, this is shown as part of the cookie banner panel in the toolbar. The first parameter is a shortened URL of the current site-->
    <string name="reduce_cookie_banner_details_panel_title_on_for_site">روشن کردن کاهش برنمای کلوچک برای %1$s؟</string>
    <!-- Title text for a detail explanation indicating cookie banner handling is off this site, this is shown as part of the cookie banner panel in the toolbar. The first parameter is a shortened URL of the current site-->
    <string name="reduce_cookie_banner_details_panel_title_off_for_site">خاموش کردن کاهش برنمای کلوچک برای %1$s؟</string>
    <!-- Title text for a detail explanation indicating cookie banner reducer didn't work for the current site, this is shown as part of the cookie banner panel in the toolbar.-->
<<<<<<< HEAD
    <string name="reduce_cookie_banner_details_panel_title_unsupported_site_request">این پایگاه هم‌اکنون از  کاهش برنمای کلوچک پشتیبانی نمی‌کند. آیا می‌خواهید گروه ما این وبگاه را بازبینی کند و پشتیبانی از آن را در آینده اضافه کند؟</string>
=======
    <string name="reduce_cookie_banner_details_panel_title_unsupported_site_request" moz:RemovedIn="114" tools:ignore="UnusedResources">این پایگاه هم‌اکنون از  کاهش برنمای کلوچک پشتیبانی نمی‌کند. آیا می‌خواهید گروه ما این وبگاه را بازبینی کند و پشتیبانی از آن را در آینده اضافه کند؟</string>
    <!-- Title text for a detail explanation indicating cookie banner reducer didn't work for the current site, this is shown as part of the cookie banner panel in the toolbar. The first parameter is the application name-->
    <string name="reduce_cookie_banner_details_panel_title_unsupported_site_request_2">‏%1$s نمی‌تواند درخواست‌های کلوچک این پایگاه را خودکار رد کند. می‌توانید درخواستی برای پشتیانی از این پایگاه در آینده ارسال کنید.</string>
>>>>>>> fa51e99d
    <!-- Long text for a detail explanation indicating what will happen if cookie banner handling is off for a site, this is shown as part of the cookie banner panel in the toolbar. The first parameter is the application name -->
    <string name="reduce_cookie_banner_details_panel_description_off_for_site">‏%1$s کلوچک‌های این پایگاه را پاک‌سازی و صفحه را بازخوانی می‌کند. پاک‌سازی تمام کلوچک‌ها ممکن است شما را از حساب‌تان خارج یا سبد خریدتان را خالی کند.</string>
    <!-- Long text for a detail explanation indicating what will happen if cookie banner handling is on for a site, this is shown as part of the cookie banner panel in the toolbar. The first parameter is the application name -->
    <string name="reduce_cookie_banner_details_panel_description_on_for_site_2">‏%1$s تلاش می‌کند تا خودکار تمام درخواست‌های کلوچک را در پایگاه‌های پشتیبانی شده رد کند.</string>
<<<<<<< HEAD
    <!-- Title text for the dialog use on the control branch of the experiment to determine which context users engaged the most -->
    <string name="reduce_cookie_banner_control_experiment_dialog_title" moz:RemovedIn="112" tools:ignore="UnusedResources">اجازه دادن به Firefox برای رد کردن برنماهای کلوچک؟</string>
    <!-- Title text for the cookie banner re-engagement dialog. The first parameter is the application name. -->
    <string name="reduce_cookie_banner_dialog_title">اجازه دادن به %1$s برای رد کردن برنماهای کلوچک؟</string>
    <!-- Body text for the dialog use on the control branch of the experiment to determine which context users engaged the most.The first parameter is the application name -->
    <string name="reduce_cookie_banner_control_experiment_dialog_body_2" moz:RemovedIn="112" tools:ignore="UnusedResources">اجازه دادن به %1$s برای رد خودکار درخواست‌های کلوچک در صورت امکان؟</string>
=======
    <!-- Title text for the cookie banner re-engagement dialog. The first parameter is the application name. -->
    <string name="reduce_cookie_banner_dialog_title">اجازه دادن به %1$s برای رد کردن برنماهای کلوچک؟</string>
>>>>>>> fa51e99d
    <!-- Body text for the cookie banner re-engagement dialog use. The first parameter is the application name. -->
    <string name="reduce_cookie_banner_dialog_body">‏%1$s می‌تواند به طور خودکار بسیاری از درخواست‌های برنمای کلوچک را رد کند.</string>
    <!-- Remind me later text button for the onboarding dialog -->
    <string name="reduce_cookie_banner_dialog_not_now_button">اکنون نه</string>

<<<<<<< HEAD
    <!-- Change setting text button, for the dialog use on the control branch of the experiment to determine which context users engaged the most -->
    <string name="reduce_cookie_banner_control_experiment_dialog_change_setting_button" moz:RemovedIn="112" tools:ignore="UnusedResources">رد کردن برنماها</string>
    <!-- Snack text for the cookie banner dialog, after user hit the dismiss banner button -->
    <string name="reduce_cookie_banner_dialog_snackbar_text">درخواست‌های کلوچک کم‌تری خواهید دید</string>
    <!-- Title text for the dialog use on the variant 1 branch of the experiment to determine which context users engaged the most -->
    <string name="reduce_cookie_banner_variant_1_experiment_dialog_title" moz:RemovedIn="112" tools:ignore="UnusedResources">بالاپَرهای کلوچک کم‌تری خواهید دید</string>
    <!-- Body text for the dialog use on the variant 1 branch of the experiment to determine which context users engaged the most. The first parameter is the application name. -->
    <string name="reduce_cookie_banner_variant_1_experiment_dialog_body_1" moz:RemovedIn="112" tools:ignore="UnusedResources">برای مروری بدون حواس‌پرتی، به طور خودکار به بالاپَرهای کلوچک پاسخ می‌دهد. %1$s تمام درخواست‌ها را در صورت امکان رد می‌کند.</string>
    <!-- Change setting text button, for the onboarding dialog use on the variant 1 branch of the experiment to determine which context users engaged the most -->
    <string name="reduce_cookie_banner_variant_1_experiment_dialog_change_setting_button" moz:RemovedIn="112" tools:ignore="UnusedResources">رد کردن بالاپَرها</string>
    <!-- Title text for the dialog use on the variant 2 branch of the experiment to determine which context users engaged the most -->
    <string name="reduce_cookie_banner_variant_2_experiment_dialog_title" moz:RemovedIn="112" tools:ignore="UnusedResources">کاهش برنمای کلوچک</string>
    <!-- Body text for the dialog use on the variant 2 branch of the experiment to determine which context users engaged the most. The first parameter is the application name. -->
    <string name="reduce_cookie_banner_variant_2_experiment_dialog_body_1" moz:RemovedIn="112" tools:ignore="UnusedResources">اجازه دادن به %1$s برای رد درخواست رضایت کلوچک پایگاه در صورت امکان؟</string>
    <!-- Change setting text button, for the dialog use on the variant 2 branch of the experiment to determine which context users engaged the most -->
    <string name="reduce_cookie_banner_variant_2_experiment_dialog_change_setting_button" moz:RemovedIn="112" tools:ignore="UnusedResources">اجازه</string>
=======
    <!-- Snack text for the cookie banner dialog, after user hit the dismiss banner button -->
    <string name="reduce_cookie_banner_dialog_snackbar_text">درخواست‌های کلوچک کم‌تری خواهید دید</string>
>>>>>>> fa51e99d
    <!-- Change setting text button, for the cookie banner re-engagement dialog -->
    <string name="reduce_cookie_banner_dialog_change_setting_button">اجازه</string>

    <!-- Description of the preference to enable "HTTPS-Only" mode. -->
    <string name="preferences_https_only_summary">به طور خودکار برای افزایش امنیت تلاش می‌کند با استفاده از شیوه‌نامهٔ رمزگذاری HTTPS به پایگاه‌ها متصل شود.</string>
    <!-- Summary of https only preference if https only is set to off -->
    <string name="preferences_https_only_off">خاموش</string>
    <!-- Summary of https only preference if https only is set to on in all tabs -->
    <string name="preferences_https_only_on_all">روشن در تمام زبانه‌ها</string>
    <!-- Summary of https only preference if https only is set to on in private tabs only -->
    <string name="preferences_https_only_on_private">روشن در زبانه‌های خصوصی</string>
    <!-- Text displayed that links to website containing documentation about "HTTPS-Only" mode -->
    <string name="preferences_http_only_learn_more">بیشتر بدانید</string>
    <!-- Option for the https only setting -->
    <string name="preferences_https_only_in_all_tabs">به کار انداختن در تمام زبانه‌ها</string>
    <!-- Option for the https only setting -->
    <string name="preferences_https_only_in_private_tabs">فقط در زبانه‌های خصوصی به کار بیفتد</string>
    <!-- Title shown in the error page for when trying to access a http website while https only mode is enabled. -->
    <string name="errorpage_httpsonly_title">پایگاه امن در دسترس نیست</string>
    <!-- Message shown in the error page for when trying to access a http website while https only mode is enabled. The message has two paragraphs. This is the first. -->
    <string name="errorpage_httpsonly_message_title">به احتمال زیاد، وبگاه از HTTPS پشتیبانی نمی‌کند.</string>
    <!-- Message shown in the error page for when trying to access a http website while https only mode is enabled. The message has two paragraphs. This is the second. -->
    <string name="errorpage_httpsonly_message_summary">با این حال، همچنین ممکن است که یک ردیاب، درگیر باشد. اگر به وبگاه ادامه می‌دهید، نباید هیچ اطلاعات حساسی را وارد کنید. اگر ادامه دهید، حالت فقط-HTTPS به طور موقت برای پایگاه خاموش می‌شود.</string>
    <!-- Preference for accessibility -->
    <string name="preferences_accessibility">دسترسی‌پذیری</string>
    <!-- Preference to override the Firefox Account server -->
    <string name="preferences_override_fxa_server">کارساز سفارشی حساب فایرفاکس</string>
    <!-- Preference to override the Sync token server -->
    <string name="preferences_override_sync_tokenserver">کارساز همگام‌سازی سفارشی</string>
    <!-- Toast shown after updating the FxA/Sync server override preferences -->
    <string name="toast_override_fxa_sync_server_done">کارساز حساب/همگام‌سازی فایرفاکس اصلاح شده است. ترک برنامه موجب اعمال تغییرات خواهد شد…</string>
    <!-- Preference category for account information -->
    <string name="preferences_category_account">حساب کاربری</string>
    <!-- Preference for changing where the toolbar is positioned -->
    <string name="preferences_toolbar">نوار ابزار</string>
    <!-- Preference for changing default theme to dark or light mode -->
    <string name="preferences_theme">زمینه</string>
    <!-- Preference for customizing the home screen -->
    <string name="preferences_home_2">صفحهٔ خانه</string>
    <!-- Preference for gestures based actions -->
    <string name="preferences_gestures">اشارات</string>
    <!-- Preference for settings related to visual options -->
    <string name="preferences_customize">سفارشی‌سازی</string>
    <!-- Preference description for banner about signing in -->
    <string name="preferences_sign_in_description_2">برای همگام‌سازی زبانه‌ها، نشانک‌ها، گذرواژه‌ها و… وارد شوید.</string>
    <!-- Preference shown instead of account display name while account profile information isn't available yet. -->
    <string name="preferences_account_default_name">حساب فایرفاکس</string>
    <!-- Preference text for account title when there was an error syncing FxA -->
    <string name="preferences_account_sync_error">برای از سرگیری همگام سازی دوباره وصل شوید</string>
    <!-- Preference for language -->
    <string name="preferences_language">زبان</string>
    <!-- Preference for data choices -->
    <string name="preferences_data_choices">انتخاب داده‌ها</string>
    <!-- Preference for data collection -->
    <string name="preferences_data_collection">جمع آوری داده ها</string>
    <!-- Preference for developers -->
    <string name="preferences_remote_debugging">رفع اشکال از راه دور به واسطه‌ی USB</string>
    <!-- Preference title for switch preference to show search engines -->
    <string name="preferences_show_search_engines">نمایش موتورهای جست‌وجو</string>
    <!-- Preference title for switch preference to show search suggestions -->
    <string name="preferences_show_search_suggestions">نمایش پیشنهادهای جست‌وجو</string>
    <!-- Preference title for switch preference to show voice search button -->
    <string name="preferences_show_voice_search">نمایش جست‌وجوی صوتی</string>
    <!-- Preference title for switch preference to show search suggestions also in private mode -->
    <string name="preferences_show_search_suggestions_in_private">نمایش در جلسات خصوصی</string>
    <!-- Preference title for switch preference to show a clipboard suggestion when searching -->
    <string name="preferences_show_clipboard_suggestions">نمایش پیشنهادات تخته‌گیره</string>
    <!-- Preference title for switch preference to suggest browsing history when searching -->
    <string name="preferences_search_browsing_history">جست‌وجوی تاریخچهٔ مرور</string>

    <!-- Preference title for switch preference to suggest bookmarks when searching -->
    <string name="preferences_search_bookmarks">جست‌و‌جو نشانک‌ها</string>
    <!-- Preference title for switch preference to suggest synced tabs when searching -->
    <string name="preferences_search_synced_tabs">جست‌وجو در زبانه‌های همگام‌سازی شده</string>
    <!-- Preference for account settings -->
    <string name="preferences_account_settings">تنظیمات حساب</string>
    <!-- Preference for enabling url autocomplete-->
    <string name="preferences_enable_autocomplete_urls">تکمیل خودکار نشانی اینترنتی</string>
    <!-- Preference for open links in third party apps -->
    <string name="preferences_open_links_in_apps">پیوندها را در برنامه ها باز کنید</string>
    <!-- Preference for open links in third party apps always open in apps option -->
    <string name="preferences_open_links_in_apps_always">همیشه</string>
    <!-- Preference for open links in third party apps ask before opening option -->
    <string name="preferences_open_links_in_apps_ask">پرسش پیش از گشودن</string>
    <!-- Preference for open links in third party apps never open in apps option -->
    <string name="preferences_open_links_in_apps_never">هرگز</string>
    <!-- Preference for open download with an external download manager app -->
    <string name="preferences_external_download_manager">مدیریت بارگیری خارجی</string>
    <!-- Preference for add_ons -->
    <string name="preferences_addons">افزونه‌ها</string>

    <!-- Preference for notifications -->
    <string name="preferences_notifications">اعلان‌ها</string>

    <!-- Summary for notification preference indicating notifications are allowed -->
    <string name="notifications_allowed_summary">مجاز</string>
    <!-- Summary for notification preference indicating notifications are not allowed -->
    <string name="notifications_not_allowed_summary">غیرمجاز</string>

    <!-- Add-on Preferences -->
    <!-- Preference to customize the configured AMO (addons.mozilla.org) collection -->
    <string name="preferences_customize_amo_collection">مجموعهٔ افزونهٔ سفارشی</string>
    <!-- Button caption to confirm the add-on collection configuration -->
    <string name="customize_addon_collection_ok">تأیید</string>
    <!-- Button caption to abort the add-on collection configuration -->
    <string name="customize_addon_collection_cancel">لغو</string>
    <!-- Hint displayed on input field for custom collection name -->
    <string name="customize_addon_collection_hint">نام مجموعه</string>
    <!-- Hint displayed on input field for custom collection user ID-->
    <string name="customize_addon_collection_user_hint">مالک مجموعه (شناسه کاربری)</string>
    <!-- Toast shown after confirming the custom add-on collection configuration -->
    <string name="toast_customize_addon_collection_done">مجموعه افزونه اصلاح شده است. ترک برنامه برای اعمال تغییرات…</string>

    <!-- Customize Home -->
    <!-- Header text for jumping back into the recent tab in customize the home screen -->
    <string name="customize_toggle_jump_back_in">بازگشت به داخل</string>
    <!-- Title for the customize home screen section with recently saved bookmarks. -->
    <string name="customize_toggle_recent_bookmarks">نشانک‌های اخیر</string>
    <!-- Title for the customize home screen section with recently visited. Recently visited is
    a section where users see a list of tabs that they have visited in the past few days -->
    <string name="customize_toggle_recently_visited">بازدید‌های اخیر</string>

    <!-- Title for the customize home screen section with Pocket. -->
    <string name="customize_toggle_pocket_2">داستان‌های تأمل‌برانگیز</string>
    <!-- Summary for the customize home screen section with Pocket. The first parameter is product name Pocket -->
    <string name="customize_toggle_pocket_summary">مقاله‌ها قدرت گرفته از %s</string>
    <!-- Title for the customize home screen section with sponsored Pocket stories. -->
    <string name="customize_toggle_pocket_sponsored">داستان‌های حامیان</string>
    <!-- Title for the opening wallpaper settings screen -->
    <string name="customize_wallpapers">کاغذدیواری‌ها</string>
    <!-- Title for the customize home screen section with sponsored shortcuts. -->
    <string name="customize_toggle_contile">میان‌برهای حامیان</string>

    <!-- Wallpapers -->
    <!-- Content description for various wallpapers. The first parameter is the name of the wallpaper -->
    <string name="wallpapers_item_name_content_description">مورد کاغذدیواری: %1$s</string>
    <!-- Snackbar message for when wallpaper is selected -->
    <string name="wallpaper_updated_snackbar_message">کاغذدیواری به‌روز شد!</string>
    <!-- Snackbar label for action to view selected wallpaper -->
    <string name="wallpaper_updated_snackbar_action">نمایش</string>

    <!-- Snackbar message for when wallpaper couldn't be downloaded -->
    <string name="wallpaper_download_error_snackbar_message">نتوانست کاغذدیواری را بارگیری کند</string>
    <!-- Snackbar label for action to retry downloading the wallpaper -->
    <string name="wallpaper_download_error_snackbar_action">تلاش دوباره</string>

    <!-- Snackbar message for when wallpaper couldn't be selected because of the disk error -->
    <string name="wallpaper_select_error_snackbar_message">نتوانست کاغذدیواری را تغییر دهد</string>
    <!-- Text displayed that links to website containing documentation about the "Limited Edition" wallpapers. -->
    <string name="wallpaper_learn_more">بیشتر بدانید</string>
    <!-- Text for classic wallpapers title. The first parameter is the Firefox name. -->
    <string name="wallpaper_classic_title">‏%s سنتی</string>
    <!-- Text for limited edition wallpapers title. -->
    <string name="wallpaper_limited_edition_title">ویراست محدود</string>
    <!-- Description text for the limited edition wallpapers with learn more link. The first parameter is the learn more string defined in wallpaper_learn_more-->
    <string name="wallpaper_limited_edition_description_with_learn_more">مجموعهٔ آواهای مستقل جدید. %s</string>
    <!-- Description text for the limited edition wallpapers. -->
    <string name="wallpaper_limited_edition_description">مجموعهٔ آواهای مستقل جدید.</string>
    <!-- Wallpaper onboarding dialog header text. -->
    <string name="wallpapers_onboarding_dialog_title_text">یک رنگ پاشیده شده را بیازمایید</string>
    <!-- Wallpaper onboarding dialog body text. -->
    <string name="wallpapers_onboarding_dialog_body_text">کاغذدیواری‌ای را انتخاب کنید که با شما سخن می‌گوید.</string>
    <!-- Wallpaper onboarding dialog learn more button text. The button navigates to the wallpaper settings screen. -->
    <string name="wallpapers_onboarding_dialog_explore_more_button_text">کاوش کاغذدیواری‌های بیش‌تر</string>

    <!-- Add-on Installation from AMO-->
    <!-- Error displayed when user attempts to install an add-on from AMO (addons.mozilla.org) that is not supported -->
    <string name="addon_not_supported_error">افزونه پشتیبانی نمی شود</string>
    <!-- Error displayed when user attempts to install an add-on from AMO (addons.mozilla.org) that is already installed -->
    <string name="addon_already_installed">افزونه قبلاً نصب شده است</string>

    <!-- Account Preferences -->
    <!-- Preference for triggering sync -->
    <string name="preferences_sync_now">هم اکنون همگام سازی کن</string>
    <!-- Preference category for sync -->
    <string name="preferences_sync_category">انتخاب کنید که چه چیزهایی همگام‌ شوند</string>
    <!-- Preference for syncing history -->
    <string name="preferences_sync_history">تاریخچه</string>
    <!-- Preference for syncing bookmarks -->
    <string name="preferences_sync_bookmarks">نشانک‌ها</string>
    <!-- Preference for syncing logins -->
    <string name="preferences_sync_logins">ورودها</string>
    <!-- Preference for syncing tabs -->
    <string name="preferences_sync_tabs_2">زبانه‌های باز</string>
    <!-- Preference for signing out -->
    <string name="preferences_sign_out">خروج</string>
    <!-- Preference displays and allows changing current FxA device name -->
    <string name="preferences_sync_device_name">نام دستگاه</string>
    <!-- Text shown when user enters empty device name -->
    <string name="empty_device_name_error">نام دستگاه نمی‌تواند خالی باشد.</string>
    <!-- Label indicating that sync is in progress -->
    <string name="sync_syncing_in_progress">در حال همگام‌سازی…</string>
    <!-- Label summary indicating that sync failed. The first parameter is the date stamp showing last time it succeeded -->
    <string name="sync_failed_summary">همگام سازی انجام نشد. آخرین موفقیت: %s</string>
    <!-- Label summary showing never synced -->
    <string name="sync_failed_never_synced_summary">همگام سازی انجام نشد. آخرین موفقیت: هرگز</string>
    <!-- Label summary the date we last synced. The first parameter is date stamp showing last time synced -->
    <string name="sync_last_synced_summary">آخرین همگام سازی:%s</string>
    <!-- Label summary showing never synced -->
    <string name="sync_never_synced_summary">آخرین همگام سازی: هیچ وقت</string>

    <!-- Text for displaying the default device name.
        The first parameter is the application name, the second is the device manufacturer name
        and the third is the device model. -->
    <string name="default_device_name_2">%1$s روی %2$s %3$s</string>

    <!-- Preference for syncing credit cards -->
    <string name="preferences_sync_credit_cards">کارت‌های اعتباری</string>
    <!-- Preference for syncing addresses -->
    <string name="preferences_sync_address">نشانی‌ها</string>

    <!-- Send Tab -->
    <!-- Name of the "receive tabs" notification channel. Displayed in the "App notifications" system settings for the app -->
    <string name="fxa_received_tab_channel_name">زبانه‌های دریافت شده</string>
    <!-- Description of the "receive tabs" notification channel. Displayed in the "App notifications" system settings for the app -->
    <string name="fxa_received_tab_channel_description">اعلانها برای زبانه دریافت شده از سایر دستگاه های Firefox.</string>
    <!--  The body for these is the URL of the tab received  -->
    <string name="fxa_tab_received_notification_name">زبانه دریافت شد</string>
    <!-- %s is the device name -->
    <string name="fxa_tab_received_from_notification_name">زبانه از %s</string>

    <!-- Advanced Preferences -->
    <!-- Preference for tracking protection exceptions -->
    <string name="preferences_tracking_protection_exceptions">استثناها</string>
    <!-- Button in Exceptions Preference to turn on tracking protection for all sites (remove all exceptions) -->
    <string name="preferences_tracking_protection_exceptions_turn_on_for_all">روشن کردن برای تمام پایگاه‌ها</string>
    <!-- Text displayed when there are no exceptions -->
    <string name="exceptions_empty_message_description">استثنائات به شما این امکان  را می‌دهد،‌محافظت از ردیابی سایت‌های منتخب را غیرفعال کنید.</string>
    <!-- Text displayed when there are no exceptions, with learn more link that brings users to a tracking protection SUMO page -->
    <string name="exceptions_empty_message_learn_more_link">بیشتر بدانید</string>

    <!-- Preference switch for usage and technical data collection -->
    <string name="preference_usage_data">میزان استفاده و داده فنی</string>
    <!-- Preference description for usage and technical data collection -->
    <string name="preferences_usage_data_description">به اشتراک‌گذاری کارایی، کاربرد، سخت‌افزار و اطلاعات سفارشی‌سازی در مورد مرورگر شما با موزیلا به ما کمک می کند تا %1$s بهتری داشته باشیم</string>
    <!-- Preference switch for marketing data collection -->
    <string name="preferences_marketing_data">ارزیابی داده</string>
    <!-- Preference description for marketing data collection -->
    <string name="preferences_marketing_data_description2">داده‌های کاربردی اولیه را با Adjust، فراهم‌کنندهٔ بازریابی سیستم موبایل ما، اشتراک بگذارید</string>
    <!-- Title for studies preferences -->
    <string name="preference_experiments_2">مطالعات</string>
    <!-- Summary for studies preferences -->
    <string name="preference_experiments_summary_2">به موزیلا اجازه دهید تا افزونه‌های مطالعاتی را نصب و اجرا کند</string>

    <!-- Turn On Sync Preferences -->
    <!-- Header of the Sync and save your data preference view -->
    <string name="preferences_sync_2">همگام‌سازی و ذخیرهٔ داده‌های شما</string>
    <!-- Preference for reconnecting to FxA sync -->
    <string name="preferences_sync_sign_in_to_reconnect">برای اتصال مجدد وارد شوید</string>
    <!-- Preference for removing FxA account -->
    <string name="preferences_sync_remove_account">حذف حساب</string>

    <!-- Pairing Feature strings -->
    <!-- Instructions on how to access pairing -->
    <string name="pair_instructions_2"><![CDATA[کد QR نمایش داده شده در <b>firefox.com/pair</b> را اسکن کنید]]></string>

    <!-- Toolbar Preferences -->
    <!-- Preference for using top toolbar -->
    <string name="preference_top_toolbar">بالا</string>
    <!-- Preference for using bottom toolbar -->
    <string name="preference_bottom_toolbar">پایین</string>

    <!-- Theme Preferences -->
    <!-- Preference for using light theme -->
    <string name="preference_light_theme">روشن</string>
    <!-- Preference for using dark theme -->
    <string name="preference_dark_theme">تاریک</string>
    <!-- Preference for using using dark or light theme automatically set by battery -->
    <string name="preference_auto_battery_theme">تنظیم شده توسط ذخیره‌کنندهٔ باتری</string>
    <!-- Preference for using following device theme -->
    <string name="preference_follow_device_theme">پیروی از زمینهٔ افزاره</string>

    <!-- Gestures Preferences-->
    <!-- Preferences for using pull to refresh in a webpage -->
    <string name="preference_gestures_website_pull_to_refresh">کشیدن برای بازخوانی</string>
    <!-- Preference for using the dynamic toolbar -->
    <string name="preference_gestures_dynamic_toolbar">برای پنهان‌ کردن نوار ابزار پیمایش کنید</string>
    <!-- Preference for switching tabs by swiping horizontally on the toolbar -->
    <string name="preference_gestures_swipe_toolbar_switch_tabs">برای جابجایی بین زبانه‌ها، نوار ابزار را به طرفین بکشید</string>
    <!-- Preference for showing the opened tabs by swiping up on the toolbar-->
    <string name="preference_gestures_swipe_toolbar_show_tabs">برای باز کردن زبانه‌ها، نوار ابزار را به سمت بالا بکشید</string>

    <!-- Library -->
    <!-- Option in Library to open Downloads page -->
    <string name="library_downloads">بارگیری‌ها</string>
    <!-- Option in library to open Bookmarks page -->
    <string name="library_bookmarks">نشانک‌ها</string>
    <!-- Option in library to open Desktop Bookmarks root page -->
    <string name="library_desktop_bookmarks_root">نشانک‌های رومیزی</string>
    <!-- Option in library to open Desktop Bookmarks "menu" page -->
    <string name="library_desktop_bookmarks_menu">فهرست نشانک‌ها</string>
    <!-- Option in library to open Desktop Bookmarks "toolbar" page -->
    <string name="library_desktop_bookmarks_toolbar">نوار ابزار نشانک‌ها</string>
    <!-- Option in library to open Desktop Bookmarks "unfiled" page -->
    <string name="library_desktop_bookmarks_unfiled">نشانک‌‌های دیگر</string>
    <!-- Option in Library to open History page -->
    <string name="library_history">تاریخچه</string>
    <!-- Option in Library to open a new tab -->
    <string name="library_new_tab">زبانهٔ جدید</string>
    <!-- Settings Page Title -->
    <string name="settings_title">تنظیمات</string>
    <!-- Content description (not visible, for screen readers etc.): "Close button for library settings" -->
    <string name="content_description_close_button">بستن</string>

    <!-- Title to show in alert when a lot of tabs are to be opened
    %d is a placeholder for the number of tabs that will be opened -->
    <string name="open_all_warning_title">گشودن %d زبانه؟</string>
    <!-- Message to warn users that a large number of tabs will be opened
    %s will be replaced by app name. -->
    <string name="open_all_warning_message">گشودن این‌همه زبانه ممکن است هنگام بار کردن صفحات، %s را کند سازد. مطمئنید که می‌خواهید ادامه دهید؟</string>
    <!-- Dialog button text for confirming open all tabs -->
    <string name="open_all_warning_confirm">گشودن زبانه‌ها</string>
    <!-- Dialog button text for canceling open all tabs -->
    <string name="open_all_warning_cancel">لغو</string>

    <!-- Text to show users they have one page in the history group section of the History fragment.
    %d is a placeholder for the number of pages in the group. -->
    <string name="history_search_group_site_1">%d صفحه</string>
    <!-- Text to show users they have multiple pages in the history group section of the History fragment.
    %d is a placeholder for the number of pages in the group. -->
    <string name="history_search_group_sites_1">%d صفحه‌ها</string>

    <!-- Option in library for Recently Closed Tabs -->
    <string name="library_recently_closed_tabs">زبانه‌های تازه بسته شده</string>
    <!-- Option in library to open Recently Closed Tabs page -->
    <string name="recently_closed_show_full_history">نمایش تمام تاریخچه</string>
    <!-- Text to show users they have multiple tabs saved in the Recently Closed Tabs section of history.
    %d is a placeholder for the number of tabs selected. -->
    <string name="recently_closed_tabs">زبانه‌های %d</string>
    <!-- Text to show users they have one tab saved in the Recently Closed Tabs section of history.
    %d is a placeholder for the number of tabs selected. -->
    <string name="recently_closed_tab">زبانه‌ %d</string>
    <!-- Recently closed tabs screen message when there are no recently closed tabs -->
    <string name="recently_closed_empty_message">زبانه‌هایی که اخیرا بسته نشدند</string>

    <!-- Tab Management -->
    <!-- Title of preference for tabs management -->
    <string name="preferences_tabs">زبانه‌ها</string>
    <!-- Title of preference that allows a user to specify the tab view -->
    <string name="preferences_tab_view">نمای زبانه‌ها</string>
    <!-- Option for a list tab view -->
    <string name="tab_view_list">فهرستی</string>
    <!-- Option for a grid tab view -->
    <string name="tab_view_grid">شبکه‌ای</string>
    <!-- Title of preference that allows a user to auto close tabs after a specified amount of time -->
    <string name="preferences_close_tabs">بستن زبانه‌ها</string>
    <!-- Option for auto closing tabs that will never auto close tabs, always allows user to manually close tabs -->
    <string name="close_tabs_manually">دستی</string>
    <!-- Option for auto closing tabs that will auto close tabs after one day -->
    <string name="close_tabs_after_one_day">بعد از یک روز</string>
    <!-- Option for auto closing tabs that will auto close tabs after one week -->
    <string name="close_tabs_after_one_week">بعد از یک هفته</string>
    <!-- Option for auto closing tabs that will auto close tabs after one month -->
    <string name="close_tabs_after_one_month">بعد از یک ماه</string>

    <!-- Title of preference that allows a user to specify the auto-close settings for open tabs -->
    <string name="preference_auto_close_tabs" tools:ignore="UnusedResources">بستن خودکار زبانه‌های باز</string>

    <!-- Opening screen -->
    <!-- Title of a preference that allows a user to choose what screen to show after opening the app -->
    <string name="preferences_opening_screen">صفحهٔ آغازین</string>
    <!-- Option for always opening the homepage when re-opening the app -->
    <string name="opening_screen_homepage">صفحهٔ خانگی</string>
    <!-- Option for always opening the user's last-open tab when re-opening the app -->
    <string name="opening_screen_last_tab">آخرین زبانه</string>
    <!-- Option for always opening the homepage when re-opening the app after four hours of inactivity -->
    <string name="opening_screen_after_four_hours_of_inactivity">صفحهٔ خانگی پس از چهار ساعت عدم فعّالیت</string>
    <!-- Summary for tabs preference when auto closing tabs setting is set to manual close-->
    <string name="close_tabs_manually_summary">بستن دستی</string>
    <!-- Summary for tabs preference when auto closing tabs setting is set to auto close tabs after one day-->
    <string name="close_tabs_after_one_day_summary">بستن پس از یک روز</string>
    <!-- Summary for tabs preference when auto closing tabs setting is set to auto close tabs after one week-->
    <string name="close_tabs_after_one_week_summary">بستن پس از یک هفته</string>
    <!-- Summary for tabs preference when auto closing tabs setting is set to auto close tabs after one month-->
    <string name="close_tabs_after_one_month_summary">بستن پس از یک ماه</string>

    <!-- Summary for homepage preference indicating always opening the homepage when re-opening the app -->
    <string name="opening_screen_homepage_summary">گشودن در صفحهٔ خانگی</string>
    <!-- Summary for homepage preference indicating always opening the last-open tab when re-opening the app -->
    <string name="opening_screen_last_tab_summary">گشودن در آخرین زبانه</string>
    <!-- Summary for homepage preference indicating opening the homepage when re-opening the app after four hours of inactivity -->
    <string name="opening_screen_after_four_hours_of_inactivity_summary">گشودن در صفحهٔ خانگی بعد از چهار ساعت</string>

    <!-- Inactive tabs -->
    <!-- Category header of a preference that allows a user to enable or disable the inactive tabs feature -->
    <string name="preferences_inactive_tabs">انتقال زبانه‌های قدیمی به بخش غیرفعال</string>
    <!-- Title of inactive tabs preference -->
    <string name="preferences_inactive_tabs_title">زبانه‌هایی که بیش از دو هفته از آن‌ها بازدید نکرده‌اید، به بخش غیرفعّال منتقل می‌شوند.</string>

    <!-- Studies -->
    <!-- Title of the remove studies button -->
    <string name="studies_remove">حذف</string>
    <!-- Title of the active section on the studies list -->
    <string name="studies_active">فعال</string>

    <!-- Description for studies, it indicates why Firefox use studies. The first parameter is the name of the application. -->
    <string name="studies_description_2">%1$s ممکن است گاهی تحقیقاتی را نصب و اجرا کند.</string>
    <!-- Learn more link for studies, links to an article for more information about studies. -->
    <string name="studies_learn_more">بیشتر بدانید</string>
    <!-- Dialog message shown after removing a study -->
    <string name="studies_restart_app">برنامه برای اعمال تغییرات متوقف می شود</string>
    <!-- Dialog button to confirm the removing a study. -->
    <string name="studies_restart_dialog_ok">تأیید</string>
    <!-- Dialog button text for canceling removing a study. -->
    <string name="studies_restart_dialog_cancel">لغو</string>

    <!-- Toast shown after turning on/off studies preferences -->
    <string name="studies_toast_quit_application" tools:ignore="UnusedResources">خروج از برنامه برای اعمال تغییرات…</string>

    <!-- Sessions -->
    <!-- Title for the list of tabs -->
    <string name="tab_header_label">زبانه‌های باز</string>
    <!-- Title for the list of tabs in the current private session -->
    <string name="tabs_header_private_tabs_title">زبانه‌های خصوصی</string>
    <!-- Title for the list of tabs in the synced tabs -->
    <string name="tabs_header_synced_tabs_title">زبانه‌های همگام‌سازی شده</string>
    <!-- Content description (not visible, for screen readers etc.): Add tab button. Adds a news tab when pressed -->
    <string name="add_tab">افزودن زبانه</string>
    <!-- Content description (not visible, for screen readers etc.): Add tab button. Adds a news tab when pressed -->
    <string name="add_private_tab">افزودن زبانه خصوصی</string>
    <!-- Text for the new tab button to indicate adding a new private tab in the tab -->
    <string name="tab_drawer_fab_content">خصوصی</string>
    <!-- Text for the new tab button to indicate syncing command on the synced tabs page -->
    <string name="tab_drawer_fab_sync">هم‌گام‌سازی</string>
    <!-- Text shown in the menu for sharing all tabs -->
    <string name="tab_tray_menu_item_share">به اشتراک‌گذار همه‌ی زبانه‌ها</string>
    <!-- Text shown in the menu to view recently closed tabs -->
    <string name="tab_tray_menu_recently_closed">زبانه‌های تازه بسته شده</string>
    <!-- Text shown in the tabs tray inactive tabs section -->
    <string name="tab_tray_inactive_recently_closed" tools:ignore="UnusedResources">به تازگی بسته شده است</string>
    <!-- Text shown in the menu to view account settings -->
    <string name="tab_tray_menu_account_settings">تنظیمات حساب</string>
    <!-- Text shown in the menu to view tab settings -->
    <string name="tab_tray_menu_tab_settings">تنظیمات سربرگ</string>
    <!-- Text shown in the menu for closing all tabs -->
    <string name="tab_tray_menu_item_close">بستن همه‌ی زبانه‌ها</string>
    <!-- Text shown in the multiselect menu for bookmarking selected tabs. -->
    <string name="tab_tray_multiselect_menu_item_bookmark">نشانک‌گذاری</string>
    <!-- Text shown in the multiselect menu for closing selected tabs. -->
    <string name="tab_tray_multiselect_menu_item_close">بستن</string>
    <!-- Content description for tabs tray multiselect share button -->
    <string name="tab_tray_multiselect_share_content_description">هم‌رسانی زبانه‌های انتخاب شده</string>
    <!-- Content description for tabs tray multiselect menu -->
    <string name="tab_tray_multiselect_menu_content_description">منوی زبانه‌های انتخاب شده</string>
    <!-- Content description (not visible, for screen readers etc.): Removes tab from collection button. Removes the selected tab from collection when pressed -->
    <string name="remove_tab_from_collection">حذف زبانه از مجموعه</string>
    <!-- Text for button to enter multiselect mode in tabs tray -->
    <string name="tabs_tray_select_tabs">انتخاب زبانه‌ها</string>
    <!-- Content description (not visible, for screen readers etc.): Close tab button. Closes the current session when pressed -->
    <string name="close_tab">بستن زبانه</string>
    <!-- Content description (not visible, for screen readers etc.): Close tab <title> button. First parameter is tab title  -->
    <string name="close_tab_title">بستن زبانه%s</string>
    <!-- Content description (not visible, for screen readers etc.): Opens the open tabs menu when pressed -->
    <string name="open_tabs_menu">بازکردن فهرست زبانه‌ها</string>

    <!-- Open tabs menu item to save tabs to collection -->
    <string name="tabs_menu_save_to_collection1">ذخیره زبانه‌ها در مجموعه</string>

    <!-- Text for the menu button to delete a collection -->
    <string name="collection_delete">حذف مجموعه</string>
    <!-- Text for the menu button to rename a collection -->
    <string name="collection_rename">تغییر نام مجموعه</string>
    <!-- Text for the button to open tabs of the selected collection -->
    <string name="collection_open_tabs">زبانه‌های باز</string>
    <!-- Hint for adding name of a collection -->
    <string name="collection_name_hint">نام مجموعه</string>
	<!-- Text for the menu button to rename a top site -->
	<string name="rename_top_site">تغییر نام</string>
	<!-- Text for the menu button to remove a top site -->
	<string name="remove_top_site">حذف</string>

    <!-- Text for the menu button to delete a top site from history -->
    <string name="delete_from_history">حذف از تاریخچه</string>
    <!-- Postfix for private WebApp titles, placeholder is replaced with app name -->
    <string name="pwa_site_controls_title_private">%1$s( حالت خصوصی)</string>

    <!-- History -->
    <!-- Text for the button to search all history -->
    <string name="history_search_1">عبارات جست‌وجو را وارد کنید</string>
    <!-- Text for the button to clear all history -->
    <string name="history_delete_all">حذف تاریخچه</string>
    <!-- Text for the snackbar to confirm that multiple browsing history items has been deleted -->
    <string name="history_delete_multiple_items_snackbar">تاریخچه حذف شد.</string>
    <!-- Text for the snackbar to confirm that a single browsing history item has been deleted. The first parameter is the shortened URL of the deleted history item. -->
    <string name="history_delete_single_item_snackbar">%1$sحذف شد</string>
    <!-- Context description text for the button to delete a single history item -->
    <string name="history_delete_item">حذف</string>
    <!-- History multi select title in app bar
    The first parameter is the number of bookmarks selected -->
    <string name="history_multi_select_title">%1$d انتخاب شد</string>
    <!-- Text for the header that groups the history for today -->
    <string name="history_today">امروز</string>
    <!-- Text for the header that groups the history for yesterday -->
    <string name="history_yesterday">دیروز</string>
    <!-- Text for the header that groups the history the past 7 days -->
    <string name="history_7_days">7 روز گذشته</string>
    <!-- Text for the header that groups the history the past 30 days -->
    <string name="history_30_days">30 روز گذشته</string>
    <!-- Text for the header that groups the history older than the last month -->
    <string name="history_older">‏‏قدیمی‌تر</string>
    <!-- Text shown when no history exists -->
    <string name="history_empty_message">هیچ تاریخیچه‌ای در اینجا نیست</string>

    <!-- Downloads -->
    <!-- Text for the snackbar to confirm that multiple downloads items have been removed -->
    <string name="download_delete_multiple_items_snackbar_1">بارگیری‌ها حذف شدند</string>
    <!-- Text for the snackbar to confirm that a single download item has been removed. The first parameter is the name of the download item. -->
    <string name="download_delete_single_item_snackbar">%1$s حذف شد</string>
    <!-- Text shown when no download exists -->
    <string name="download_empty_message_1">تا به حال پرونده‌ای بارگیری نشده است</string>
    <!-- History multi select title in app bar
    The first parameter is the number of downloads selected -->
    <string name="download_multi_select_title">%1$d انتخاب شد</string>


    <!-- Text for the button to remove a single download item -->
    <string name="download_delete_item_1">حذف</string>


    <!-- Crashes -->
    <!-- Title text displayed on the tab crash page. This first parameter is the name of the application (For example: Fenix) -->
    <string name="tab_crash_title_2">متاسفیم. %1$s نمی‌تواند این صفحه را بار کند.</string>

    <!-- Send crash report checkbox text on the tab crash page -->
    <string name="tab_crash_send_report">ارسال گزارش فروپاشی‌ها به موزیلا</string>
    <!-- Close tab button text on the tab crash page -->
    <string name="tab_crash_close">بستن زبانه</string>
    <!-- Restore tab button text on the tab crash page -->
    <string name="tab_crash_restore">بازآوری زبانه‌</string>

    <!-- Bookmarks -->
    <!-- Confirmation message for a dialog confirming if the user wants to delete the selected folder -->
    <string name="bookmark_delete_folder_confirmation_dialog">آيا از حذف اين پوشه مطمئن هستيد؟</string>
    <!-- Confirmation message for a dialog confirming if the user wants to delete multiple items including folders. Parameter will be replaced by app name. -->
    <string name="bookmark_delete_multiple_folders_confirmation_dialog">%s موارد انتخاب شده را حذف می کند.</string>
    <!-- Text for the cancel button on delete bookmark dialog -->
    <string name="bookmark_delete_negative">لغو</string>
    <!-- Screen title for adding a bookmarks folder -->
    <string name="bookmark_add_folder">افزودن پوشه</string>
    <!-- Snackbar title shown after a bookmark has been created. -->
    <string name="bookmark_saved_snackbar">نشانک ذخیره شد!</string>
    <!-- Snackbar edit button shown after a bookmark has been created. -->
    <string name="edit_bookmark_snackbar_action">ویرایش</string>
    <!-- Bookmark overflow menu edit button -->
    <string name="bookmark_menu_edit_button">ویرایش</string>
    <!-- Bookmark overflow menu copy button -->
    <string name="bookmark_menu_copy_button">رونوشت</string>
    <!-- Bookmark overflow menu share button -->
    <string name="bookmark_menu_share_button">هم‌رسانی</string>
    <!-- Bookmark overflow menu open in new tab button -->
    <string name="bookmark_menu_open_in_new_tab_button">گشودن در زبانهٔ جدید</string>
    <!-- Bookmark overflow menu open in private tab button -->
    <string name="bookmark_menu_open_in_private_tab_button">گشودن در زبانهٔ خصوصی</string>
    <!-- Bookmark overflow menu open all in tabs button -->
    <string name="bookmark_menu_open_all_in_tabs_button">گشودن همه در زبانه‌های جدید</string>
    <!-- Bookmark overflow menu open all in private tabs button -->
    <string name="bookmark_menu_open_all_in_private_tabs_button">گشودن همه در زبانه‌های خصوصی</string>
    <!-- Bookmark overflow menu delete button -->
    <string name="bookmark_menu_delete_button">حذف</string>
    <!--Bookmark overflow menu save button -->
    <string name="bookmark_menu_save_button">ذخیره</string>
    <!-- Bookmark multi select title in app bar
     The first parameter is the number of bookmarks selected -->
    <string name="bookmarks_multi_select_title">%1$d انتخاب شد</string>
    <!-- Bookmark editing screen title -->
    <string name="edit_bookmark_fragment_title">ویرایش نشانک</string>
    <!-- Bookmark folder editing screen title -->
    <string name="edit_bookmark_folder_fragment_title">ویرایش پوشه</string>
    <!-- Bookmark sign in button message -->
    <string name="bookmark_sign_in_button">برای همگام‌سازی نشانک‌ها وارد شوید</string>
    <!-- Bookmark URL editing field label -->
    <string name="bookmark_url_label">نشانی اینترنتی</string>
    <!-- Bookmark FOLDER editing field label -->
    <string name="bookmark_folder_label">پوشه</string>
    <!-- Bookmark NAME editing field label -->
    <string name="bookmark_name_label">نام</string>
    <!-- Bookmark add folder screen title -->
    <string name="bookmark_add_folder_fragment_label">افزودن پوشه</string>
    <!-- Bookmark select folder screen title -->
    <string name="bookmark_select_folder_fragment_label">انتخاب پوشه</string>
    <!-- Bookmark editing error missing title -->
    <string name="bookmark_empty_title_error">باید یک عنوان داشته باشد</string>
    <!-- Bookmark editing error missing or improper URL -->
    <string name="bookmark_invalid_url_error">نشانی معتبر نیست</string>
    <!-- Bookmark screen message for empty bookmarks folder -->
    <string name="bookmarks_empty_message">در اینجا هیچ نشانک وجود ندارد</string>
    <!-- Bookmark snackbar message on deletion
     The first parameter is the host part of the URL of the bookmark deleted, if any -->
    <string name="bookmark_deletion_snackbar_message">%1$sحذف شد</string>
    <!-- Bookmark snackbar message on deleting multiple bookmarks not including folders-->
    <string name="bookmark_deletion_multiple_snackbar_message_2">نشانک حذف گردید</string>
    <!-- Bookmark snackbar message on deleting multiple bookmarks including folders-->
    <string name="bookmark_deletion_multiple_snackbar_message_3">حذف پوشه‌های انتخاب شده</string>
    <!-- Bookmark undo button for deletion snackbar action -->
    <string name="bookmark_undo_deletion">برگردان</string>

    <!-- Text for the button to search all bookmarks -->
    <string name="bookmark_search">عبارات جست‌وجو را وارد کنید</string>

    <!-- Site Permissions -->
    <!-- Button label that take the user to the Android App setting -->
    <string name="phone_feature_go_to_settings">برو به تنظیمات</string>
    <!-- Content description (not visible, for screen readers etc.): Quick settings sheet
        to give users access to site specific information / settings. For example:
        Secure settings status and a button to modify site permissions -->
    <string name="quick_settings_sheet">برگهٔ تنظیمات سریع</string>
    <!-- Label that indicates that this option it the recommended one -->
    <string name="phone_feature_recommended">پیشنهاد شده</string>
    <!-- Button label for clearing all the information of site permissions-->
    <string name="clear_permissions">پاک کردن مجوزها</string>
    <!-- Text for the OK button on Clear permissions dialog -->
    <string name="clear_permissions_positive">تأیید</string>
    <!-- Text for the cancel button on Clear permissions dialog -->
    <string name="clear_permissions_negative">لغو</string>
    <!-- Button label for clearing a site permission-->
    <string name="clear_permission">پاک کردن مجوز</string>
    <!-- Text for the OK button on Clear permission dialog -->
    <string name="clear_permission_positive">تأیید</string>
    <!-- Text for the cancel button on Clear permission dialog -->
    <string name="clear_permission_negative">لغو</string>
    <!-- Button label for clearing all the information on all sites-->
    <string name="clear_permissions_on_all_sites">پاک‌سازی اجازه‌ها در تمام پایگاه‌ها</string>
    <!-- Preference for altering video and audio autoplay for all websites -->
    <string name="preference_browser_feature_autoplay">پخش خودکار</string>
    <!-- Preference for altering the camera access for all websites -->
    <string name="preference_phone_feature_camera">دوربین</string>
    <!-- Preference for altering the microphone access for all websites -->
    <string name="preference_phone_feature_microphone">صدابَر</string>
    <!-- Preference for altering the location access for all websites -->
    <string name="preference_phone_feature_location">مکان</string>
    <!-- Preference for altering the notification access for all websites -->
    <string name="preference_phone_feature_notification">اعلان‌</string>
    <!-- Preference for altering the persistent storage access for all websites -->
    <string name="preference_phone_feature_persistent_storage">حافظهٔ دائمی</string>
    <!-- Preference for altering the storage access setting for all websites -->
    <string name="preference_phone_feature_cross_origin_storage_access">کلوچک‌های میان‌پایگاهی</string>
    <!-- Preference for altering the EME access for all websites -->
    <string name="preference_phone_feature_media_key_system_access">محتوای واپایش شده با DRM</string>
    <!-- Label that indicates that a permission must be asked always -->
    <string name="preference_option_phone_feature_ask_to_allow">درخواست برای اجازه دادن</string>
    <!-- Label that indicates that a permission must be blocked -->
    <string name="preference_option_phone_feature_blocked">مسدود شده</string>
    <!-- Label that indicates that a permission must be allowed -->
    <string name="preference_option_phone_feature_allowed">اجازه داده شده</string>
    <!--Label that indicates a permission is by the Android OS-->
    <string name="phone_feature_blocked_by_android">مسدود شده توسط اندروید</string>
    <!-- Preference for showing a list of websites that the default configurations won't apply to them -->
    <string name="preference_exceptions">استثناها</string>
    <!-- Summary of tracking protection preference if tracking protection is set to off -->
    <string name="tracking_protection_off">خاموش</string>
    <!-- Summary of tracking protection preference if tracking protection is set to standard -->
    <string name="tracking_protection_standard">استاندارد</string>
    <!-- Summary of tracking protection preference if tracking protection is set to strict -->
    <string name="tracking_protection_strict">سخت‌گیرانه</string>
    <!-- Summary of tracking protection preference if tracking protection is set to custom -->
    <string name="tracking_protection_custom">سفارشی</string>
    <!-- Label for global setting that indicates that all video and audio autoplay is allowed -->
    <string name="preference_option_autoplay_allowed2">اجازه دادن صوت و ویدئو</string>
    <!-- Label for site specific setting that indicates that all video and audio autoplay is allowed -->
    <string name="quick_setting_option_autoplay_allowed">اجازه دادن به صدا و ویدئو</string>
    <!-- Label that indicates that video and audio autoplay is only allowed over Wi-Fi -->
    <string name="preference_option_autoplay_allowed_wifi_only2">مسدود کردن صدا و تصویر فقط بر روی حالت داده</string>
    <!-- Subtext that explains 'autoplay on Wi-Fi only' option -->
    <string name="preference_option_autoplay_allowed_wifi_subtext">صدا و تصویر بر روی حالت  Wi-Fi پخش خواهد شد</string>
    <!-- Label for global setting that indicates that video autoplay is allowed, but audio autoplay is blocked -->
    <string name="preference_option_autoplay_block_audio2">مسدود کردن فقط صدا</string>
    <!-- Label for site specific setting that indicates that video autoplay is allowed, but audio autoplay is blocked -->
    <string name="quick_setting_option_autoplay_block_audio">فقط مسدود کردن صدا</string>
    <!-- Label for global setting that indicates that all video and audio autoplay is blocked -->
    <string name="preference_option_autoplay_blocked3">مسدود کردن صوت و ویدئو</string>
    <!-- Label for site specific setting that indicates that all video and audio autoplay is blocked -->
    <string name="quick_setting_option_autoplay_blocked">مسدود کردن صوت و ویدئو</string>
    <!-- Summary of delete browsing data on quit preference if it is set to on -->
    <string name="delete_browsing_data_quit_on">روشن</string>
    <!-- Summary of delete browsing data on quit preference if it is set to off -->
    <string name="delete_browsing_data_quit_off">خاموش</string>

    <!-- Summary of studies preference if it is set to on -->
    <string name="studies_on">روشن</string>
    <!-- Summary of studies data on quit preference if it is set to off -->
    <string name="studies_off">خاموش</string>

    <!-- Collections -->
    <!-- Collections header on home fragment -->
    <string name="collections_header">مجموعه‌ها</string>
    <!-- Content description (not visible, for screen readers etc.): Opens the collection menu when pressed -->
    <string name="collection_menu_button_content_description">فهرست مجموعه</string>
    <!-- Label to describe what collections are to a new user without any collections -->
    <string name="no_collections_description2">چیزهایی که برایتان مهم هستند را جمع‌آوری کنید.\nجست‌وجوهای مشابه، پایگاه‌ها و زبانه‌ها را با هم گروه کنید تا بعداً دسترسی سریع داشته باشید.</string>
    <!-- Title for the "select tabs" step of the collection creator -->
    <string name="create_collection_select_tabs">انتخاب زبانه‌ها</string>

    <!-- Title for the "select collection" step of the collection creator -->
    <string name="create_collection_select_collection">انتخاب مجموعه</string>
    <!-- Title for the "name collection" step of the collection creator -->
    <string name="create_collection_name_collection">نام گذاری مجموعه</string>
    <!-- Button to add new collection for the "select collection" step of the collection creator -->
    <string name="create_collection_add_new_collection">افزودن مجموعه جدید</string>
    <!-- Button to select all tabs in the "select tabs" step of the collection creator -->
    <string name="create_collection_select_all">انتخاب همه</string>
    <!-- Button to deselect all tabs in the "select tabs" step of the collection creator -->
    <string name="create_collection_deselect_all">عدم انتخاب همه</string>
    <!-- Text to prompt users to select the tabs to save in the "select tabs" step of the collection creator -->
    <string name="create_collection_save_to_collection_empty">انتخاب زبانه برای ذخیره</string>
    <!-- Text to show users how many tabs they have selected in the "select tabs" step of the collection creator.
     %d is a placeholder for the number of tabs selected. -->
    <string name="create_collection_save_to_collection_tabs_selected">%d زبانه انتخاب شد</string>
    <!-- Text to show users they have one tab selected in the "select tabs" step of the collection creator.
    %d is a placeholder for the number of tabs selected. -->
    <string name="create_collection_save_to_collection_tab_selected">%d زبانه انتخاب شده</string>
    <!-- Text shown in snackbar when multiple tabs have been saved in a collection -->
    <string name="create_collection_tabs_saved">زبانه‌‌ها ذخیره شدند!</string>
    <!-- Text shown in snackbar when one or multiple tabs have been saved in a new collection -->
    <string name="create_collection_tabs_saved_new_collection">مجموعه ذخیره شد!</string>
    <!-- Text shown in snackbar when one tab has been saved in a collection -->
    <string name="create_collection_tab_saved">زبانه‌ ذخیره شد!</string>
    <!-- Content description (not visible, for screen readers etc.): button to close the collection creator -->
    <string name="create_collection_close">بستن</string>
    <!-- Button to save currently selected tabs in the "select tabs" step of the collection creator-->
    <string name="create_collection_save">ذخیره</string>

    <!-- Snackbar action to view the collection the user just created or updated -->
    <string name="create_collection_view">نما</string>

    <!-- Text for the OK button from collection dialogs -->
    <string name="create_collection_positive">تأیید</string>
    <!-- Text for the cancel button from collection dialogs -->
    <string name="create_collection_negative">لغو</string>

    <!-- Default name for a new collection in "name new collection" step of the collection creator. %d is a placeholder for the number of collections-->
    <string name="create_collection_default_name">مجموعه %d</string>

    <!-- Share -->
    <!-- Share screen header -->
    <string name="share_header_2">اشتراک‌گذاری</string>
    <!-- Content description (not visible, for screen readers etc.):
        "Share" button. Opens the share menu when pressed. -->
    <string name="share_button_content_description">اشتراک‌گذاری</string>
    <!-- Text for the Save to PDF feature in the share menu -->
    <string name="share_save_to_pdf">ذخیره به صورت PDF</string>
    <!-- Text for error message when generating a PDF file Text for error message when generating a PDF file. -->
    <string name="unable_to_save_to_pdf_error">ناتوانی در تولید PDF</string>
    <!-- Sub-header in the dialog to share a link to another sync device -->
    <string name="share_device_subheader">ارسال به دستگاه</string>
    <!-- Sub-header in the dialog to share a link to an app from the full list -->
    <string name="share_link_all_apps_subheader">همه عمل‌ها</string>
    <!-- Sub-header in the dialog to share a link to an app from the most-recent sorted list -->
    <string name="share_link_recent_apps_subheader">به تازگی استفاده شده</string>
    <!-- Text for the copy link action in the share screen. -->
    <string name="share_copy_link_to_clipboard">رونوشت به تخته‌گیره</string>
    <!-- Toast shown after copying link to clipboard -->
    <string name="toast_copy_link_to_clipboard">به تخته‌گیره رونوشت شد</string>
    <!-- An option from the share dialog to sign into sync -->
    <string name="sync_sign_in">برای همگام‌سازی وارد شوید</string>
     <!-- An option from the three dot menu to sync and save data -->
    <string name="sync_menu_sync_and_save_data">همگام‌سازی و ذخیرهٔ داده‌ها</string>
    <!-- An option from the share dialog to send link to all other sync devices -->
    <string name="sync_send_to_all">ارسال به همه دستگاه‌ها</string>
    <!-- An option from the share dialog to reconnect to sync -->
    <string name="sync_reconnect">اتصال مجدد برای همگام‌سازی</string>
    <!-- Text displayed when sync is offline and cannot be accessed -->
    <string name="sync_offline">برون‌خط</string>
    <!-- An option to connect additional devices -->
    <string name="sync_connect_device">اتصال یک دستگاه دیگر</string>
    <!-- The dialog text shown when additional devices are not available -->
    <string name="sync_connect_device_dialog">برای ارسال یک زبانه، حداقل در یک افزارهٔ دیگر به Firefox وارد شوید.</string>
    <!-- Confirmation dialog button -->
    <string name="sync_confirmation_button">گرفتم</string>
    <!-- Share error message -->
    <string name="share_error_snackbar">امکان به اشتراک گذاری به این برنامه وجود ندارد</string>
    <!-- Add new device screen title -->
    <string name="sync_add_new_device_title">ارسال به دستگاه</string>
    <!-- Text for the warning message on the Add new device screen -->
    <string name="sync_add_new_device_message">هیچ دستگاهی متصل نیست</string>
    <!-- Text for the button to learn about sending tabs -->
    <string name="sync_add_new_device_learn_button">در مورد ارسال زبانه‌ها بیشتر بدانید…</string>
    <!-- Text for the button to connect another device -->
    <string name="sync_add_new_device_connect_button">اتصال به دستگاه دیگر…</string>

    <!-- Notifications -->
    <!-- Text shown in the notification that pops up to remind the user that a private browsing session is active. -->
    <string name="notification_pbm_delete_text_2">بستن زبانه‌های خصوصی</string>

    <!-- Name of the marketing notification channel. Displayed in the "App notifications" system settings for the app -->
    <string name="notification_marketing_channel_name">بازاریابی</string>

    <!-- Title shown in the notification that pops up to remind the user to set fenix as default browser.
    The app name is in the text, due to limitations with localizing Nimbus experiments -->
    <string name="nimbus_notification_default_browser_title" tools:ignore="UnusedResources">‏‏Firefox سریع و خصوصی است</string>
    <!-- Text shown in the notification that pops up to remind the user to set fenix as default browser.
    The app name is in the text, due to limitations with localizing Nimbus experiments -->
    <string name="nimbus_notification_default_browser_text" tools:ignore="UnusedResources">‏Firefox را مروگر پیش‌فرض‌تان بکنید</string>
    <!-- Title shown in the notification that pops up to re-engage the user -->
    <string name="notification_re_engagement_title">مرور خصوصی را بیازمایید</string>
    <!-- Text shown in the notification that pops up to re-engage the user.
    %1$s is a placeholder that will be replaced by the app name. -->
    <string name="notification_re_engagement_text">در %1$s بدون هیچ کلوچک یا تاریخچهٔ ذخیره شده‌ای مرور کنید</string>
    <!-- Title A shown in the notification that pops up to re-engage the user -->
    <string name="notification_re_engagement_A_title">بدون ردیابی شدن مرور کنید</string>
    <!-- Text A shown in the notification that pops up to re-engage the user.
    %1$s is a placeholder that will be replaced by the app name. -->
    <string name="notification_re_engagement_A_text">مرور خصوصی در %1$s اطلاعات شما را ذخیره نمی‌کند.</string>
    <!-- Title B shown in the notification that pops up to re-engage the user -->
    <string name="notification_re_engagement_B_title">نخستین جست‌وجویتان را شروع کنید</string>
    <!-- Text B shown in the notification that pops up to re-engage the user -->
    <string name="notification_re_engagement_B_text">چیزی نزدیک را بیابید. یا چیزی جالب کشف کنید.</string>

    <!-- Survey -->
    <!-- Text shown in the fullscreen message that pops up to ask user to take a short survey.
    The app name is in the text, due to limitations with localizing Nimbus experiments -->
    <string name="nimbus_survey_message_text">لطفاً با شرکت در یک نظرسنجی کوتاه، به بهتر شدن Firefox کمک کنید.</string>
    <!-- Preference for taking the short survey. -->
    <string name="preferences_take_survey">شرکت در نظرسنجی</string>
    <!-- Preference for not taking the short survey. -->
    <string name="preferences_not_take_survey">نه ممنون</string>

    <!-- Snackbar -->
    <!-- Text shown in snackbar when user deletes a collection -->
    <string name="snackbar_collection_deleted">مجموعه حذف شده</string>
    <!-- Text shown in snackbar when user renames a collection -->
    <string name="snackbar_collection_renamed">مجموعه تغییرنام یافته</string>
    <!-- Text shown in snackbar when user closes a tab -->
    <string name="snackbar_tab_closed">زبانه بسته شده</string>
    <!-- Text shown in snackbar when user closes all tabs -->
    <string name="snackbar_tabs_closed">زبانه‌های بسته شده</string>
    <!-- Text shown in snackbar when user bookmarks a list of tabs -->
    <string name="snackbar_message_bookmarks_saved">نشانک‌ها ذخیره شدند!</string>
    <!-- Text shown in snackbar when user adds a site to shortcuts -->
    <string name="snackbar_added_to_shortcuts">به میان‌برها اضافه شد!</string>
    <!-- Text shown in snackbar when user closes a private tab -->
    <string name="snackbar_private_tab_closed">زبانه خصوصی بسته شد</string>
    <!-- Text shown in snackbar when user closes all private tabs -->
    <string name="snackbar_private_tabs_closed">زبانه‌های خصوصی بسته شدند</string>
    <!-- Text shown in snackbar to undo deleting a tab, top site or collection -->
    <string name="snackbar_deleted_undo">برگردان</string>
    <!-- Text shown in snackbar when user removes a top site -->
    <string name="snackbar_top_site_removed">پایگاه برداشته شد</string>
    <!-- QR code scanner prompt which appears after scanning a code, but before navigating to it
        First parameter is the name of the app, second parameter is the URL or text scanned-->
    <string name="qr_scanner_confirmation_dialog_message">به %1$s اجازه دهید%2$s باز کند</string>
    <!-- QR code scanner prompt dialog positive option to allow navigation to scanned link -->
    <string name="qr_scanner_dialog_positive">اجازه دادن</string>
    <!-- QR code scanner prompt dialog positive option to deny navigation to scanned link -->
    <string name="qr_scanner_dialog_negative">ردکردن</string>
    <!-- QR code scanner prompt dialog error message shown when a hostname does not contain http or https. -->
    <string name="qr_scanner_dialog_invalid">نشانی وب معتبر نیست.</string>
    <!-- QR code scanner prompt dialog positive option when there is an error -->
    <string name="qr_scanner_dialog_invalid_ok">تأیید</string>
    <!-- Tab collection deletion prompt dialog message. Placeholder will be replaced with the collection name -->
    <string name="tab_collection_dialog_message">آیا در خصوص حذف کردن%1$s مطئنید؟</string>
    <!-- Collection and tab deletion prompt dialog message. This will show when the last tab from a collection is deleted -->
    <string name="delete_tab_and_collection_dialog_message">با حذف این زبانه کل مجموعه حذف خواهد شد. هر زمانی که مایل بودید می‌توانید مجموعه‌های جدیدی ایجاد کنید.</string>
    <!-- Collection and tab deletion prompt dialog title. Placeholder will be replaced with the collection name. This will show when the last tab from a collection is deleted -->
    <string name="delete_tab_and_collection_dialog_title">%1$s حذف شود؟</string>
    <!-- Tab collection deletion prompt dialog option to delete the collection -->
    <string name="tab_collection_dialog_positive">حذف</string>

    <!-- Text displayed in a notification when the user enters full screen mode -->
    <string name="full_screen_notification">ورود به حالت تمام صفحه</string>
    <!-- Message for copying the URL via long press on the toolbar -->
    <string name="url_copied">نشانی رونوشت شد</string>

    <!-- Sample text for accessibility font size -->
    <string name="accessibility_text_size_sample_text_1">این نمونه متن است. در اینجا آمده است تا نشان دهیم که با بزرگنمایی یا کاهش اندازه با این تنظیم ، متن چگونه ظاهر می شود.</string>
    <!-- Summary for Accessibility Text Size Scaling Preference -->
    <string name="preference_accessibility_text_size_summary">متن را در وب سایت ها بزرگتر یا کوچکتر کنید</string>
    <!-- Title for Accessibility Text Size Scaling Preference -->
    <string name="preference_accessibility_font_size_title">اندازه قلم</string>

    <!-- Title for Accessibility Text Automatic Size Scaling Preference -->
    <string name="preference_accessibility_auto_size_2">اندازه قلم خودکار</string>
    <!-- Summary for Accessibility Text Automatic Size Scaling Preference -->
    <string name="preference_accessibility_auto_size_summary">اندازه قلم با تنظیمات Android شما مطابقت دارد. مدیریت اندازه قلم را در اینجا غیرفعال کنید.</string>

    <!-- Title for the Delete browsing data preference -->
    <string name="preferences_delete_browsing_data">داده مرور را حذف کنید</string>
    <!-- Title for the tabs item in Delete browsing data -->
    <string name="preferences_delete_browsing_data_tabs_title_2">زبانه‌های باز</string>
    <!-- Subtitle for the tabs item in Delete browsing data, parameter will be replaced with the number of open tabs -->
    <string name="preferences_delete_browsing_data_tabs_subtitle">زبانه‌های %d</string>
    <!-- Title for the data and history items in Delete browsing data -->
    <string name="preferences_delete_browsing_data_browsing_data_title">مرور تاریخ و داده های سایت</string>
    <!-- Subtitle for the data and history items in delete browsing data, parameter will be replaced with the
        number of history items the user has -->
    <string name="preferences_delete_browsing_data_browsing_data_subtitle">%d نشانی‌ها</string>
    <!-- Title for the cookies item in Delete browsing data -->
    <string name="preferences_delete_browsing_data_cookies">کلوچک‌ها</string>
    <!-- Subtitle for the cookies item in Delete browsing data -->
    <string name="preferences_delete_browsing_data_cookies_subtitle">از بیشتر پایگاه‌ها خارج خواهید شد</string>
    <!-- Title for the cached images and files item in Delete browsing data -->
    <string name="preferences_delete_browsing_data_cached_files">تصاویر و پرونده های ذخیره شده</string>
    <!-- Subtitle for the cached images and files item in Delete browsing data -->
    <string name="preferences_delete_browsing_data_cached_files_subtitle">فضای ذخیره سازی را آزاد می کند</string>
    <!-- Title for the site permissions item in Delete browsing data -->
    <string name="preferences_delete_browsing_data_site_permissions">اجازه‌های پایگاه</string>
    <!-- Title for the downloads item in Delete browsing data -->
    <string name="preferences_delete_browsing_data_downloads">دریافت‌ها</string>
    <!-- Text for the button to delete browsing data -->
    <string name="preferences_delete_browsing_data_button">داده مرور را حذف کنید</string>
    <!-- Title for the Delete browsing data on quit preference -->
    <string name="preferences_delete_browsing_data_on_quit">داده‌های مرور را در هنگام خروج حذف کنید</string>
    <!-- Summary for the Delete browsing data on quit preference. "Quit" translation should match delete_browsing_data_on_quit_action translation. -->
    <string name="preference_summary_delete_browsing_data_on_quit_2">هنگام انتخاب  \&quot;ترک\&quot; از فهرست اصلی ، داده های مرور را بطور خودکار حذف می کند</string>
    <!-- Action item in menu for the Delete browsing data on quit feature -->
    <string name="delete_browsing_data_on_quit_action">خروج</string>

    <!-- Title text of a delete browsing data dialog. -->
    <string name="delete_history_prompt_title">بازهٔ زمانی برای حذف</string>
    <!-- Body text of a delete browsing data dialog. -->
<<<<<<< HEAD
    <string name="delete_history_prompt_body">تاریخچه (از جمله سابقهٔ همگام‌سازی شده از افزاره‌های دیگر)، کلوچک‌ها و سایر داده‌های مرور را حذف می‌کند.</string>
=======
    <string name="delete_history_prompt_body" moz:RemovedIn="130" tools:ignore="UnusedResources">تاریخچه (از جمله سابقهٔ همگام‌سازی شده از افزاره‌های دیگر)، کلوچک‌ها و سایر داده‌های مرور را حذف می‌کند.</string>
    <!-- Body text of a delete browsing data dialog. -->
    <string name="delete_history_prompt_body_2">تاریخچه را حذف می‌کند (شامل تاریخچهٔ همگام‌سازی شده از افزاره‌های دیگر)</string>
>>>>>>> fa51e99d
    <!-- Radio button in the delete browsing data dialog to delete history items for the last hour. -->
    <string name="delete_history_prompt_button_last_hour">ساعت گذشته</string>
    <!-- Radio button in the delete browsing data dialog to delete history items for today and yesterday. -->
    <string name="delete_history_prompt_button_today_and_yesterday">امروز و دیروز</string>
    <!-- Radio button in the delete browsing data dialog to delete all history. -->
    <string name="delete_history_prompt_button_everything">همه‌چیز</string>

    <!-- Dialog message to the user asking to delete browsing data. Parameter will be replaced by app name. -->
    <string name="delete_browsing_data_prompt_message_3">%s اطلاعات مرور شده انتخاب شده را حذف می کند.</string>
    <!-- Text for the cancel button for the data deletion dialog -->
    <string name="delete_browsing_data_prompt_cancel">لغو</string>
    <!-- Text for the allow button for the data deletion dialog -->
    <string name="delete_browsing_data_prompt_allow">حذف</string>
    <!-- Text for the snackbar confirmation that the data was deleted -->
    <string name="preferences_delete_browsing_data_snackbar">مرور داده حذف شد</string>
    <!-- Text for the snackbar to show the user that the deletion of browsing data is in progress -->
    <string name="deleting_browsing_data_in_progress">در حال حذف اطلاعات…</string>

    <!-- Dialog message to the user asking to delete all history items inside the opened group. Parameter will be replaced by a history group name. -->
    <string name="delete_all_history_group_prompt_message">حذف تمام پایگاه‌ها در «%s»</string>

    <!-- Text for the cancel button for the history group deletion dialog -->
    <string name="delete_history_group_prompt_cancel">لغو‌</string>
    <!-- Text for the allow button for the history group dialog -->
    <string name="delete_history_group_prompt_allow">حذف</string>
    <!-- Text for the snackbar confirmation that the history group was deleted -->
    <string name="delete_history_group_snackbar">گروه حذف شد</string>

    <!-- Onboarding -->
    <!-- Text for onboarding welcome header. -->
    <string name="onboarding_header_2">به اینترنتی بهتر خوش‌آمدید</string>
    <!-- Text for the onboarding welcome message. -->
    <string name="onboarding_message">مرورگری ساخته شده برای مردم، نه سود.</string>
    <!-- Text for the Firefox account onboarding sign in card header. -->
    <string name="onboarding_account_sign_in_header">از همان جایی که قبلاً بودید ادامه دهید</string>
    <!-- Text for the button to learn more about signing in to your Firefox account. -->
    <string name="onboarding_manual_sign_in_description">نشانک‌ها، تاریخچه و گذرواژه‌های خود را به Firefox در این دستگاه بیاورید.</string>
    <!-- Text for the button to manually sign into Firefox account. -->
    <string name="onboarding_firefox_account_sign_in">ورود</string>
    <!-- text to display in the snackbar once account is signed-in -->
    <string name="onboarding_firefox_account_sync_is_on">همگام سازی روشن است</string>
    <!-- Text for the tracking protection onboarding card header -->
    <string name="onboarding_tracking_protection_header">حفاظت خودکار از حریم خصوصی</string>
    <!-- Text for the tracking protection card description. The first parameter is the name of the application.-->
    <string name="onboarding_tracking_protection_description_old">‏%1$s به طور خودکار جلوی شرکت‌ها را از پی‌گیری مخفیانهٔ شما در پیرامون وب می‌گیرد.</string>
    <!-- Text for the tracking protection card description. -->
    <string name="onboarding_tracking_protection_description">دارای محفاظت کامل در برابر کلوچک‌ها است که نمی‌گذارد ردیاب‌ها با استفاده از کلوچک‌ها شما را میان پایگاه‌ها تعقیب کنند.</string>
    <!-- text for tracking protection radio button option for standard level of blocking -->
    <string name="onboarding_tracking_protection_standard_button_2">استاندارد (پیش‌فرض)</string>
    <!-- text for standard blocking option button description -->
    <string name="onboarding_tracking_protection_standard_button_description_3">تعادل بین کارآیی و حریم‌خصوصی. بارگیری صفحات با سرعتی عادی.</string>
    <!-- text for tracking protection radio button option for strict level of blocking -->
    <string name="onboarding_tracking_protection_strict_option">شدید</string>

    <!-- text for strict blocking option button description -->
    <string name="onboarding_tracking_protection_strict_button_description_3">مسدودسازی ردیاب‌های بیشتر، اما برخی امکانات داخل صفحات ممکن است از کار بیافتند.</string>
    <!-- text for the toolbar position card header  -->
    <string name="onboarding_toolbar_placement_header_1">محل قرارگیری نوار ابزار خود را انتخاب کنید</string>
    <!-- Text for the toolbar position card description -->
    <string name="onboarding_toolbar_placement_description">پایین نگهش دارید، یا بالا بیاوریدش.</string>
    <!-- Text for the privacy notice onboarding card header -->
<<<<<<< HEAD
    <string name="onboarding_privacy_notice_header_1">شما داده‌هایتان را کنترل می‌کنید</string>
    <!-- Text for the privacy notice onboarding card description. -->
    <string name="onboarding_privacy_notice_description">‏Firefox کنترل چیزهایی که برخط یا با ما هم‌رسانی می‌کنید را به شما می‌دهد.</string>
=======
    <string name="onboarding_privacy_notice_header_1">خودتان داده‌های خود را واپایش می‌کنید</string>
    <!-- Text for the privacy notice onboarding card description. -->
    <string name="onboarding_privacy_notice_description">‏Firefox واپایش چیزهایی که برخط یا با ما هم‌رسانی می‌کنید را به شما می‌دهد.</string>
>>>>>>> fa51e99d
    <!-- Text for the button to read the privacy notice -->
    <string name="onboarding_privacy_notice_read_button">اعلامیه حریم خصوصی ما را بخوانید</string>

    <!-- Text for the conclusion onboarding message -->
    <string name="onboarding_conclusion_header">آمادهٔ گشودن اینترنتی شگفت‌انگیز هستید؟</string>
    <!-- text for the button to finish onboarding -->
    <string name="onboarding_finish">شروع مرور</string>

    <!-- Onboarding theme -->
    <!-- text for the theme picker onboarding card header -->
    <string name="onboarding_theme_picker_header">انتخاب زمینه</string>
    <!-- text for the theme picker onboarding card description -->
    <string name="onboarding_theme_picker_description_2">با حالت تاریک، کمی باتری ذخیره کنید و از چشمان خود محافظت کنید.</string>
    <!-- Automatic theme setting (will follow device setting) -->
    <string name="onboarding_theme_automatic_title">خودکار</string>
    <!-- Summary of automatic theme setting (will follow device setting) -->
    <string name="onboarding_theme_automatic_summary">با تنظیمات افزارهٔ شما سازگار است</string>
    <!-- Theme setting for dark mode -->
    <string name="onboarding_theme_dark_title">زمینهٔ تاریک</string>
    <!-- Theme setting for light mode -->
    <string name="onboarding_theme_light_title">زمینهٔ روشن</string>

    <!-- Text shown in snackbar when multiple tabs have been sent to device -->
    <string name="sync_sent_tabs_snackbar">زبانه‌ها ارسال شد!</string>
    <!-- Text shown in snackbar when one tab has been sent to device  -->
    <string name="sync_sent_tab_snackbar">زبانه‌ ارسال شد!</string>
    <!-- Text shown in snackbar when sharing tabs failed  -->
    <string name="sync_sent_tab_error_snackbar">امکان ارسال وجود ندارد</string>
    <!-- Text shown in snackbar for the "retry" action that the user has after sharing tabs failed -->
    <string name="sync_sent_tab_error_snackbar_action">تلاش مجدد</string>
    <!-- Title of QR Pairing Fragment -->
    <string name="sync_scan_code">اسکن کد</string>
    <!-- Instructions on how to access pairing -->
    <string name="sign_in_instructions"><![CDATA[در رایانه خود Firefox را باز کرده و به <b> https://firefox.com/pair </b> بروید]]></string>
    <!-- Text shown for sign in pairing when ready -->
    <string name="sign_in_ready_for_scan">آمادهٔ اسکن</string>
    <!-- Text shown for settings option for sign with pairing -->
    <string name="sign_in_with_camera">با دوربین خود وارد سیستم شوید</string>
    <!-- Text shown for settings option for sign with email -->
    <string name="sign_in_with_email">به جای آن از رایانامه استفاده کنید</string>
    <!-- Text shown for settings option for create new account text.'Firefox' intentionally hardcoded here.-->
    <string name="sign_in_create_account_text"><![CDATA[حسابی ندارید؟ برای هم‌گام‌سازی بین دستگاه‌های خود <u>یکی ایجاد کنید</u>.]]></string>
    <!-- Text shown in confirmation dialog to sign out of account. The first parameter is the name of the app (e.g. Firefox Preview) -->
    <string name="sign_out_confirmation_message_2">%s همگام سازی با حساب شما را متوقف خواهد کرد، ولی هیچ کدوم از داده‌های شما بر روی این مرورگر حذف نخواهد شد.</string>
    <!-- Option to continue signing out of account shown in confirmation dialog to sign out of account -->
    <string name="sign_out_disconnect">قطع ارتباط</string>
    <!-- Option to cancel signing out shown in confirmation dialog to sign out of account -->
    <string name="sign_out_cancel">لغو</string>
    <!-- Error message snackbar shown after the user tried to select a default folder which cannot be altered -->
    <string name="bookmark_cannot_edit_root">نمی توان پوشه‌های پیش‌فرض را ویرایش کرد</string>

    <!-- Enhanced Tracking Protection -->
    <!-- Link displayed in enhanced tracking protection panel to access tracking protection settings -->
    <string name="etp_settings">تنظیمات حفاظتی</string>
    <!-- Preference title for enhanced tracking protection settings -->
    <string name="preference_enhanced_tracking_protection">محافظت پیشرفته در برابر ردیابی</string>
    <!-- Title for the description of enhanced tracking protection -->
    <string name="preference_enhanced_tracking_protection_explanation_title" moz:removedIn="114" tools:ignore="UnusedResources">بدون دنبال شدن مرور کنید</string>
    <!-- Preference summary for enhanced tracking protection settings on/off switch -->
    <string name="preference_enhanced_tracking_protection_summary">هم‌اکنون دارای محافظت کامل در برابر کلوچک است؛ قدرتمندترین سد ما بر ضدّ ردیاب‌های میان‌پایگاهی.</string>
    <!-- Description of enhanced tracking protection. The first parameter is the name of the application (For example: Fenix) -->
    <string name="preference_enhanced_tracking_protection_explanation" moz:removedIn="114" tools:ignore="UnusedResources">داده‌های خود را نزد خود نگه دارید.%s شما را از بسیاری از متداول‌ترین ردیاب‌هایی که شما را به صورت برخط دنبال می‌کنند محافظت می‌کند.</string>
    <!-- Description of enhanced tracking protection. The parameter is the name of the application (For example: Firefox Fenix) -->
    <string name="preference_enhanced_tracking_protection_explanation_2">‏%s شما را از بسیاری از ردیاب‌های رایج که فعالیت‌های برخط‌تان را پی می‌گیرند، محافظت می‌کند.</string>
    <!-- Text displayed that links to website about enhanced tracking protection -->
    <string name="preference_enhanced_tracking_protection_explanation_learn_more">بیشتر بدانید</string>
    <!-- Preference for enhanced tracking protection for the standard protection settings -->
    <string name="preference_enhanced_tracking_protection_standard_default_1">استاندارد (پیش‌فرض)</string>
<<<<<<< HEAD
    <!-- Preference description for enhanced tracking protection for the standard protection settings -->
    <string name="preference_enhanced_tracking_protection_standard_description_4" moz:removedIn="114" tools:ignore="UnusedResources">تعادل بین کارآیی و حریم‌خصوصی. بارگیری صفحات با سرعتی عادی.</string>
    <!-- Preference description for enhanced tracking protection for the standard protection settings -->
=======
    <!-- Preference description for enhanced tracking protection for the standard protection settings -->
    <string name="preference_enhanced_tracking_protection_standard_description_4" moz:removedIn="114" tools:ignore="UnusedResources">تعادل بین کارآیی و حریم‌خصوصی. بارگیری صفحات با سرعتی عادی.</string>
    <!-- Preference description for enhanced tracking protection for the standard protection settings -->
>>>>>>> fa51e99d
    <string name="preference_enhanced_tracking_protection_standard_description_5">صفحات به طور معمولی بار می‌شوند؛ اما تعداد کمی ردیاب را مسدود می‌کند.</string>
    <!--  Accessibility text for the Standard protection information icon  -->
    <string name="preference_enhanced_tracking_protection_standard_info_button">آنچه توسط حفاظت ردیابی استاندارد مسدود شده است</string>
    <!-- Preference for enhanced tracking protection for the strict protection settings -->
    <string name="preference_enhanced_tracking_protection_strict">سخت‌گیرانه</string>
<<<<<<< HEAD
    <!-- Preference description for enhanced tracking protection for the strict protection settings -->
    <string name="preference_enhanced_tracking_protection_strict_description_3" moz:removedIn="114" tools:ignore="UnusedResources">مسدودسازی ردیاب‌های بیشتر، اما برخی امکانات داخل صفحات ممکن است از کار بیافتند.</string>
    <!-- Preference description for enhanced tracking protection for the strict protection settings -->
=======
    <!-- Preference description for enhanced tracking protection for the strict protection settings -->
    <string name="preference_enhanced_tracking_protection_strict_description_3" moz:removedIn="114" tools:ignore="UnusedResources">مسدودسازی ردیاب‌های بیشتر، اما برخی امکانات داخل صفحات ممکن است از کار بیافتند.</string>
    <!-- Preference description for enhanced tracking protection for the strict protection settings -->
>>>>>>> fa51e99d
    <string name="preference_enhanced_tracking_protection_strict_description_4">محافظت از ردیابی قوی‌تر و کارایی سریع‌تر ، اما برخی از پایگاه‌ها ممکن است به درستی کار نکنند.</string>
    <!--  Accessibility text for the Strict protection information icon  -->
    <string name="preference_enhanced_tracking_protection_strict_info_button">آنچه توسط حفاظت ردیابی سخت‌گیرانه مسدود شده است</string>
    <!-- Preference for enhanced tracking protection for the custom protection settings -->
    <string name="preference_enhanced_tracking_protection_custom">سفارشی</string>
    <!-- Preference description for enhanced tracking protection for the strict protection settings -->
    <string name="preference_enhanced_tracking_protection_custom_description_2">انتخاب کنید کدام ردیاب و اسکریپت را مسدود کنید.</string>
    <!--  Accessibility text for the Strict protection information icon  -->
    <string name="preference_enhanced_tracking_protection_custom_info_button">آنچه توسط حفاظت ردیابی سفارشی مسدود شده است</string>
    <!-- Header for categories that are being blocked by current Enhanced Tracking Protection settings -->
    <!-- Preference for enhanced tracking protection for the custom protection settings for cookies-->
    <string name="preference_enhanced_tracking_protection_custom_cookies">کلوچک‌ها</string>
    <!-- Option for enhanced tracking protection for the custom protection settings for cookies-->
    <string name="preference_enhanced_tracking_protection_custom_cookies_1">ردیاب‌های میان‌پایگاهی و رسانه‌های اجتماعی</string>
    <!-- Option for enhanced tracking protection for the custom protection settings for cookies-->
    <string name="preference_enhanced_tracking_protection_custom_cookies_2">کلوچک‌ها از پایگاه‌های مشاهده نشده</string>
    <!-- Option for enhanced tracking protection for the custom protection settings for cookies-->
    <string name="preference_enhanced_tracking_protection_custom_cookies_3">تمام کلوچک‌های متفرقه (ممکن است باعث از کار افتادن پایگاه‌ها شود)</string>

    <!-- Option for enhanced tracking protection for the custom protection settings for cookies-->
    <string name="preference_enhanced_tracking_protection_custom_cookies_4">تمام کلوچک‌ها (باعث خرابی وبگاه‌ها خواهد شد)</string>
    <!-- Option for enhanced tracking protection for the custom protection settings for cookies-->
    <string name="preference_enhanced_tracking_protection_custom_cookies_5">منزوی کردن کلوچک‌های میان‌پایگاهی</string>
    <!-- Preference for enhanced tracking protection for the custom protection settings for tracking content -->
    <string name="preference_enhanced_tracking_protection_custom_tracking_content">محتوای ردیابی</string>
    <!-- Option for enhanced tracking protection for the custom protection settings for tracking content-->
    <string name="preference_enhanced_tracking_protection_custom_tracking_content_1">تمام زبانه‌ها</string>
    <!-- Option for enhanced tracking protection for the custom protection settings for tracking content-->
    <string name="preference_enhanced_tracking_protection_custom_tracking_content_2">تنها در پنجره‌های ناشناس باز کن</string>
    <!-- Preference for enhanced tracking protection for the custom protection settings -->
    <string name="preference_enhanced_tracking_protection_custom_cryptominers">استخراج کننده‌های رمزارزها</string>
    <!-- Preference for enhanced tracking protection for the custom protection settings -->
    <string name="preference_enhanced_tracking_protection_custom_fingerprinters">برداشت کنندگاه اثر انگشت</string>
    <!-- Button label for navigating to the Enhanced Tracking Protection details -->
    <string name="enhanced_tracking_protection_details">جزئیات</string>
    <!-- Header for categories that are being being blocked by current Enhanced Tracking Protection settings -->
    <string name="enhanced_tracking_protection_blocked">مسدود شده</string>
    <!-- Header for categories that are being not being blocked by current Enhanced Tracking Protection settings -->
    <string name="enhanced_tracking_protection_allowed">اجازه داده شده</string>
    <!-- Category of trackers (social media trackers) that can be blocked by Enhanced Tracking Protection -->
    <string name="etp_social_media_trackers_title">ردیاب‌های شبکه‌های اجتماعی</string>
    <!-- Description of social media trackers that can be blocked by Enhanced Tracking Protection -->
    <string name="etp_social_media_trackers_description">توانایی شبکه های اجتماعی را برای ردیابی فعالیت مرور شما در وب محدود می کند.</string>
    <!-- Category of trackers (cross-site tracking cookies) that can be blocked by Enhanced Tracking Protection -->
    <string name="etp_cookies_title">کلوچک‌هایِ ردیابِ میان‌پایگاهی</string>
    <!-- Category of trackers (cross-site tracking cookies) that can be blocked by Enhanced Tracking Protection -->
    <string name="etp_cookies_title_2">کلوچک‌های میان‌پایگاهی</string>
    <!-- Description of cross-site tracking cookies that can be blocked by Enhanced Tracking Protection -->
    <string name="etp_cookies_description">کلوچک‌هایی را که شبکه‌های تبلیغاتی و شرکت‌های تحلیلی از آن‌ها استفاده می‌کنند، برای گردآوری داده‌های مرور شما در بسیاری از پایگاه‌ها مسدود می‌کند.</string>
    <!-- Description of cross-site tracking cookies that can be blocked by Enhanced Tracking Protection -->
    <string name="etp_cookies_description_2">محافظت کامل در برابر کلوچک‌ها، کلوچک‌ها را در پایگاهی که در آن هستید، منزوی می‌کند، پس ردیاب‌هایی مانند شبکه‌های تبلیغاتی نمی‌توانند از آن‌ها برای دنبال کردن شما در میان پایگاه‌ها استفاده کنند.</string>
    <!-- Category of trackers (cryptominers) that can be blocked by Enhanced Tracking Protection -->
    <string name="etp_cryptominers_title">استخراج کننده‌های رمزارزها</string>
    <!-- Description of cryptominers that can be blocked by Enhanced Tracking Protection -->
    <string name="etp_cryptominers_description">از دسترسی اسکریپت های مخرب برای دسترسی به دستگاه شما به ارز دیجیتال جلوگیری می کند.</string>
    <!-- Category of trackers (fingerprinters) that can be blocked by Enhanced Tracking Protection -->
    <string name="etp_fingerprinters_title">اثرات انگشت</string>
    <!-- Description of fingerprinters that can be blocked by Enhanced Tracking Protection -->
    <string name="etp_fingerprinters_description">جمع آوری داده های قابل شناسایی منحصر به فرد در مورد دستگاه شما که می تواند برای اهداف ردیابی استفاده شود ، متوقف می شود.</string>
    <!-- Category of trackers (tracking content) that can be blocked by Enhanced Tracking Protection -->
    <string name="etp_tracking_content_title">محتوای ردیابی</string>
    <!-- Description of tracking content that can be blocked by Enhanced Tracking Protection -->
    <string name="etp_tracking_content_description">از بارگیری که حاوی کد رهگیری است ، خارج از تبلیغات ، فیلم ها و سایر مطالب متوقف می شود. ممکن است بر عملکرد وب سایت تأثیر بگذارد.</string>
    <!-- Enhanced Tracking Protection message that protection is currently on for this site -->
    <string name="etp_panel_on">محافظت برای این سایت فعال است</string>
    <!-- Enhanced Tracking Protection message that protection is currently off for this site -->
    <string name="etp_panel_off">محافظت برای این سایت فعال نیست</string>
    <!-- Header for exceptions list for which sites enhanced tracking protection is always off -->
    <string name="enhanced_tracking_protection_exceptions">محاظفت در برابر دنبال شدن برای این پایگاه اینترنتی خاموش شده است</string>
    <!-- Content description (not visible, for screen readers etc.): Navigate
    back from ETP details (Ex: Tracking content) -->
    <string name="etp_back_button_content_description">بازگشت به عقب</string>
    <!-- About page link text to open what's new link -->
    <string name="about_whats_new">چه چیزی در%s جدید است</string>
    <!-- Open source licenses page title
    The first parameter is the app name -->
    <string name="open_source_licenses_title">%s | کتابخانه های OSS</string>

    <!-- Category of trackers (redirect trackers) that can be blocked by Enhanced Tracking Protection -->
    <string name="etp_redirect_trackers_title">ردیاب‌هایِ تغییر مسیر</string>
    <!-- Description of redirect tracker cookies that can be blocked by Enhanced Tracking Protection -->
    <string name="etp_redirect_trackers_description">کلوچک‌های تنظیم شده توسطِ تغییر مسیر به وبگاه‌های ردیابیِ شناخته شده را پاک می‌کند.</string>

    <!-- Description of the SmartBlock Enhanced Tracking Protection feature. The * symbol is intentionally hardcoded here,
         as we use it on the UI to indicate which trackers have been partially unblocked.  -->
    <string name="preference_etp_smartblock_description">برخی از ردیاب‌هایی که در زیر علامت‌گذاری شده‌اند تا حدی در این صفحه رفع انسداد شده‌اند زیرا شما با آن‌ها تعامل داشتید *.</string>
    <!-- Text displayed that links to website about enhanced tracking protection SmartBlock -->
    <string name="preference_etp_smartblock_learn_more">بیشتر بدانید</string>

    <!-- Content description (not visible, for screen readers etc.):
    Enhanced tracking protection exception preference icon for ETP settings. -->
    <string name="preference_etp_exceptions_icon_description">نقشک ترجیحات استثناهای محافظت در برابر ردیابی ارتقا یافته</string>

    <!-- About page link text to open support link -->
    <string name="about_support">پشتیبانی</string>
    <!-- About page link text to list of past crashes (like about:crashes on desktop) -->
    <string name="about_crashes">فروپاشی‌ها</string>
    <!-- About page link text to open privacy notice link -->
    <string name="about_privacy_notice">اطلاعیه حریم‌شخصی</string>
    <!-- About page link text to open know your rights link -->
    <string name="about_know_your_rights">حقوق خود را بدانید</string>
    <!-- About page link text to open licensing information link -->
    <string name="about_licensing_information">اطلاعات مجوز</string>
    <!-- About page link text to open a screen with libraries that are used -->
    <string name="about_other_open_source_libraries">کتابخانه هایی که از آنها استفاده می کنیم</string>

    <!-- Toast shown to the user when they are activating the secret dev menu
        The first parameter is number of long clicks left to enable the menu -->
    <string name="about_debug_menu_toast_progress">منؤ اشکال‌زدایی: %1$d کلیک تا فعال سازی</string>
    <string name="about_debug_menu_toast_done">منؤ اشکال‌زدایی فعال شد</string>

    <!-- Browser long press popup menu -->
    <!-- Copy the current url -->
    <string name="browser_toolbar_long_press_popup_copy">رونوشت</string>
    <!-- Paste & go the text in the clipboard. '&amp;' is replaced with the ampersand symbol: & -->
    <string name="browser_toolbar_long_press_popup_paste_and_go">جایگذاری و ثبت</string>
    <!-- Paste the text in the clipboard -->
    <string name="browser_toolbar_long_press_popup_paste">جایگذاری</string>
    <!-- Snackbar message shown after an URL has been copied to clipboard. -->
    <string name="browser_toolbar_url_copied_to_clipboard_snackbar">نشانی به تخته‌گیره رونوشت شد</string>

    <!-- Title text for the Add To Homescreen dialog -->
    <string name="add_to_homescreen_title">افزودن به صفحهٔ خانگی</string>
    <!-- Cancel button text for the Add to Homescreen dialog -->
    <string name="add_to_homescreen_cancel">لغو</string>
    <!-- Add button text for the Add to Homescreen dialog -->
    <string name="add_to_homescreen_add">افزودن</string>
    <!-- Continue to website button text for the first-time Add to Homescreen dialog -->
    <string name="add_to_homescreen_continue">ادامه به این پایگاه اینترنتی</string>
    <!-- Placeholder text for the TextView in the Add to Homescreen dialog -->
    <string name="add_to_homescreen_text_placeholder">نام میانبر</string>

    <!-- Describes the add to homescreen functionality -->
    <string name="add_to_homescreen_description_2">به‌راحتی می‌توانید این وبگاه را به صفحهٔ خانگی تلفن خود اضافه کنید تا بی‌درنگ به آن دسترسی داشته باشید و همچون کار با یک برنامه مرور سریع‌تری را تجربه کنید.</string>

    <!-- Preference for managing the settings for logins and passwords in Fenix -->
    <string name="preferences_passwords_logins_and_passwords">ورودها و گذرواژه‌ها</string>
    <!-- Preference for managing the saving of logins and passwords in Fenix -->
    <string name="preferences_passwords_save_logins">ذخیره ورودها و گذرواژه‌ها</string>
    <!-- Preference option for asking to save passwords in Fenix -->
    <string name="preferences_passwords_save_logins_ask_to_save">درخواست برای ذخیره‌ سازی</string>
    <!-- Preference option for never saving passwords in Fenix -->
    <string name="preferences_passwords_save_logins_never_save">هرگز ذخیره نکن</string>

    <!-- Preference for autofilling saved logins in Firefox (in web content), %1$s will be replaced with the app name -->
    <string name="preferences_passwords_autofill2">پرکننده خودکار در %1$s</string>
    <!-- Description for the preference for autofilling saved logins in Firefox (in web content), %1$s will be replaced with the app name -->
    <string name="preferences_passwords_autofill_description">هنگام استفاده از %1$s ، نام کاربری و گذرواژه ها را در وب سایت ها پر و ذخیره کنید.</string>
    <!-- Preference for autofilling logins from Fenix in other apps (e.g. autofilling the Twitter app) -->
    <string name="preferences_android_autofill">تکمیل خودکار در برنامه های دیگر</string>

    <!-- Description for the preference for autofilling logins from Fenix in other apps (e.g. autofilling the Twitter app) -->
    <string name="preferences_android_autofill_description">نام کاربری و گذرواژه را در سایر برنامه های دستگاه خود پر کنید.</string>

    <!-- Preference option for adding a login -->
    <string name="preferences_logins_add_login">افزودن ورود</string>

    <!-- Preference for syncing saved logins in Fenix -->
    <string name="preferences_passwords_sync_logins">همگام‌سازی ورود‌ها</string>
    <!-- Preference for syncing saved logins in Fenix, when not signed in-->
    <string name="preferences_passwords_sync_logins_across_devices">همگام‌سازی اطلاعات ورودها بین دستگاه‌ها</string>
    <!-- Preference to access list of saved logins -->
    <string name="preferences_passwords_saved_logins">ورودهای ذخیره شده</string>
    <!-- Description of empty list of saved passwords. Placeholder is replaced with app name.  -->
    <string name="preferences_passwords_saved_logins_description_empty_text">اطلاعاتِ ورودی سایت‌هایی که وارد یا به %s همرسانی می‌کنید در اینجا نشان داده می‌شوند.</string>
    <!-- Preference to access list of saved logins -->
    <string name="preferences_passwords_saved_logins_description_empty_learn_more_link">در مورد همگام‌سازی بیشتر بدانید.</string>
    <!-- Preference to access list of login exceptions that we never save logins for -->
    <string name="preferences_passwords_exceptions">استثناها</string>

    <!-- Empty description of list of login exceptions that we never save logins for -->
    <string name="preferences_passwords_exceptions_description_empty">ورود و گذرواژه‌های ذخیره نشده در اینجا نشان داده خواهد شد.</string>
    <!-- Description of list of login exceptions that we never save logins for -->
    <string name="preferences_passwords_exceptions_description">اطلاعات ورود و گذرواژهٔ مربوط به این سایت‌ها ذخیره نخواهند شد.</string>
    <!-- Text on button to remove all saved login exceptions -->
    <string name="preferences_passwords_exceptions_remove_all">حذف تمام استثاناها</string>
    <!-- Hint for search box in logins list -->
    <string name="preferences_passwords_saved_logins_search">جست‌وجو در اطلاعات ورودها</string>
    <!-- The header for the site that a login is for -->
    <string name="preferences_passwords_saved_logins_site">پایگاه</string>
    <!-- The header for the username for a login -->
    <string name="preferences_passwords_saved_logins_username">نام کاربری</string>
    <!-- The header for the password for a login -->
    <string name="preferences_passwords_saved_logins_password">گذرواژه</string>
    <!-- Shown in snackbar to tell user that the password has been copied -->
    <string name="logins_password_copied">گذرواژه به تخته‌گیره رونوشت شد</string>

    <!-- Shown in snackbar to tell user that the username has been copied -->
    <string name="logins_username_copied">نام کاربری به تخته‌گیره رونوشت شد</string>
    <!-- Content Description (for screenreaders etc) read for the button to copy a password in logins-->
    <string name="saved_logins_copy_password">رونوشت از گذرواژه</string>
    <!-- Content Description (for screenreaders etc) read for the button to clear a password while editing a login-->
    <string name="saved_logins_clear_password">پاک کردن گذرواژه</string>
    <!-- Content Description (for screenreaders etc) read for the button to copy a username in logins -->
    <string name="saved_login_copy_username">رونوشت از نام کاربری</string>
    <!-- Content Description (for screenreaders etc) read for the button to clear a username while editing a login -->
    <string name="saved_login_clear_username">پاک کردن نام‌کاربری</string>
    <!-- Content Description (for screenreaders etc) read for the button to clear the hostname field while creating a login -->
    <string name="saved_login_clear_hostname">پاک کردن نام‌ میزبان</string>
    <!-- Content Description (for screenreaders etc) read for the button to open a site in logins -->
    <string name="saved_login_open_site">گشودن پایگاه در مرورگر</string>
    <!-- Content Description (for screenreaders etc) read for the button to reveal a password in logins -->
    <string name="saved_login_reveal_password">نمایش گذرواژه</string>
    <!-- Content Description (for screenreaders etc) read for the button to hide a password in logins -->
    <string name="saved_login_hide_password">پنهان کردن گذرواژه</string>
    <!-- Message displayed in biometric prompt displayed for authentication before allowing users to view their logins -->
    <string name="logins_biometric_prompt_message">بازکردن برای دیدن ورود‌های ذخیره شده</string>
    <!-- Title of warning dialog if users have no device authentication set up -->
    <string name="logins_warning_dialog_title">ورود‌ها و گذرواژه های خود را امن کنید</string>
    <!-- Message of warning dialog if users have no device authentication set up -->
    <string name="logins_warning_dialog_message">یک الگوی قفل افزاره، پین یا گذرواژه تنظیم کنید تا از ورودها و گذرواژه‌های ذخیره شدهٔ خود محافظت کنید تا اگر افزاره‌تان به دست دیگری افتاد، به آن‌ها دسترسی پیدا نکند.</string>
    <!-- Negative button to ignore warning dialog if users have no device authentication set up -->
    <string name="logins_warning_dialog_later">بعدا</string>
    <!-- Positive button to send users to set up a pin of warning dialog if users have no device authentication set up -->
    <string name="logins_warning_dialog_set_up_now">همین الان راه اندازی کنید</string>
    <!-- Title of PIN verification dialog to direct users to re-enter their device credentials to access their logins -->
    <string name="logins_biometric_prompt_message_pin">بازکردن دستگاه</string>
    <!-- Title for Accessibility Force Enable Zoom Preference -->
    <string name="preference_accessibility_force_enable_zoom">بزرگ‌نمایی در تمام وبگاه‌ها</string>
    <!-- Summary for Accessibility Force Enable Zoom Preference -->
    <string name="preference_accessibility_force_enable_zoom_summary">حتی در وب سایت هایی که از این حرکت جلوگیری می کنند ، می توانید خرج کردن و بزرگنمایی را فعال کنید.</string>

    <!-- Saved logins sorting strategy menu item -by name- (if selected, it will sort saved logins alphabetically) -->
    <string name="saved_logins_sort_strategy_alphabetically">نام (A-Z)</string>
    <!-- Saved logins sorting strategy menu item -by last used- (if selected, it will sort saved logins by last used) -->
    <string name="saved_logins_sort_strategy_last_used">آخرین بار استفاده</string>
    <!-- Content description (not visible, for screen readers etc.): Sort saved logins dropdown menu chevron icon -->
    <string name="saved_logins_menu_dropdown_chevron_icon_content_description">مرتب سازی بر روی فهرست ورود</string>

    <!-- Autofill -->
    <!-- Preference and title for managing the autofill settings -->
    <string name="preferences_autofill">تکمیل خودکار</string>
    <!-- Preference and title for managing the settings for addresses -->
    <string name="preferences_addresses">نشانی‌ها</string>
    <!-- Preference and title for managing the settings for credit cards -->
    <string name="preferences_credit_cards">کارت‌های اعتباری</string>
    <!-- Preference for saving and autofilling credit cards -->
    <string name="preferences_credit_cards_save_and_autofill_cards">ذخیره و پُرکردن خودکار کارت‌ها</string>
    <!-- Preference summary for saving and autofilling credit card data -->
    <string name="preferences_credit_cards_save_and_autofill_cards_summary">داده‌ها رمزنگاری شده‌اند</string>
    <!-- Preference option for syncing credit cards across devices. This is displayed when the user is not signed into sync -->
    <string name="preferences_credit_cards_sync_cards_across_devices">همگام‌سازی کارت‌ها بین دستگاه‌ها</string>
    <!-- Preference option for syncing credit cards across devices. This is displayed when the user is signed into sync -->
    <string name="preferences_credit_cards_sync_cards">همگام‌سازی کارت‌ها</string>
    <!-- Preference option for adding a credit card -->
    <string name="preferences_credit_cards_add_credit_card">اضافه کردن کارت اعتباری</string>
    <!-- Preference option for managing saved credit cards -->
    <string name="preferences_credit_cards_manage_saved_cards">مدیریت کارت‌های ذخیره شده</string>

    <!-- Preference option for adding an address -->
    <string name="preferences_addresses_add_address">افزودن نشانی</string>
    <!-- Preference option for managing saved addresses -->
    <string name="preferences_addresses_manage_addresses">مدیریت نشانی‌ها</string>
    <!-- Preference for saving and autofilling addresses -->
    <string name="preferences_addresses_save_and_autofill_addresses">ذخیره و تکمیل خودکار نشانی‌ها</string>
    <!-- Preference summary for saving and autofilling address data -->
    <string name="preferences_addresses_save_and_autofill_addresses_summary">شامل اطلاعاتی مانند شماره‌ها، رایانامه و نشانی‌های حمل و نقل</string>

    <!-- Title of the "Add card" screen -->
    <string name="credit_cards_add_card">اضافه کردن کارت</string>
    <!-- Title of the "Edit card" screen -->
    <string name="credit_cards_edit_card">ویرایش کارت</string>
    <!-- The header for the card number of a credit card -->
    <string name="credit_cards_card_number">شمارهٔ کارت</string>
    <!-- The header for the expiration date of a credit card -->
    <string name="credit_cards_expiration_date">تاریخ انقضا</string>
    <!-- The label for the expiration date month of a credit card to be used by a11y services-->
    <string name="credit_cards_expiration_date_month">تاریخ انقضا به ماه</string>
    <!-- The label for the expiration date year of a credit card to be used by a11y services-->
    <string name="credit_cards_expiration_date_year">تاریخ انقضا به سال</string>
    <!-- The header for the name on the credit card -->
    <string name="credit_cards_name_on_card">نام روی کارت</string>
    <!-- The text for the "Delete card" menu item for deleting a credit card -->
    <string name="credit_cards_menu_delete_card">حذف کارت</string>
    <!-- The text for the "Delete card" button for deleting a credit card -->
    <string name="credit_cards_delete_card_button">حذف کارت</string>
    <!-- The text for the confirmation message of "Delete card" dialog -->
    <string name="credit_cards_delete_dialog_confirmation">آیا مطمئنید که می‌خواهید این کارت اعتباری را حذف کنید؟</string>
    <!-- The text for the positive button on "Delete card" dialog -->
    <string name="credit_cards_delete_dialog_button">حذف</string>
    <!-- The title for the "Save" menu item for saving a credit card -->
    <string name="credit_cards_menu_save">ذخیره</string>
    <!-- The text for the "Save" button for saving a credit card -->
    <string name="credit_cards_save_button">ذخیره</string>
    <!-- The text for the "Cancel" button for cancelling adding, updating or deleting a credit card -->
    <string name="credit_cards_cancel_button">لغو</string>

    <!-- Title of the "Saved cards" screen -->
    <string name="credit_cards_saved_cards">کارت‌های ذخیره شده</string>

    <!-- Error message for credit card number validation -->
    <string name="credit_cards_number_validation_error_message">لطفا یک شمارهٔ کارت اعتباری معتبر وارد کنید</string>
    <!-- Error message for credit card name on card validation -->
    <string name="credit_cards_name_on_card_validation_error_message">لطفاً این خانه را پر کنید</string>
    <!-- Message displayed in biometric prompt displayed for authentication before allowing users to view their saved credit cards -->
    <string name="credit_cards_biometric_prompt_message">برای مشاهدهٔ کارت‌های اعتباری، قفل را باز کنید</string>
    <!-- Title of warning dialog if users have no device authentication set up -->
    <string name="credit_cards_warning_dialog_title">کارت‌های اعتباری خود را ایمن کنید</string>
    <!-- Message of warning dialog if users have no device authentication set up -->
    <string name="credit_cards_warning_dialog_message">در صورت دسترسی شخص دیگری از دستگاه شما، یک الگوی قفل دستگاه، PIN یا گذرواژه تنظیم کنید تا از اطلاعات کارت‌های اعتباری ذخیره شدهٔ خود محافظت کنید.</string>
    <!-- Positive button to send users to set up a pin of warning dialog if users have no device authentication set up -->
    <string name="credit_cards_warning_dialog_set_up_now">راه‌اندازی</string>
    <!-- Negative button to ignore warning dialog if users have no device authentication set up -->
    <string name="credit_cards_warning_dialog_later">بعدا</string>
    <!-- Title of PIN verification dialog to direct users to re-enter their device credentials to access their credit cards -->
    <string name="credit_cards_biometric_prompt_message_pin">باز کردن قفل دستگاه</string>
    <!-- Message displayed in biometric prompt for authentication, before allowing users to use their stored credit card information -->
    <string name="credit_cards_biometric_prompt_unlock_message">برای استفاده از اطلاعات کارت اعتباری ذخیره شده، قفل را باز کنید</string>

    <!-- Title of the "Add address" screen -->
    <string name="addresses_add_address">افزودن نشانی</string>
    <!-- Title of the "Edit address" screen -->
    <string name="addresses_edit_address">ویرایش نشانی</string>
    <!-- Title of the "Manage addresses" screen -->
    <string name="addresses_manage_addresses">مدیریت نشانی‌ها</string>
    <!-- The header for the first name of an address -->
    <string name="addresses_first_name">نام کوچک</string>
    <!-- The header for the middle name of an address -->
    <string name="addresses_middle_name">نام میانی</string>
    <!-- The header for the last name of an address -->
    <string name="addresses_last_name">نام خانوادگی</string>
    <!-- The header for the street address of an address -->
    <string name="addresses_street_address">نشانی خیابان</string>
    <!-- The header for the city of an address -->
    <string name="addresses_city">شهر</string>
    <!-- The header for the subregion of an address when "state" should be used -->
    <string name="addresses_state">ایالت</string>
    <!-- The header for the subregion of an address when "province" should be used -->
    <string name="addresses_province">استان</string>
    <!-- The header for the zip code of an address -->
    <string name="addresses_zip">کد پستی</string>
    <!-- The header for the country or region of an address -->
    <string name="addresses_country">کشور یا منطقه</string>
    <!-- The header for the phone number of an address -->
    <string name="addresses_phone">تلفن</string>
    <!-- The header for the email of an address -->
    <string name="addresses_email">رایانامه</string>

    <!-- The text for the "Save" button for saving an address -->
    <string name="addresses_save_button">ذخیره‌</string>
    <!-- The text for the "Cancel" button for cancelling adding, updating or deleting an address -->
    <string name="addresses_cancel_button">لغو</string>
    <!-- The text for the "Delete address" button for deleting an address -->
    <string name="addressess_delete_address_button">حذف نشانی</string>
    <!-- The title for the "Delete address" confirmation dialog -->
    <string name="addressess_confirm_dialog_message">آیا مطمئنید که می خواهید این نشانی را حذف کنید؟</string>
    <!-- The text for the positive button on "Delete address" dialog -->
    <string name="addressess_confirm_dialog_ok_button">حذف</string>
    <!-- The text for the negative button on "Delete address" dialog -->
    <string name="addressess_confirm_dialog_cancel_button">لغو</string>
    <!-- The text for the "Save address" menu item for saving an address -->
    <string name="address_menu_save_address">ذخیرهٔ نشانی</string>
    <!-- The text for the "Delete address" menu item for deleting an address -->
    <string name="address_menu_delete_address">حذف نشانی</string>

    <!-- Title of the Add search engine screen -->
    <string name="search_engine_add_custom_search_engine_title">افزودن موتور جست‌وجو</string>
    <!-- Title of the Edit search engine screen -->
    <string name="search_engine_edit_custom_search_engine_title">ویرایش موتور جست‌وجو</string>
    <!-- Content description (not visible, for screen readers etc.): Title for the button to add a search engine in the action bar -->
    <string name="search_engine_add_button_content_description">افزودن</string>
    <!-- Content description (not visible, for screen readers etc.): Title for the button to save a search engine in the action bar -->
    <string name="search_engine_add_custom_search_engine_edit_button_content_description">ذخیره</string>
    <!-- Text for the menu button to edit a search engine -->
    <string name="search_engine_edit">ویرایش</string>
    <!-- Text for the menu button to delete a search engine -->
    <string name="search_engine_delete">حذف</string>

    <!-- Text for the button to create a custom search engine on the Add search engine screen -->
    <string name="search_add_custom_engine_label_other">دیگر</string>
    <!-- Placeholder text shown in the Search Engine Name TextField before a user enters text -->
    <string name="search_add_custom_engine_name_hint">نام</string>
    <!-- Placeholder text shown in the Search String TextField before a user enters text -->
    <string name="search_add_custom_engine_search_string_hint">رشته جست‌و‌جو برای استفاده</string>
    <!-- Description text for the Search String TextField. The %s is part of the string -->
    <string name="search_add_custom_engine_search_string_example" formatted="false">درخواست را با “%s” جایگزین کنید. مثال: \nhttps://www.google.com/search?q=%s</string>
    <!-- Accessibility description for the form in which details about the custom search engine are entered -->
    <string name="search_add_custom_engine_form_description">جزئیات موتور جست‌وجو سفارشی</string>

    <!-- Text shown when a user leaves the name field empty -->
    <string name="search_add_custom_engine_error_empty_name">نام موتور جست‌وجو را وارد کنید</string>

    <!-- Text shown when a user leaves the search string field empty -->
    <string name="search_add_custom_engine_error_empty_search_string">یک رشته جست‌وجو وارد کنید</string>
    <!-- Text shown when a user leaves out the required template string -->
    <string name="search_add_custom_engine_error_missing_template">بررسی کنید که رشته جست‌وجو با شکل و قالب نمونه ارائه شده مطابقت دارد</string>
    <!-- Text shown when we aren't able to validate the custom search query. The first parameter is the url of the custom search engine -->
    <string name="search_add_custom_engine_error_cannot_reach">خطایی در اتصال به “%s”</string>
    <!-- Text shown when a user creates a new search engine -->
    <string name="search_add_custom_engine_success_message">%s ایجاد شد</string>
    <!-- Text shown when a user successfully edits a custom search engine -->
    <string name="search_edit_custom_engine_success_message">%s ذخیره شد</string>
    <!-- Text shown when a user successfully deletes a custom search engine -->
    <string name="search_delete_search_engine_success_message">%s پاک شد</string>

    <!-- Heading for the instructions to allow a permission -->
    <string name="phone_feature_blocked_intro">برای اجازه دادن به آن:</string>
    <!-- First step for the allowing a permission -->
    <string name="phone_feature_blocked_step_settings">1. به تنظیمات Android بروید</string>
    <!-- Second step for the allowing a permission -->
    <string name="phone_feature_blocked_step_permissions"><![CDATA[2. بر روی <b>مجوزها</b> ضربه بزنید]]></string>
    <!-- Third step for the allowing a permission (Fore example: Camera) -->
    <string name="phone_feature_blocked_step_feature"><![CDATA[3. تغییر <b>%1$s</b> را به ON تغییر دهید]]></string>

    <!-- Label that indicates a site is using a secure connection -->
    <string name="quick_settings_sheet_secure_connection_2">اتصال امن است</string>
    <!-- Label that indicates a site is using a insecure connection -->
    <string name="quick_settings_sheet_insecure_connection_2">اتصال امن نیست</string>
    <!-- Label to clear site data -->
    <string name="clear_site_data">پاک‌سازی کلوچک‌ها و داده‌های پایگاه</string>
    <!-- Confirmation message for a dialog confirming if the user wants to delete all data for current site -->
    <string name="confirm_clear_site_data"><![CDATA[آیا مطمئن هستید که می‌خواهید تمام کلوچک‌ها و داده‌های پایگاه <b>%s</b> را پاک کنید؟]]></string>
    <!-- Confirmation message for a dialog confirming if the user wants to delete all the permissions for all sites-->
    <string name="confirm_clear_permissions_on_all_sites">آیا مطمئنید که می‌خواهید تمام اجازه‌ها را در تمام پایگاه‌ها پاک کنید؟</string>
    <!-- Confirmation message for a dialog confirming if the user wants to delete all the permissions for a site-->
    <string name="confirm_clear_permissions_site">آیا مطمئنید که می‌خواهید تمام اجازه‌ها را برای این پایگاه‌ها پاک کنید؟</string>
    <!-- Confirmation message for a dialog confirming if the user wants to set default value a permission for a site-->
    <string name="confirm_clear_permission_site">آیا مطمئنید که می‌خواهید این اجازه را برای این پایگاه پاک کنید؟</string>
    <!-- label shown when there are not site exceptions to show in the site exception settings -->
    <string name="no_site_exceptions">بدون استثنای پایگاه</string>
    <!-- Bookmark deletion confirmation -->
    <string name="bookmark_deletion_confirmation">آیا از حذف این نشانک مطمئن هستید؟</string>
    <!-- Browser menu button that adds a shortcut to the home fragment -->
    <string name="browser_menu_add_to_shortcuts">افزودن به میان‌برها</string>
    <!-- Browser menu button that removes a shortcut from the home fragment -->
    <string name="browser_menu_remove_from_shortcuts">برداشتن از میان‌برها</string>
    <!-- text shown before the issuer name to indicate who its verified by, parameter is the name of
     the certificate authority that verified the ticket-->
    <string name="certificate_info_verified_by">تایید شده توسط:%1$s</string>
    <!-- Login overflow menu delete button -->
    <string name="login_menu_delete_button">حذف</string>
    <!-- Login overflow menu edit button -->
    <string name="login_menu_edit_button">ویرایش</string>
    <!-- Message in delete confirmation dialog for logins -->
    <string name="login_deletion_confirmation">آیا مطمئنید که می‌خواهید این ورود را حذف کنید؟</string>
    <!-- Positive action of a dialog asking to delete  -->
    <string name="dialog_delete_positive">حذف</string>
    <!-- Negative action of a dialog asking to delete login -->
    <string name="dialog_delete_negative">لغو</string>
    <!--  The saved login options menu description. -->
    <string name="login_options_menu">گزینه های ورود</string>
    <!--  The editable text field for a login's web address. -->
    <string name="saved_login_hostname_description">خانهٔ متنی ویرایش‌پذیر برای نشانی وب ورود.</string>
    <!--  The editable text field for a login's username. -->
    <string name="saved_login_username_description">خانهٔ متنی ویرایش‌پذیر برای نام کاربری ورود.</string>
    <!--  The editable text field for a login's password. -->
    <string name="saved_login_password_description">خانهٔ متنی ویرایش‌پذیر برای گذرواژهٔ ورود.</string>
    <!--  The button description to save changes to an edited login. -->
    <string name="save_changes_to_login">تغییرات را برای ورود به سیستم ذخیره کنید</string>
    <!--  The page title for editing a saved login. -->
    <string name="edit">ویرایش</string>
    <!--  The page title for adding new login. -->
    <string name="add_login">افزودن ورود جدید</string>
    <!--  The error message in add/edit login view when password field is blank. -->
    <string name="saved_login_password_required">گذرواژه مورد نیاز است</string>
    <!--  The error message in add login view when username field is blank. -->
    <string name="saved_login_username_required">نام کاربری لازم است</string>
    <!--  The error message in add login view when hostname field is blank. -->
    <string name="saved_login_hostname_required" tools:ignore="UnusedResources">نام میزبان مورد نیاز است</string>
    <!-- Voice search button content description  -->
    <string name="voice_search_content_description">جست‌وجوی صوتی</string>
    <!-- Voice search prompt description displayed after the user presses the voice search button -->
    <string name="voice_search_explainer">صحبت کنید</string>

    <!--  The error message in edit login view when a duplicate username exists. -->
    <string name="saved_login_duplicate">ورود با آن نام کاربری که قبلا وجود داشته است</string>

    <!-- This is the hint text that is shown inline on the hostname field of the create new login page. 'https://www.example.com' intentionally hardcoded here -->
    <string name="add_login_hostname_hint_text">https://www.example.com</string>
    <!-- This is an error message shown below the hostname field of the add login page when a hostname does not contain http or https. -->
    <string name="add_login_hostname_invalid_text_3">نشانی باید شامل «https://‎» یا «http://‎» باشد</string>

    <!-- This is an error message shown below the hostname field of the add login page when a hostname is invalid. -->
    <string name="add_login_hostname_invalid_text_2">نام میزبان معتبر مورد نیاز است</string>

    <!-- Synced Tabs -->
    <!-- Text displayed to ask user to connect another device as no devices found with account -->
    <string name="synced_tabs_connect_another_device">اتصال به دستگاه دیگر.</string>
    <!-- Text displayed asking user to re-authenticate -->
    <string name="synced_tabs_reauth">لطفا مجددا تایید کنید.</string>
    <!-- Text displayed when user has disabled tab syncing in Firefox Sync Account -->
    <string name="synced_tabs_enable_tab_syncing">لطفاً همگام‌سازی زبانه را به کار بیندازید.</string>
    <!-- Text displayed when user has no tabs that have been synced -->
    <string name="synced_tabs_no_tabs">شما هیچ‌گونه زبانه باز دیگری در فایرفاکس در دستگاه‌های دیگر ندارید.</string>
    <!-- Text displayed in the synced tabs screen when a user is not signed in to Firefox Sync describing Synced Tabs -->
    <string name="synced_tabs_sign_in_message">نمایش فهرستی از زبانه‌ها از دستگاه‌های دیگر شما.</string>
    <!-- Text displayed on a button in the synced tabs screen to link users to sign in when a user is not signed in to Firefox Sync -->
    <string name="synced_tabs_sign_in_button">برای همگام‌سازی وارد شوید</string>

    <!-- The text displayed when a synced device has no tabs to show in the list of Synced Tabs. -->
    <string name="synced_tabs_no_open_tabs">بدون زبانهٔ باز</string>

    <!-- Content description for expanding a group of synced tabs. -->
    <string name="synced_tabs_expand_group">گسترش گروه زبانه‌های همگام‌سازی شده</string>
    <!-- Content description for collapsing a group of synced tabs. -->
    <string name="synced_tabs_collapse_group">جمع کردن گروه زبانه‌های همگام‌سازی شده</string>

    <!-- Top Sites -->
    <!-- Title text displayed in the dialog when shortcuts limit is reached. -->
    <string name="shortcut_max_limit_title">به حد مجاز میان‌بر رسیده‌اید</string>
    <!-- Content description text displayed in the dialog when shortcut limit is reached. -->
    <string name="shortcut_max_limit_content">برای افزودن میان‌بری جدید، یکی را حذف کنید. پایگاه را لمس کرده، نگه دارید و برداشتن را انتخاب کنید.</string>
    <!-- Confirmation dialog button text when top sites limit is reached. -->
    <string name="top_sites_max_limit_confirmation_button">باشه،‌ متوجه شدم</string>

    <!-- Label for the preference to show the shortcuts for the most visited top sites on the homepage -->
    <string name="top_sites_toggle_top_recent_sites_4">میان‌برها</string>
	<!-- Title text displayed in the rename top site dialog. -->
	<string name="top_sites_rename_dialog_title">نام</string>
    <!-- Hint for renaming title of a shortcut -->
    <string name="shortcut_name_hint">نام میان‌بر</string>
	<!-- Button caption to confirm the renaming of the top site. -->
	<string name="top_sites_rename_dialog_ok">تأیید</string>
	<!-- Dialog button text for canceling the rename top site prompt. -->
	<string name="top_sites_rename_dialog_cancel">لغو</string>

    <!-- Text for the menu button to open the homepage settings. -->
    <string name="top_sites_menu_settings">تنظیمات</string>
    <!-- Text for the menu button to navigate to sponsors and privacy support articles. '&amp;' is replaced with the ampersand symbol: & -->
    <string name="top_sites_menu_sponsor_privacy">حامیان ما و حریم خصوصی شما</string>
    <!-- Label text displayed for a sponsored top site. -->
    <string name="top_sites_sponsored_label">حمایت شده</string>

    <!-- Inactive tabs in the tabs tray -->
    <!-- Title text displayed in the tabs tray when a tab has been unused for 14 days. -->
    <string name="inactive_tabs_title">زبانه‌های غیرفعال</string>

    <!-- Content description for closing all inactive tabs -->
    <string name="inactive_tabs_delete_all">بستن تمام زبانه‌های غیرفعال</string>
    <!-- Content description for expanding the inactive tabs section. -->
    <string name="inactive_tabs_expand_content_description">گسترش زبانه‌های غیرفعال</string>
    <!-- Content description for collapsing the inactive tabs section. -->
    <string name="inactive_tabs_collapse_content_description">جمع کردن زبانه‌های غیرفعال</string>

    <!-- Inactive tabs auto-close message in the tabs tray -->
    <!-- The header text of the auto-close message when the user is asked if they want to turn on the auto-closing of inactive tabs. -->
    <string name="inactive_tabs_auto_close_message_header" tools:ignore="UnusedResources">بعد از یک ماه، به صورت خودکار بسته شود؟</string>
    <!-- A description below the header to notify the user what the inactive tabs auto-close feature is. -->
    <string name="inactive_tabs_auto_close_message_description" tools:ignore="UnusedResources">‏Firefox می‌تواند زبانه‌هایی را که در ماه گذشته مشاهده نکرده‌اید؛ ببندد.</string>
    <!-- A call to action below the description to allow the user to turn on the auto closing of inactive tabs. -->
    <string name="inactive_tabs_auto_close_message_action" tools:ignore="UnusedResources">فعّال‌سازی بستن خودکار</string>
    <!-- Text for the snackbar to confirm auto-close is enabled for inactive tabs -->
    <string name="inactive_tabs_auto_close_message_snackbar">بستن خودکار، فعّال شد</string>

    <!-- Awesome bar suggestion's headers -->
    <!-- Search suggestions title for Firefox Suggest. -->
    <string name="firefox_suggest_header">پیشنهادهای Firefox</string>

    <!-- Title for search suggestions when Google is the default search suggestion engine. -->
    <string name="google_search_engine_suggestion_header">جست‌وجوی گوگل</string>
    <!-- Title for search suggestions when the default search suggestion engine is anything other than Google. The first parameter is default search engine name. -->
    <string name="other_default_search_engine_suggestion_header">جست‌وجوی %s</string>

    <!-- Default browser experiment -->
    <string name="default_browser_experiment_card_text">پیوندهای وبگاه‌ها، رایانامه‌ها و پیام‌ها را تنظیم کنید تا به طور خودکار در Firefox باز شوند.</string>

    <!-- Content description for close button in collection placeholder. -->
    <string name="remove_home_collection_placeholder_content_description">حذف</string>

    <!-- Content description radio buttons with a link to more information -->
    <string name="radio_preference_info_content_description">برای جزئیات بیشتر کلیک کنید</string>

    <!-- Content description for the action bar "up" button -->
    <string name="action_bar_up_description">پیمایش به بالا</string>

    <!-- Content description for privacy content close button -->
    <string name="privacy_content_close_button_content_description">بستن</string>

    <!-- Pocket recommended stories -->
    <!-- Header text for a section on the home screen. -->
    <string name="pocket_stories_header_1">داستان‌های تأمل‌برانگیز</string>
    <!-- Header text for a section on the home screen. -->
    <string name="pocket_stories_categories_header">داستان‌ها بر اساس موضوع</string>
    <!-- Text of a button allowing users to access an external url for more Pocket recommendations. -->
    <string name="pocket_stories_placeholder_text">بیشتر ببینید</string>
    <!-- Title of an app feature. Smaller than a heading. The first parameter is product name Pocket -->
    <string name="pocket_stories_feature_title_2">قدرت گرفته از %s.</string>
    <!-- Caption for describing a certain feature. The placeholder is for a clickable text (eg: Learn more) which will load an url in a new tab when clicked.  -->
    <string name="pocket_stories_feature_caption">بخشی از خانوادهٔ Firefox.‏ %s</string>
    <!-- Clickable text for opening an external link for more information about Pocket. -->
    <string name="pocket_stories_feature_learn_more">بیشتر بدانید</string>

    <!-- Text indicating that the Pocket story that also displays this text is a sponsored story by other 3rd party entity. -->
    <string name="pocket_stories_sponsor_indication">حمایت شده</string>

    <!-- Snackbar message for enrolling in a Nimbus experiment from the secret settings when Studies preference is Off.-->
    <string name="experiments_snackbar">به کار انداختن دورسنجی برای ارسال داده.</string>
    <!-- Snackbar button text to navigate to telemetry settings.-->
    <string name="experiments_snackbar_button">رفتن به تنظیمات</string>

    <!-- Accessibility services actions labels. These will be appended to accessibility actions like "Double tap to.." but not by or applications but by services like Talkback. -->
    <!-- Action label for elements that can be collapsed if interacting with them. Talkback will append this to say "Double tap to collapse". -->
    <string name="a11y_action_label_collapse">جمع کردن</string>
    <!-- Action label for elements that can be expanded if interacting with them. Talkback will append this to say "Double tap to expand". -->
    <string name="a11y_action_label_expand">گستردن</string>
    <!-- Action label for links to a website containing documentation about a wallpaper collection. Talkback will append this to say "Double tap to open link to learn more about this collection". -->
    <string name="a11y_action_label_wallpaper_collection_learn_more">برای آموختن بیش‌تر دربارهٔ این مجموعه، پیوند را باز کنید</string>
    <!-- Action label for links that point to an article. Talkback will append this to say "Double tap to read the article". -->
    <string name="a11y_action_label_read_article">خواندن مقاله</string>
    <!-- Action label for links to the Firefox Pocket website. Talkback will append this to say "Double tap to open link to learn more". -->
    <string name="a11y_action_label_pocket_learn_more">برای آموختن بیش‌تر، پیوند را باز کنید</string>
</resources><|MERGE_RESOLUTION|>--- conflicted
+++ resolved
@@ -408,17 +408,6 @@
     <!-- Text for cancel button indicating that cookie banner reduction is not supported for the current site, this is shown as part of the cookie banner details view. -->
     <string name="cookie_banner_handling_details_site_is_not_supported_cancel_button">لغو</string>
     <!-- Text for request support button indicating that cookie banner reduction is not supported for the current site, this is shown as part of the cookie banner details view. -->
-<<<<<<< HEAD
-    <string name="cookie_banner_handling_details_site_is_not_supported_request_support_button">درخواست پشتیبانی</string>
-    <!-- Text for title indicating that cookie banner reduction is not supported for the current site, this is shown as part of the cookie banner details view. -->
-    <string name="cookie_banner_handling_details_site_is_not_supported_title">کاهش برنمای کلوچک</string>
-    <!-- Label for the snackBar, after the user reports with success a website where cookie banner reducer did not work -->
-    <string name="cookie_banner_handling_report_site_snack_bar_text">درخواست برای پشتیبانی پایگاه ثبت شد.</string>
-    <!-- Text for indicating cookie banner handling is on this site, this is shown as part of the protections panel with the tracking protection toggle -->
-    <string name="reduce_cookie_banner_on_for_site">روشن برای این پایگاه</string>
-    <!-- Text for indicating that a request for unsupported site was sent to Nimbus (it's a Mozilla library for experiments), this is shown as part of the protections panel with the tracking protection toggle -->
-    <string name="reduce_cookie_banner_unsupported_site_request_submitted">درخواست برای پشتیبانی پایگاه ثبت شد</string>
-=======
     <string name="cookie_banner_handling_details_site_is_not_supported_request_support_button" moz:RemovedIn="115" tools:ignore="UnusedResources">درخواست پشتیبانی</string>
     <!-- Text for request support button indicating that cookie banner reduction is not supported for the current site, this is shown as part of the cookie banner details view. -->
     <string name="cookie_banner_handling_details_site_is_not_supported_request_support_button_2">ارسال درخواست</string>
@@ -436,7 +425,6 @@
     <string name="reduce_cookie_banner_unsupported_site_request_submitted" moz:RemovedIn="114" tools:ignore="UnusedResources">درخواست برای پشتیبانی پایگاه ثبت شد</string>
     <!-- Text for indicating that a request for unsupported site was sent to Nimbus (it's a Mozilla library for experiments), this is shown as part of the protections panel with the tracking protection toggle -->
     <string name="reduce_cookie_banner_unsupported_site_request_submitted_2">درخواست پشتیبانی ارسال شد</string>
->>>>>>> fa51e99d
     <!-- Text for indicating cookie banner handling is currently not supported for this site, this is shown as part of the protections panel with the tracking protection toggle -->
     <string name="reduce_cookie_banner_unsupported_site">پایگاه هم‌اکنون پشتیبانی نمی‌شود</string>
     <!-- Title text for a detail explanation indicating cookie banner handling is on this site, this is shown as part of the cookie banner panel in the toolbar. The first parameter is a shortened URL of the current site-->
@@ -444,54 +432,22 @@
     <!-- Title text for a detail explanation indicating cookie banner handling is off this site, this is shown as part of the cookie banner panel in the toolbar. The first parameter is a shortened URL of the current site-->
     <string name="reduce_cookie_banner_details_panel_title_off_for_site">خاموش کردن کاهش برنمای کلوچک برای %1$s؟</string>
     <!-- Title text for a detail explanation indicating cookie banner reducer didn't work for the current site, this is shown as part of the cookie banner panel in the toolbar.-->
-<<<<<<< HEAD
-    <string name="reduce_cookie_banner_details_panel_title_unsupported_site_request">این پایگاه هم‌اکنون از  کاهش برنمای کلوچک پشتیبانی نمی‌کند. آیا می‌خواهید گروه ما این وبگاه را بازبینی کند و پشتیبانی از آن را در آینده اضافه کند؟</string>
-=======
     <string name="reduce_cookie_banner_details_panel_title_unsupported_site_request" moz:RemovedIn="114" tools:ignore="UnusedResources">این پایگاه هم‌اکنون از  کاهش برنمای کلوچک پشتیبانی نمی‌کند. آیا می‌خواهید گروه ما این وبگاه را بازبینی کند و پشتیبانی از آن را در آینده اضافه کند؟</string>
     <!-- Title text for a detail explanation indicating cookie banner reducer didn't work for the current site, this is shown as part of the cookie banner panel in the toolbar. The first parameter is the application name-->
     <string name="reduce_cookie_banner_details_panel_title_unsupported_site_request_2">‏%1$s نمی‌تواند درخواست‌های کلوچک این پایگاه را خودکار رد کند. می‌توانید درخواستی برای پشتیانی از این پایگاه در آینده ارسال کنید.</string>
->>>>>>> fa51e99d
     <!-- Long text for a detail explanation indicating what will happen if cookie banner handling is off for a site, this is shown as part of the cookie banner panel in the toolbar. The first parameter is the application name -->
     <string name="reduce_cookie_banner_details_panel_description_off_for_site">‏%1$s کلوچک‌های این پایگاه را پاک‌سازی و صفحه را بازخوانی می‌کند. پاک‌سازی تمام کلوچک‌ها ممکن است شما را از حساب‌تان خارج یا سبد خریدتان را خالی کند.</string>
     <!-- Long text for a detail explanation indicating what will happen if cookie banner handling is on for a site, this is shown as part of the cookie banner panel in the toolbar. The first parameter is the application name -->
     <string name="reduce_cookie_banner_details_panel_description_on_for_site_2">‏%1$s تلاش می‌کند تا خودکار تمام درخواست‌های کلوچک را در پایگاه‌های پشتیبانی شده رد کند.</string>
-<<<<<<< HEAD
-    <!-- Title text for the dialog use on the control branch of the experiment to determine which context users engaged the most -->
-    <string name="reduce_cookie_banner_control_experiment_dialog_title" moz:RemovedIn="112" tools:ignore="UnusedResources">اجازه دادن به Firefox برای رد کردن برنماهای کلوچک؟</string>
     <!-- Title text for the cookie banner re-engagement dialog. The first parameter is the application name. -->
     <string name="reduce_cookie_banner_dialog_title">اجازه دادن به %1$s برای رد کردن برنماهای کلوچک؟</string>
-    <!-- Body text for the dialog use on the control branch of the experiment to determine which context users engaged the most.The first parameter is the application name -->
-    <string name="reduce_cookie_banner_control_experiment_dialog_body_2" moz:RemovedIn="112" tools:ignore="UnusedResources">اجازه دادن به %1$s برای رد خودکار درخواست‌های کلوچک در صورت امکان؟</string>
-=======
-    <!-- Title text for the cookie banner re-engagement dialog. The first parameter is the application name. -->
-    <string name="reduce_cookie_banner_dialog_title">اجازه دادن به %1$s برای رد کردن برنماهای کلوچک؟</string>
->>>>>>> fa51e99d
     <!-- Body text for the cookie banner re-engagement dialog use. The first parameter is the application name. -->
     <string name="reduce_cookie_banner_dialog_body">‏%1$s می‌تواند به طور خودکار بسیاری از درخواست‌های برنمای کلوچک را رد کند.</string>
     <!-- Remind me later text button for the onboarding dialog -->
     <string name="reduce_cookie_banner_dialog_not_now_button">اکنون نه</string>
 
-<<<<<<< HEAD
-    <!-- Change setting text button, for the dialog use on the control branch of the experiment to determine which context users engaged the most -->
-    <string name="reduce_cookie_banner_control_experiment_dialog_change_setting_button" moz:RemovedIn="112" tools:ignore="UnusedResources">رد کردن برنماها</string>
     <!-- Snack text for the cookie banner dialog, after user hit the dismiss banner button -->
     <string name="reduce_cookie_banner_dialog_snackbar_text">درخواست‌های کلوچک کم‌تری خواهید دید</string>
-    <!-- Title text for the dialog use on the variant 1 branch of the experiment to determine which context users engaged the most -->
-    <string name="reduce_cookie_banner_variant_1_experiment_dialog_title" moz:RemovedIn="112" tools:ignore="UnusedResources">بالاپَرهای کلوچک کم‌تری خواهید دید</string>
-    <!-- Body text for the dialog use on the variant 1 branch of the experiment to determine which context users engaged the most. The first parameter is the application name. -->
-    <string name="reduce_cookie_banner_variant_1_experiment_dialog_body_1" moz:RemovedIn="112" tools:ignore="UnusedResources">برای مروری بدون حواس‌پرتی، به طور خودکار به بالاپَرهای کلوچک پاسخ می‌دهد. %1$s تمام درخواست‌ها را در صورت امکان رد می‌کند.</string>
-    <!-- Change setting text button, for the onboarding dialog use on the variant 1 branch of the experiment to determine which context users engaged the most -->
-    <string name="reduce_cookie_banner_variant_1_experiment_dialog_change_setting_button" moz:RemovedIn="112" tools:ignore="UnusedResources">رد کردن بالاپَرها</string>
-    <!-- Title text for the dialog use on the variant 2 branch of the experiment to determine which context users engaged the most -->
-    <string name="reduce_cookie_banner_variant_2_experiment_dialog_title" moz:RemovedIn="112" tools:ignore="UnusedResources">کاهش برنمای کلوچک</string>
-    <!-- Body text for the dialog use on the variant 2 branch of the experiment to determine which context users engaged the most. The first parameter is the application name. -->
-    <string name="reduce_cookie_banner_variant_2_experiment_dialog_body_1" moz:RemovedIn="112" tools:ignore="UnusedResources">اجازه دادن به %1$s برای رد درخواست رضایت کلوچک پایگاه در صورت امکان؟</string>
-    <!-- Change setting text button, for the dialog use on the variant 2 branch of the experiment to determine which context users engaged the most -->
-    <string name="reduce_cookie_banner_variant_2_experiment_dialog_change_setting_button" moz:RemovedIn="112" tools:ignore="UnusedResources">اجازه</string>
-=======
-    <!-- Snack text for the cookie banner dialog, after user hit the dismiss banner button -->
-    <string name="reduce_cookie_banner_dialog_snackbar_text">درخواست‌های کلوچک کم‌تری خواهید دید</string>
->>>>>>> fa51e99d
     <!-- Change setting text button, for the cookie banner re-engagement dialog -->
     <string name="reduce_cookie_banner_dialog_change_setting_button">اجازه</string>
 
@@ -1401,13 +1357,9 @@
     <!-- Title text of a delete browsing data dialog. -->
     <string name="delete_history_prompt_title">بازهٔ زمانی برای حذف</string>
     <!-- Body text of a delete browsing data dialog. -->
-<<<<<<< HEAD
-    <string name="delete_history_prompt_body">تاریخچه (از جمله سابقهٔ همگام‌سازی شده از افزاره‌های دیگر)، کلوچک‌ها و سایر داده‌های مرور را حذف می‌کند.</string>
-=======
     <string name="delete_history_prompt_body" moz:RemovedIn="130" tools:ignore="UnusedResources">تاریخچه (از جمله سابقهٔ همگام‌سازی شده از افزاره‌های دیگر)، کلوچک‌ها و سایر داده‌های مرور را حذف می‌کند.</string>
     <!-- Body text of a delete browsing data dialog. -->
     <string name="delete_history_prompt_body_2">تاریخچه را حذف می‌کند (شامل تاریخچهٔ همگام‌سازی شده از افزاره‌های دیگر)</string>
->>>>>>> fa51e99d
     <!-- Radio button in the delete browsing data dialog to delete history items for the last hour. -->
     <string name="delete_history_prompt_button_last_hour">ساعت گذشته</string>
     <!-- Radio button in the delete browsing data dialog to delete history items for today and yesterday. -->
@@ -1469,15 +1421,9 @@
     <!-- Text for the toolbar position card description -->
     <string name="onboarding_toolbar_placement_description">پایین نگهش دارید، یا بالا بیاوریدش.</string>
     <!-- Text for the privacy notice onboarding card header -->
-<<<<<<< HEAD
-    <string name="onboarding_privacy_notice_header_1">شما داده‌هایتان را کنترل می‌کنید</string>
-    <!-- Text for the privacy notice onboarding card description. -->
-    <string name="onboarding_privacy_notice_description">‏Firefox کنترل چیزهایی که برخط یا با ما هم‌رسانی می‌کنید را به شما می‌دهد.</string>
-=======
     <string name="onboarding_privacy_notice_header_1">خودتان داده‌های خود را واپایش می‌کنید</string>
     <!-- Text for the privacy notice onboarding card description. -->
     <string name="onboarding_privacy_notice_description">‏Firefox واپایش چیزهایی که برخط یا با ما هم‌رسانی می‌کنید را به شما می‌دهد.</string>
->>>>>>> fa51e99d
     <!-- Text for the button to read the privacy notice -->
     <string name="onboarding_privacy_notice_read_button">اعلامیه حریم خصوصی ما را بخوانید</string>
 
@@ -1546,29 +1492,17 @@
     <string name="preference_enhanced_tracking_protection_explanation_learn_more">بیشتر بدانید</string>
     <!-- Preference for enhanced tracking protection for the standard protection settings -->
     <string name="preference_enhanced_tracking_protection_standard_default_1">استاندارد (پیش‌فرض)</string>
-<<<<<<< HEAD
     <!-- Preference description for enhanced tracking protection for the standard protection settings -->
     <string name="preference_enhanced_tracking_protection_standard_description_4" moz:removedIn="114" tools:ignore="UnusedResources">تعادل بین کارآیی و حریم‌خصوصی. بارگیری صفحات با سرعتی عادی.</string>
     <!-- Preference description for enhanced tracking protection for the standard protection settings -->
-=======
-    <!-- Preference description for enhanced tracking protection for the standard protection settings -->
-    <string name="preference_enhanced_tracking_protection_standard_description_4" moz:removedIn="114" tools:ignore="UnusedResources">تعادل بین کارآیی و حریم‌خصوصی. بارگیری صفحات با سرعتی عادی.</string>
-    <!-- Preference description for enhanced tracking protection for the standard protection settings -->
->>>>>>> fa51e99d
     <string name="preference_enhanced_tracking_protection_standard_description_5">صفحات به طور معمولی بار می‌شوند؛ اما تعداد کمی ردیاب را مسدود می‌کند.</string>
     <!--  Accessibility text for the Standard protection information icon  -->
     <string name="preference_enhanced_tracking_protection_standard_info_button">آنچه توسط حفاظت ردیابی استاندارد مسدود شده است</string>
     <!-- Preference for enhanced tracking protection for the strict protection settings -->
     <string name="preference_enhanced_tracking_protection_strict">سخت‌گیرانه</string>
-<<<<<<< HEAD
     <!-- Preference description for enhanced tracking protection for the strict protection settings -->
     <string name="preference_enhanced_tracking_protection_strict_description_3" moz:removedIn="114" tools:ignore="UnusedResources">مسدودسازی ردیاب‌های بیشتر، اما برخی امکانات داخل صفحات ممکن است از کار بیافتند.</string>
     <!-- Preference description for enhanced tracking protection for the strict protection settings -->
-=======
-    <!-- Preference description for enhanced tracking protection for the strict protection settings -->
-    <string name="preference_enhanced_tracking_protection_strict_description_3" moz:removedIn="114" tools:ignore="UnusedResources">مسدودسازی ردیاب‌های بیشتر، اما برخی امکانات داخل صفحات ممکن است از کار بیافتند.</string>
-    <!-- Preference description for enhanced tracking protection for the strict protection settings -->
->>>>>>> fa51e99d
     <string name="preference_enhanced_tracking_protection_strict_description_4">محافظت از ردیابی قوی‌تر و کارایی سریع‌تر ، اما برخی از پایگاه‌ها ممکن است به درستی کار نکنند.</string>
     <!--  Accessibility text for the Strict protection information icon  -->
     <string name="preference_enhanced_tracking_protection_strict_info_button">آنچه توسط حفاظت ردیابی سخت‌گیرانه مسدود شده است</string>
