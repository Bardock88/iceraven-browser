<?xml version="1.0" encoding="utf-8"?>
<resources xmlns:tools="http://schemas.android.com/tools" xmlns:moz="http://mozac.org/tools">


    <!-- App name for private browsing mode. The first parameter is the name of the app defined in app_name (for example: Fenix)-->
    <string name="app_name_private_5">%s プライベートモード</string>
    <!-- App name for private browsing mode. The first parameter is the name of the app defined in app_name (for example: Fenix)-->
    <string name="app_name_private_4">%s (プライベート)</string>

    <!-- Home Fragment -->
    <!-- Content description (not visible, for screen readers etc.): "Three dot" menu button. -->
    <string name="content_description_menu">他のオプション</string>
    <!-- Content description (not visible, for screen readers etc.): "Private Browsing" menu button. -->
    <string name="content_description_private_browsing_button">プライベートブラウジングを有効にします</string>
    <!-- Content description (not visible, for screen readers etc.): "Private Browsing" menu button. -->
    <string name="content_description_disable_private_browsing_button">プライベートブラウジングを無効にします</string>
    <!-- Placeholder text shown in the search bar before a user enters text for the default engine -->
    <string name="search_hint">検索語またはアドレスを入力</string>

    <!-- Placeholder text shown in the search bar before a user enters text for a general engine -->
    <string name="search_hint_general_engine">ウェブを検索</string>
    <!-- Placeholder text shown in search bar when using history search -->
    <string name="history_search_hint">履歴を検索</string>
    <!-- Placeholder text shown in search bar when using bookmarks search -->
    <string name="bookmark_search_hint">ブックマークを検索</string>
    <!-- Placeholder text shown in search bar when using tabs search -->
    <string name="tab_search_hint">タブを検索</string>
    <!-- Placeholder text shown in the search bar when using application search engines -->
    <string name="application_search_hint">検索語を入力</string>
    <!-- No Open Tabs Message Description -->
    <string name="no_open_tabs_description">開いているタブがここに表示されます。</string>

    <!-- No Private Tabs Message Description -->
    <string name="no_private_tabs_description">プライベートタブがここに表示されます。</string>

    <!-- Tab tray multi select title in app bar. The first parameter is the number of tabs selected -->
    <string name="tab_tray_multi_select_title">%1$d 個選択</string>
    <!-- Label of button in create collection dialog for creating a new collection  -->
    <string name="tab_tray_add_new_collection">新しいコレクションを追加</string>
    <!-- Label of editable text in create collection dialog for naming a new collection  -->
    <string name="tab_tray_add_new_collection_name">コレクション名</string>
    <!-- Label of button in save to collection dialog for selecting a current collection  -->
    <string name="tab_tray_select_collection">コレクションを選択</string>
    <!-- Content description for close button while in multiselect mode in tab tray -->
    <string name="tab_tray_close_multiselect_content_description">複数選択モードを終了</string>
    <!-- Content description for save to collection button while in multiselect mode in tab tray -->
    <string name="tab_tray_collection_button_multiselect_content_description">選択したタブをコレクションに保存</string>

    <!-- Content description on checkmark while tab is selected in multiselect mode in tab tray -->
    <string name="tab_tray_multiselect_selected_content_description">選択</string>

    <!-- Home - Recently saved bookmarks -->
    <!-- Title for the home screen section with recently saved bookmarks. -->
    <string name="recently_saved_title">最近保存</string>
    <!-- Content description for the button which navigates the user to show all of their saved bookmarks. -->
    <string name="recently_saved_show_all_content_description_2">保存したブックマークをすべて表示します</string>

    <!-- Text for the menu button to remove a recently saved bookmark from the user's home screen -->
    <string name="recently_saved_menu_item_remove">削除</string>

    <!-- About content. The first parameter is the name of the application. (For example: Fenix) -->
    <string name="about_content">%1$s は Mozilla の製品です。</string>

    <!-- Private Browsing -->
    <!-- Explanation for private browsing displayed to users on home view when they first enable private mode
        The first parameter is the name of the app defined in app_name (for example: Fenix) -->
    <string name="private_browsing_placeholder_description_2">%1$s のプライベートタブを閉じるかアプリを終了すると、その検索履歴と閲覧履歴が消去されます。これは、ウェブサイトやインターネットサービスプロバイダーに対して匿名でアクセスしているわけではありません。この機能は、この端末を使用する他者に対してオンライン上のプライベートな行動を隠すものです。</string>
    <string name="private_browsing_common_myths">
       プライベートブラウジングについての誤解
    </string>

    <!-- Private mode shortcut "contextual feature recommendation" (CFR) -->
    <!-- Text for the Private mode shortcut CFR message for adding a private mode shortcut to open private tabs from the Home screen -->
    <string name="private_mode_cfr_message_2">タップ 1 回で次のプライベートタブを開きます。</string>
    <!-- Text for the positive button to accept adding a Private Browsing shortcut to the Home screen -->
    <string name="private_mode_cfr_pos_button_text">ホーム画面に追加</string>
    <!-- Text for the negative button to decline adding a Private Browsing shortcut to the Home screen -->
    <string name="cfr_neg_button_text">追加しない</string>

    <!-- Open in App "contextual feature recommendation" (CFR) -->
    <!-- Text for the info message. The first parameter is the name of the application.-->
    <string name="open_in_app_cfr_info_message_2">リンクを外部アプリで自動的に開くよう %1$s を設定できます。</string>
    <!-- Text for the positive action button -->
    <string name="open_in_app_cfr_positive_button_text">設定を開く</string>
    <!-- Text for the negative action button -->
    <string name="open_in_app_cfr_negative_button_text">閉じる</string>

    <!-- Total cookie protection "contextual feature recommendation" (CFR) -->
    <!-- Text for the message displayed in the contextual feature recommendation popup promoting the total cookie protection feature. -->
    <string name="tcp_cfr_message">私たちの最も強力なプライバシー保護機能は、クロスサイトトラッカーをさらに分離します。</string>
    <!-- Text displayed that links to website containing documentation about the "Total cookie protection" feature. -->
    <string name="tcp_cfr_learn_more">包括的 Cookie 保護について学ぶ</string>

    <!-- Text for the info dialog when camera permissions have been denied but user tries to access a camera feature. -->
    <string name="camera_permissions_needed_message">カメラへのアクセスが必要です。Android の設定から、権限をタップし、許可をタップしてください。</string>
    <!-- Text for the positive action button to go to Android Settings to grant permissions. -->
    <string name="camera_permissions_needed_positive_button_text">設定を開く</string>
    <!-- Text for the negative action button to dismiss the dialog. -->
    <string name="camera_permissions_needed_negative_button_text">閉じる</string>

    <!-- Text for the banner message to tell users about our auto close feature. -->
    <string name="tab_tray_close_tabs_banner_message">開いたタブのうち、過去の一定期間表示されていないものを自動的に閉じるように設定します。</string>
    <!-- Text for the positive action button to go to Settings for auto close tabs. -->
    <string name="tab_tray_close_tabs_banner_positive_button_text">オプションを表示</string>
    <!-- Text for the negative action button to dismiss the Close Tabs Banner. -->
    <string name="tab_tray_close_tabs_banner_negative_button_text">閉じる</string>

    <!-- Text for the banner message to tell users about our inactive tabs feature. -->
    <string name="tab_tray_inactive_onboarding_message">2 週間以上表示していないタブをここに移動します。</string>
    <!-- Text for the action link to go to Settings for inactive tabs. -->
    <string name="tab_tray_inactive_onboarding_button_text">設定でオフにする</string>

    <!-- Text for title for the auto-close dialog of the inactive tabs. -->
    <string name="tab_tray_inactive_auto_close_title">1 か月後に自動的に閉じますか？</string>
    <!-- Text for the body for the auto-close dialog of the inactive tabs.
        The first parameter is the name of the application.-->
    <string name="tab_tray_inactive_auto_close_body_2">%1$s は 1 か月以上表示していないタブを閉じることができます。</string>
    <!-- Content description for close button in the auto-close dialog of the inactive tabs. -->
    <string name="tab_tray_inactive_auto_close_button_content_description">閉じる</string>


    <!-- Text for turn on auto close tabs button in the auto-close dialog of the inactive tabs. -->
    <string name="tab_tray_inactive_turn_on_auto_close_button_2">タブを自動的に閉じる</string>


    <!-- Home screen icons - Long press shortcuts -->
    <!-- Shortcut action to open new tab -->
    <string name="home_screen_shortcut_open_new_tab_2">新しいタブ</string>
    <!-- Shortcut action to open new private tab -->
    <string name="home_screen_shortcut_open_new_private_tab_2">新しいプライベートタブ</string>

    <!-- Shortcut action to open Passwords screens -->
    <string name="home_screen_shortcut_open_password_screen">パスワードのショートカット</string>

    <!-- Recent Tabs -->
    <!-- Header text for jumping back into the recent tab in the home screen -->
    <string name="recent_tabs_header">以前表示したタブ</string>
    <!-- Button text for showing all the tabs in the tabs tray -->
    <string name="recent_tabs_show_all">すべて表示</string>

    <!-- Content description for the button which navigates the user to show all recent tabs in the tabs tray. -->
    <string name="recent_tabs_show_all_content_description_2">最近のタブをすべて表示するボタンです</string>

    <!-- Text for button in synced tab card that opens synced tabs tray -->
    <string name="recent_tabs_see_all_synced_tabs_button_text">同期したタブをすべて見る</string>
    <!-- Accessibility description for device icon used for recent synced tab -->
    <string name="recent_tabs_synced_device_icon_content_description">同期された端末</string>
    <!-- Text for the dropdown menu to remove a recent synced tab from the homescreen -->
    <string name="recent_synced_tab_menu_item_remove">削除</string>
    <!-- Text for the menu button to remove a grouped highlight from the user's browsing history
         in the Recently visited section -->
    <string name="recent_tab_menu_item_remove">削除</string>

    <!-- History Metadata -->
    <!-- Header text for a section on the home screen that displays grouped highlights from the
         user's browsing history, such as topics they have researched or explored on the web -->
    <string name="history_metadata_header_2">最近訪れたサイト</string>
    <!-- Text for the menu button to remove a grouped highlight from the user's browsing history
         in the Recently visited section -->
    <string name="recently_visited_menu_item_remove">削除</string>

    <!-- Content description for the button which navigates the user to show all of their history. -->
    <string name="past_explorations_show_all_content_description_2">過去の検索をすべて表示します</string>

    <!-- Browser Fragment -->
    <!-- Content description (not visible, for screen readers etc.): Navigate backward (browsing history) -->
    <string name="browser_menu_back">戻る</string>
    <!-- Content description (not visible, for screen readers etc.): Navigate forward (browsing history) -->
    <string name="browser_menu_forward">進む</string>
    <!-- Content description (not visible, for screen readers etc.): Refresh current website -->
    <string name="browser_menu_refresh">更新</string>
    <!-- Content description (not visible, for screen readers etc.): Stop loading current website -->
    <string name="browser_menu_stop">中止</string>
    <!-- Browser menu button that opens the addon manager -->
    <string name="browser_menu_add_ons">アドオン</string>
    <!-- Browser menu button that opens account settings -->
    <string name="browser_menu_account_settings">アカウント情報</string>
    <!-- Text displayed when there are no add-ons to be shown -->
    <string name="no_add_ons">アドオンがありません</string>
    <!-- Browser menu button that sends a user to help articles -->
    <string name="browser_menu_help">ヘルプ</string>
    <!-- Browser menu button that sends a to a the what's new article -->
    <string name="browser_menu_whats_new">新着情報</string>
    <!-- Browser menu button that opens the settings menu -->
    <string name="browser_menu_settings">設定</string>
    <!-- Browser menu button that opens a user's library -->
    <string name="browser_menu_library">ライブラリー</string>
    <!-- Browser menu toggle that requests a desktop site -->
    <string name="browser_menu_desktop_site">デスクトップサイト</string>
    <!-- Browser menu toggle that adds a shortcut to the site on the device home screen. -->
    <string name="browser_menu_add_to_homescreen">ホーム画面に追加</string>
    <!-- Browser menu toggle that installs a Progressive Web App shortcut to the site on the device home screen. -->
    <string name="browser_menu_install_on_homescreen">インストール</string>
    <!-- Content description (not visible, for screen readers etc.) for the Resync tabs button -->
    <string name="resync_button_content_description">再同期</string>
    <!-- Browser menu button that opens the find in page menu -->
    <string name="browser_menu_find_in_page">ページ内検索</string>
    <!-- Browser menu button that saves the current tab to a collection -->
    <string name="browser_menu_save_to_collection_2">コレクションに保存</string>
    <!-- Browser menu button that open a share menu to share the current site -->
    <string name="browser_menu_share">共有</string>
    <!-- Browser menu button shown in custom tabs that opens the current tab in Fenix
        The first parameter is the name of the app defined in app_name (for example: Fenix) -->
    <string name="browser_menu_open_in_fenix">%1$s で開く</string>
    <!-- Browser menu text shown in custom tabs to indicate this is a Fenix tab
        The first parameter is the name of the app defined in app_name (for example: Fenix) -->
    <string name="browser_menu_powered_by">POWERED BY %1$s</string>

    <!-- Browser menu text shown in custom tabs to indicate this is a Fenix tab
        The first parameter is the name of the app defined in app_name (for example: Fenix) -->
    <string name="browser_menu_powered_by2">Powered by %1$s</string>

    <!-- Browser menu button to put the current page in reader mode -->
    <string name="browser_menu_read">リーダービュー</string>
    <!-- Browser menu button content description to close reader mode and return the user to the regular browser -->
    <string name="browser_menu_read_close">リーダービューを閉じる</string>
    <!-- Browser menu button to open the current page in an external app -->
    <string name="browser_menu_open_app_link">外部アプリで開く</string>

    <!-- Browser menu button to show reader view appearance controls e.g. the used font type and size -->
    <string name="browser_menu_customize_reader_view">リーダービューをカスタマイズ</string>
    <!-- Browser menu label for adding a bookmark -->
    <string name="browser_menu_add">追加</string>
    <!-- Browser menu label for editing a bookmark -->
    <string name="browser_menu_edit">編集</string>

    <!-- Button shown on the home page that opens the Customize home settings -->
    <string name="browser_menu_customize_home_1">ホームページをカスタマイズ</string>
    <!-- Browser Toolbar -->
    <!-- Content description for the Home screen button on the browser toolbar -->
    <string name="browser_toolbar_home">ホーム画面</string>

    <!-- Locale Settings Fragment -->
    <!-- Content description for tick mark on selected language -->
    <string name="a11y_selected_locale_content_description">選択した言語</string>
    <!-- Text for default locale item -->
    <string name="default_locale_text">端末の言語設定に従う</string>
    <!-- Placeholder text shown in the search bar before a user enters text -->
    <string name="locale_search_hint">言語を検索</string>

    <!-- Search Fragment -->
    <!-- Button in the search view that lets a user search by scanning a QR code -->
    <string name="search_scan_button">スキャン</string>
    <!-- Button in the search view that lets a user change their search engine -->
    <string name="search_engine_button">検索エンジン</string>
    <!-- Button in the search view when shortcuts are displayed that takes a user to the search engine settings -->
    <string name="search_shortcuts_engine_settings">検索エンジンの設定</string>
    <!-- Button in the search view that lets a user navigate to the site in their clipboard -->
    <string name="awesomebar_clipboard_title">クリップボードからリンクを入力</string>

    <!-- Button in the search suggestions onboarding that allows search suggestions in private sessions -->
    <string name="search_suggestions_onboarding_allow_button">許可する</string>
    <!-- Button in the search suggestions onboarding that does not allow search suggestions in private sessions -->
    <string name="search_suggestions_onboarding_do_not_allow_button">許可しない</string>
    <!-- Search suggestion onboarding hint title text -->
    <string name="search_suggestions_onboarding_title">プライベートセッションで検索候補を表示しますか？</string>
    <!-- Search suggestion onboarding hint description text, first parameter is the name of the app defined in app_name (for example: Fenix)-->
    <string name="search_suggestions_onboarding_text">%s のアドレスバーに入力したすべての語句が既定の検索エンジンと共有されます。</string>

    <!-- Search engine suggestion title text. The first parameter is the name of the suggested engine-->
    <string name="search_engine_suggestions_title">%s で検索</string>
    <!-- Search engine suggestion description text -->
    <string name="search_engine_suggestions_description">アドレスバーから直接検索します</string>

    <!-- Menu option in the search selector menu to open the search settings -->
    <string name="search_settings_menu_item">検索設定</string>

    <!-- Header text for the search selector menu -->
    <string name="search_header_menu_item_2">今回だけ使う検索エンジン:</string>

    <!-- Content description (not visible, for screen readers etc.): Search engine icon. The first parameter is the search engine name (for example: DuckDuckGo). -->
    <string name="search_engine_icon_content_description" tools:ignore="UnusedResources">%s 検索エンジン</string>

    <!-- Home onboarding -->
    <!-- Onboarding home screen popup dialog, shown on top of the Jump back in section. -->
    <string name="onboarding_home_screen_jump_back_contextual_hint_2">パーソナライズされたホームページをご覧ください。最近使ったタブ、ブックマーク、検索結果がここに表示されます。</string>

    <!-- Home onboarding dialog welcome screen title text. -->
    <string name="onboarding_home_welcome_title_2">あなただけのインターネットへようこそ</string>
    <!-- Home onboarding dialog welcome screen description text. -->
    <string name="onboarding_home_welcome_description">多様なカラー、より優れたプライバシー保護、利益を超えて人々への平等なコミットメント。</string>
    <!-- Home onboarding dialog sign into sync screen title text. -->
    <string name="onboarding_home_sync_title_3">画面の切り替えがこれまで以上に簡単に</string>
    <!-- Home onboarding dialog sign into sync screen description text. -->
    <string name="onboarding_home_sync_description">ホームページ上で、他の端末のタブの中断したところから再開できます。</string>
    <!-- Text for the button to continue the onboarding on the home onboarding dialog. -->
    <string name="onboarding_home_get_started_button">はじめる</string>
    <!-- Text for the button to navigate to the sync sign in screen on the home onboarding dialog. -->
    <string name="onboarding_home_sign_in_button">ログイン</string>
    <!-- Text for the button to skip the onboarding on the home onboarding dialog. -->
    <string name="onboarding_home_skip_button">スキップ</string>
    <!-- Onboarding home screen sync popup dialog message, shown on top of Recent Synced Tabs in the Jump back in section. -->
    <string name="sync_cfr_message">タブが同期されます！ 他の端末の中断したところから再開しましょう。</string>

    <!-- Content description (not visible, for screen readers etc.): Close button for the home onboarding dialog -->
    <string name="onboarding_home_content_description_close_button">閉じる</string>

    <!-- Notification pre-permission dialog -->
    <!-- Enable notification pre permission dialog title
        The first parameter is the name of the app defined in app_name (for example: Fenix) -->
    <string name="onboarding_home_enable_notifications_title">通知は %s を活用するのに役立ちます</string>
    <!-- Enable notification pre permission dialog description with rationale
        The first parameter is the name of the app defined in app_name (for example: Fenix) -->
    <string name="onboarding_home_enable_notifications_description">端末間でタブを共有したり、ダウンロードを管理したり、%s のプライバシー保護機能を最大限に活用するためのヒントを入手できます。</string>
    <!-- Text for the button to request notification permission on the device -->
    <string name="onboarding_home_enable_notifications_positive_button">続ける</string>
    <!-- Text for the button to not request notification permission on the device and dismiss the dialog -->
    <string name="onboarding_home_enable_notifications_negative_button">後で</string>

    <!-- Juno first user onboarding flow experiment -->
    <!-- Title for set firefox as default browser screen.
        The first parameter is the name of the app defined in app_name (for example: Fenix) -->
    <string name="juno_onboarding_default_browser_title">%s をいつものブラウザーに</string>
    <!-- Title for set firefox as default browser screen used by Nimbus experiments. Nimbus experiments do not support string placeholders.
        Note: The word "Firefox" should NOT be translated -->
    <string name="juno_onboarding_default_browser_title_nimbus" tools:ignore="UnusedResources">Firefox をいつものブラウザーに</string>
    <!-- Description for set firefox as default browser screen.
        The first parameter is the Firefox brand name.
        The second parameter is the string with key "juno_onboarding_default_browser_description_link_text". -->
    <string name="juno_onboarding_default_browser_description">%1$s はユーザーのことを第一に考え、クロスサイトトラッカーからあなたのプライバシーを守ります。\n\n%2$s もご覧ください。</string>
    <!-- Description for set firefox as default browser screen used by Nimbus experiments. Nimbus experiments do not support string placeholders.
        Note: The word "Firefox" should NOT be translated -->
    <string name="juno_onboarding_default_browser_description_nimbus" tools:ignore="UnusedResources">Firefox はユーザーのことを第一に考え、クロスサイトトラッカーからあなたのプライバシーを守ります。\n\n詳細はプライバシー通知をご覧ください。</string>
    <!-- Text for the link to the privacy notice webpage for set as firefox default browser screen.
    This is part of the string with the key "juno_onboarding_default_browser_description". -->
    <string name="juno_onboarding_default_browser_description_link_text">プライバシー通知</string>
    <!-- Text for the button to set firefox as default browser on the device -->
    <string name="juno_onboarding_default_browser_positive_button">既定のブラウザーに設定</string>
    <!-- Text for the button dismiss the screen and move on with the flow -->
    <string name="juno_onboarding_default_browser_negative_button">後で</string>

    <!-- Title for sign in to sync screen. -->
    <string name="juno_onboarding_sign_in_title">スマートフォンとラップトップの間を行ったり来たり</string>
    <!-- Description for sign in to sync screen. -->
    <string name="juno_onboarding_sign_in_description">他の端末からタブとパスワードを転送して、中断したところから再開できます。</string>
    <!-- Text for the button to sign in to sync on the device -->
    <string name="juno_onboarding_sign_in_positive_button">ログイン</string>
    <!-- Text for the button dismiss the screen and move on with the flow -->
    <string name="juno_onboarding_sign_in_negative_button">後で</string>
    <!-- Title for enable notification permission screen.
        The first parameter is the name of the app defined in app_name (for example: Fenix) -->
    <string name="juno_onboarding_enable_notifications_title">通知をオンにして %s をさらに活用しましょう</string>
    <!-- Title for enable notification permission screen used by Nimbus experiments. Nimbus experiments do not support string placeholders.
        Note: The word "Firefox" should NOT be translated -->
    <string name="juno_onboarding_enable_notifications_title_nimbus" tools:ignore="UnusedResources">通知をオンにして Firefox をさらに活用しましょう</string>
    <!-- Description for enable notification permission screen.
        The first parameter is the name of the app defined in app_name (for example: Fenix) -->
    <string name="juno_onboarding_enable_notifications_description">通知を使って他の端末にタブを送信したり、ダウンロードを管理したり、%s を最大限に活用するためのヒントを受け取れます。</string>
    <!-- Description for enable notification permission screen used by Nimbus experiments. Nimbus experiments do not support string placeholders.
       Note: The word "Firefox" should NOT be translated   -->
    <string name="juno_onboarding_enable_notifications_description_nimbus" tools:ignore="UnusedResources">通知を使って他の端末にタブを送信したり、ダウンロードを管理したり、Firefox を最大限に活用するためのヒントを受け取れます。</string>
    <!-- Text for the button to request notification permission on the device -->
    <string name="juno_onboarding_enable_notifications_positive_button">通知をオンにする</string>
    <!-- Text for the button dismiss the screen and move on with the flow -->
    <string name="juno_onboarding_enable_notifications_negative_button">後で</string>

    <!-- Search Widget -->
    <!-- Content description for searching with a widget. The first parameter is the name of the application.-->
    <string name="search_widget_content_description_2">%1$s の新しいタブで開く</string>
    <!-- Text preview for smaller sized widgets -->
    <string name="search_widget_text_short">検索</string>
    <!-- Text preview for larger sized widgets -->
    <string name="search_widget_text_long">ウェブ検索</string>

    <!-- Content description (not visible, for screen readers etc.): Voice search -->
    <string name="search_widget_voice">音声検索</string>

    <!-- Preferences -->
    <!-- Title for the settings page-->
    <string name="settings">設定</string>

    <!-- Preference category for general settings -->
    <string name="preferences_category_general">一般</string>
    <!-- Preference category for all links about Fenix -->
    <string name="preferences_category_about">製品情報</string>
    <!-- Preference category for settings related to changing the default search engine -->
    <string name="preferences_category_select_default_search_engine">一つを選んでください</string>
    <!-- Preference for settings related to managing search shortcuts for the quick search menu -->
    <string name="preferences_manage_search_shortcuts">検索ショートカットの管理</string>
    <!-- Summary for preference for settings related to managing search shortcuts for the quick search menu -->
    <string name="preferences_manage_search_shortcuts_summary">検索メニューに表示されるエンジンの編集</string>
    <!-- Preference category for settings related to managing search shortcuts for the quick search menu -->
    <string name="preferences_category_engines_in_search_menu">検索メニューに表示されるエンジン</string>
    <!-- Preference for settings related to changing the default search engine -->
    <string name="preferences_default_search_engine">既定の検索エンジン</string>
    <!-- Preference for settings related to Search -->
    <string name="preferences_search">検索</string>
    <!-- Preference for settings related to Search address bar -->
    <string name="preferences_search_address_bar">アドレスバー</string>
    <!-- Preference link to rating Fenix on the Play Store -->
    <string name="preferences_rate">Google Play で評価する</string>
    <!-- Preference linking to about page for Fenix
        The first parameter is the name of the app defined in app_name (for example: Fenix) -->
    <string name="preferences_about">%1$s について</string>
    <!-- Preference for settings related to changing the default browser -->
    <string name="preferences_set_as_default_browser">既定のブラウザーに設定</string>
    <!-- Preference category for advanced settings -->
    <string name="preferences_category_advanced">詳細設定</string>
    <!-- Preference category for privacy and security settings -->
    <string name="preferences_category_privacy_security">プライバシーとセキュリティ</string>
    <!-- Preference for advanced site permissions -->
    <string name="preferences_site_permissions">サイトの許可設定</string>
    <!-- Preference for private browsing options -->
    <string name="preferences_private_browsing_options">プライベートブラウジング</string>
    <!-- Preference for opening links in a private tab-->
    <string name="preferences_open_links_in_a_private_tab">リンクをプライベートタブで開く</string>
    <!-- Preference for allowing screenshots to be taken while in a private tab-->
    <string name="preferences_allow_screenshots_in_private_mode">プライベートブラウジングモードでスクリーンショットの撮影を許可する</string>
    <!-- Will inform the user of the risk of activating Allow screenshots in private browsing option -->
    <string name="preferences_screenshots_in_private_mode_disclaimer">許可すると、複数のアプリを開いているときにプライベートタブも表示されます</string>
    <!-- Preference for adding private browsing shortcut -->
    <string name="preferences_add_private_browsing_shortcut">プライベートブラウジングショートカットを追加する</string>
    <!-- Preference for enabling "HTTPS-Only" mode -->
    <string name="preferences_https_only_title">HTTPS-Only モード</string>

    <!-- Preference for removing cookie/consent banners from sites automatically. See reduce_cookie_banner_summary for additional context. -->
    <string name="preferences_cookie_banner_reduction">Cookie バナーの削減</string>
    <!-- Preference for rejecting or removing as many cookie/consent banners as possible on sites. See reduce_cookie_banner_summary for additional context. -->
    <string name="reduce_cookie_banner_option">Cookie バナーを減らす</string>

    <!-- Summary of cookie banner handling preference if the setting disabled is set to off -->
    <string name="reduce_cookie_banner_option_off">オフ</string>
    <!-- Summary of cookie banner handling preference if the setting enabled is set to on -->
    <string name="reduce_cookie_banner_option_on">オン</string>

    <!-- Summary for the preference for rejecting all cookies whenever possible. The first parameter is the application name -->
    <string name="reduce_cookie_banner_summary_1">%1$s が自動的に Cookie バナー上の Cookie 要求を拒否しようとします。</string>
    <!-- Text for indicating cookie banner handling is off this site, this is shown as part of the protections panel with the tracking protection toggle -->
    <string name="reduce_cookie_banner_off_for_site">このサイトでオフ</string>
    <!-- Text for cancel button indicating that cookie banner reduction is not supported for the current site, this is shown as part of the cookie banner details view. -->
    <string name="cookie_banner_handling_details_site_is_not_supported_cancel_button">キャンセル</string>
    <!-- Text for request support button indicating that cookie banner reduction is not supported for the current site, this is shown as part of the cookie banner details view. -->
    <string name="cookie_banner_handling_details_site_is_not_supported_request_support_button" moz:RemovedIn="115" tools:ignore="UnusedResources">対処を依頼</string>
<<<<<<< HEAD
    <!-- Text for title indicating that cookie banner reduction is not supported for the current site, this is shown as part of the cookie banner details view. -->
    <string name="cookie_banner_handling_details_site_is_not_supported_title" moz:RemovedIn="114" tools:ignore="UnusedResources">Cookie バナーの削減</string>
    <!-- Text for title indicating that cookie banner reduction is not supported for the current site, this is shown as part of the cookie banner details view. -->
    <string name="cookie_banner_handling_details_site_is_not_supported_title_2">このサイトのサポートをリクエストしますか？</string>
=======
    <!-- Text for request support button indicating that cookie banner reduction is not supported for the current site, this is shown as part of the cookie banner details view. -->
    <string name="cookie_banner_handling_details_site_is_not_supported_request_support_button_2">依頼を送信</string>
    <!-- Text for title indicating that cookie banner reduction is not supported for the current site, this is shown as part of the cookie banner details view. -->
    <string name="cookie_banner_handling_details_site_is_not_supported_title" moz:RemovedIn="114" tools:ignore="UnusedResources">Cookie バナーの削減</string>
    <!-- Text for title indicating that cookie banner reduction is not supported for the current site, this is shown as part of the cookie banner details view. -->
    <string name="cookie_banner_handling_details_site_is_not_supported_title_2">このサイトの対処を依頼しますか？</string>
>>>>>>> 8788eeb1
    <!-- Label for the snackBar, after the user reports with success a website where cookie banner reducer did not work -->
    <string name="cookie_banner_handling_report_site_snack_bar_text" moz:RemovedIn="114" tools:ignore="UnusedResources">サイトへの対処依頼が送信されました。</string>
    <!-- Label for the snackBar, after the user reports with success a website where cookie banner reducer did not work -->
    <string name="cookie_banner_handling_report_site_snack_bar_text_2">リクエストを送信しました</string>
    <!-- Text for indicating cookie banner handling is on this site, this is shown as part of the protections panel with the tracking protection toggle -->
    <string name="reduce_cookie_banner_on_for_site">このサイトでオン</string>

    <!-- Text for indicating that a request for unsupported site was sent to Nimbus (it's a Mozilla library for experiments), this is shown as part of the protections panel with the tracking protection toggle -->
    <string name="reduce_cookie_banner_unsupported_site_request_submitted" moz:RemovedIn="114" tools:ignore="UnusedResources">対処を依頼済み</string>
<<<<<<< HEAD
=======
    <!-- Text for indicating that a request for unsupported site was sent to Nimbus (it's a Mozilla library for experiments), this is shown as part of the protections panel with the tracking protection toggle -->
    <string name="reduce_cookie_banner_unsupported_site_request_submitted_2">対処を依頼済みです</string>
>>>>>>> 8788eeb1
    <!-- Text for indicating cookie banner handling is currently not supported for this site, this is shown as part of the protections panel with the tracking protection toggle -->
    <string name="reduce_cookie_banner_unsupported_site">現在サポートされていないサイトです</string>
    <!-- Title text for a detail explanation indicating cookie banner handling is on this site, this is shown as part of the cookie banner panel in the toolbar. The first parameter is a shortened URL of the current site-->
    <string name="reduce_cookie_banner_details_panel_title_on_for_site">%1$s で Cookie バナー削減を有効にしますか?</string>
    <!-- Title text for a detail explanation indicating cookie banner handling is off this site, this is shown as part of the cookie banner panel in the toolbar. The first parameter is a shortened URL of the current site-->
    <string name="reduce_cookie_banner_details_panel_title_off_for_site">%1$s で Cookie バナー削減を無効にしますか?</string>
    <!-- Title text for a detail explanation indicating cookie banner reducer didn't work for the current site, this is shown as part of the cookie banner panel in the toolbar.-->
    <string name="reduce_cookie_banner_details_panel_title_unsupported_site_request" moz:RemovedIn="114" tools:ignore="UnusedResources">現在、Cookie バナー削減機能はこのサイトに対応していません。このウェブサイトに対処するためのレビューを開発チームに依頼しますか？</string>
<<<<<<< HEAD
=======
    <!-- Title text for a detail explanation indicating cookie banner reducer didn't work for the current site, this is shown as part of the cookie banner panel in the toolbar. The first parameter is the application name-->
    <string name="reduce_cookie_banner_details_panel_title_unsupported_site_request_2">%1$s は現在、このサイトの Cookie 使用要求を自動的に拒否できません。このサイトへの対処を要求してください。</string>
>>>>>>> 8788eeb1
    <!-- Long text for a detail explanation indicating what will happen if cookie banner handling is off for a site, this is shown as part of the cookie banner panel in the toolbar. The first parameter is the application name -->
    <string name="reduce_cookie_banner_details_panel_description_off_for_site">%1$s はこのサイトの Cookie を消去してページを読み込み直します。すべての Cookie を消去すると、ログアウトしたり、ショッピングカートが空になったりする場合があります。</string>

    <!-- Long text for a detail explanation indicating what will happen if cookie banner handling is on for a site, this is shown as part of the cookie banner panel in the toolbar. The first parameter is the application name -->
    <string name="reduce_cookie_banner_details_panel_description_on_for_site_2">%1$s はサポートされたサイト上の Cookie 要求を自動的に拒否しようとします。</string>
    <!-- Title text for the cookie banner re-engagement dialog. The first parameter is the application name. -->
    <string name="reduce_cookie_banner_dialog_title">%1$s に Cookie バナーを拒否させますか？</string>
    <!-- Body text for the cookie banner re-engagement dialog use. The first parameter is the application name. -->
    <string name="reduce_cookie_banner_dialog_body">%1$s は多くの Cookie バナーの同意確認を自動的に拒否できます。</string>
    <!-- Remind me later text button for the onboarding dialog -->
    <string name="reduce_cookie_banner_dialog_not_now_button">後で</string>

    <!-- Snack text for the cookie banner dialog, after user hit the dismiss banner button -->
    <string name="reduce_cookie_banner_dialog_snackbar_text">Cookie 要求が少なくなります</string>

    <!-- Change setting text button, for the cookie banner re-engagement dialog -->
    <string name="reduce_cookie_banner_dialog_change_setting_button">許可</string>

    <!-- Description of the preference to enable "HTTPS-Only" mode. -->
    <string name="preferences_https_only_summary">セキュリティ強化のため、自動的に HTTPS 暗号化プロトコルを使用してサイトへの接続を試行します。</string>
    <!-- Summary of https only preference if https only is set to off -->
    <string name="preferences_https_only_off">オフ</string>
    <!-- Summary of https only preference if https only is set to on in all tabs -->
    <string name="preferences_https_only_on_all">すべてのタブに適用</string>
    <!-- Summary of https only preference if https only is set to on in private tabs only -->
    <string name="preferences_https_only_on_private">プライベートタブに適用</string>
    <!-- Text displayed that links to website containing documentation about "HTTPS-Only" mode -->
    <string name="preferences_http_only_learn_more">詳細情報</string>
    <!-- Option for the https only setting -->
    <string name="preferences_https_only_in_all_tabs">すべてのタブで有効にする</string>
    <!-- Option for the https only setting -->
    <string name="preferences_https_only_in_private_tabs">プライベートタブのみ有効にする</string>
    <!-- Title shown in the error page for when trying to access a http website while https only mode is enabled. -->
    <string name="errorpage_httpsonly_title">安全なサイトが利用できません</string>
    <!-- Message shown in the error page for when trying to access a http website while https only mode is enabled. The message has two paragraphs. This is the first. -->
    <string name="errorpage_httpsonly_message_title">おそらく、ウェブサイトが HTTPS をサポートしていないだけでしょう。</string>
    <!-- Message shown in the error page for when trying to access a http website while https only mode is enabled. The message has two paragraphs. This is the second. -->
    <string name="errorpage_httpsonly_message_summary">ただし、攻撃者が関与している可能性もあります。ウェブサイトにアクセスする場合は機密情報を入力しないでください。続行すると、サイトの HTTPS-Only モードが一時的にオフになります。</string>
    <!-- Preference for accessibility -->
    <string name="preferences_accessibility">アクセシビリティ</string>
    <!-- Preference to override the Firefox Account server -->
    <string name="preferences_override_fxa_server">カスタム Firefox アカウントサーバー</string>
    <!-- Preference to override the Sync token server -->
    <string name="preferences_override_sync_tokenserver">カスタム Sync サーバー</string>
    <!-- Toast shown after updating the FxA/Sync server override preferences -->
    <string name="toast_override_fxa_sync_server_done">Firefox アカウント/Sync サーバーが変更されました。変更を適用するためにアプリケーションを終了しています…</string>
    <!-- Preference category for account information -->
    <string name="preferences_category_account">アカウント</string>
    <!-- Preference for changing where the toolbar is positioned -->
    <string name="preferences_toolbar">ツールバー</string>
    <!-- Preference for changing default theme to dark or light mode -->
    <string name="preferences_theme">テーマ</string>
    <!-- Preference for customizing the home screen -->
    <string name="preferences_home_2">ホームページ</string>
    <!-- Preference for gestures based actions -->
    <string name="preferences_gestures">ジェスチャー</string>
    <!-- Preference for settings related to visual options -->
    <string name="preferences_customize">カスタマイズ</string>
    <!-- Preference description for banner about signing in -->
    <string name="preferences_sign_in_description_2">ログインしてタブやブックマーク、パスワードなどを同期しましょう。</string>
    <!-- Preference shown instead of account display name while account profile information isn't available yet. -->
    <string name="preferences_account_default_name">Firefox アカウント</string>
    <!-- Preference text for account title when there was an error syncing FxA -->
    <string name="preferences_account_sync_error">再接続して同期を再開</string>
    <!-- Preference for language -->
    <string name="preferences_language">言語</string>
    <!-- Preference for data choices -->
    <string name="preferences_data_choices">データの選択</string>
    <!-- Preference for data collection -->
    <string name="preferences_data_collection">データ収集</string>
    <!-- Preference for developers -->
    <string name="preferences_remote_debugging">USB 経由でリモートデバッグする</string>
    <!-- Preference title for switch preference to show search engines -->
    <string name="preferences_show_search_engines">検索エンジンを表示する</string>
    <!-- Preference title for switch preference to show search suggestions -->
    <string name="preferences_show_search_suggestions">検索語句の候補を表示する</string>
    <!-- Preference title for switch preference to show voice search button -->
    <string name="preferences_show_voice_search">音声検索を表示する</string>
    <!-- Preference title for switch preference to show search suggestions also in private mode -->
    <string name="preferences_show_search_suggestions_in_private">プライベートセッションで表示する</string>
    <!-- Preference title for switch preference to show a clipboard suggestion when searching -->
    <string name="preferences_show_clipboard_suggestions">クリップボードから検索候補を表示する</string>
    <!-- Preference title for switch preference to suggest browsing history when searching -->
    <string name="preferences_search_browsing_history">閲覧履歴を検索する</string>
    <!-- Preference title for switch preference to suggest bookmarks when searching -->
    <string name="preferences_search_bookmarks">ブックマークを検索する</string>
    <!-- Preference title for switch preference to suggest synced tabs when searching -->
    <string name="preferences_search_synced_tabs">同期したタブを検索</string>
    <!-- Preference for account settings -->
    <string name="preferences_account_settings">アカウント設定</string>

    <!-- Preference for enabling url autocomplete-->
    <string name="preferences_enable_autocomplete_urls">自動補完 URL</string>
    <!-- Preference for open links in third party apps -->
    <string name="preferences_open_links_in_apps">リンクを外部アプリで開く</string>

    <!-- Preference for open links in third party apps always open in apps option -->
    <string name="preferences_open_links_in_apps_always">常に使用する</string>
    <!-- Preference for open links in third party apps ask before opening option -->
    <string name="preferences_open_links_in_apps_ask">開く前に確認する</string>
    <!-- Preference for open links in third party apps never open in apps option -->
    <string name="preferences_open_links_in_apps_never">使用しない</string>
    <!-- Preference for open download with an external download manager app -->
    <string name="preferences_external_download_manager">外部のダウンロードマネージャー</string>
    <!-- Preference for add_ons -->
    <string name="preferences_addons">アドオン</string>

    <!-- Preference for notifications -->
    <string name="preferences_notifications">通知</string>

    <!-- Summary for notification preference indicating notifications are allowed -->
    <string name="notifications_allowed_summary">許可されています</string>
    <!-- Summary for notification preference indicating notifications are not allowed -->
    <string name="notifications_not_allowed_summary">許可されていません</string>

    <!-- Add-on Preferences -->
    <!-- Preference to customize the configured AMO (addons.mozilla.org) collection -->
    <string name="preferences_customize_amo_collection">カスタムアドオンコレクション</string>
    <!-- Button caption to confirm the add-on collection configuration -->
    <string name="customize_addon_collection_ok">OK</string>
    <!-- Button caption to abort the add-on collection configuration -->
    <string name="customize_addon_collection_cancel">キャンセル</string>
    <!-- Hint displayed on input field for custom collection name -->
    <string name="customize_addon_collection_hint">コレクション名</string>
    <!-- Hint displayed on input field for custom collection user ID-->
    <string name="customize_addon_collection_user_hint">コレクションの所有者 (ユーザーID)</string>
    <!-- Toast shown after confirming the custom add-on collection configuration -->
    <string name="toast_customize_addon_collection_done">アドオンコレクションが変更されました。変更を適用するためにアプリケーションを終了しています…</string>

    <!-- Customize Home -->
    <!-- Header text for jumping back into the recent tab in customize the home screen -->
    <string name="customize_toggle_jump_back_in">以前表示したタブ</string>
    <!-- Title for the customize home screen section with recently saved bookmarks. -->
    <string name="customize_toggle_recent_bookmarks">最近追加したブックマーク</string>
    <!-- Title for the customize home screen section with recently visited. Recently visited is
    a section where users see a list of tabs that they have visited in the past few days -->
    <string name="customize_toggle_recently_visited">最近訪れたサイト</string>

    <!-- Title for the customize home screen section with Pocket. -->
    <string name="customize_toggle_pocket_2">示唆に富むストーリー</string>
    <!-- Summary for the customize home screen section with Pocket. The first parameter is product name Pocket -->
    <string name="customize_toggle_pocket_summary">%s が提供する記事</string>
    <!-- Title for the customize home screen section with sponsored Pocket stories. -->
    <string name="customize_toggle_pocket_sponsored">広告ストーリー</string>
    <!-- Title for the opening wallpaper settings screen -->
    <string name="customize_wallpapers">壁紙</string>
    <!-- Title for the customize home screen section with sponsored shortcuts. -->
    <string name="customize_toggle_contile">広告ショートカット</string>

    <!-- Wallpapers -->
    <!-- Content description for various wallpapers. The first parameter is the name of the wallpaper -->
    <string name="wallpapers_item_name_content_description">壁紙アイテム: %1$s</string>
    <!-- Snackbar message for when wallpaper is selected -->
    <string name="wallpaper_updated_snackbar_message">壁紙を更新しました。</string>
    <!-- Snackbar label for action to view selected wallpaper -->
    <string name="wallpaper_updated_snackbar_action">表示</string>
    <!-- Snackbar message for when wallpaper couldn't be downloaded -->
    <string name="wallpaper_download_error_snackbar_message">壁紙をダウンロードできませんでした</string>
    <!-- Snackbar label for action to retry downloading the wallpaper -->
    <string name="wallpaper_download_error_snackbar_action">再試行</string>
    <!-- Snackbar message for when wallpaper couldn't be selected because of the disk error -->
    <string name="wallpaper_select_error_snackbar_message">壁紙を変更できませんでした</string>
    <!-- Text displayed that links to website containing documentation about the "Limited Edition" wallpapers. -->
    <string name="wallpaper_learn_more">詳細情報</string>

    <!-- Text for classic wallpapers title. The first parameter is the Firefox name. -->
    <string name="wallpaper_classic_title">%s の定番</string>
    <!-- Text for limited edition wallpapers title. -->
    <string name="wallpaper_limited_edition_title">限定版</string>
    <!-- Description text for the limited edition wallpapers with learn more link. The first parameter is the learn more string defined in wallpaper_learn_more-->
    <string name="wallpaper_limited_edition_description_with_learn_more">新しい壁紙コレクション「揺るぎない声」です。%s</string>
    <!-- Description text for the limited edition wallpapers. -->
    <string name="wallpaper_limited_edition_description">新しい壁紙コレクション「揺るぎない声」です。</string>
    <!-- Wallpaper onboarding dialog header text. -->
    <string name="wallpapers_onboarding_dialog_title_text">鮮やかな色彩を試す</string>
    <!-- Wallpaper onboarding dialog body text. -->
    <string name="wallpapers_onboarding_dialog_body_text">あなたに語りかける壁紙を選んでください。</string>
    <!-- Wallpaper onboarding dialog learn more button text. The button navigates to the wallpaper settings screen. -->
    <string name="wallpapers_onboarding_dialog_explore_more_button_text">他の壁紙を探す</string>

    <!-- Add-on Installation from AMO-->
    <!-- Error displayed when user attempts to install an add-on from AMO (addons.mozilla.org) that is not supported -->
    <string name="addon_not_supported_error">サポートされていないアドオンです</string>
    <!-- Error displayed when user attempts to install an add-on from AMO (addons.mozilla.org) that is already installed -->
    <string name="addon_already_installed">アドオンはすでにインストールされています。</string>

    <!-- Account Preferences -->
    <!-- Preference for managing your account via accounts.firefox.com -->
    <string name="preferences_manage_account">アカウント管理</string>
    <!-- Preference for triggering sync -->
    <string name="preferences_sync_now">今すぐ同期</string>
    <!-- Preference category for sync -->
    <string name="preferences_sync_category">同期するデータの選択</string>
    <!-- Preference for syncing history -->
    <string name="preferences_sync_history">表示履歴</string>
    <!-- Preference for syncing bookmarks -->
    <string name="preferences_sync_bookmarks">ブックマーク</string>
    <!-- Preference for syncing logins -->
    <string name="preferences_sync_logins">ログイン情報</string>
    <!-- Preference for syncing tabs -->
    <string name="preferences_sync_tabs_2">開いているタブ</string>
    <!-- Preference for signing out -->
    <string name="preferences_sign_out">ログアウト</string>
    <!-- Preference displays and allows changing current FxA device name -->
    <string name="preferences_sync_device_name">端末名</string>
    <!-- Text shown when user enters empty device name -->
    <string name="empty_device_name_error">端末名を空欄にすることはできません。</string>
    <!-- Label indicating that sync is in progress -->
    <string name="sync_syncing_in_progress">同期中…</string>
    <!-- Label summary indicating that sync failed. The first parameter is the date stamp showing last time it succeeded -->
    <string name="sync_failed_summary">同期に失敗しました。最終同期日時: %s</string>
    <!-- Label summary showing never synced -->
    <string name="sync_failed_never_synced_summary">同期に失敗しました。最終同期日時: なし</string>
    <!-- Label summary the date we last synced. The first parameter is date stamp showing last time synced -->
    <string name="sync_last_synced_summary">最終同期日時: %s</string>
    <!-- Label summary showing never synced -->
    <string name="sync_never_synced_summary">最終同期日時: なし</string>

    <!-- Text for displaying the default device name.
        The first parameter is the application name, the second is the device manufacturer name
        and the third is the device model. -->
    <string name="default_device_name_2">%2$s %3$s 上の %1$s</string>

    <!-- Preference for syncing credit cards -->
    <string name="preferences_sync_credit_cards">クレジットカード情報</string>
    <!-- Preference for syncing addresses -->
    <string name="preferences_sync_address">住所</string>

    <!-- Send Tab -->
    <!-- Name of the "receive tabs" notification channel. Displayed in the "App notifications" system settings for the app -->
    <string name="fxa_received_tab_channel_name">受信したタブ</string>
    <!-- Description of the "receive tabs" notification channel. Displayed in the "App notifications" system settings for the app -->
    <string name="fxa_received_tab_channel_description">他の Firefox 端末から受信したタブの通知。</string>

    <!--  The body for these is the URL of the tab received  -->
    <string name="fxa_tab_received_notification_name">受信したタブ</string>
    <!-- %s is the device name -->
    <string name="fxa_tab_received_from_notification_name">%s からのタブ</string>

    <!-- Advanced Preferences -->
    <!-- Preference for tracking protection exceptions -->
    <string name="preferences_tracking_protection_exceptions">例外</string>

    <!-- Button in Exceptions Preference to turn on tracking protection for all sites (remove all exceptions) -->
    <string name="preferences_tracking_protection_exceptions_turn_on_for_all">すべてのサイトで有効化</string>

    <!-- Text displayed when there are no exceptions -->
    <string name="exceptions_empty_message_description">例外に追加したサイトはトラッキング防止が無効になります。</string>
    <!-- Text displayed when there are no exceptions, with learn more link that brings users to a tracking protection SUMO page -->
    <string name="exceptions_empty_message_learn_more_link">詳細情報</string>

    <!-- Preference switch for usage and technical data collection -->
    <string name="preference_usage_data">使用状況と技術データ</string>
    <!-- Preference description for usage and technical data collection -->
    <string name="preferences_usage_data_description">パフォーマンス情報、使用状況、ハードウェア情報、設定を Mozilla に送信して %1$s の改善に役立てます</string>
    <!-- Preference switch for marketing data collection -->
    <string name="preferences_marketing_data">マーケティングデータ</string>
    <!-- Preference description for marketing data collection -->
    <string name="preferences_marketing_data_description2">基本的な使用状況データをモバイルマーケティングベンダーの Adjust と共有します</string>
    <!-- Title for studies preferences -->
    <string name="preference_experiments_2">調査</string>
    <!-- Summary for studies preferences -->
    <string name="preference_experiments_summary_2">調査機能のインストールと実行を Mozilla に許可する</string>

    <!-- Turn On Sync Preferences -->
    <!-- Header of the Sync and save your data preference view -->
    <string name="preferences_sync_2">同期してデータを保存</string>
    <!-- Preference for reconnecting to FxA sync -->
    <string name="preferences_sync_sign_in_to_reconnect">ログインして再接続</string>
    <!-- Preference for removing FxA account -->
    <string name="preferences_sync_remove_account">アカウントを削除</string>

    <!-- Pairing Feature strings -->
    <!-- Instructions on how to access pairing -->
    <string name="pair_instructions_2"><![CDATA[<b>firefox.com/pair</b> で表示された QR コードをスキャンしてください]]></string>

    <!-- Toolbar Preferences -->
    <!-- Preference for using top toolbar -->
    <string name="preference_top_toolbar">画面上部</string>
    <!-- Preference for using bottom toolbar -->
    <string name="preference_bottom_toolbar">画面下部</string>

    <!-- Theme Preferences -->
    <!-- Preference for using light theme -->
    <string name="preference_light_theme">ライト</string>
    <!-- Preference for using dark theme -->
    <string name="preference_dark_theme">ダーク</string>
    <!-- Preference for using using dark or light theme automatically set by battery -->
    <string name="preference_auto_battery_theme">バッテリーセーバーで設定</string>
    <!-- Preference for using following device theme -->
    <string name="preference_follow_device_theme">端末のテーマに従う</string>

    <!-- Gestures Preferences-->
    <!-- Preferences for using pull to refresh in a webpage -->
    <string name="preference_gestures_website_pull_to_refresh">プルダウンで更新</string>
    <!-- Preference for using the dynamic toolbar -->
    <string name="preference_gestures_dynamic_toolbar">スクロール時にツールバーを隠す</string>
    <!-- Preference for switching tabs by swiping horizontally on the toolbar -->
    <string name="preference_gestures_swipe_toolbar_switch_tabs">ツールバーの横スワイプでタブ切り替え</string>
    <!-- Preference for showing the opened tabs by swiping up on the toolbar-->
    <string name="preference_gestures_swipe_toolbar_show_tabs">ツールバーの上スワイプでタブ表示</string>

    <!-- Library -->
    <!-- Option in Library to open Downloads page -->
    <string name="library_downloads">ダウンロード一覧</string>
    <!-- Option in library to open Bookmarks page -->
    <string name="library_bookmarks">ブックマーク</string>
    <!-- Option in library to open Desktop Bookmarks root page -->
    <string name="library_desktop_bookmarks_root">デスクトップブックマーク</string>
    <!-- Option in library to open Desktop Bookmarks "menu" page -->
    <string name="library_desktop_bookmarks_menu">ブックマークメニュー</string>
    <!-- Option in library to open Desktop Bookmarks "toolbar" page -->
    <string name="library_desktop_bookmarks_toolbar">ブックマークツールバー</string>
    <!-- Option in library to open Desktop Bookmarks "unfiled" page -->
    <string name="library_desktop_bookmarks_unfiled">他のブックマーク</string>
    <!-- Option in Library to open History page -->
    <string name="library_history">履歴</string>
    <!-- Option in Library to open a new tab -->
    <string name="library_new_tab">新しいタブ</string>
    <!-- Settings Page Title -->
    <string name="settings_title">設定</string>
    <!-- Content description (not visible, for screen readers etc.): "Close button for library settings" -->
    <string name="content_description_close_button">閉じる</string>

    <!-- Title to show in alert when a lot of tabs are to be opened
    %d is a placeholder for the number of tabs that will be opened -->
    <string name="open_all_warning_title">%d 個のタブを開きますか？</string>
    <!-- Message to warn users that a large number of tabs will be opened
    %s will be replaced by app name. -->
    <string name="open_all_warning_message">この操作で多くのタブを開くと、ページの読み込み中に %s が遅くなる可能性があります。続行してもよろしいですか？</string>
    <!-- Dialog button text for confirming open all tabs -->
    <string name="open_all_warning_confirm">タブを開く</string>
    <!-- Dialog button text for canceling open all tabs -->
    <string name="open_all_warning_cancel">キャンセル</string>

    <!-- Text to show users they have one page in the history group section of the History fragment.
    %d is a placeholder for the number of pages in the group. -->
    <string name="history_search_group_site_1">%d ページ</string>

    <!-- Text to show users they have multiple pages in the history group section of the History fragment.
    %d is a placeholder for the number of pages in the group. -->
    <string name="history_search_group_sites_1">%d ページ</string>

    <!-- Option in library for Recently Closed Tabs -->
    <string name="library_recently_closed_tabs">最近閉じたタブ</string>
    <!-- Option in library to open Recently Closed Tabs page -->
    <string name="recently_closed_show_full_history">すべての履歴を表示</string>
    <!-- Text to show users they have multiple tabs saved in the Recently Closed Tabs section of history.
    %d is a placeholder for the number of tabs selected. -->
    <string name="recently_closed_tabs">%d 個のタブ</string>
    <!-- Text to show users they have one tab saved in the Recently Closed Tabs section of history.
    %d is a placeholder for the number of tabs selected. -->
    <string name="recently_closed_tab">%d 個のタブ</string>
    <!-- Recently closed tabs screen message when there are no recently closed tabs -->
    <string name="recently_closed_empty_message">最近閉じたタブはありません</string>

    <!-- Tab Management -->
    <!-- Title of preference for tabs management -->
    <string name="preferences_tabs">タブ</string>
    <!-- Title of preference that allows a user to specify the tab view -->
    <string name="preferences_tab_view">タブ表示</string>
    <!-- Option for a list tab view -->
    <string name="tab_view_list">リスト</string>
    <!-- Option for a grid tab view -->
    <string name="tab_view_grid">グリッド</string>
    <!-- Title of preference that allows a user to auto close tabs after a specified amount of time -->
    <string name="preferences_close_tabs">タブを閉じる期間</string>
    <!-- Option for auto closing tabs that will never auto close tabs, always allows user to manually close tabs -->
    <string name="close_tabs_manually">手動</string>
    <!-- Option for auto closing tabs that will auto close tabs after one day -->
    <string name="close_tabs_after_one_day">1 日後</string>
    <!-- Option for auto closing tabs that will auto close tabs after one week -->
    <string name="close_tabs_after_one_week">1 週間後</string>
    <!-- Option for auto closing tabs that will auto close tabs after one month -->
    <string name="close_tabs_after_one_month">1 か月後</string>

    <!-- Title of preference that allows a user to specify the auto-close settings for open tabs -->
    <string name="preference_auto_close_tabs" tools:ignore="UnusedResources">開いたタブを自動的に閉じる</string>

    <!-- Opening screen -->
    <!-- Title of a preference that allows a user to choose what screen to show after opening the app -->
    <string name="preferences_opening_screen">起動画面</string>
    <!-- Option for always opening the homepage when re-opening the app -->
    <string name="opening_screen_homepage">ホームページ</string>
    <!-- Option for always opening the user's last-open tab when re-opening the app -->
    <string name="opening_screen_last_tab">最後のタブ</string>
    <!-- Option for always opening the homepage when re-opening the app after four hours of inactivity -->
    <string name="opening_screen_after_four_hours_of_inactivity">ホームページ (操作せずに 4 時間経過後)</string>
    <!-- Summary for tabs preference when auto closing tabs setting is set to manual close-->
    <string name="close_tabs_manually_summary">手動で閉じる</string>
    <!-- Summary for tabs preference when auto closing tabs setting is set to auto close tabs after one day-->
    <string name="close_tabs_after_one_day_summary">1 日後に閉じる</string>
    <!-- Summary for tabs preference when auto closing tabs setting is set to auto close tabs after one week-->
    <string name="close_tabs_after_one_week_summary">1 週間後に閉じる</string>
    <!-- Summary for tabs preference when auto closing tabs setting is set to auto close tabs after one month-->
    <string name="close_tabs_after_one_month_summary">1 か月後に閉じる</string>

    <!-- Summary for homepage preference indicating always opening the homepage when re-opening the app -->
    <string name="opening_screen_homepage_summary">ホームページを開きます</string>
    <!-- Summary for homepage preference indicating always opening the last-open tab when re-opening the app -->
    <string name="opening_screen_last_tab_summary">最後のタブを開きます</string>
    <!-- Summary for homepage preference indicating opening the homepage when re-opening the app after four hours of inactivity -->
    <string name="opening_screen_after_four_hours_of_inactivity_summary">4 時間経過後、ホームページを開きます</string>

    <!-- Inactive tabs -->
    <!-- Category header of a preference that allows a user to enable or disable the inactive tabs feature -->
    <string name="preferences_inactive_tabs">古いタブを休止中に移動する</string>
    <!-- Title of inactive tabs preference -->
    <string name="preferences_inactive_tabs_title">2 週間以上表示していないタブを休止中セクションに移動します。</string>

    <!-- Studies -->
    <!-- Title of the remove studies button -->
    <string name="studies_remove">削除</string>
    <!-- Title of the active section on the studies list -->
    <string name="studies_active">有効</string>
    <!-- Description for studies, it indicates why Firefox use studies. The first parameter is the name of the application. -->
    <string name="studies_description_2">%1$s が調査をインストールして実行することがあります。</string>
    <!-- Learn more link for studies, links to an article for more information about studies. -->
    <string name="studies_learn_more">詳細情報</string>
    <!-- Dialog message shown after removing a study -->
    <string name="studies_restart_app">変更を適用するためアプリケーションを終了します</string>
    <!-- Dialog button to confirm the removing a study. -->
    <string name="studies_restart_dialog_ok">OK</string>
    <!-- Dialog button text for canceling removing a study. -->
    <string name="studies_restart_dialog_cancel">キャンセル</string>

    <!-- Toast shown after turning on/off studies preferences -->
    <string name="studies_toast_quit_application" tools:ignore="UnusedResources">変更を適用するためアプリケーションを終了します...</string>

    <!-- Sessions -->
    <!-- Title for the list of tabs -->
    <string name="tab_header_label">タブを開く</string>
    <!-- Title for the list of tabs in the current private session -->
    <string name="tabs_header_private_tabs_title">プライベートタブ</string>
    <!-- Title for the list of tabs in the synced tabs -->
    <string name="tabs_header_synced_tabs_title">同期したタブ</string>
    <!-- Content description (not visible, for screen readers etc.): Add tab button. Adds a news tab when pressed -->
    <string name="add_tab">タブを追加</string>
    <!-- Content description (not visible, for screen readers etc.): Add tab button. Adds a news tab when pressed -->
    <string name="add_private_tab">プライベートタブを追加</string>
    <!-- Text for the new tab button to indicate adding a new private tab in the tab -->
    <string name="tab_drawer_fab_content">プライベート</string>
    <!-- Text for the new tab button to indicate syncing command on the synced tabs page -->
    <string name="tab_drawer_fab_sync">同期</string>
    <!-- Text shown in the menu for sharing all tabs -->
    <string name="tab_tray_menu_item_share">すべてのタブを共有</string>
    <!-- Text shown in the menu to view recently closed tabs -->
    <string name="tab_tray_menu_recently_closed">最近閉じたタブ</string>
    <!-- Text shown in the tabs tray inactive tabs section -->
    <string name="tab_tray_inactive_recently_closed" tools:ignore="UnusedResources">最近閉じたタブ</string>
    <!-- Text shown in the menu to view account settings -->
    <string name="tab_tray_menu_account_settings">アカウント設定</string>
    <!-- Text shown in the menu to view tab settings -->
    <string name="tab_tray_menu_tab_settings">タブ設定</string>
    <!-- Text shown in the menu for closing all tabs -->
    <string name="tab_tray_menu_item_close">すべてのタブを閉じる</string>
    <!-- Text shown in the multiselect menu for bookmarking selected tabs. -->
    <string name="tab_tray_multiselect_menu_item_bookmark">ブックマーク</string>
    <!-- Text shown in the multiselect menu for closing selected tabs. -->
    <string name="tab_tray_multiselect_menu_item_close">閉じる</string>
    <!-- Content description for tabs tray multiselect share button -->
    <string name="tab_tray_multiselect_share_content_description">選択したタブを共有</string>
    <!-- Content description for tabs tray multiselect menu -->
    <string name="tab_tray_multiselect_menu_content_description">選択したタブのメニュー</string>
    <!-- Content description (not visible, for screen readers etc.): Removes tab from collection button. Removes the selected tab from collection when pressed -->
    <string name="remove_tab_from_collection">タブをコレクションから削除</string>
    <!-- Text for button to enter multiselect mode in tabs tray -->
    <string name="tabs_tray_select_tabs">タブを選択</string>
    <!-- Content description (not visible, for screen readers etc.): Close tab button. Closes the current session when pressed -->
    <string name="close_tab">タブを閉じる</string>
    <!-- Content description (not visible, for screen readers etc.): Close tab <title> button. First parameter is tab title  -->
    <string name="close_tab_title">%s のタブを閉じる</string>
    <!-- Content description (not visible, for screen readers etc.): Opens the open tabs menu when pressed -->
    <string name="open_tabs_menu">タブメニューを開く</string>
    <!-- Open tabs menu item to save tabs to collection -->
    <string name="tabs_menu_save_to_collection1">タブをコレクションに保存</string>

    <!-- Text for the menu button to delete a collection -->
    <string name="collection_delete">コレクションを削除</string>
    <!-- Text for the menu button to rename a collection -->
    <string name="collection_rename">コレクションの名前を変更</string>
    <!-- Text for the button to open tabs of the selected collection -->
    <string name="collection_open_tabs">タブを開く</string>


    <!-- Hint for adding name of a collection -->
    <string name="collection_name_hint">コレクション名</string>
    <!-- Text for the menu button to rename a top site -->
	<string name="rename_top_site">タイトル変更</string>
	<!-- Text for the menu button to remove a top site -->
	<string name="remove_top_site">削除</string>

    <!-- Text for the menu button to delete a top site from history -->
    <string name="delete_from_history">履歴から削除</string>
    <!-- Postfix for private WebApp titles, placeholder is replaced with app name -->
    <string name="pwa_site_controls_title_private">%1$s (プライベートモード)</string>

    <!-- History -->
    <!-- Text for the button to search all history -->
    <string name="history_search_1">検索語を入力</string>
    <!-- Text for the button to clear all history -->
    <string name="history_delete_all">履歴を削除</string>
    <!-- Text for the snackbar to confirm that multiple browsing history items has been deleted -->
    <string name="history_delete_multiple_items_snackbar">履歴が削除されました</string>
    <!-- Text for the snackbar to confirm that a single browsing history item has been deleted. The first parameter is the shortened URL of the deleted history item. -->
    <string name="history_delete_single_item_snackbar">%1$s を履歴から削除しました</string>
    <!-- Context description text for the button to delete a single history item -->
    <string name="history_delete_item">削除</string>
    <!-- History multi select title in app bar
    The first parameter is the number of bookmarks selected -->
    <string name="history_multi_select_title">%1$d 件選択</string>
    <!-- Text for the header that groups the history for today -->
    <string name="history_today">今日</string>
    <!-- Text for the header that groups the history for yesterday -->
    <string name="history_yesterday">昨日</string>
    <!-- Text for the header that groups the history the past 7 days -->
    <string name="history_7_days">7 日以内</string>
    <!-- Text for the header that groups the history the past 30 days -->
    <string name="history_30_days">30 日以内</string>
    <!-- Text for the header that groups the history older than the last month -->
    <string name="history_older">古い</string>

    <!-- Text shown when no history exists -->
    <string name="history_empty_message">履歴はありません</string>

    <!-- Downloads -->
    <!-- Text for the snackbar to confirm that multiple downloads items have been removed -->
    <string name="download_delete_multiple_items_snackbar_1">ダウンロード履歴を削除しました</string>
    <!-- Text for the snackbar to confirm that a single download item has been removed. The first parameter is the name of the download item. -->
    <string name="download_delete_single_item_snackbar">%1$s を削除しました</string>
    <!-- Text shown when no download exists -->
    <string name="download_empty_message_1">ダウンロード済みのファイルはありません</string>
    <!-- History multi select title in app bar
    The first parameter is the number of downloads selected -->
    <string name="download_multi_select_title">%1$d 件選択</string>


    <!-- Text for the button to remove a single download item -->
    <string name="download_delete_item_1">削除</string>


    <!-- Crashes -->
    <!-- Title text displayed on the tab crash page. This first parameter is the name of the application (For example: Fenix) -->
    <string name="tab_crash_title_2">申し訳ありません。%1$s はそのページを読み込めません。</string>
    <!-- Send crash report checkbox text on the tab crash page -->
    <string name="tab_crash_send_report">クラッシュレポートを Mozilla に送信する</string>
    <!-- Close tab button text on the tab crash page -->
    <string name="tab_crash_close">タブを閉じる</string>
    <!-- Restore tab button text on the tab crash page -->
    <string name="tab_crash_restore">タブを復元</string>

    <!-- Bookmarks -->
    <!-- Confirmation message for a dialog confirming if the user wants to delete the selected folder -->
    <string name="bookmark_delete_folder_confirmation_dialog">このフォルダーを削除してもよろしいですか？</string>
    <!-- Confirmation message for a dialog confirming if the user wants to delete multiple items including folders. Parameter will be replaced by app name. -->
    <string name="bookmark_delete_multiple_folders_confirmation_dialog">選択したアイテムを %s から削除します</string>
    <!-- Text for the cancel button on delete bookmark dialog -->
    <string name="bookmark_delete_negative">キャンセル</string>
    <!-- Screen title for adding a bookmarks folder -->
    <string name="bookmark_add_folder">フォルダー追加</string>
    <!-- Snackbar title shown after a bookmark has been created. -->
    <string name="bookmark_saved_snackbar">ブックマークを保存しました!</string>
    <!-- Snackbar edit button shown after a bookmark has been created. -->
    <string name="edit_bookmark_snackbar_action">編集</string>

    <!-- Bookmark overflow menu edit button -->
    <string name="bookmark_menu_edit_button">編集</string>
    <!-- Bookmark overflow menu copy button -->
    <string name="bookmark_menu_copy_button">コピー</string>
    <!-- Bookmark overflow menu share button -->
    <string name="bookmark_menu_share_button">共有</string>
    <!-- Bookmark overflow menu open in new tab button -->
    <string name="bookmark_menu_open_in_new_tab_button">新しいタブで開く</string>
    <!-- Bookmark overflow menu open in private tab button -->
    <string name="bookmark_menu_open_in_private_tab_button">プライベートタブで開く</string>
    <!-- Bookmark overflow menu open all in tabs button -->
    <string name="bookmark_menu_open_all_in_tabs_button">すべてを新しいタブで開く</string>
    <!-- Bookmark overflow menu open all in private tabs button -->
    <string name="bookmark_menu_open_all_in_private_tabs_button">すべてをプライベートタブで開く</string>
    <!-- Bookmark overflow menu delete button -->
    <string name="bookmark_menu_delete_button">削除</string>
    <!--Bookmark overflow menu save button -->
    <string name="bookmark_menu_save_button">保存</string>
    <!-- Bookmark multi select title in app bar
     The first parameter is the number of bookmarks selected -->
    <string name="bookmarks_multi_select_title">%1$d 件選択</string>
    <!-- Bookmark editing screen title -->
    <string name="edit_bookmark_fragment_title">ブックマークを編集</string>
    <!-- Bookmark folder editing screen title -->
    <string name="edit_bookmark_folder_fragment_title">フォルダー編集</string>
    <!-- Bookmark sign in button message -->
    <string name="bookmark_sign_in_button">同期したブックマークを見るにはログインしてください</string>
    <!-- Bookmark URL editing field label -->
    <string name="bookmark_url_label">URL</string>
    <!-- Bookmark FOLDER editing field label -->
    <string name="bookmark_folder_label">フォルダー</string>
    <!-- Bookmark NAME editing field label -->
    <string name="bookmark_name_label">名前</string>
    <!-- Bookmark add folder screen title -->
    <string name="bookmark_add_folder_fragment_label">フォルダー追加</string>
    <!-- Bookmark select folder screen title -->
    <string name="bookmark_select_folder_fragment_label">フォルダー選択</string>
    <!-- Bookmark editing error missing title -->
    <string name="bookmark_empty_title_error">タイトルが必要です</string>
    <!-- Bookmark editing error missing or improper URL -->
    <string name="bookmark_invalid_url_error">不正な URL</string>
    <!-- Bookmark screen message for empty bookmarks folder -->
    <string name="bookmarks_empty_message">ブックマークがありません</string>
    <!-- Bookmark snackbar message on deletion
     The first parameter is the host part of the URL of the bookmark deleted, if any -->
    <string name="bookmark_deletion_snackbar_message"> %1$s を削除しました</string>


    <!-- Bookmark snackbar message on deleting multiple bookmarks not including folders-->
    <string name="bookmark_deletion_multiple_snackbar_message_2">ブックマークを削除しました</string>
    <!-- Bookmark snackbar message on deleting multiple bookmarks including folders-->
    <string name="bookmark_deletion_multiple_snackbar_message_3">選択したフォルダーを削除します</string>
    <!-- Bookmark undo button for deletion snackbar action -->
    <string name="bookmark_undo_deletion">元に戻す</string>

    <!-- Text for the button to search all bookmarks -->
    <string name="bookmark_search">検索語を入力</string>

    <!-- Site Permissions -->
    <!-- Button label that take the user to the Android App setting -->
    <string name="phone_feature_go_to_settings">設定に移動</string>

    <!-- Content description (not visible, for screen readers etc.): Quick settings sheet
        to give users access to site specific information / settings. For example:
        Secure settings status and a button to modify site permissions -->
    <string name="quick_settings_sheet">クイック設定シート</string>
    <!-- Label that indicates that this option it the recommended one -->
    <string name="phone_feature_recommended">おすすめ</string>
    <!-- Button label for clearing all the information of site permissions-->
    <string name="clear_permissions">許可設定を消去</string>
    <!-- Text for the OK button on Clear permissions dialog -->
    <string name="clear_permissions_positive">OK</string>
    <!-- Text for the cancel button on Clear permissions dialog -->
    <string name="clear_permissions_negative">キャンセル</string>
    <!-- Button label for clearing a site permission-->
    <string name="clear_permission">許可設定を消去</string>
    <!-- Text for the OK button on Clear permission dialog -->
    <string name="clear_permission_positive">OK</string>
    <!-- Text for the cancel button on Clear permission dialog -->
    <string name="clear_permission_negative">キャンセル</string>
    <!-- Button label for clearing all the information on all sites-->
    <string name="clear_permissions_on_all_sites">全サイトの許可設定を消去</string>
    <!-- Preference for altering video and audio autoplay for all websites -->
    <string name="preference_browser_feature_autoplay">自動再生</string>
    <!-- Preference for altering the camera access for all websites -->
    <string name="preference_phone_feature_camera">カメラ</string>
    <!-- Preference for altering the microphone access for all websites -->
    <string name="preference_phone_feature_microphone">マイク</string>
    <!-- Preference for altering the location access for all websites -->
    <string name="preference_phone_feature_location">位置情報</string>
    <!-- Preference for altering the notification access for all websites -->
    <string name="preference_phone_feature_notification">通知</string>
    <!-- Preference for altering the persistent storage access for all websites -->
    <string name="preference_phone_feature_persistent_storage">永続ストレージ</string>
    <!-- Preference for altering the storage access setting for all websites -->
    <string name="preference_phone_feature_cross_origin_storage_access">クロスサイト Cookie</string>
    <!-- Preference for altering the EME access for all websites -->
    <string name="preference_phone_feature_media_key_system_access">DRM 制御されたコンテンツ</string>
    <!-- Label that indicates that a permission must be asked always -->
    <string name="preference_option_phone_feature_ask_to_allow">許可を求める</string>
    <!-- Label that indicates that a permission must be blocked -->
    <string name="preference_option_phone_feature_blocked">ブロック</string>
    <!-- Label that indicates that a permission must be allowed -->
    <string name="preference_option_phone_feature_allowed">許可</string>
    <!--Label that indicates a permission is by the Android OS-->
    <string name="phone_feature_blocked_by_android">Android によってブロック</string>
    <!-- Preference for showing a list of websites that the default configurations won't apply to them -->
    <string name="preference_exceptions">例外設定</string>
    <!-- Summary of tracking protection preference if tracking protection is set to off -->
    <string name="tracking_protection_off">オフ</string>

    <!-- Summary of tracking protection preference if tracking protection is set to standard -->
    <string name="tracking_protection_standard">標準</string>
    <!-- Summary of tracking protection preference if tracking protection is set to strict -->
    <string name="tracking_protection_strict">厳格</string>
    <!-- Summary of tracking protection preference if tracking protection is set to custom -->
    <string name="tracking_protection_custom">カスタム</string>
    <!-- Label for global setting that indicates that all video and audio autoplay is allowed -->
    <string name="preference_option_autoplay_allowed2">音声と動画の再生を許可</string>
    <!-- Label for site specific setting that indicates that all video and audio autoplay is allowed -->
    <string name="quick_setting_option_autoplay_allowed">音声と動画の再生を許可</string>
    <!-- Label that indicates that video and audio autoplay is only allowed over Wi-Fi -->
    <string name="preference_option_autoplay_allowed_wifi_only2">データ通信時のみ音声と動画をブロック</string>
    <!-- Subtext that explains 'autoplay on Wi-Fi only' option -->
    <string name="preference_option_autoplay_allowed_wifi_subtext">Wi-Fi 接続時は音声と動画を再生します</string>
    <!-- Label for global setting that indicates that video autoplay is allowed, but audio autoplay is blocked -->
    <string name="preference_option_autoplay_block_audio2">音声のみブロック</string>
    <!-- Label for site specific setting that indicates that video autoplay is allowed, but audio autoplay is blocked -->
    <string name="quick_setting_option_autoplay_block_audio">音声のみブロック</string>
    <!-- Label for global setting that indicates that all video and audio autoplay is blocked -->
    <string name="preference_option_autoplay_blocked3">音声と動画をブロック</string>
    <!-- Label for site specific setting that indicates that all video and audio autoplay is blocked -->
    <string name="quick_setting_option_autoplay_blocked">音声と動画をブロック</string>
    <!-- Summary of delete browsing data on quit preference if it is set to on -->
    <string name="delete_browsing_data_quit_on">オン</string>
    <!-- Summary of delete browsing data on quit preference if it is set to off -->
    <string name="delete_browsing_data_quit_off">オフ</string>

    <!-- Summary of studies preference if it is set to on -->
    <string name="studies_on">オン</string>
    <!-- Summary of studies data on quit preference if it is set to off -->
    <string name="studies_off">オフ</string>

    <!-- Collections -->
    <!-- Collections header on home fragment -->
    <string name="collections_header">コレクション</string>
    <!-- Content description (not visible, for screen readers etc.): Opens the collection menu when pressed -->
    <string name="collection_menu_button_content_description">コレクションメニュー</string>

    <!-- Label to describe what collections are to a new user without any collections -->
    <string name="no_collections_description2">ページを集めてグループ化しましょう。\n類似の検索、ウェブサイト、タブに後ですばやくアクセスできます。</string>
    <!-- Title for the "select tabs" step of the collection creator -->
    <string name="create_collection_select_tabs">タブの選択</string>
    <!-- Title for the "select collection" step of the collection creator -->
    <string name="create_collection_select_collection">コレクションの選択</string>
    <!-- Title for the "name collection" step of the collection creator -->
    <string name="create_collection_name_collection">コレクションの名前</string>
    <!-- Button to add new collection for the "select collection" step of the collection creator -->
    <string name="create_collection_add_new_collection">新しいコレクションを追加</string>
    <!-- Button to select all tabs in the "select tabs" step of the collection creator -->
    <string name="create_collection_select_all">すべて選択</string>
    <!-- Button to deselect all tabs in the "select tabs" step of the collection creator -->
    <string name="create_collection_deselect_all">全選択を解除</string>
    <!-- Text to prompt users to select the tabs to save in the "select tabs" step of the collection creator -->
    <string name="create_collection_save_to_collection_empty">保存するタブを選択してください</string>
    <!-- Text to show users how many tabs they have selected in the "select tabs" step of the collection creator.
     %d is a placeholder for the number of tabs selected. -->
    <string name="create_collection_save_to_collection_tabs_selected">%d 個のタブを選択しました</string>
    <!-- Text to show users they have one tab selected in the "select tabs" step of the collection creator.
    %d is a placeholder for the number of tabs selected. -->
    <string name="create_collection_save_to_collection_tab_selected">%d 個のタブを選択しました</string>
    <!-- Text shown in snackbar when multiple tabs have been saved in a collection -->
    <string name="create_collection_tabs_saved">タブが保存されました！</string>
    <!-- Text shown in snackbar when one or multiple tabs have been saved in a new collection -->
    <string name="create_collection_tabs_saved_new_collection">コレクションを保存しました</string>
    <!-- Text shown in snackbar when one tab has been saved in a collection -->
    <string name="create_collection_tab_saved">タブが保存されました！</string>
    <!-- Content description (not visible, for screen readers etc.): button to close the collection creator -->
    <string name="create_collection_close">閉じる</string>
    <!-- Button to save currently selected tabs in the "select tabs" step of the collection creator-->
    <string name="create_collection_save">保存</string>

    <!-- Snackbar action to view the collection the user just created or updated -->
    <string name="create_collection_view">表示</string>

    <!-- Text for the OK button from collection dialogs -->
    <string name="create_collection_positive">OK</string>
    <!-- Text for the cancel button from collection dialogs -->
    <string name="create_collection_negative">キャンセル</string>

    <!-- Default name for a new collection in "name new collection" step of the collection creator. %d is a placeholder for the number of collections-->
    <string name="create_collection_default_name">コレクション %d</string>

    <!-- Share -->
    <!-- Share screen header -->
    <string name="share_header_2">共有</string>
    <!-- Content description (not visible, for screen readers etc.):
        "Share" button. Opens the share menu when pressed. -->
    <string name="share_button_content_description">共有</string>
    <!-- Text for the Save to PDF feature in the share menu -->
    <string name="share_save_to_pdf">PDF として保存</string>
    <!-- Text for error message when generating a PDF file Text for error message when generating a PDF file. -->
    <string name="unable_to_save_to_pdf_error">PDF を生成できません</string>
    <!-- Sub-header in the dialog to share a link to another sync device -->
    <string name="share_device_subheader">端末へ送信</string>
    <!-- Sub-header in the dialog to share a link to an app from the full list -->
    <string name="share_link_all_apps_subheader">すべての操作</string>
    <!-- Sub-header in the dialog to share a link to an app from the most-recent sorted list -->
    <string name="share_link_recent_apps_subheader">最近使用</string>
    <!-- Text for the copy link action in the share screen. -->
    <string name="share_copy_link_to_clipboard">クリップボードにコピー</string>
    <!-- Toast shown after copying link to clipboard -->
    <string name="toast_copy_link_to_clipboard">クリップボードにコピーしました</string>
    <!-- An option from the share dialog to sign into sync -->
    <string name="sync_sign_in">Sync にログイン</string>
     <!-- An option from the three dot menu to sync and save data -->
    <string name="sync_menu_sync_and_save_data">同期してデータを保存</string>
    <!-- An option from the share dialog to send link to all other sync devices -->
    <string name="sync_send_to_all">すべての端末へ送信</string>
    <!-- An option from the share dialog to reconnect to sync -->
    <string name="sync_reconnect">Sync へ再接続</string>
    <!-- Text displayed when sync is offline and cannot be accessed -->
    <string name="sync_offline">オフライン</string>
    <!-- An option to connect additional devices -->
    <string name="sync_connect_device">別の端末を接続</string>
    <!-- The dialog text shown when additional devices are not available -->
    <string name="sync_connect_device_dialog">タブを送信するには、少なくとも 1 台の他の端末で Firefox にログインしてください。</string>
    <!-- Confirmation dialog button -->
    <string name="sync_confirmation_button">OK</string>

    <!-- Share error message -->
    <string name="share_error_snackbar">このアプリとは共有できません</string>
    <!-- Add new device screen title -->
    <string name="sync_add_new_device_title">端末へ送信</string>

    <!-- Text for the warning message on the Add new device screen -->
    <string name="sync_add_new_device_message">接続された端末がありません</string>
    <!-- Text for the button to learn about sending tabs -->
    <string name="sync_add_new_device_learn_button">タブの送信について...</string>
    <!-- Text for the button to connect another device -->
    <string name="sync_add_new_device_connect_button">別の端末を接続...</string>

    <!-- Notifications -->
    <!-- Text shown in the notification that pops up to remind the user that a private browsing session is active. -->
    <string name="notification_pbm_delete_text_2">プライベートタブを閉じる</string>
    <!-- Name of the marketing notification channel. Displayed in the "App notifications" system settings for the app -->
    <string name="notification_marketing_channel_name">マーケティング</string>

    <!-- Title shown in the notification that pops up to remind the user to set fenix as default browser.
    The app name is in the text, due to limitations with localizing Nimbus experiments -->
    <string name="nimbus_notification_default_browser_title" tools:ignore="UnusedResources">Firefox は動作が軽く個人使用に最適です</string>
    <!-- Text shown in the notification that pops up to remind the user to set fenix as default browser.
    The app name is in the text, due to limitations with localizing Nimbus experiments -->
    <string name="nimbus_notification_default_browser_text" tools:ignore="UnusedResources">Firefox を既定のブラウザーに設定しましょう</string>
    <!-- Title shown in the notification that pops up to re-engage the user -->
    <string name="notification_re_engagement_title">プライベートブラウジングを試す</string>
    <!-- Text shown in the notification that pops up to re-engage the user.
    %1$s is a placeholder that will be replaced by the app name. -->
    <string name="notification_re_engagement_text">Cookie や履歴を %1$s に保存せずに閲覧します</string>

    <!-- Title A shown in the notification that pops up to re-engage the user -->
    <string name="notification_re_engagement_A_title">足跡を残さずにブラウジング</string>

    <!-- Text A shown in the notification that pops up to re-engage the user.
    %1$s is a placeholder that will be replaced by the app name. -->
    <string name="notification_re_engagement_A_text">%1$s のプライベートブラウジングは知られたくない情報を残しません。</string>
    <!-- Title B shown in the notification that pops up to re-engage the user -->
    <string name="notification_re_engagement_B_title">検索を使ってみよう</string>
    <!-- Text B shown in the notification that pops up to re-engage the user -->
    <string name="notification_re_engagement_B_text">気になること、興味のあることをさがしてみましょう。</string>

    <!-- Survey -->
    <!-- Text shown in the fullscreen message that pops up to ask user to take a short survey.
    The app name is in the text, due to limitations with localizing Nimbus experiments -->
    <string name="nimbus_survey_message_text">Firefox の改善のために簡単なアンケートへの回答をお願いします。</string>
    <!-- Preference for taking the short survey. -->
    <string name="preferences_take_survey">アンケートに答える</string>
    <!-- Preference for not taking the short survey. -->
    <string name="preferences_not_take_survey">今はしない</string>

    <!-- Snackbar -->
    <!-- Text shown in snackbar when user deletes a collection -->
    <string name="snackbar_collection_deleted">コレクションを削除しました</string>
    <!-- Text shown in snackbar when user renames a collection -->
    <string name="snackbar_collection_renamed">コレクションの名前を変更しました</string>
    <!-- Text shown in snackbar when user closes a tab -->
    <string name="snackbar_tab_closed">タブを閉じました</string>
    <!-- Text shown in snackbar when user closes all tabs -->
    <string name="snackbar_tabs_closed">すべてのタブを閉じました</string>
    <!-- Text shown in snackbar when user bookmarks a list of tabs -->
    <string name="snackbar_message_bookmarks_saved">ブックマークを保存しました</string>
    <!-- Text shown in snackbar when user adds a site to shortcuts -->
    <string name="snackbar_added_to_shortcuts">ショートカットに追加しました</string>
    <!-- Text shown in snackbar when user closes a private tab -->
    <string name="snackbar_private_tab_closed">プライベートタブを閉じました</string>
    <!-- Text shown in snackbar when user closes all private tabs -->
    <string name="snackbar_private_tabs_closed">すべてのプライベートタブを閉じました</string>
    <!-- Text shown in snackbar to undo deleting a tab, top site or collection -->
    <string name="snackbar_deleted_undo">元に戻す</string>
    <!-- Text shown in snackbar when user removes a top site -->
    <string name="snackbar_top_site_removed">サイトを削除しました</string>
    <!-- QR code scanner prompt which appears after scanning a code, but before navigating to it
        First parameter is the name of the app, second parameter is the URL or text scanned-->
    <string name="qr_scanner_confirmation_dialog_message">%2$s を開くことを %1$s に許可する</string>
    <!-- QR code scanner prompt dialog positive option to allow navigation to scanned link -->
    <string name="qr_scanner_dialog_positive">許可</string>
    <!-- QR code scanner prompt dialog positive option to deny navigation to scanned link -->
    <string name="qr_scanner_dialog_negative">拒否</string>
    <!-- QR code scanner prompt dialog error message shown when a hostname does not contain http or https. -->
    <string name="qr_scanner_dialog_invalid">ウェブアドレスが正しくありません。</string>
    <!-- QR code scanner prompt dialog positive option when there is an error -->
    <string name="qr_scanner_dialog_invalid_ok">OK</string>
    <!-- Tab collection deletion prompt dialog message. Placeholder will be replaced with the collection name -->
    <string name="tab_collection_dialog_message">本当に %1$s を削除してもよろしいですか？</string>
    <!-- Collection and tab deletion prompt dialog message. This will show when the last tab from a collection is deleted -->
    <string name="delete_tab_and_collection_dialog_message">このタブを削除するとコレクション全体が削除されます。新しいコレクションはいつでも作成できます。</string>
    <!-- Collection and tab deletion prompt dialog title. Placeholder will be replaced with the collection name. This will show when the last tab from a collection is deleted -->
    <string name="delete_tab_and_collection_dialog_title">%1$s のコレクションを削除しますか？</string>
    <!-- Tab collection deletion prompt dialog option to delete the collection -->
    <string name="tab_collection_dialog_positive">削除</string>
    <!-- Text displayed in a notification when the user enters full screen mode -->
    <string name="full_screen_notification">全画面表示モードです</string>

    <!-- Message for copying the URL via long press on the toolbar -->
    <string name="url_copied">URL をコピーしました</string>


    <!-- Sample text for accessibility font size -->
    <string name="accessibility_text_size_sample_text_1">これはサンプルテキストです。この設定でテキストサイズを変更したときに、テキストがどのように表示されるかを示します。</string>
    <!-- Summary for Accessibility Text Size Scaling Preference -->
    <string name="preference_accessibility_text_size_summary">ウェブサイト上のテキストを拡大または縮小します</string>
    <!-- Title for Accessibility Text Size Scaling Preference -->
    <string name="preference_accessibility_font_size_title">フォントサイズ</string>

    <!-- Title for Accessibility Text Automatic Size Scaling Preference -->
    <string name="preference_accessibility_auto_size_2">フォントサイズを自動調整</string>
    <!-- Summary for Accessibility Text Automatic Size Scaling Preference -->
    <string name="preference_accessibility_auto_size_summary">フォントサイズは Android の設定に従います。ここでフォントサイズを管理するには無効化してください。</string>

    <!-- Title for the Delete browsing data preference -->
    <string name="preferences_delete_browsing_data">閲覧データを削除</string>
    <!-- Title for the tabs item in Delete browsing data -->
    <string name="preferences_delete_browsing_data_tabs_title_2">開いているタブ</string>
    <!-- Subtitle for the tabs item in Delete browsing data, parameter will be replaced with the number of open tabs -->
    <string name="preferences_delete_browsing_data_tabs_subtitle">%d 個のタブ</string>
    <!-- Title for the data and history items in Delete browsing data -->
    <string name="preferences_delete_browsing_data_browsing_data_title">閲覧履歴とサイトデータ</string>
    <!-- Subtitle for the data and history items in delete browsing data, parameter will be replaced with the
        number of history items the user has -->
    <string name="preferences_delete_browsing_data_browsing_data_subtitle">%d 件のアドレス</string>
    <!-- Title for the cookies item in Delete browsing data -->
    <string name="preferences_delete_browsing_data_cookies">Cookie</string>
    <!-- Subtitle for the cookies item in Delete browsing data -->
    <string name="preferences_delete_browsing_data_cookies_subtitle">ログイン状態がリセットされます</string>
    <!-- Title for the cached images and files item in Delete browsing data -->
    <string name="preferences_delete_browsing_data_cached_files">画像とファイルのキャッシュ</string>
    <!-- Subtitle for the cached images and files item in Delete browsing data -->
    <string name="preferences_delete_browsing_data_cached_files_subtitle">ストレージ領域を空けます</string>
    <!-- Title for the site permissions item in Delete browsing data -->
    <string name="preferences_delete_browsing_data_site_permissions">サイトの許可設定</string>
    <!-- Title for the downloads item in Delete browsing data -->
    <string name="preferences_delete_browsing_data_downloads">ダウンロード一覧</string>
    <!-- Text for the button to delete browsing data -->
    <string name="preferences_delete_browsing_data_button">閲覧データを削除</string>

    <!-- Title for the Delete browsing data on quit preference -->
    <string name="preferences_delete_browsing_data_on_quit">終了時に閲覧データを削除</string>
    <!-- Summary for the Delete browsing data on quit preference. "Quit" translation should match delete_browsing_data_on_quit_action translation. -->
    <string name="preference_summary_delete_browsing_data_on_quit_2">メインメニューから [終了] を選択すると、閲覧データが自動的に削除されます</string>
    <!-- Action item in menu for the Delete browsing data on quit feature -->
    <string name="delete_browsing_data_on_quit_action">終了</string>

    <!-- Title text of a delete browsing data dialog. -->
    <string name="delete_history_prompt_title">削除する期間</string>
    <!-- Body text of a delete browsing data dialog. -->
    <string name="delete_history_prompt_body" moz:RemovedIn="130" tools:ignore="UnusedResources">履歴 (他の端末から同期されたものを含む)、Cookie および他のブラウジングデータを削除します。</string>
<<<<<<< HEAD
=======
    <!-- Body text of a delete browsing data dialog. -->
    <string name="delete_history_prompt_body_2">履歴を削除します (他の端末から同期した履歴を含む)</string>
>>>>>>> 8788eeb1
    <!-- Radio button in the delete browsing data dialog to delete history items for the last hour. -->
    <string name="delete_history_prompt_button_last_hour">1 時間以内</string>
    <!-- Radio button in the delete browsing data dialog to delete history items for today and yesterday. -->
    <string name="delete_history_prompt_button_today_and_yesterday">昨日と今日</string>
    <!-- Radio button in the delete browsing data dialog to delete all history. -->
    <string name="delete_history_prompt_button_everything">すべての履歴</string>

    <!-- Dialog message to the user asking to delete browsing data. Parameter will be replaced by app name. -->
    <string name="delete_browsing_data_prompt_message_3">選択した閲覧データを %s から削除します。</string>
    <!-- Text for the cancel button for the data deletion dialog -->
    <string name="delete_browsing_data_prompt_cancel">キャンセル</string>
    <!-- Text for the allow button for the data deletion dialog -->
    <string name="delete_browsing_data_prompt_allow">削除</string>
    <!-- Text for the snackbar confirmation that the data was deleted -->
    <string name="preferences_delete_browsing_data_snackbar">閲覧データを削除しました</string>

    <!-- Text for the snackbar to show the user that the deletion of browsing data is in progress -->
    <string name="deleting_browsing_data_in_progress">閲覧データを削除しています...</string>

    <!-- Dialog message to the user asking to delete all history items inside the opened group. Parameter will be replaced by a history group name. -->
    <string name="delete_all_history_group_prompt_message">“%s” のすべてのサイトを削除しますか？</string>
    <!-- Text for the cancel button for the history group deletion dialog -->
    <string name="delete_history_group_prompt_cancel">キャンセル</string>
    <!-- Text for the allow button for the history group dialog -->
    <string name="delete_history_group_prompt_allow">削除</string>
    <!-- Text for the snackbar confirmation that the history group was deleted -->
    <string name="delete_history_group_snackbar">グループを削除しました</string>

    <!-- Onboarding -->
    <!-- Text for onboarding welcome header. -->
    <string name="onboarding_header_2">より良いインターネットへようこそ</string>
    <!-- Text for the onboarding welcome message. -->
    <string name="onboarding_message">利益ではなく、ユーザーのために作られているブラウザー。</string>
    <!-- Text for the Firefox account onboarding sign in card header. -->
    <string name="onboarding_account_sign_in_header">やめたところから再開できます</string>
    <!-- Text for the button to learn more about signing in to your Firefox account. -->
    <string name="onboarding_manual_sign_in_description">端末間でタブとパスワードを同期して、シームレスに画面を切り替えられます。</string>
    <!-- Text for the button to manually sign into Firefox account. -->
    <string name="onboarding_firefox_account_sign_in">ログイン</string>
    <!-- text to display in the snackbar once account is signed-in -->
    <string name="onboarding_firefox_account_sync_is_on">Sync が有効です</string>
    <!-- Text for the tracking protection onboarding card header -->
    <string name="onboarding_tracking_protection_header">初期設定でプライバシー保護</string>
    <!-- Text for the tracking protection card description. The first parameter is the name of the application.-->
    <string name="onboarding_tracking_protection_description_old">%1$s はウェブ上であなたを密かに追跡する組織を自動的に遮断します。</string>
    <!-- Text for the tracking protection card description. -->
    <string name="onboarding_tracking_protection_description">包括的 Cookie 保護機能が、Cookie を利用してサイト間であなたを追跡するトラッカーを遮断します。</string>
    <!-- text for tracking protection radio button option for standard level of blocking -->
    <string name="onboarding_tracking_protection_standard_button_2">標準 (既定)</string>
    <!-- text for standard blocking option button description -->
    <string name="onboarding_tracking_protection_standard_button_description_3">プライバシーと性能をバランスよく。ページが正しく読み込まれます。</string>
    <!-- text for tracking protection radio button option for strict level of blocking -->
    <string name="onboarding_tracking_protection_strict_option">厳格</string>
    <!-- text for strict blocking option button description -->
    <string name="onboarding_tracking_protection_strict_button_description_3">より多くのトラッカーをブロックするとページの読み込みが速くなりますが、一部のページは正しく機能しなくなる可能性があります。</string>
    <!-- text for the toolbar position card header  -->
    <string name="onboarding_toolbar_placement_header_1">ツールバーの配置を選べます</string>
    <!-- Text for the toolbar position card description -->
    <string name="onboarding_toolbar_placement_description">画面下または上に移動できます。</string>
    <!-- Text for the privacy notice onboarding card header -->
    <string name="onboarding_privacy_notice_header_1">あなたのデータはあなたのもの</string>
    <!-- Text for the privacy notice onboarding card description. -->
    <string name="onboarding_privacy_notice_description">Firefox は、あなたがオンラインで共有するものと、私たちと共有するものをコントロールできます。</string>
    <!-- Text for the button to read the privacy notice -->
    <string name="onboarding_privacy_notice_read_button">個人情報保護方針を読む</string>

    <!-- Text for the conclusion onboarding message -->
    <string name="onboarding_conclusion_header">素晴らしいインターネットへの扉を開く準備はできましたか？</string>
    <!-- text for the button to finish onboarding -->
    <string name="onboarding_finish">ブラウジングを始める</string>

    <!-- Onboarding theme -->
    <!-- text for the theme picker onboarding card header -->
    <string name="onboarding_theme_picker_header">テーマを選んでください</string>
    <!-- text for the theme picker onboarding card description -->
    <string name="onboarding_theme_picker_description_2">ダークモードでバッテリーを節約し、目に優しい配色にします。</string>
    <!-- Automatic theme setting (will follow device setting) -->
    <string name="onboarding_theme_automatic_title">自動設定</string>
    <!-- Summary of automatic theme setting (will follow device setting) -->
    <string name="onboarding_theme_automatic_summary">端末の設定に従います</string>
    <!-- Theme setting for dark mode -->
    <string name="onboarding_theme_dark_title">ダークテーマ</string>
    <!-- Theme setting for light mode -->
    <string name="onboarding_theme_light_title">ライトテーマ</string>

    <!-- Text shown in snackbar when multiple tabs have been sent to device -->
    <string name="sync_sent_tabs_snackbar">複数のタブを送信しました！</string>
    <!-- Text shown in snackbar when one tab has been sent to device  -->
    <string name="sync_sent_tab_snackbar">タブを送信しました！</string>
    <!-- Text shown in snackbar when sharing tabs failed  -->
    <string name="sync_sent_tab_error_snackbar">送信できません</string>
    <!-- Text shown in snackbar for the "retry" action that the user has after sharing tabs failed -->
    <string name="sync_sent_tab_error_snackbar_action">再試行</string>
    <!-- Title of QR Pairing Fragment -->
    <string name="sync_scan_code">QR コードのスキャン</string>
    <!-- Instructions on how to access pairing -->
    <string name="sign_in_instructions"><![CDATA[コンピューターの Firefox で <b>https://firefox.com/pair</b> を開いてください]]></string>
    <!-- Text shown for sign in pairing when ready -->
    <string name="sign_in_ready_for_scan">スキャンの準備ができました</string>
    <!-- Text shown for settings option for sign with pairing -->
    <string name="sign_in_with_camera">カメラを使ってログイン</string>
    <!-- Text shown for settings option for sign with email -->
    <string name="sign_in_with_email">代わりにメールアドレスを使う</string>
    <!-- Text shown for settings option for create new account text.'Firefox' intentionally hardcoded here.-->
    <string name="sign_in_create_account_text"><![CDATA[アカウントをお持ちでない方は、<u>アカウントを作成</u>して Firefox を端末間で同期しましょう。]]></string>
    <!-- Text shown in confirmation dialog to sign out of account. The first parameter is the name of the app (e.g. Firefox Preview) -->
    <string name="sign_out_confirmation_message_2">%s はあなたのアカウントとの同期を中止しますが、この端末上の閲覧履歴は削除されません。</string>
    <!-- Option to continue signing out of account shown in confirmation dialog to sign out of account -->
    <string name="sign_out_disconnect">接続を解除</string>
    <!-- Option to cancel signing out shown in confirmation dialog to sign out of account -->
    <string name="sign_out_cancel">キャンセル</string>
    <!-- Error message snackbar shown after the user tried to select a default folder which cannot be altered -->
    <string name="bookmark_cannot_edit_root">既定のフォルダーは編集できません</string>

    <!-- Enhanced Tracking Protection -->
    <!-- Link displayed in enhanced tracking protection panel to access tracking protection settings -->
    <string name="etp_settings">追跡防止の設定</string>
    <!-- Preference title for enhanced tracking protection settings -->
    <string name="preference_enhanced_tracking_protection">強化型トラッキング防止</string>
    <!-- Title for the description of enhanced tracking protection -->
    <string name="preference_enhanced_tracking_protection_explanation_title" moz:removedIn="114" tools:ignore="UnusedResources">閲覧中のプライバシーを保護します</string>
    <!-- Preference summary for enhanced tracking protection settings on/off switch -->
    <string name="preference_enhanced_tracking_protection_summary">包括的 Cookie 保護が登場しました。これまでで最も強力なクロスサイトトラッカー遮断機能です。</string>
    <!-- Description of enhanced tracking protection. The first parameter is the name of the application (For example: Fenix) -->
    <string name="preference_enhanced_tracking_protection_explanation" moz:removedIn="114" tools:ignore="UnusedResources">個人データの収集を防止します。%s はオンラインでのあなたの行動を追跡するよく知られた数多くのトラッカーからあなたを守ります。</string>
    <!-- Description of enhanced tracking protection. The parameter is the name of the application (For example: Firefox Fenix) -->
    <string name="preference_enhanced_tracking_protection_explanation_2">%s はインターネット上で個人の行動を追跡する数多くのトラッカーからあなたを守ります。</string>
    <!-- Text displayed that links to website about enhanced tracking protection -->
    <string name="preference_enhanced_tracking_protection_explanation_learn_more">詳細情報</string>
    <!-- Preference for enhanced tracking protection for the standard protection settings -->
    <string name="preference_enhanced_tracking_protection_standard_default_1">標準 (既定)</string>
    <!-- Preference description for enhanced tracking protection for the standard protection settings -->
    <string name="preference_enhanced_tracking_protection_standard_description_4" moz:removedIn="114" tools:ignore="UnusedResources">プライバシーと性能をバランスよく。ページが正しく読み込まれます。</string>
    <!-- Preference description for enhanced tracking protection for the standard protection settings -->
    <string name="preference_enhanced_tracking_protection_standard_description_5">ページは正常に読み込まれますが、ブロックされるトラッカーが少なくなります。</string>
    <!--  Accessibility text for the Standard protection information icon  -->
    <string name="preference_enhanced_tracking_protection_standard_info_button">標準のトラッキング防止でブロックされるもの</string>
    <!-- Preference for enhanced tracking protection for the strict protection settings -->
    <string name="preference_enhanced_tracking_protection_strict">厳格</string>
    <!-- Preference description for enhanced tracking protection for the strict protection settings -->
    <string name="preference_enhanced_tracking_protection_strict_description_3" moz:removedIn="114" tools:ignore="UnusedResources">より多くのトラッカーをブロックするとページの読み込みが速くなりますが、一部のページは正しく機能しなくなる可能性があります。</string>
    <!-- Preference description for enhanced tracking protection for the strict protection settings -->
    <string name="preference_enhanced_tracking_protection_strict_description_4">トラッキング防止を強力にし、パフォーマンスを高速化します。ただし、一部のサイトが正常に機能しなくなる可能性があります。</string>
    <!--  Accessibility text for the Strict protection information icon  -->
    <string name="preference_enhanced_tracking_protection_strict_info_button">厳格なトラッキング防止でブロックされるもの</string>
    <!-- Preference for enhanced tracking protection for the custom protection settings -->
    <string name="preference_enhanced_tracking_protection_custom">カスタム</string>
    <!-- Preference description for enhanced tracking protection for the strict protection settings -->
    <string name="preference_enhanced_tracking_protection_custom_description_2">ブロックするトラッカーとスクリプトを選択します。</string>
    <!--  Accessibility text for the Strict protection information icon  -->
    <string name="preference_enhanced_tracking_protection_custom_info_button">カスタム設定のトラッキング防止でブロックされるもの</string>
    <!-- Header for categories that are being blocked by current Enhanced Tracking Protection settings -->
    <!-- Preference for enhanced tracking protection for the custom protection settings for cookies-->
    <string name="preference_enhanced_tracking_protection_custom_cookies">Cookie</string>
    <!-- Option for enhanced tracking protection for the custom protection settings for cookies-->
    <string name="preference_enhanced_tracking_protection_custom_cookies_1">クロスサイトトラッカーとソーシャルメディアトラッカー</string>
    <!-- Option for enhanced tracking protection for the custom protection settings for cookies-->
    <string name="preference_enhanced_tracking_protection_custom_cookies_2">未訪問のサイトの Cookie</string>
    <!-- Option for enhanced tracking protection for the custom protection settings for cookies-->
    <string name="preference_enhanced_tracking_protection_custom_cookies_3">すべてのサードパーティ Cookie (ウェブサイトが動作しない可能性があります)</string>
    <!-- Option for enhanced tracking protection for the custom protection settings for cookies-->
    <string name="preference_enhanced_tracking_protection_custom_cookies_4">すべての Cookie (ウェブサイトが動作しない原因になります)</string>
    <!-- Option for enhanced tracking protection for the custom protection settings for cookies-->
    <string name="preference_enhanced_tracking_protection_custom_cookies_5">クロスサイト Cookie を分離する</string>
    <!-- Preference for enhanced tracking protection for the custom protection settings for tracking content -->
    <string name="preference_enhanced_tracking_protection_custom_tracking_content">トラッキングコンテンツ</string>
    <!-- Option for enhanced tracking protection for the custom protection settings for tracking content-->
    <string name="preference_enhanced_tracking_protection_custom_tracking_content_1">すべてのタブに適用</string>
    <!-- Option for enhanced tracking protection for the custom protection settings for tracking content-->
    <string name="preference_enhanced_tracking_protection_custom_tracking_content_2">プライベートタブのみ適用</string>
    <!-- Preference for enhanced tracking protection for the custom protection settings -->
    <string name="preference_enhanced_tracking_protection_custom_cryptominers">暗号通貨マイニング</string>
    <!-- Preference for enhanced tracking protection for the custom protection settings -->
    <string name="preference_enhanced_tracking_protection_custom_fingerprinters">フィンガープリント採取</string>
    <!-- Button label for navigating to the Enhanced Tracking Protection details -->
    <string name="enhanced_tracking_protection_details">詳細</string>
    <!-- Header for categories that are being being blocked by current Enhanced Tracking Protection settings -->
    <string name="enhanced_tracking_protection_blocked">ブロック済み</string>
    <!-- Header for categories that are being not being blocked by current Enhanced Tracking Protection settings -->
    <string name="enhanced_tracking_protection_allowed">許可済み</string>
    <!-- Category of trackers (social media trackers) that can be blocked by Enhanced Tracking Protection -->
    <string name="etp_social_media_trackers_title">SNS メディアトラッカー</string>
    <!-- Description of social media trackers that can be blocked by Enhanced Tracking Protection -->
    <string name="etp_social_media_trackers_description">ソーシャルネットワークによるウェブ上の行動追跡を制限します。</string>
    <!-- Category of trackers (cross-site tracking cookies) that can be blocked by Enhanced Tracking Protection -->
    <string name="etp_cookies_title">クロスサイトトラッキング Cookie</string>
    <!-- Category of trackers (cross-site tracking cookies) that can be blocked by Enhanced Tracking Protection -->
    <string name="etp_cookies_title_2">クロスサイト Cookie</string>
    <!-- Description of cross-site tracking cookies that can be blocked by Enhanced Tracking Protection -->
    <string name="etp_cookies_description">広告ネットワークやアクセス解析サービスが様々なサイトからブラウジングデータを収集するために使用する Cookie をブロックします。</string>
    <!-- Description of cross-site tracking cookies that can be blocked by Enhanced Tracking Protection -->
    <string name="etp_cookies_description_2">包括的 Cookie 保護機能により、現在のサイトに対する Cookie を分離して、サイトを横断してあなたを追跡する Cookie を広告ネットワークなどのトラッカーが利用できないようにします。</string>
    <!-- Category of trackers (cryptominers) that can be blocked by Enhanced Tracking Protection -->
    <string name="etp_cryptominers_title">暗号通貨マイニング</string>
    <!-- Description of cryptominers that can be blocked by Enhanced Tracking Protection -->
    <string name="etp_cryptominers_description">悪意のあるスクリプトによる暗号通貨マイニングを防止します。</string>
    <!-- Category of trackers (fingerprinters) that can be blocked by Enhanced Tracking Protection -->
    <string name="etp_fingerprinters_title">フィンガープリント採取</string>
    <!-- Description of fingerprinters that can be blocked by Enhanced Tracking Protection -->
    <string name="etp_fingerprinters_description">端末を一意に識別できるデータがユーザーを追跡する目的で収集されるのを防止します。</string>
    <!-- Category of trackers (tracking content) that can be blocked by Enhanced Tracking Protection -->
    <string name="etp_tracking_content_title">トラッキングコンテンツ</string>
    <!-- Description of tracking content that can be blocked by Enhanced Tracking Protection -->
    <string name="etp_tracking_content_description">追跡コードを含む外部の広告、動画、その他のコンテンツの読み込みを停止します。一部のウェブサイトの機能に影響する場合があります。</string>
    <!-- Enhanced Tracking Protection message that protection is currently on for this site -->
    <string name="etp_panel_on">このサイトでは保護が有効になっています</string>
    <!-- Enhanced Tracking Protection message that protection is currently off for this site -->
    <string name="etp_panel_off">このサイトでは保護が無効になっています</string>
    <!-- Header for exceptions list for which sites enhanced tracking protection is always off -->
    <string name="enhanced_tracking_protection_exceptions">これらのウェブサイトでは強化型トラッキング防止が無効になります</string>
    <!-- Content description (not visible, for screen readers etc.): Navigate
    back from ETP details (Ex: Tracking content) -->
    <string name="etp_back_button_content_description">前のページへ戻る</string>
    <!-- About page link text to open what's new link -->
    <string name="about_whats_new">%s の新機能</string>
    <!-- Open source licenses page title
    The first parameter is the app name -->
    <string name="open_source_licenses_title">%s | OSS ライブラリー</string>

    <!-- Category of trackers (redirect trackers) that can be blocked by Enhanced Tracking Protection -->
    <string name="etp_redirect_trackers_title">リダイレクトトラッカー</string>
    <!-- Description of redirect tracker cookies that can be blocked by Enhanced Tracking Protection -->
    <string name="etp_redirect_trackers_description">既知のトラッキングウェブサイトへのリダイレクトにより設定された Cookie を消去します。</string>

    <!-- Description of the SmartBlock Enhanced Tracking Protection feature. The * symbol is intentionally hardcoded here,
         as we use it on the UI to indicate which trackers have been partially unblocked.  -->
    <string name="preference_etp_smartblock_description">ユーザーの操作により、以下のマークされたトラッカー*のブロックがこのページ上で部分的に解除されています。</string>
    <!-- Text displayed that links to website about enhanced tracking protection SmartBlock -->
    <string name="preference_etp_smartblock_learn_more">詳細情報</string>

    <!-- Content description (not visible, for screen readers etc.):
    Enhanced tracking protection exception preference icon for ETP settings. -->
    <string name="preference_etp_exceptions_icon_description">強化型トラッキング防止の例外設定のアイコン</string>

    <!-- About page link text to open support link -->
    <string name="about_support">サポート</string>
    <!-- About page link text to list of past crashes (like about:crashes on desktop) -->
    <string name="about_crashes">クラッシュ</string>
    <!-- About page link text to open privacy notice link -->
    <string name="about_privacy_notice">個人情報保護方針</string>
    <!-- About page link text to open know your rights link -->
    <string name="about_know_your_rights">あなたの権利について</string>
    <!-- About page link text to open licensing information link -->
    <string name="about_licensing_information">ライセンス情報</string>
    <!-- About page link text to open a screen with libraries that are used -->
    <string name="about_other_open_source_libraries">利用しているライブラリー</string>

    <!-- Toast shown to the user when they are activating the secret dev menu
        The first parameter is number of long clicks left to enable the menu -->
    <string name="about_debug_menu_toast_progress">デバッグメニュー: 有効にするには %1$d 回クリックしてください</string>
    <string name="about_debug_menu_toast_done">デバッグメニューが有効です</string>

    <!-- Browser long press popup menu -->
    <!-- Copy the current url -->
    <string name="browser_toolbar_long_press_popup_copy">コピー</string>
    <!-- Paste & go the text in the clipboard. '&amp;' is replaced with the ampersand symbol: & -->
    <string name="browser_toolbar_long_press_popup_paste_and_go">貼り付けて移動</string>
    <!-- Paste the text in the clipboard -->
    <string name="browser_toolbar_long_press_popup_paste">貼り付け</string>

    <!-- Snackbar message shown after an URL has been copied to clipboard. -->
    <string name="browser_toolbar_url_copied_to_clipboard_snackbar">URL をクリップボードにコピーしました</string>

    <!-- Title text for the Add To Homescreen dialog -->
    <string name="add_to_homescreen_title">ホーム画面に追加</string>

    <!-- Cancel button text for the Add to Homescreen dialog -->
    <string name="add_to_homescreen_cancel">キャンセル</string>
    <!-- Add button text for the Add to Homescreen dialog -->
    <string name="add_to_homescreen_add">追加</string>
    <!-- Continue to website button text for the first-time Add to Homescreen dialog -->
    <string name="add_to_homescreen_continue">ウェブサイトを開く</string>
    <!-- Placeholder text for the TextView in the Add to Homescreen dialog -->
    <string name="add_to_homescreen_text_placeholder">ショートカット名</string>

    <!-- Describes the add to homescreen functionality -->
    <string name="add_to_homescreen_description_2">このウェブサイトを端末のホーム画面に簡単な操作で追加できます。アプリのような感覚で素早くアクセスして閲覧しましょう。</string>

    <!-- Preference for managing the settings for logins and passwords in Fenix -->
    <string name="preferences_passwords_logins_and_passwords">ログイン情報とパスワード</string>
    <!-- Preference for managing the saving of logins and passwords in Fenix -->
    <string name="preferences_passwords_save_logins">ログイン情報を保存する</string>
    <!-- Preference option for asking to save passwords in Fenix -->
    <string name="preferences_passwords_save_logins_ask_to_save">保存するか確認する</string>
    <!-- Preference option for never saving passwords in Fenix -->
    <string name="preferences_passwords_save_logins_never_save">保存しない</string>

    <!-- Preference for autofilling saved logins in Firefox (in web content), %1$s will be replaced with the app name -->
    <string name="preferences_passwords_autofill2">%1$s で自動入力する</string>
    <!-- Description for the preference for autofilling saved logins in Firefox (in web content), %1$s will be replaced with the app name -->
    <string name="preferences_passwords_autofill_description">%1$s の使用中、ウェブサイトにユーザー名とパスワードを入力して保存します。</string>
    <!-- Preference for autofilling logins from Fenix in other apps (e.g. autofilling the Twitter app) -->
    <string name="preferences_android_autofill">他のアプリで自動入力する</string>
    <!-- Description for the preference for autofilling logins from Fenix in other apps (e.g. autofilling the Twitter app) -->
    <string name="preferences_android_autofill_description">端末上の他のアプリにユーザー名とパスワードを入力します。</string>

    <!-- Preference option for adding a login -->
    <string name="preferences_logins_add_login">ログイン情報を追加</string>

    <!-- Preference for syncing saved logins in Fenix -->
    <string name="preferences_passwords_sync_logins">ログイン情報を同期</string>
    <!-- Preference for syncing saved logins in Fenix, when not signed in-->
    <string name="preferences_passwords_sync_logins_across_devices">端末間でログイン情報を同期します</string>
    <!-- Preference to access list of saved logins -->
    <string name="preferences_passwords_saved_logins">保存されたログイン情報</string>
    <!-- Description of empty list of saved passwords. Placeholder is replaced with app name.  -->
    <string name="preferences_passwords_saved_logins_description_empty_text">端末に保存または %s と同期したログイン情報がここに表示されます。</string>
    <!-- Preference to access list of saved logins -->
    <string name="preferences_passwords_saved_logins_description_empty_learn_more_link">Sync についての詳細情報。</string>
    <!-- Preference to access list of login exceptions that we never save logins for -->
    <string name="preferences_passwords_exceptions">例外</string>
    <!-- Empty description of list of login exceptions that we never save logins for -->
    <string name="preferences_passwords_exceptions_description_empty">ログイン情報が保存されないサイトがここに表示されます。</string>
    <!-- Description of list of login exceptions that we never save logins for -->
    <string name="preferences_passwords_exceptions_description">これらのサイトではログイン情報が保存されません。</string>
    <!-- Text on button to remove all saved login exceptions -->
    <string name="preferences_passwords_exceptions_remove_all">すべての例外を削除</string>
    <!-- Hint for search box in logins list -->
    <string name="preferences_passwords_saved_logins_search">ログイン情報を検索</string>
    <!-- The header for the site that a login is for -->
    <string name="preferences_passwords_saved_logins_site">サイト</string>
    <!-- The header for the username for a login -->
    <string name="preferences_passwords_saved_logins_username">ユーザー名</string>
    <!-- The header for the password for a login -->
    <string name="preferences_passwords_saved_logins_password">パスワード</string>
    <!-- Shown in snackbar to tell user that the password has been copied -->
    <string name="logins_password_copied">パスワードをクリップボードにコピーしました</string>
    <!-- Shown in snackbar to tell user that the username has been copied -->
    <string name="logins_username_copied">ユーザー名をクリップボードにコピーしました</string>
    <!-- Content Description (for screenreaders etc) read for the button to copy a password in logins-->
    <string name="saved_logins_copy_password">パスワードをコピー</string>
    <!-- Content Description (for screenreaders etc) read for the button to clear a password while editing a login-->
    <string name="saved_logins_clear_password">パスワードを消去</string>
    <!-- Content Description (for screenreaders etc) read for the button to copy a username in logins -->
    <string name="saved_login_copy_username">ユーザー名をコピー</string>
    <!-- Content Description (for screenreaders etc) read for the button to clear a username while editing a login -->
    <string name="saved_login_clear_username">ユーザー名を消去</string>
    <!-- Content Description (for screenreaders etc) read for the button to clear the hostname field while creating a login -->
    <string name="saved_login_clear_hostname">ホスト名を消去</string>
    <!-- Content Description (for screenreaders etc) read for the button to open a site in logins -->
    <string name="saved_login_open_site">サイトをブラウザーで開く</string>
    <!-- Content Description (for screenreaders etc) read for the button to reveal a password in logins -->
    <string name="saved_login_reveal_password">パスワードを表示</string>
    <!-- Content Description (for screenreaders etc) read for the button to hide a password in logins -->
    <string name="saved_login_hide_password">パスワードを隠す</string>
    <!-- Message displayed in biometric prompt displayed for authentication before allowing users to view their logins -->
    <string name="logins_biometric_prompt_message">ロック解除して保存されたログイン情報を表示します</string>
    <!-- Title of warning dialog if users have no device authentication set up -->
    <string name="logins_warning_dialog_title">ログイン情報とパスワードの保護</string>
    <!-- Message of warning dialog if users have no device authentication set up -->
    <string name="logins_warning_dialog_message">端末のロックパターンや PIN、パスワードを設定して、保存されたログイン情報とパスワードを他人の不正なアクセスから保護しましょう。</string>
    <!-- Negative button to ignore warning dialog if users have no device authentication set up -->
    <string name="logins_warning_dialog_later">後で</string>
    <!-- Positive button to send users to set up a pin of warning dialog if users have no device authentication set up -->
    <string name="logins_warning_dialog_set_up_now">今すぐ設定</string>
    <!-- Title of PIN verification dialog to direct users to re-enter their device credentials to access their logins -->
    <string name="logins_biometric_prompt_message_pin">端末のロック解除</string>

    <!-- Title for Accessibility Force Enable Zoom Preference -->
    <string name="preference_accessibility_force_enable_zoom">すべてのウェブサイトでズーム</string>
    <!-- Summary for Accessibility Force Enable Zoom Preference -->
    <string name="preference_accessibility_force_enable_zoom_summary">ピンチとズームを有効にします。このジェスチャーが止められているウェブサイトでも有効です。</string>

    <!-- Saved logins sorting strategy menu item -by name- (if selected, it will sort saved logins alphabetically) -->
    <string name="saved_logins_sort_strategy_alphabetically">名前 (昇順)</string>
    <!-- Saved logins sorting strategy menu item -by last used- (if selected, it will sort saved logins by last used) -->
    <string name="saved_logins_sort_strategy_last_used">最終使用日時</string>
    <!-- Content description (not visible, for screen readers etc.): Sort saved logins dropdown menu chevron icon -->
    <string name="saved_logins_menu_dropdown_chevron_icon_content_description">ログイン情報メニューの並べ替え</string>

    <!-- Autofill -->
    <!-- Preference and title for managing the autofill settings -->
    <string name="preferences_autofill">自動入力</string>
    <!-- Preference and title for managing the settings for addresses -->
    <string name="preferences_addresses">所在地フォーム</string>
    <!-- Preference and title for managing the settings for credit cards -->
    <string name="preferences_credit_cards">クレジットカード</string>

    <!-- Preference for saving and autofilling credit cards -->
    <string name="preferences_credit_cards_save_and_autofill_cards">カード情報を保存して自動入力する</string>
    <!-- Preference summary for saving and autofilling credit card data -->
    <string name="preferences_credit_cards_save_and_autofill_cards_summary">データは暗号化されています</string>
    <!-- Preference option for syncing credit cards across devices. This is displayed when the user is not signed into sync -->
    <string name="preferences_credit_cards_sync_cards_across_devices">端末間でカード情報を同期する</string>
    <!-- Preference option for syncing credit cards across devices. This is displayed when the user is signed into sync -->
    <string name="preferences_credit_cards_sync_cards">クレジットカード情報を同期</string>
    <!-- Preference option for adding a credit card -->
    <string name="preferences_credit_cards_add_credit_card">クレジットカードを追加</string>
    <!-- Preference option for managing saved credit cards -->
    <string name="preferences_credit_cards_manage_saved_cards">保存したカードを管理</string>
    <!-- Preference option for adding an address -->
    <string name="preferences_addresses_add_address">アドレスを追加</string>
    <!-- Preference option for managing saved addresses -->
    <string name="preferences_addresses_manage_addresses">アドレスの管理</string>

    <!-- Preference for saving and autofilling addresses -->
    <string name="preferences_addresses_save_and_autofill_addresses">アドレスを保存して自動入力する</string>
    <!-- Preference summary for saving and autofilling address data -->
    <string name="preferences_addresses_save_and_autofill_addresses_summary">カード番号、メールアドレス、配送先などの情報を含める</string>

    <!-- Title of the "Add card" screen -->
    <string name="credit_cards_add_card">カードの追加</string>

    <!-- Title of the "Edit card" screen -->
    <string name="credit_cards_edit_card">カードの編集</string>
    <!-- The header for the card number of a credit card -->
    <string name="credit_cards_card_number">カード番号</string>
    <!-- The header for the expiration date of a credit card -->
    <string name="credit_cards_expiration_date">有効期限</string>
    <!-- The label for the expiration date month of a credit card to be used by a11y services-->
    <string name="credit_cards_expiration_date_month">有効期限月</string>
    <!-- The label for the expiration date year of a credit card to be used by a11y services-->
    <string name="credit_cards_expiration_date_year">有効期限年</string>
    <!-- The header for the name on the credit card -->
    <string name="credit_cards_name_on_card">カード名義</string>
    <!-- The text for the "Delete card" menu item for deleting a credit card -->
    <string name="credit_cards_menu_delete_card">カードを削除</string>
    <!-- The text for the "Delete card" button for deleting a credit card -->
    <string name="credit_cards_delete_card_button">カードを削除</string>
    <!-- The text for the confirmation message of "Delete card" dialog -->
    <string name="credit_cards_delete_dialog_confirmation">本当にこのクレジットカード情報を削除してもよろしいですか？</string>
    <!-- The text for the positive button on "Delete card" dialog -->
    <string name="credit_cards_delete_dialog_button">削除</string>
    <!-- The title for the "Save" menu item for saving a credit card -->
    <string name="credit_cards_menu_save">保存</string>
    <!-- The text for the "Save" button for saving a credit card -->
    <string name="credit_cards_save_button">保存</string>
    <!-- The text for the "Cancel" button for cancelling adding, updating or deleting a credit card -->
    <string name="credit_cards_cancel_button">キャンセル</string>

    <!-- Title of the "Saved cards" screen -->
    <string name="credit_cards_saved_cards">保存したカード</string>

    <!-- Error message for credit card number validation -->
    <string name="credit_cards_number_validation_error_message">有効なクレジットカード番号を入力してください</string>

    <!-- Error message for credit card name on card validation -->
    <string name="credit_cards_name_on_card_validation_error_message">このフィールドは入力必須です</string>
    <!-- Message displayed in biometric prompt displayed for authentication before allowing users to view their saved credit cards -->
    <string name="credit_cards_biometric_prompt_message">保存されたカード情報を表示するにはロック解除してください</string>
    <!-- Title of warning dialog if users have no device authentication set up -->
    <string name="credit_cards_warning_dialog_title">クレジットカード情報の保護</string>

    <!-- Message of warning dialog if users have no device authentication set up -->
    <string name="credit_cards_warning_dialog_message">端末のロックパターンや PIN、パスワードを設定して、保存されたクレジットカード情報とパスワードを他人の不正なアクセスから保護しましょう。</string>
    <!-- Positive button to send users to set up a pin of warning dialog if users have no device authentication set up -->
    <string name="credit_cards_warning_dialog_set_up_now">今すぐ設定</string>
    <!-- Negative button to ignore warning dialog if users have no device authentication set up -->
    <string name="credit_cards_warning_dialog_later">後で</string>
    <!-- Title of PIN verification dialog to direct users to re-enter their device credentials to access their credit cards -->
    <string name="credit_cards_biometric_prompt_message_pin">端末のロック解除</string>

    <!-- Message displayed in biometric prompt for authentication, before allowing users to use their stored credit card information -->
    <string name="credit_cards_biometric_prompt_unlock_message">ロックを解除して保存したクレジットカード情報を使用します</string>

    <!-- Title of the "Add address" screen -->
    <string name="addresses_add_address">アドレスを追加</string>
    <!-- Title of the "Edit address" screen -->
    <string name="addresses_edit_address">住所の編集</string>
    <!-- Title of the "Manage addresses" screen -->
    <string name="addresses_manage_addresses">アドレスの管理</string>
    <!-- The header for the first name of an address -->
    <string name="addresses_first_name">名</string>
    <!-- The header for the middle name of an address -->
    <string name="addresses_middle_name">ミドルネーム</string>
    <!-- The header for the last name of an address -->
    <string name="addresses_last_name">姓</string>
    <!-- The header for the street address of an address -->
    <string name="addresses_street_address">番地</string>
    <!-- The header for the city of an address -->
    <string name="addresses_city">市区町村</string>
    <!-- The header for the subregion of an address when "state" should be used -->
    <string name="addresses_state">都道府県</string>
    <!-- The header for the subregion of an address when "province" should be used -->
    <string name="addresses_province">都道府県</string>
    <!-- The header for the zip code of an address -->
    <string name="addresses_zip">郵便番号</string>
    <!-- The header for the country or region of an address -->
    <string name="addresses_country">国または地域</string>
    <!-- The header for the phone number of an address -->
    <string name="addresses_phone">電話番号</string>
    <!-- The header for the email of an address -->
    <string name="addresses_email">メールアドレス</string>
    <!-- The text for the "Save" button for saving an address -->
    <string name="addresses_save_button">保存</string>
    <!-- The text for the "Cancel" button for cancelling adding, updating or deleting an address -->
    <string name="addresses_cancel_button">キャンセル</string>
    <!-- The text for the "Delete address" button for deleting an address -->
    <string name="addressess_delete_address_button">アドレスを削除</string>

    <!-- The title for the "Delete address" confirmation dialog -->
    <string name="addressess_confirm_dialog_message">本当にこの住所を削除してもよろしいですか？</string>
    <!-- The text for the positive button on "Delete address" dialog -->
    <string name="addressess_confirm_dialog_ok_button">削除</string>
    <!-- The text for the negative button on "Delete address" dialog -->
    <string name="addressess_confirm_dialog_cancel_button">キャンセル</string>
    <!-- The text for the "Save address" menu item for saving an address -->
    <string name="address_menu_save_address">住所を保存</string>
    <!-- The text for the "Delete address" menu item for deleting an address -->
    <string name="address_menu_delete_address">住所を削除</string>

    <!-- Title of the Add search engine screen -->
    <string name="search_engine_add_custom_search_engine_title">検索エンジンの追加</string>
    <!-- Content description (not visible, for screen readers etc.): Title for the button that navigates to add new engine screen -->
    <string name="search_engine_add_custom_search_engine_button_content_description">新しい検索エンジンを追加します</string>
    <!-- Title of the Edit search engine screen -->
    <string name="search_engine_edit_custom_search_engine_title">検索エンジンの編集</string>
    <!-- Content description (not visible, for screen readers etc.): Title for the button to add a search engine in the action bar -->
    <string name="search_engine_add_button_content_description">追加</string>
    <!-- Content description (not visible, for screen readers etc.): Title for the button to save a search engine in the action bar -->
    <string name="search_engine_add_custom_search_engine_edit_button_content_description">保存</string>
    <!-- Text for the menu button to edit a search engine -->
    <string name="search_engine_edit">編集</string>
    <!-- Text for the menu button to delete a search engine -->
    <string name="search_engine_delete">削除</string>

    <!-- Text for the button to create a custom search engine on the Add search engine screen -->
    <string name="search_add_custom_engine_label_other">その他</string>
    <!-- Label for the TextField in which user enters custom search engine name -->
    <string name="search_add_custom_engine_name_label">名前</string>
    <!-- Placeholder text shown in the Search Engine Name TextField before a user enters text -->
    <string name="search_add_custom_engine_name_hint">検索エンジン名</string>
    <!-- Placeholder text shown in the Search Engine Name text field before a user enters text -->
    <string name="search_add_custom_engine_name_hint_2">検索エンジン名</string>
    <!-- Label for the TextField in which user enters custom search engine URL -->
    <string name="search_add_custom_engine_url_label">検索文字列の URL</string>
    <!-- Placeholder text shown in the Search String TextField before a user enters text -->
    <string name="search_add_custom_engine_search_string_hint">検索クエリー文字列</string>
    <!-- Placeholder text shown in the Search String TextField before a user enters text -->
    <string name="search_add_custom_engine_search_string_hint_2">検索に使用する URL</string>
    <!-- Description text for the Search String TextField. The %s is part of the string -->
    <string name="search_add_custom_engine_search_string_example" formatted="false">クエリーを “%s” に置き換えます。例:\nhttps://www.google.com/search?q=%s</string>

    <!-- Accessibility description for the form in which details about the custom search engine are entered -->
    <string name="search_add_custom_engine_form_description">カスタム検索エンジンの詳細</string>

    <!-- The text for the "Save" button for saving a custom search engine -->
    <string name="search_custom_engine_save_button">保存</string>

    <!-- Text shown when a user leaves the name field empty -->
    <string name="search_add_custom_engine_error_empty_name">検索エンジン名を入力してください</string>
    <!-- Text shown when a user leaves the search string field empty -->
    <string name="search_add_custom_engine_error_empty_search_string">検索クエリーを入力してください</string>
    <!-- Text shown when a user leaves out the required template string -->
    <string name="search_add_custom_engine_error_missing_template">検索クエリーが入力例の書式と一致しているか確認してください</string>
    <!-- Text shown when we aren't able to validate the custom search query. The first parameter is the url of the custom search engine -->
    <string name="search_add_custom_engine_error_cannot_reach">“%s” への接続でエラーが発生しました</string>
    <!-- Text shown when a user creates a new search engine -->
    <string name="search_add_custom_engine_success_message">%s を追加しました</string>
    <!-- Text shown when a user successfully edits a custom search engine -->
    <string name="search_edit_custom_engine_success_message">%s を保存しました</string>
    <!-- Text shown when a user successfully deletes a custom search engine -->
    <string name="search_delete_search_engine_success_message">%s を削除しました</string>

    <!-- Heading for the instructions to allow a permission -->
    <string name="phone_feature_blocked_intro">許可するには:</string>
    <!-- First step for the allowing a permission -->
    <string name="phone_feature_blocked_step_settings">1. Android の設定を開きます</string>
    <!-- Second step for the allowing a permission -->
    <string name="phone_feature_blocked_step_permissions"><![CDATA[2. <b>権限</b> をタップします]]></string>
    <!-- Third step for the allowing a permission (Fore example: Camera) -->
    <string name="phone_feature_blocked_step_feature"><![CDATA[3. <b>%1$s</b> をオンに切り替えます]]></string>

    <!-- Label that indicates a site is using a secure connection -->
    <string name="quick_settings_sheet_secure_connection_2">接続は安全です</string>
    <!-- Label that indicates a site is using a insecure connection -->
    <string name="quick_settings_sheet_insecure_connection_2">接続は安全ではありません</string>
    <!-- Label to clear site data -->
    <string name="clear_site_data">Cookie とサイトデータを消去</string>
    <!-- Confirmation message for a dialog confirming if the user wants to delete all data for current site -->
    <string name="confirm_clear_site_data"><![CDATA[<b>%s</b> のすべての Cookie とデータを消去してもよろしいですか？]]></string>
    <!-- Confirmation message for a dialog confirming if the user wants to delete all the permissions for all sites-->
    <string name="confirm_clear_permissions_on_all_sites">すべてのサイトの許可設定を消去してもよろしいですか？</string>
    <!-- Confirmation message for a dialog confirming if the user wants to delete all the permissions for a site-->
    <string name="confirm_clear_permissions_site">このサイトの許可設定を消去してもよろしいですか？</string>
    <!-- Confirmation message for a dialog confirming if the user wants to set default value a permission for a site-->
    <string name="confirm_clear_permission_site">このサイトのこの許可設定を削除してもよろしいですか？</string>
    <!-- label shown when there are not site exceptions to show in the site exception settings -->
    <string name="no_site_exceptions">例外サイトなし</string>
    <!-- Bookmark deletion confirmation -->
    <string name="bookmark_deletion_confirmation">本当にこのブックマークを削除してもよろしいですか？</string>
    <!-- Browser menu button that adds a shortcut to the home fragment -->
    <string name="browser_menu_add_to_shortcuts">ショートカットに追加</string>
    <!-- Browser menu button that removes a shortcut from the home fragment -->
    <string name="browser_menu_remove_from_shortcuts">ショートカットから削除</string>
    <!-- text shown before the issuer name to indicate who its verified by, parameter is the name of
     the certificate authority that verified the ticket-->
    <string name="certificate_info_verified_by">認証局: %1$s</string>
    <!-- Login overflow menu delete button -->
    <string name="login_menu_delete_button">削除</string>
    <!-- Login overflow menu edit button -->
    <string name="login_menu_edit_button">編集</string>
    <!-- Message in delete confirmation dialog for logins -->
    <string name="login_deletion_confirmation">このログイン情報を削除してもよろしいですか？</string>
    <!-- Positive action of a dialog asking to delete  -->
    <string name="dialog_delete_positive">削除</string>

    <!-- Negative action of a dialog asking to delete login -->
    <string name="dialog_delete_negative">キャンセル</string>
    <!--  The saved login options menu description. -->
    <string name="login_options_menu">ログインオプション</string>
    <!--  The editable text field for a login's web address. -->
    <string name="saved_login_hostname_description">ログイン情報のウェブアドレスの編集可能なテキストフィールド。</string>
    <!--  The editable text field for a login's username. -->
    <string name="saved_login_username_description">ログイン情報のユーザー名の編集可能なテキストフィールド。</string>
    <!--  The editable text field for a login's password. -->
    <string name="saved_login_password_description">ログイン情報のパスワードの編集可能なテキストフィールド。</string>
    <!--  The button description to save changes to an edited login. -->
    <string name="save_changes_to_login">変更を保存してログインします。</string>
    <!--  The page title for editing a saved login. -->
    <string name="edit">編集</string>
    <!--  The page title for adding new login. -->
    <string name="add_login">新しいログイン情報の追加</string>
    <!--  The error message in add/edit login view when password field is blank. -->
    <string name="saved_login_password_required">パスワードが必要です</string>
    <!--  The error message in add login view when username field is blank. -->
    <string name="saved_login_username_required">ユーザー名は必須です</string>
    <!--  The error message in add login view when hostname field is blank. -->
    <string name="saved_login_hostname_required" tools:ignore="UnusedResources">ホスト名は必須です</string>
    <!-- Voice search button content description  -->
    <string name="voice_search_content_description">音声検索</string>
    <!-- Voice search prompt description displayed after the user presses the voice search button -->
    <string name="voice_search_explainer">話してください</string>

    <!--  The error message in edit login view when a duplicate username exists. -->
    <string name="saved_login_duplicate">このユーザー名を持つログイン情報がすでに存在します。</string>

    <!-- This is the hint text that is shown inline on the hostname field of the create new login page. 'https://www.example.com' intentionally hardcoded here -->
    <string name="add_login_hostname_hint_text">https://www.example.com</string>
    <!-- This is an error message shown below the hostname field of the add login page when a hostname does not contain http or https. -->
    <string name="add_login_hostname_invalid_text_3">ウェブアドレスには “https://“ または “http://“ が含まれている必要があります</string>
    <!-- This is an error message shown below the hostname field of the add login page when a hostname is invalid. -->
    <string name="add_login_hostname_invalid_text_2">正しいホスト名を入力してください</string>

    <!-- Synced Tabs -->
    <!-- Text displayed to ask user to connect another device as no devices found with account -->
    <string name="synced_tabs_connect_another_device">他の端末を接続してください。</string>
    <!-- Text displayed asking user to re-authenticate -->
    <string name="synced_tabs_reauth">再認証してください。</string>

    <!-- Text displayed when user has disabled tab syncing in Firefox Sync Account -->
    <string name="synced_tabs_enable_tab_syncing">タブの同期を有効にしてください。</string>
    <!-- Text displayed when user has no tabs that have been synced -->
    <string name="synced_tabs_no_tabs">他の端末の Firefox で開いているタブはありません。</string>
    <!-- Text displayed in the synced tabs screen when a user is not signed in to Firefox Sync describing Synced Tabs -->
    <string name="synced_tabs_sign_in_message">他の端末のタブの一覧を表示できます。</string>
    <!-- Text displayed on a button in the synced tabs screen to link users to sign in when a user is not signed in to Firefox Sync -->
    <string name="synced_tabs_sign_in_button">Sync にログイン</string>

    <!-- The text displayed when a synced device has no tabs to show in the list of Synced Tabs. -->
    <string name="synced_tabs_no_open_tabs">開いているタブはありません</string>

    <!-- Content description for expanding a group of synced tabs. -->
    <string name="synced_tabs_expand_group">同期したタブのグループを展開します</string>
    <!-- Content description for collapsing a group of synced tabs. -->
    <string name="synced_tabs_collapse_group">同期したタブのグループを折りたたみます</string>

    <!-- Top Sites -->
    <!-- Title text displayed in the dialog when shortcuts limit is reached. -->
    <string name="shortcut_max_limit_title">ショートカット数の上限に達しました</string>
    <!-- Content description text displayed in the dialog when shortcut limit is reached. -->
    <string name="shortcut_max_limit_content">新しいショートカットを追加するには、いずれかを削除してください。サイトを長押しして削除を選択します。</string>
    <!-- Confirmation dialog button text when top sites limit is reached. -->
    <string name="top_sites_max_limit_confirmation_button">OK</string>

    <!-- Label for the preference to show the shortcuts for the most visited top sites on the homepage -->
    <string name="top_sites_toggle_top_recent_sites_4">ショートカット</string>
	<!-- Title text displayed in the rename top site dialog. -->
	<string name="top_sites_rename_dialog_title">タイトル</string>
    <!-- Hint for renaming title of a shortcut -->
    <string name="shortcut_name_hint">ショートカット名</string>
	<!-- Button caption to confirm the renaming of the top site. -->
	<string name="top_sites_rename_dialog_ok">OK</string>
	<!-- Dialog button text for canceling the rename top site prompt. -->
	<string name="top_sites_rename_dialog_cancel">キャンセル</string>

    <!-- Text for the menu button to open the homepage settings. -->
    <string name="top_sites_menu_settings">設定</string>
    <!-- Text for the menu button to navigate to sponsors and privacy support articles. '&amp;' is replaced with the ampersand symbol: & -->
    <string name="top_sites_menu_sponsor_privacy">私たちのスポンサーとあなたのプライバシー</string>
    <!-- Label text displayed for a sponsored top site. -->
    <string name="top_sites_sponsored_label">広告</string>

    <!-- Inactive tabs in the tabs tray -->
    <!-- Title text displayed in the tabs tray when a tab has been unused for 14 days. -->
    <string name="inactive_tabs_title">休止中のタブ</string>
    <!-- Content description for closing all inactive tabs -->
    <string name="inactive_tabs_delete_all">休止中のタブをすべて閉じます</string>

    <!-- Content description for expanding the inactive tabs section. -->
    <string name="inactive_tabs_expand_content_description">休止中のタブを展開します</string>
    <!-- Content description for collapsing the inactive tabs section. -->
    <string name="inactive_tabs_collapse_content_description">休止中のタブを折りたたみます</string>

    <!-- Inactive tabs auto-close message in the tabs tray -->
    <!-- The header text of the auto-close message when the user is asked if they want to turn on the auto-closing of inactive tabs. -->
    <string name="inactive_tabs_auto_close_message_header" tools:ignore="UnusedResources">1 か月後に自動的に閉じますか？</string>
    <!-- A description below the header to notify the user what the inactive tabs auto-close feature is. -->
    <string name="inactive_tabs_auto_close_message_description" tools:ignore="UnusedResources">Firefox は 1 か月以上表示していないタブを閉じることができます。</string>
    <!-- A call to action below the description to allow the user to turn on the auto closing of inactive tabs. -->
    <string name="inactive_tabs_auto_close_message_action" tools:ignore="UnusedResources">自動的に閉じる</string>

    <!-- Text for the snackbar to confirm auto-close is enabled for inactive tabs -->
    <string name="inactive_tabs_auto_close_message_snackbar">自動的に閉じる機能が有効です</string>

    <!-- Awesome bar suggestion's headers -->
    <!-- Search suggestions title for Firefox Suggest. -->
    <string name="firefox_suggest_header">Firefox Suggest</string>

    <!-- Title for search suggestions when Google is the default search suggestion engine. -->
    <string name="google_search_engine_suggestion_header">Google 検索</string>
    <!-- Title for search suggestions when the default search suggestion engine is anything other than Google. The first parameter is default search engine name. -->
    <string name="other_default_search_engine_suggestion_header">%s 検索</string>

    <!-- Default browser experiment -->
    <string name="default_browser_experiment_card_text">ウェブサイトやメール、メッセージのリンクを自動的に Firefox で開きます。</string>

    <!-- Content description for close button in collection placeholder. -->
    <string name="remove_home_collection_placeholder_content_description">削除</string>

    <!-- Content description radio buttons with a link to more information -->
    <string name="radio_preference_info_content_description">詳細はこちら</string>

    <!-- Content description for the action bar "up" button -->
    <string name="action_bar_up_description">上へ移動します</string>

    <!-- Content description for privacy content close button -->
    <string name="privacy_content_close_button_content_description">閉じる</string>

    <!-- Pocket recommended stories -->
    <!-- Header text for a section on the home screen. -->
    <string name="pocket_stories_header_1">示唆に富むストーリー</string>
    <!-- Header text for a section on the home screen. -->
    <string name="pocket_stories_categories_header">トピック別のストーリー</string>
    <!-- Text of a button allowing users to access an external url for more Pocket recommendations. -->
    <string name="pocket_stories_placeholder_text">より詳しく</string>
    <!-- Title of an app feature. Smaller than a heading. The first parameter is product name Pocket -->
    <string name="pocket_stories_feature_title_2">%s による提供です。</string>
    <!-- Caption for describing a certain feature. The placeholder is for a clickable text (eg: Learn more) which will load an url in a new tab when clicked.  -->
    <string name="pocket_stories_feature_caption">Firefox ファミリーの一員です。 %s</string>
    <!-- Clickable text for opening an external link for more information about Pocket. -->
    <string name="pocket_stories_feature_learn_more">詳細情報</string>

    <!-- Text indicating that the Pocket story that also displays this text is a sponsored story by other 3rd party entity. -->
    <string name="pocket_stories_sponsor_indication">広告</string>

    <!-- Snackbar message for enrolling in a Nimbus experiment from the secret settings when Studies preference is Off.-->
    <string name="experiments_snackbar">データを送信するにはテレメトリーを有効にしてください。</string>
    <!-- Snackbar button text to navigate to telemetry settings.-->
    <string name="experiments_snackbar_button">設定を開く</string>

    <!-- Accessibility services actions labels. These will be appended to accessibility actions like "Double tap to.." but not by or applications but by services like Talkback. -->
    <!-- Action label for elements that can be collapsed if interacting with them. Talkback will append this to say "Double tap to collapse". -->
    <string name="a11y_action_label_collapse">折りたたむ</string>
    <!-- Action label for elements that can be expanded if interacting with them. Talkback will append this to say "Double tap to expand". -->
    <string name="a11y_action_label_expand">展開する</string>
    <!-- Action label for links to a website containing documentation about a wallpaper collection. Talkback will append this to say "Double tap to open link to learn more about this collection". -->
    <string name="a11y_action_label_wallpaper_collection_learn_more">このコレクションの詳細についてはリンク先をご覧ください</string>
    <!-- Action label for links that point to an article. Talkback will append this to say "Double tap to read the article". -->
    <string name="a11y_action_label_read_article">記事を読む</string>
    <!-- Action label for links to the Firefox Pocket website. Talkback will append this to say "Double tap to open link to learn more". -->
    <string name="a11y_action_label_pocket_learn_more">リンクを開いて詳細を表示</string>
</resources><|MERGE_RESOLUTION|>--- conflicted
+++ resolved
@@ -431,19 +431,12 @@
     <string name="cookie_banner_handling_details_site_is_not_supported_cancel_button">キャンセル</string>
     <!-- Text for request support button indicating that cookie banner reduction is not supported for the current site, this is shown as part of the cookie banner details view. -->
     <string name="cookie_banner_handling_details_site_is_not_supported_request_support_button" moz:RemovedIn="115" tools:ignore="UnusedResources">対処を依頼</string>
-<<<<<<< HEAD
-    <!-- Text for title indicating that cookie banner reduction is not supported for the current site, this is shown as part of the cookie banner details view. -->
-    <string name="cookie_banner_handling_details_site_is_not_supported_title" moz:RemovedIn="114" tools:ignore="UnusedResources">Cookie バナーの削減</string>
-    <!-- Text for title indicating that cookie banner reduction is not supported for the current site, this is shown as part of the cookie banner details view. -->
-    <string name="cookie_banner_handling_details_site_is_not_supported_title_2">このサイトのサポートをリクエストしますか？</string>
-=======
     <!-- Text for request support button indicating that cookie banner reduction is not supported for the current site, this is shown as part of the cookie banner details view. -->
     <string name="cookie_banner_handling_details_site_is_not_supported_request_support_button_2">依頼を送信</string>
     <!-- Text for title indicating that cookie banner reduction is not supported for the current site, this is shown as part of the cookie banner details view. -->
     <string name="cookie_banner_handling_details_site_is_not_supported_title" moz:RemovedIn="114" tools:ignore="UnusedResources">Cookie バナーの削減</string>
     <!-- Text for title indicating that cookie banner reduction is not supported for the current site, this is shown as part of the cookie banner details view. -->
     <string name="cookie_banner_handling_details_site_is_not_supported_title_2">このサイトの対処を依頼しますか？</string>
->>>>>>> 8788eeb1
     <!-- Label for the snackBar, after the user reports with success a website where cookie banner reducer did not work -->
     <string name="cookie_banner_handling_report_site_snack_bar_text" moz:RemovedIn="114" tools:ignore="UnusedResources">サイトへの対処依頼が送信されました。</string>
     <!-- Label for the snackBar, after the user reports with success a website where cookie banner reducer did not work -->
@@ -453,11 +446,8 @@
 
     <!-- Text for indicating that a request for unsupported site was sent to Nimbus (it's a Mozilla library for experiments), this is shown as part of the protections panel with the tracking protection toggle -->
     <string name="reduce_cookie_banner_unsupported_site_request_submitted" moz:RemovedIn="114" tools:ignore="UnusedResources">対処を依頼済み</string>
-<<<<<<< HEAD
-=======
     <!-- Text for indicating that a request for unsupported site was sent to Nimbus (it's a Mozilla library for experiments), this is shown as part of the protections panel with the tracking protection toggle -->
     <string name="reduce_cookie_banner_unsupported_site_request_submitted_2">対処を依頼済みです</string>
->>>>>>> 8788eeb1
     <!-- Text for indicating cookie banner handling is currently not supported for this site, this is shown as part of the protections panel with the tracking protection toggle -->
     <string name="reduce_cookie_banner_unsupported_site">現在サポートされていないサイトです</string>
     <!-- Title text for a detail explanation indicating cookie banner handling is on this site, this is shown as part of the cookie banner panel in the toolbar. The first parameter is a shortened URL of the current site-->
@@ -466,11 +456,8 @@
     <string name="reduce_cookie_banner_details_panel_title_off_for_site">%1$s で Cookie バナー削減を無効にしますか?</string>
     <!-- Title text for a detail explanation indicating cookie banner reducer didn't work for the current site, this is shown as part of the cookie banner panel in the toolbar.-->
     <string name="reduce_cookie_banner_details_panel_title_unsupported_site_request" moz:RemovedIn="114" tools:ignore="UnusedResources">現在、Cookie バナー削減機能はこのサイトに対応していません。このウェブサイトに対処するためのレビューを開発チームに依頼しますか？</string>
-<<<<<<< HEAD
-=======
     <!-- Title text for a detail explanation indicating cookie banner reducer didn't work for the current site, this is shown as part of the cookie banner panel in the toolbar. The first parameter is the application name-->
     <string name="reduce_cookie_banner_details_panel_title_unsupported_site_request_2">%1$s は現在、このサイトの Cookie 使用要求を自動的に拒否できません。このサイトへの対処を要求してください。</string>
->>>>>>> 8788eeb1
     <!-- Long text for a detail explanation indicating what will happen if cookie banner handling is off for a site, this is shown as part of the cookie banner panel in the toolbar. The first parameter is the application name -->
     <string name="reduce_cookie_banner_details_panel_description_off_for_site">%1$s はこのサイトの Cookie を消去してページを読み込み直します。すべての Cookie を消去すると、ログアウトしたり、ショッピングカートが空になったりする場合があります。</string>
 
@@ -1412,11 +1399,8 @@
     <string name="delete_history_prompt_title">削除する期間</string>
     <!-- Body text of a delete browsing data dialog. -->
     <string name="delete_history_prompt_body" moz:RemovedIn="130" tools:ignore="UnusedResources">履歴 (他の端末から同期されたものを含む)、Cookie および他のブラウジングデータを削除します。</string>
-<<<<<<< HEAD
-=======
     <!-- Body text of a delete browsing data dialog. -->
     <string name="delete_history_prompt_body_2">履歴を削除します (他の端末から同期した履歴を含む)</string>
->>>>>>> 8788eeb1
     <!-- Radio button in the delete browsing data dialog to delete history items for the last hour. -->
     <string name="delete_history_prompt_button_last_hour">1 時間以内</string>
     <!-- Radio button in the delete browsing data dialog to delete history items for today and yesterday. -->
