--- conflicted
+++ resolved
@@ -302,38 +302,6 @@
     <!-- Juno first user onboarding flow experiment -->
     <!-- Title for set firefox as default browser screen.
         The first parameter is the name of the app defined in app_name (for example: Fenix) -->
-<<<<<<< HEAD
-    <string name="juno_onboarding_default_browser_title" tools:ignore="UnusedResources">將 %s 設為主力瀏覽器</string>
-    <!-- Description for set firefox as default browser screen.
-        The first parameter is the Firefox brand name.
-        The second parameter is the string with key "juno_onboarding_default_browser_description_link_text". -->
-    <string name="juno_onboarding_default_browser_description" tools:ignore="UnusedResources">%1$s 將人們看得比利潤更重要，並且透過封鎖跨網站追蹤器等機制來捍衛您的隱私。\n\n可到我們的%2$s了解更多資訊。</string>
-    <!-- Text for the link to the privacy notice webpage for set as firefox default browser screen.
-    This is part of the string with the key "juno_onboarding_default_browser_description". -->
-    <string name="juno_onboarding_default_browser_description_link_text" tools:ignore="UnusedResources">隱私權公告</string>
-    <!-- Text for the button to set firefox as default browser on the device -->
-    <string name="juno_onboarding_default_browser_positive_button" tools:ignore="UnusedResources">設為預設瀏覽器</string>
-    <!-- Text for the button dismiss the screen and move on with the flow -->
-    <string name="juno_onboarding_default_browser_negative_button" tools:ignore="UnusedResources">現在不要</string>
-    <!-- Title for sign in to sync screen. -->
-    <string name="juno_onboarding_sign_in_title" tools:ignore="UnusedResources">在手機與筆電間快速切換</string>
-    <!-- Description for sign in to sync screen. -->
-    <string name="juno_onboarding_sign_in_description" tools:ignore="UnusedResources">同步您其他裝置上的分頁與密碼，從中斷的地方繼續上網。</string>
-    <!-- Text for the button to sign in to sync on the device -->
-    <string name="juno_onboarding_sign_in_positive_button" tools:ignore="UnusedResources">登入</string>
-    <!-- Text for the button dismiss the screen and move on with the flow -->
-    <string name="juno_onboarding_sign_in_negative_button" tools:ignore="UnusedResources">現在不要</string>
-    <!-- Title for enable notification permission screen.
-        The first parameter is the name of the app defined in app_name (for example: Fenix) -->
-    <string name="juno_onboarding_enable_notifications_title" tools:ignore="UnusedResources">透過通知，可幫助您使用 %s 做到更多事</string>
-    <!-- Description for enable notification permission screen.
-        The first parameter is the name of the app defined in app_name (for example: Fenix) -->
-    <string name="juno_onboarding_enable_notifications_description" tools:ignore="UnusedResources">在不同裝置間發送分頁標籤、管理下載項目並獲得能完整發揮 %s 威力的使用秘訣。</string>
-    <!-- Text for the button to request notification permission on the device -->
-    <string name="juno_onboarding_enable_notifications_positive_button" tools:ignore="UnusedResources">開啟通知</string>
-    <!-- Text for the button dismiss the screen and move on with the flow -->
-    <string name="juno_onboarding_enable_notifications_negative_button" tools:ignore="UnusedResources">現在不要</string>
-=======
     <string name="juno_onboarding_default_browser_title">將 %s 設為主力瀏覽器</string>
     <!-- Title for set firefox as default browser screen used by Nimbus experiments. Nimbus experiments do not support string placeholders.
         Note: The word "Firefox" should NOT be translated -->
@@ -376,7 +344,6 @@
     <string name="juno_onboarding_enable_notifications_positive_button">開啟通知</string>
     <!-- Text for the button dismiss the screen and move on with the flow -->
     <string name="juno_onboarding_enable_notifications_negative_button">現在不要</string>
->>>>>>> daf88cc5
 
     <!-- Search Widget -->
     <!-- Content description for searching with a widget. The first parameter is the name of the application.-->
@@ -471,11 +438,6 @@
     <string name="reduce_cookie_banner_control_experiment_dialog_title" moz:RemovedIn="112" tools:ignore="UnusedResources">讓 Cookie 橫幅消失！</string>
     <!-- Title text for the cookie banner re-engagement dialog. The first parameter is the application name. -->
     <string name="reduce_cookie_banner_dialog_title">要讓 %1$s 為您拒絕 cookie 橫幅嗎？</string>
-<<<<<<< HEAD
-    <!-- Body text for the dialog use on the control branch of the experiment to determine which context users engaged the most -->
-    <string name="reduce_cookie_banner_control_experiment_dialog_body_1" moz:RemovedIn="111" tools:ignore="UnusedResources">可能的話就自動拒絕 Cookie 請求。</string>
-=======
->>>>>>> daf88cc5
     <!-- Body text for the dialog use on the control branch of the experiment to determine which context users engaged the most.The first parameter is the application name -->
     <string name="reduce_cookie_banner_control_experiment_dialog_body_2" moz:RemovedIn="112" tools:ignore="UnusedResources">要允許 %1$s 盡可能自動拒絕 Cookie 請求嗎？</string>
     <!-- Body text for the cookie banner re-engagement dialog use. The first parameter is the application name. -->
@@ -1333,19 +1295,11 @@
     <!-- Survey -->
     <!-- Text shown in the fullscreen message that pops up to ask user to take a short survey.
     The app name is in the text, due to limitations with localizing Nimbus experiments -->
-<<<<<<< HEAD
-    <string name="nimbus_survey_message_text" tools:ignore="UnusedResources">請協助填寫簡短問卷，讓 Firefox 得更好。</string>
-    <!-- Preference for taking the short survey. -->
-    <string name="preferences_take_survey" tools:ignore="UnusedResources">填寫問卷</string>
-    <!-- Preference for not taking the short survey. -->
-    <string name="preferences_not_take_survey" tools:ignore="UnusedResources">不要，謝謝</string>
-=======
     <string name="nimbus_survey_message_text">請協助填寫簡短問卷，讓 Firefox 得更好。</string>
     <!-- Preference for taking the short survey. -->
     <string name="preferences_take_survey">填寫問卷</string>
     <!-- Preference for not taking the short survey. -->
     <string name="preferences_not_take_survey">不要，謝謝</string>
->>>>>>> daf88cc5
 
     <!-- Snackbar -->
     <!-- Text shown in snackbar when user deletes a collection -->
