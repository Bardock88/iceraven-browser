<?xml version="1.0" encoding="utf-8"?>
<resources xmlns:tools="http://schemas.android.com/tools" xmlns:moz="http://mozac.org/tools">

    <!-- App name for private browsing mode. The first parameter is the name of the app defined in app_name (for example: Fenix)-->
    <string name="app_name_private_5">%s privado</string>
    <!-- App name for private browsing mode. The first parameter is the name of the app defined in app_name (for example: Fenix)-->
    <string name="app_name_private_4">%s (privado)</string>

    <!-- Home Fragment -->
    <!-- Content description (not visible, for screen readers etc.): "Three dot" menu button. -->
    <string name="content_description_menu">Mais opções</string>
    <!-- Content description (not visible, for screen readers etc.): "Private Browsing" menu button. -->
    <string name="content_description_private_browsing_button">Ativar navegação privada</string>
    <!-- Content description (not visible, for screen readers etc.): "Private Browsing" menu button. -->
    <string name="content_description_disable_private_browsing_button">Desativar navegação privada</string>
    <!-- Placeholder text shown in the search bar before a user enters text for the default engine -->
    <string name="search_hint">Pesquise ou insira o endereço</string>
    <!-- Placeholder text shown in the search bar before a user enters text for a general engine -->
    <string name="search_hint_general_engine">Pesquisar na Web</string>
    <!-- Placeholder text shown in search bar when using history search -->
    <string name="history_search_hint">Pesquisar histórico</string>
    <!-- Placeholder text shown in search bar when using bookmarks search -->
    <string name="bookmark_search_hint">Pesquisar marcadores</string>
    <!-- Placeholder text shown in search bar when using tabs search -->
    <string name="tab_search_hint">Pesquisar separadores</string>
    <!-- Placeholder text shown in the search bar when using application search engines -->
    <string name="application_search_hint">Introduza os termos de pesquisa</string>
    <!-- No Open Tabs Message Description -->
    <string name="no_open_tabs_description">Os seus separadores abertos serão mostrados aqui.</string>

    <!-- No Private Tabs Message Description -->
    <string name="no_private_tabs_description">Os seus separadores privados serão mostrados aqui.</string>

    <!-- Tab tray multi select title in app bar. The first parameter is the number of tabs selected -->
    <string name="tab_tray_multi_select_title">%1$d selecionados</string>
    <!-- Label of button in create collection dialog for creating a new collection  -->
    <string name="tab_tray_add_new_collection">Adicionar nova coleção</string>
    <!-- Label of editable text in create collection dialog for naming a new collection  -->
    <string name="tab_tray_add_new_collection_name">Nome</string>
    <!-- Label of button in save to collection dialog for selecting a current collection  -->
    <string name="tab_tray_select_collection">Selecionar coleção</string>
    <!-- Content description for close button while in multiselect mode in tab tray -->
    <string name="tab_tray_close_multiselect_content_description">Sair do modo de seleção múltipla</string>
    <!-- Content description for save to collection button while in multiselect mode in tab tray -->
    <string name="tab_tray_collection_button_multiselect_content_description">Guardar selecionados separadores na coleção</string>

    <!-- Content description on checkmark while tab is selected in multiselect mode in tab tray -->
    <string name="tab_tray_multiselect_selected_content_description">Selecionado</string>

    <!-- Home - Recently saved bookmarks -->
    <!-- Title for the home screen section with recently saved bookmarks. -->
    <string name="recently_saved_title">Recentemente guardados</string>
    <!-- Content description for the button which navigates the user to show all of their saved bookmarks. -->
    <string name="recently_saved_show_all_content_description_2">Mostrar todos os marcadores guardados</string>

    <!-- Text for the menu button to remove a recently saved bookmark from the user's home screen -->
    <string name="recently_saved_menu_item_remove">Remover</string>

    <!-- About content. The first parameter is the name of the application. (For example: Fenix) -->
    <string name="about_content">%1$s é criado pela Mozilla.</string>

    <!-- Private Browsing -->
    <!-- Explanation for private browsing displayed to users on home view when they first enable private mode
        The first parameter is the name of the app defined in app_name (for example: Fenix) -->
    <string name="private_browsing_placeholder_description_2">%1$s limpa o seu histórico de pesquisa e de navegação dos separadores privados quando os fecha ou sai da aplicação. Enquanto isto não o torna anónimo nos websites ou no seu provedor de serviços da Internet, este torna mais fácil em manter privado o que você faz online de qualquer pessoa que utiliza este dispositivo.</string>
    <string name="private_browsing_common_myths">
       Mitos comuns sobre a navegação privada
    </string>

    <!-- True Private Browsing Mode -->
    <!-- Title for info card on private homescreen in True Private Browsing Mode. -->
    <string name="felt_privacy_desc_card_title">Não deixe evidências neste dispositivo</string>
    <!-- Explanation for private browsing displayed to users on home view when they first enable
        private mode in our new Total Private Browsing mode.
        The first parameter is the name of the app defined in app_name (for example: Firefox Nightly)
        The second parameter is the clickable link text in felt_privacy_info_card_subtitle_link_text -->
    <string name="felt_privacy_info_card_subtitle" moz:removedIn="120" tools:ignore="UnusedResources">%1$s exclui os seus cookies, histórico e dados do site quando fecha todas as suas janelas privadas. %2$s</string>
    <!-- Explanation for private browsing displayed to users on home view when they first enable
        private mode in our new Total Private Browsing mode.
        The first parameter is the name of the app defined in app_name (for example: Firefox Nightly)
        The second parameter is the clickable link text in felt_privacy_info_card_subtitle_link_text -->
    <string name="felt_privacy_info_card_subtitle_2">%1$s elimina os seus cookies, histórico e dados do site quando fecha todos os seus separadores privados. %2$s</string>
    <!-- Clickable portion of the explanation for private browsing that links the user to our
        about privacy page.
        This string is used in felt_privacy_info_card_subtitle as the second parameter.-->
    <string name="felt_privacy_info_card_subtitle_link_text">Quem poderá ver a minha atividade?</string>

    <!-- Private mode shortcut "contextual feature recommendation" (CFR) -->
    <!-- Text for the Private mode shortcut CFR message for adding a private mode shortcut to open private tabs from the Home screen -->
    <string name="private_mode_cfr_message_2">Iniciar o seu próximo separador privado com um toque.</string>
    <!-- Text for the positive button to accept adding a Private Browsing shortcut to the Home screen -->
    <string name="private_mode_cfr_pos_button_text">Adicionar ao ecrã inicial</string>
    <!-- Text for the negative button to decline adding a Private Browsing shortcut to the Home screen -->
    <string name="cfr_neg_button_text">Não, obrigado</string>

    <!-- Open in App "contextual feature recommendation" (CFR) -->
    <!-- Text for the info message. The first parameter is the name of the application.-->
    <string name="open_in_app_cfr_info_message_2">Pode configurar o %1$s para abrir automaticamente as ligações nas aplicações.</string>
    <!-- Text for the positive action button -->
    <string name="open_in_app_cfr_positive_button_text">Ir para as definições</string>
    <!-- Text for the negative action button -->
    <string name="open_in_app_cfr_negative_button_text">Dispensar</string>

    <!-- Total cookie protection "contextual feature recommendation" (CFR) -->
    <!-- Text for the message displayed in the contextual feature recommendation popup promoting the total cookie protection feature. -->
    <string name="tcp_cfr_message">A nossa funcionalidade de privacidade mais poderosa isola rastreadores inter-sites.</string>
    <!-- Text displayed that links to website containing documentation about the "Total cookie protection" feature. -->
    <string name="tcp_cfr_learn_more">Saber mais sobre a Proteção Total de Cookies</string>


    <!-- Private browsing erase action "contextual feature recommendation" (CFR) -->
    <!-- Text for the message displayed in the contextual feature recommendation popup promoting the erase private browsing feature. -->
    <string name="erase_action_cfr_message">Toque aqui para iniciar uma nova sessão privada. Exclua o seu histórico, cookies — tudo.</string>


    <!-- Text for the info dialog when camera permissions have been denied but user tries to access a camera feature. -->
    <string name="camera_permissions_needed_message">É necessário acesso à câmara. Aceda às definições do Android, toque em permissões e toque em permitir.</string>
    <!-- Text for the positive action button to go to Android Settings to grant permissions. -->
    <string name="camera_permissions_needed_positive_button_text">Ir para as definições</string>
    <!-- Text for the negative action button to dismiss the dialog. -->
    <string name="camera_permissions_needed_negative_button_text">Dispensar</string>

    <!-- Text for the banner message to tell users about our auto close feature. -->
    <string name="tab_tray_close_tabs_banner_message">Faça com que os separadores abertos que não tenham sido acedidos no último dia, semana ou mês sejam automaticamente fechados.</string>
    <!-- Text for the positive action button to go to Settings for auto close tabs. -->
    <string name="tab_tray_close_tabs_banner_positive_button_text">Ver opções</string>
    <!-- Text for the negative action button to dismiss the Close Tabs Banner. -->
    <string name="tab_tray_close_tabs_banner_negative_button_text">Dispensar</string>

    <!-- Text for the banner message to tell users about our inactive tabs feature. -->
    <string name="tab_tray_inactive_onboarding_message">Os separadores que não acede há duas semanas são movidos para aqui.</string>
    <!-- Text for the action link to go to Settings for inactive tabs. -->
    <string name="tab_tray_inactive_onboarding_button_text">Desligar nas definições</string>

    <!-- Text for title for the auto-close dialog of the inactive tabs. -->
    <string name="tab_tray_inactive_auto_close_title">Auto-encerrar após um mês?</string>
    <!-- Text for the body for the auto-close dialog of the inactive tabs.
        The first parameter is the name of the application.-->
    <string name="tab_tray_inactive_auto_close_body_2">O %1$s pode encerrar separadores que não acedeu no último mês.</string>
    <!-- Content description for close button in the auto-close dialog of the inactive tabs. -->
    <string name="tab_tray_inactive_auto_close_button_content_description">Encerrar</string>

    <!-- Text for turn on auto close tabs button in the auto-close dialog of the inactive tabs. -->
    <string name="tab_tray_inactive_turn_on_auto_close_button_2">Ativar encerramento automático</string>


    <!-- Home screen icons - Long press shortcuts -->
    <!-- Shortcut action to open new tab -->
    <string name="home_screen_shortcut_open_new_tab_2">Novo separador</string>
    <!-- Shortcut action to open new private tab -->
    <string name="home_screen_shortcut_open_new_private_tab_2">Novo separador privado</string>

    <!-- Shortcut action to open Passwords screens -->
    <string name="home_screen_shortcut_open_password_screen">Atalho para palavras-passe</string>

    <!-- Recent Tabs -->
    <!-- Header text for jumping back into the recent tab in the home screen -->
    <string name="recent_tabs_header">Regressar</string>
    <!-- Button text for showing all the tabs in the tabs tray -->
    <string name="recent_tabs_show_all">Mostrar todos</string>

    <!-- Content description for the button which navigates the user to show all recent tabs in the tabs tray. -->
    <string name="recent_tabs_show_all_content_description_2">Mostrar botão todos os separadores recentes</string>

    <!-- Text for button in synced tab card that opens synced tabs tray -->
    <string name="recent_tabs_see_all_synced_tabs_button_text">Ver todos os separadores sincronizados</string>
    <!-- Accessibility description for device icon used for recent synced tab -->
    <string name="recent_tabs_synced_device_icon_content_description">Dispositivo sincronizado</string>
    <!-- Text for the dropdown menu to remove a recent synced tab from the homescreen -->
    <string name="recent_synced_tab_menu_item_remove">Remover</string>
    <!-- Text for the menu button to remove a grouped highlight from the user's browsing history
         in the Recently visited section -->
    <string name="recent_tab_menu_item_remove">Remover</string>

    <!-- History Metadata -->
    <!-- Header text for a section on the home screen that displays grouped highlights from the
         user's browsing history, such as topics they have researched or explored on the web -->
    <string name="history_metadata_header_2">Visualizados recentemente</string>
    <!-- Text for the menu button to remove a grouped highlight from the user's browsing history
         in the Recently visited section -->
    <string name="recently_visited_menu_item_remove">Remover</string>

    <!-- Content description for the button which navigates the user to show all of their history. -->
    <string name="past_explorations_show_all_content_description_2">Mostrar todas as explorações anteriores</string>

    <!-- Browser Fragment -->
    <!-- Content description (not visible, for screen readers etc.): Navigate backward (browsing history) -->
    <string name="browser_menu_back">Anterior</string>
    <!-- Content description (not visible, for screen readers etc.): Navigate forward (browsing history) -->
    <string name="browser_menu_forward">Avançar</string>
    <!-- Content description (not visible, for screen readers etc.): Refresh current website -->
    <string name="browser_menu_refresh">Atualizar</string>
    <!-- Content description (not visible, for screen readers etc.): Stop loading current website -->
    <string name="browser_menu_stop">Parar</string>
    <!-- Browser menu button that opens the addon manager -->
    <string name="browser_menu_add_ons">Extras</string>
    <!-- Browser menu button that opens account settings -->
    <string name="browser_menu_account_settings">Informações da conta</string>
    <!-- Text displayed when there are no add-ons to be shown -->
    <string name="no_add_ons">Sem extras aqui</string>
    <!-- Browser menu button that sends a user to help articles -->
    <string name="browser_menu_help">Ajuda</string>
    <!-- Browser menu button that sends a to a the what's new article -->
    <string name="browser_menu_whats_new">Novidades</string>
    <!-- Browser menu button that opens the settings menu -->
    <string name="browser_menu_settings">Definições</string>
    <!-- Browser menu button that opens a user's library -->
    <string name="browser_menu_library">Biblioteca</string>
    <!-- Browser menu toggle that requests a desktop site -->
    <string name="browser_menu_desktop_site">Site para PC</string>
    <!-- Browser menu button that reopens a private tab as a regular tab -->
    <string name="browser_menu_open_in_regular_tab">Abrir num separador normal</string>
    <!-- Browser menu toggle that adds a shortcut to the site on the device home screen. -->
    <string name="browser_menu_add_to_homescreen">Adicionar ao ecrã Inicial</string>
    <!-- Browser menu toggle that installs a Progressive Web App shortcut to the site on the device home screen. -->
    <string name="browser_menu_install_on_homescreen">Instalar</string>
    <!-- Content description (not visible, for screen readers etc.) for the Resync tabs button -->
    <string name="resync_button_content_description">Ressincronizar</string>
    <!-- Browser menu button that opens the find in page menu -->
    <string name="browser_menu_find_in_page">Encontrar na página</string>
    <!-- Browser menu button that saves the current tab to a collection -->
    <string name="browser_menu_save_to_collection_2">Guardar na coleção</string>
    <!-- Browser menu button that open a share menu to share the current site -->
    <string name="browser_menu_share">Partilhar</string>
    <!-- Browser menu button shown in custom tabs that opens the current tab in Fenix
        The first parameter is the name of the app defined in app_name (for example: Fenix) -->
    <string name="browser_menu_open_in_fenix">Abrir no %1$s</string>
    <!-- Browser menu text shown in custom tabs to indicate this is a Fenix tab
        The first parameter is the name of the app defined in app_name (for example: Fenix) -->
    <string name="browser_menu_powered_by">Com tecnologia %1$s</string>
    <!-- Browser menu text shown in custom tabs to indicate this is a Fenix tab
        The first parameter is the name of the app defined in app_name (for example: Fenix) -->
    <string name="browser_menu_powered_by2">Com tecnologia %1$s</string>
    <!-- Browser menu button to put the current page in reader mode -->
    <string name="browser_menu_read">Vista de leitura</string>
    <!-- Browser menu button content description to close reader mode and return the user to the regular browser -->
    <string name="browser_menu_read_close">Fechar vista de leitura</string>
    <!-- Browser menu button to open the current page in an external app -->
    <string name="browser_menu_open_app_link">Abrir na aplicação</string>

    <!-- Browser menu button to show reader view appearance controls e.g. the used font type and size -->
    <string name="browser_menu_customize_reader_view">Personalizar a vista de leitura</string>
    <!-- Browser menu label for adding a bookmark -->
    <string name="browser_menu_add">Adicionar</string>
    <!-- Browser menu label for editing a bookmark -->
    <string name="browser_menu_edit">Editar</string>

    <!-- Button shown on the home page that opens the Customize home settings -->
    <string name="browser_menu_customize_home_1">Personalizar página inicial</string>
    <!-- Browser Toolbar -->
    <!-- Content description for the Home screen button on the browser toolbar -->
    <string name="browser_toolbar_home">Ecrã inicial</string>

    <!-- Content description (not visible, for screen readers etc.): Erase button: Erase the browsing
         history and go back to the home screen. -->
    <string name="browser_toolbar_erase">Apagar histórico de navegação</string>
    <!-- Locale Settings Fragment -->
    <!-- Content description for tick mark on selected language -->
    <string name="a11y_selected_locale_content_description">Idioma selecionado</string>
    <!-- Text for default locale item -->
    <string name="default_locale_text">Utilizar idioma do dispositivo</string>

    <!-- Placeholder text shown in the search bar before a user enters text -->
    <string name="locale_search_hint">Pesquisar idioma</string>

    <!-- Search Fragment -->
    <!-- Button in the search view that lets a user search by scanning a QR code -->
    <string name="search_scan_button">Digitalizar</string>
    <!-- Button in the search view that lets a user change their search engine -->
    <string name="search_engine_button" moz:RemovedIn="121" tools:ignore="UnusedResources">Motor de pesquisa</string>
    <!-- Button in the search view when shortcuts are displayed that takes a user to the search engine settings -->
    <string name="search_shortcuts_engine_settings">Definições do motor de pesquisa</string>
    <!-- Button in the search view that lets a user navigate to the site in their clipboard -->
    <string name="awesomebar_clipboard_title">Preencher ligação da área de transferência</string>
    <!-- Button in the search suggestions onboarding that allows search suggestions in private sessions -->
    <string name="search_suggestions_onboarding_allow_button">Permitir</string>
    <!-- Button in the search suggestions onboarding that does not allow search suggestions in private sessions -->
    <string name="search_suggestions_onboarding_do_not_allow_button">Não permitir</string>
    <!-- Search suggestion onboarding hint title text -->
    <string name="search_suggestions_onboarding_title">Permitir sugestões de pesquisa em sessões privadas?</string>
    <!-- Search suggestion onboarding hint description text, first parameter is the name of the app defined in app_name (for example: Fenix)-->
    <string name="search_suggestions_onboarding_text">O %s irá enviar tudo o que escreve na barra de endereço para o seu motor de pesquisa predefinido.</string>

    <!-- Search engine suggestion title text. The first parameter is the name of the suggested engine-->
    <string name="search_engine_suggestions_title">Pesquisar %s</string>
    <!-- Search engine suggestion description text -->
    <string name="search_engine_suggestions_description">Pesquisar diretamente a partir da barra de endereço</string>

    <!-- Menu option in the search selector menu to open the search settings -->
    <string name="search_settings_menu_item">Definições de pesquisa</string>

    <!-- Header text for the search selector menu -->
    <string name="search_header_menu_item_2">Desta vez pesquisar em:</string>

    <!-- Content description (not visible, for screen readers etc.): Search engine icon. The first parameter is the search engine name (for example: DuckDuckGo). -->
    <string name="search_engine_icon_content_description" tools:ignore="UnusedResources">Motor de pesquisa %s</string>

    <!-- Home onboarding -->
    <!-- Onboarding home screen popup dialog, shown on top of the Jump back in section. -->
    <string name="onboarding_home_screen_jump_back_contextual_hint_2">Conheça a sua página inicial personalizada. Aqui vão ser apresentados separadores recentes, marcadores e resultados de pesquisas.</string>
    <!-- Home onboarding dialog welcome screen title text. -->
    <string name="onboarding_home_welcome_title_2">Bem-vindo a uma internet mais pessoal</string>
    <!-- Home onboarding dialog welcome screen description text. -->
    <string name="onboarding_home_welcome_description">Mais cores. Melhor privacidade. O mesmo compromisso com as pessoas, acima dos lucros.</string>
    <!-- Home onboarding dialog sign into sync screen title text. -->
    <string name="onboarding_home_sync_title_3">Alternar entre ecrãs é mais fácil do que nunca</string>
    <!-- Home onboarding dialog sign into sync screen description text. -->
    <string name="onboarding_home_sync_description">Continue de onde parou com os separadores de outros dispositivos agora na sua página inicial.</string>
    <!-- Text for the button to continue the onboarding on the home onboarding dialog. -->
    <string name="onboarding_home_get_started_button">Começar</string>
    <!-- Text for the button to navigate to the sync sign in screen on the home onboarding dialog. -->
    <string name="onboarding_home_sign_in_button">Iniciar sessão</string>
    <!-- Text for the button to skip the onboarding on the home onboarding dialog. -->
    <string name="onboarding_home_skip_button">Saltar</string>

    <!-- Onboarding home screen sync popup dialog message, shown on top of Recent Synced Tabs in the Jump back in section. -->
    <string name="sync_cfr_message">Os seus separadores estão a ser sincronizados! Continue de onde parou no seu outro dispositivo.</string>

    <!-- Content description (not visible, for screen readers etc.): Close button for the home onboarding dialog -->
    <string name="onboarding_home_content_description_close_button">Fechar</string>

    <!-- Notification pre-permission dialog -->
    <!-- Enable notification pre permission dialog title
        The first parameter is the name of the app defined in app_name (for example: Fenix) -->
    <string name="onboarding_home_enable_notifications_title">As notificações ajudam a fazer mais com o %s</string>
    <!-- Enable notification pre permission dialog description with rationale
        The first parameter is the name of the app defined in app_name (for example: Fenix) -->
    <string name="onboarding_home_enable_notifications_description">Sincronize os seus separadores entre dispositivos, gira transferências, obtenha dicas sobre como aproveitar ao máximo a proteção de privacidade do %s e muito mais.</string>
    <!-- Text for the button to request notification permission on the device -->
    <string name="onboarding_home_enable_notifications_positive_button">Continuar</string>
    <!-- Text for the button to not request notification permission on the device and dismiss the dialog -->
    <string name="onboarding_home_enable_notifications_negative_button">Agora não</string>

    <!-- Juno first user onboarding flow experiment, strings are marked unused as they are only referenced by Nimbus experiments. -->
    <!-- Title for set firefox as default browser screen used by Nimbus experiments. Nimbus experiments do not support string placeholders.
        Note: The word "Firefox" should NOT be translated -->
<<<<<<< HEAD
    <string name="juno_onboarding_default_browser_title_nimbus" tools:ignore="UnusedResources">Faça do Firefox o seu navegador de eleição</string>
=======
    <string name="juno_onboarding_default_browser_title_nimbus" moz:removedIn="120" tools:ignore="UnusedResources">Faça do Firefox o seu navegador de eleição</string>
    <!-- Title for set firefox as default browser screen used by Nimbus experiments. -->
    <string name="juno_onboarding_default_browser_title_nimbus_2">Adoramos mantê-lo(a) seguro(a)</string>
>>>>>>> eeb875b8
    <!-- Description for set firefox as default browser screen used by Nimbus experiments. Nimbus experiments do not support string placeholders.
        Note: The word "Firefox" should NOT be translated -->
    <string name="juno_onboarding_default_browser_description_nimbus" moz:removedIn="120" tools:ignore="UnusedResources">O Firefox coloca as pessoas acima dos lucros e defende a sua privacidade bloqueando rastreadores entre sites.\n\nSaiba mais na nossa informação de privacidade.</string>
    <!-- Description for set firefox as default browser screen used by Nimbus experiments. -->
    <string name="juno_onboarding_default_browser_description_nimbus_2">O nosso navegador, apoiado por uma organização sem fins lucrativos, ajuda a impedir que as empresas o sigam secretamente pela web.\n\n Saiba mais nas nossas informações de privacidade.</string>
    <!-- Text for the link to the privacy notice webpage for set as firefox default browser screen.
    This is part of the string with the key "juno_onboarding_default_browser_description". -->
    <string name="juno_onboarding_default_browser_description_link_text" tools:ignore="UnusedResources">informação de privacidade</string>
    <!-- Text for the button to set firefox as default browser on the device -->
    <string name="juno_onboarding_default_browser_positive_button" tools:ignore="UnusedResources">Definir como navegador predefinido</string>
    <!-- Text for the button dismiss the screen and move on with the flow -->
    <string name="juno_onboarding_default_browser_negative_button" tools:ignore="UnusedResources">Agora não</string>
    <!-- Title for sign in to sync screen. -->
    <string name="juno_onboarding_sign_in_title" moz:removedIn="120" tools:ignore="UnusedResources">Passe do telemóvel para o portátil e vice-versa</string>

    <!-- Title for sign in to sync screen. -->
    <string name="juno_onboarding_sign_in_title_2">Mantenha-se encriptado quando troca de dispositivos</string>
    <!-- Description for sign in to sync screen. -->
    <string name="juno_onboarding_sign_in_description" moz:removedIn="120" tools:ignore="UnusedResources">Consiga ter acesso aos separadores e palavras-passe dos seus outros dispositivos para continuar de onde parou.</string>
    <!-- Description for sign in to sync screen. Nimbus experiments do not support string placeholders.
     Note: The word "Firefox" should NOT be translated -->
    <string name="juno_onboarding_sign_in_description_2">Quando está ligado e sincronizado, está mais seguro. O Firefox encripta as suas palavras-passe, marcadores e muito mais.</string>
    <!-- Text for the button to sign in to sync on the device -->
    <string name="juno_onboarding_sign_in_positive_button" tools:ignore="UnusedResources">Iniciar sessão</string>
    <!-- Text for the button dismiss the screen and move on with the flow -->
    <string name="juno_onboarding_sign_in_negative_button" tools:ignore="UnusedResources">Agora não</string>
    <!-- Title for enable notification permission screen used by Nimbus experiments. Nimbus experiments do not support string placeholders.
        Note: The word "Firefox" should NOT be translated -->
<<<<<<< HEAD
    <string name="juno_onboarding_enable_notifications_title_nimbus" tools:ignore="UnusedResources">As notificações permitem-lhe fazer mais com o Firefox</string>
=======
    <string name="juno_onboarding_enable_notifications_title_nimbus" moz:removedIn="120" tools:ignore="UnusedResources">As notificações permitem-lhe fazer mais com o Firefox</string>
    <!-- Title for enable notification permission screen used by Nimbus experiments. Nimbus experiments do not support string placeholders.
        Note: The word "Firefox" should NOT be translated -->
    <string name="juno_onboarding_enable_notifications_title_nimbus_2">As notificações ajudam-no(a) a manter-se mais seguro(a) com o Firefox</string>
    <!-- Description for enable notification permission screen used by Nimbus experiments. Nimbus experiments do not support string placeholders.
       Note: The word "Firefox" should NOT be translated -->
    <string name="juno_onboarding_enable_notifications_description_nimbus" moz:removedIn="120" tools:ignore="UnusedResources">Partilhe separadores entre dispositivos, faça a gestão das transferências e receba dicas sobre como aproveitar o Firefox ao máximo.</string>
>>>>>>> eeb875b8
    <!-- Description for enable notification permission screen used by Nimbus experiments. Nimbus experiments do not support string placeholders.
       Note: The word "Firefox" should NOT be translated -->
    <string name="juno_onboarding_enable_notifications_description_nimbus_2">Envie separadores de forma segura entre os seus dispositivos e descubra outras funcionalidades de privacidade no Firefox.</string>
    <!-- Text for the button to request notification permission on the device -->
    <string name="juno_onboarding_enable_notifications_positive_button" tools:ignore="UnusedResources">Ativar notificações</string>
    <!-- Text for the button dismiss the screen and move on with the flow -->
    <string name="juno_onboarding_enable_notifications_negative_button" tools:ignore="UnusedResources">Agora não</string>

    <!-- Title for add search widget screen used by Nimbus experiments. Nimbus experiments do not support string placeholders.
        Note: The word "Firefox" should NOT be translated -->
    <string name="juno_onboarding_add_search_widget_title" tools:ignore="UnusedResources">Experimente o widget de pesquisa do Firefox</string>
    <!-- Description for add search widget screen used by Nimbus experiments. Nimbus experiments do not support string placeholders.
        Note: The word "Firefox" should NOT be translated -->
    <string name="juno_onboarding_add_search_widget_description" tools:ignore="UnusedResources">Com o Firefox no ecrã inicial, terá acesso fácil ao navegador que prioriza a privacidade e bloqueia rastreadores entre sites.</string>
    <!-- Text for the button to add search widget on the device used by Nimbus experiments. Nimbus experiments do not support string placeholders.
        Note: The word "Firefox" should NOT be translated -->
    <string name="juno_onboarding_add_search_widget_positive_button" tools:ignore="UnusedResources">Adicionar a widget do Firefox</string>
    <!-- Text for the button to dismiss the screen and move on with the flow -->
    <string name="juno_onboarding_add_search_widget_negative_button" tools:ignore="UnusedResources">Agora não</string>

    <!-- Search Widget -->
    <!-- Content description for searching with a widget. The first parameter is the name of the application.-->
    <string name="search_widget_content_description_2">Abrir um novo separador do %1$s</string>
    <!-- Text preview for smaller sized widgets -->
    <string name="search_widget_text_short">Pesquisar</string>
    <!-- Text preview for larger sized widgets -->
    <string name="search_widget_text_long">Pesquisar na Internet</string>

    <!-- Content description (not visible, for screen readers etc.): Voice search -->
    <string name="search_widget_voice">Pesquisa por voz</string>

    <!-- Preferences -->
    <!-- Title for the settings page-->
    <string name="settings">Definições</string>
    <!-- Preference category for general settings -->
    <string name="preferences_category_general">Geral</string>
    <!-- Preference category for all links about Fenix -->
    <string name="preferences_category_about">Sobre</string>
    <!-- Preference category for settings related to changing the default search engine -->
    <string name="preferences_category_select_default_search_engine">Selecionar um</string>
    <!-- Preference for settings related to managing search shortcuts for the quick search menu -->
    <string name="preferences_manage_search_shortcuts" moz:removedIn="120" tools:ignore="UnusedResources">Gerir atalhos de pesquisa</string>
    <!-- Preference for settings related to managing search shortcuts for the quick search menu -->
    <string name="preferences_manage_search_shortcuts_2">Gerir motores de pesquisa alternativos</string>
    <!-- Summary for preference for settings related to managing search shortcuts for the quick search menu -->
    <string name="preferences_manage_search_shortcuts_summary">Editar motores visíveis no menu de pesquisa</string>
    <!-- Preference category for settings related to managing search shortcuts for the quick search menu -->
    <string name="preferences_category_engines_in_search_menu">Motores visíveis no menu de pesquisa</string>
    <!-- Preference for settings related to changing the default search engine -->
    <string name="preferences_default_search_engine">Motor de pesquisa predefinido</string>
    <!-- Preference for settings related to Search -->
    <string name="preferences_search">Pesquisa</string>
    <!-- Preference for settings related to Search engines -->
    <string name="preferences_search_engines">Motores de pesquisa</string>
    <!-- Preference for settings related to Search engines suggestions-->
    <string name="preferences_search_engines_suggestions">Sugestões dos motores de pesquisa</string>
    <!-- Preference for settings related to Search address bar -->
    <string name="preferences_search_address_bar" moz:removedIn="120" tools:ignore="UnusedResources">Barra de endereço</string>
    <!-- Preference Category for settings related to Search address bar -->
    <string name="preferences_settings_address_bar">Preferências da barra de endereços</string>
    <!-- Preference Category for settings to Firefox Suggest -->
    <string name="preference_search_address_bar_fx_suggest">Barra de endereços – Firefox Suggest</string>
    <!-- Preference link to Learn more about Firefox Suggest -->
    <string name="preference_search_learn_about_fx_suggest">Saiba mais sobre o Firefox Suggest</string>
    <!-- Preference link to rating Fenix on the Play Store -->
    <string name="preferences_rate">Classificar no Google Play</string>
    <!-- Preference linking to about page for Fenix
        The first parameter is the name of the app defined in app_name (for example: Fenix) -->
    <string name="preferences_about">Sobre %1$s</string>
    <!-- Preference for settings related to changing the default browser -->
    <string name="preferences_set_as_default_browser">Definir como navegador predefinido</string>
    <!-- Preference category for advanced settings -->
    <string name="preferences_category_advanced">Avançadas</string>
    <!-- Preference category for privacy and security settings -->
    <string name="preferences_category_privacy_security">Privacidade e segurança</string>
    <!-- Preference for advanced site permissions -->
    <string name="preferences_site_permissions">Permissões do site</string>
    <!-- Preference for private browsing options -->
    <string name="preferences_private_browsing_options">Navegação privada</string>
    <!-- Preference for opening links in a private tab-->
    <string name="preferences_open_links_in_a_private_tab">Abrir ligações num separador privado</string>
    <!-- Preference for allowing screenshots to be taken while in a private tab-->
    <string name="preferences_allow_screenshots_in_private_mode">Permitir capturas de ecrã na navegação privada</string>
    <!-- Will inform the user of the risk of activating Allow screenshots in private browsing option -->
    <string name="preferences_screenshots_in_private_mode_disclaimer">Se permitido, os separadores privados também ficarão visíveis quando várias aplicações estiverem abertas</string>
    <!-- Preference for adding private browsing shortcut -->
    <string name="preferences_add_private_browsing_shortcut">Adicionar um atalho de navegação privada</string>
    <!-- Preference for enabling "HTTPS-Only" mode -->
    <string name="preferences_https_only_title">Modo apenas HTTPS</string>

    <!-- Preference for removing cookie/consent banners from sites automatically. See reduce_cookie_banner_summary for additional context. -->
    <string name="preferences_cookie_banner_reduction" moz:RemovedIn="121" tools:ignore="UnusedResources">Redução de Faixas de Cookies</string>
    <!-- Label for cookie banner section in quick settings panel. -->
    <string name="cookie_banner_blocker">Bloqueador de faixas de cookies</string>
    <!-- Preference for removing cookie/consent banners from sites automatically in private mode. See reduce_cookie_banner_summary for additional context. -->
    <string name="preferences_cookie_banner_reduction_private_mode">Bloqueador de faixas de cookies na navegação privada</string>
    <!-- Preference for rejecting or removing as many cookie/consent banners as possible on sites. See reduce_cookie_banner_summary for additional context. -->
    <string name="reduce_cookie_banner_option" moz:RemovedIn="121" tools:ignore="UnusedResources">Reduzir faixas de cookies</string>
    <!-- Summary of cookie banner handling preference if the setting disabled is set to off -->
    <string name="reduce_cookie_banner_option_off" moz:RemovedIn="121" tools:ignore="UnusedResources">Desligado</string>
    <!-- Summary of cookie banner handling preference if the setting enabled is set to on -->
    <string name="reduce_cookie_banner_option_on" moz:RemovedIn="121" tools:ignore="UnusedResources">Ligado</string>

    <!-- Summary for the preference for rejecting all cookies whenever possible. The first parameter is the application name -->
    <string name="reduce_cookie_banner_summary_1" moz:RemovedIn="121" tools:ignore="UnusedResources">O %1$s tenta rejeitar automaticamente pedidos de cookies em faixas de cookies.</string>
    <!-- Text for indicating cookie banner handling is off this site, this is shown as part of the protections panel with the tracking protection toggle -->
    <string name="reduce_cookie_banner_off_for_site">Desativado para este site</string>
    <!-- Text for cancel button indicating that cookie banner reduction is not supported for the current site, this is shown as part of the cookie banner details view. -->
    <string name="cookie_banner_handling_details_site_is_not_supported_cancel_button">Cancelar</string>
    <!-- Text for request support button indicating that cookie banner reduction is not supported for the current site, this is shown as part of the cookie banner details view. -->
    <string name="cookie_banner_handling_details_site_is_not_supported_request_support_button_2">Enviar pedido</string>
    <!-- Text for title indicating that cookie banner reduction is not supported for the current site, this is shown as part of the cookie banner details view. -->
    <string name="cookie_banner_handling_details_site_is_not_supported_title_2">Solicitar suporte para este site?</string>
    <!-- Label for the snackBar, after the user reports with success a website where cookie banner reducer did not work -->
    <string name="cookie_banner_handling_report_site_snack_bar_text_2">Pedido enviado</string>
    <!-- Text for indicating cookie banner handling is on this site, this is shown as part of the protections panel with the tracking protection toggle -->
    <string name="reduce_cookie_banner_on_for_site">Ativado para este site</string>
    <!-- Text for indicating that a request for unsupported site was sent to Nimbus (it's a Mozilla library for experiments), this is shown as part of the protections panel with the tracking protection toggle -->
    <string name="reduce_cookie_banner_unsupported_site_request_submitted_2">Pedido de suporte enviado</string>
    <!-- Text for indicating cookie banner handling is currently not supported for this site, this is shown as part of the protections panel with the tracking protection toggle -->
    <string name="reduce_cookie_banner_unsupported_site">Site atualmente não suportado</string>
    <!-- Title text for a detail explanation indicating cookie banner handling is on this site, this is shown as part of the cookie banner panel in the toolbar. The first parameter is a shortened URL of the current site-->
    <string name="reduce_cookie_banner_details_panel_title_on_for_site" moz:RemovedIn="121" tools:ignore="UnusedResources">Ativar Redução de Faixa de Cookie para %1$s?</string>
    <!-- Title text for a detail explanation indicating cookie banner handling is on this site, this is shown as part of the cookie banner panel in the toolbar. The first parameter is a shortened URL of the current site-->
    <string name="reduce_cookie_banner_details_panel_title_on_for_site_1">Ativar o bloqueador de faixa de cookies para %1$s?</string>
    <!-- Title text for a detail explanation indicating cookie banner handling is off this site, this is shown as part of the cookie banner panel in the toolbar. The first parameter is a shortened URL of the current site-->
    <string name="reduce_cookie_banner_details_panel_title_off_for_site" moz:RemovedIn="121" tools:ignore="UnusedResources">Desativar Redução de Faixa de Cookie para %1$s?</string>
    <!-- Title text for a detail explanation indicating cookie banner handling is off this site, this is shown as part of the cookie banner panel in the toolbar. The first parameter is a shortened URL of the current site-->
    <string name="reduce_cookie_banner_details_panel_title_off_for_site_1">Desativar o bloqueador de faixa de cookies para %1$s?</string>
    <!-- Title text for a detail explanation indicating cookie banner reducer didn't work for the current site, this is shown as part of the cookie banner panel in the toolbar. The first parameter is the application name-->
    <string name="reduce_cookie_banner_details_panel_title_unsupported_site_request_2">%1$s não pode rejeitar automaticamente pedidos de cookies neste site. Pode enviar um pedido para suportar este site no futuro.</string>
    <!-- Long text for a detail explanation indicating what will happen if cookie banner handling is off for a site, this is shown as part of the cookie banner panel in the toolbar. The first parameter is the application name -->
    <string name="reduce_cookie_banner_details_panel_description_off_for_site" moz:RemovedIn="121" tools:ignore="UnusedResources">%1$s limpará os cookies deste site e atualizará a página. A limpeza de todos os cookies pode fazer com que se desconecte da sessão ou esvazie os carrinhos de compras.</string>

    <!-- Long text for a detail explanation indicating what will happen if cookie banner handling is off for a site, this is shown as part of the cookie banner panel in the toolbar. The first parameter is the application name -->
    <string name="reduce_cookie_banner_details_panel_description_off_for_site_1">Desative e o %1$s irá limpar os cookies e recarregar este site. Isto pode terminar a sua sessão ou esvaziar os carrinhos de compras.</string>
    <!-- Long text for a detail explanation indicating what will happen if cookie banner handling is on for a site, this is shown as part of the cookie banner panel in the toolbar. The first parameter is the application name -->
    <string name="reduce_cookie_banner_details_panel_description_on_for_site_2" moz:RemovedIn="121" tools:ignore="UnusedResources">O %1$s tenta rejeitar automaticamente todos os pedidos de cookies em sites suportados.</string>
    <!-- Long text for a detail explanation indicating what will happen if cookie banner handling is on for a site, this is shown as part of the cookie banner panel in the toolbar. The first parameter is the application name -->
    <string name="reduce_cookie_banner_details_panel_description_on_for_site_3">Ative e o %1$s tentará recusar automaticamente todas as faixas de cookies neste site.</string>
    <!-- Title text for the cookie banner re-engagement dialog. The first parameter is the application name. -->
    <string name="reduce_cookie_banner_dialog_title" moz:RemovedIn="121" tools:ignore="UnusedResources">Permitir que %1$s rejeite faixas de cookies?</string>
    <!-- Body text for the cookie banner re-engagement dialog use. The first parameter is the application name. -->
    <string name="reduce_cookie_banner_dialog_body" moz:RemovedIn="121" tools:ignore="UnusedResources">%1$s pode rejeitar automaticamente muitos pedidos de faixas de cookie.</string>
    <!-- Remind me later text button for the onboarding dialog -->
    <string name="reduce_cookie_banner_dialog_not_now_button" moz:RemovedIn="121" tools:ignore="UnusedResources">Agora não</string>
    <!-- Snack text for the cookie banner dialog, after user hit the dismiss banner button -->
    <string name="reduce_cookie_banner_dialog_snackbar_text" moz:RemovedIn="121" tools:ignore="UnusedResources">Verá menos pedidos de cookies</string>

    <!-- Change setting text button, for the cookie banner re-engagement dialog -->
    <string name="reduce_cookie_banner_dialog_change_setting_button" moz:RemovedIn="121" tools:ignore="UnusedResources">Permitir</string>

    <!-- Description of the preference to enable "HTTPS-Only" mode. -->
    <string name="preferences_https_only_summary">Automaticamente tenta conectar-se a sites utilizando o protocolo de encriptação HTTPS para uma melhor segurança.</string>
    <!-- Summary of https only preference if https only is set to off -->
    <string name="preferences_https_only_off">Desligado</string>
    <!-- Summary of https only preference if https only is set to on in all tabs -->
    <string name="preferences_https_only_on_all">Ligado em todos os separadores</string>
    <!-- Summary of https only preference if https only is set to on in private tabs only -->
    <string name="preferences_https_only_on_private">Ligado em separadores privados</string>
    <!-- Text displayed that links to website containing documentation about "HTTPS-Only" mode -->
    <string name="preferences_http_only_learn_more">Saber mais</string>
    <!-- Option for the https only setting -->
    <string name="preferences_https_only_in_all_tabs">Ativar em todos os separadores</string>
    <!-- Option for the https only setting -->
    <string name="preferences_https_only_in_private_tabs">Ativar apenas em separadores privados</string>
    <!-- Title shown in the error page for when trying to access a http website while https only mode is enabled. -->
    <string name="errorpage_httpsonly_title">Site seguro não disponível</string>
    <!-- Message shown in the error page for when trying to access a http website while https only mode is enabled. The message has two paragraphs. This is the first. -->
    <string name="errorpage_httpsonly_message_title">Provavelmente, o site simplesmente não suporta HTTPS.</string>
    <!-- Message shown in the error page for when trying to access a http website while https only mode is enabled. The message has two paragraphs. This is the second. -->
    <string name="errorpage_httpsonly_message_summary">Contudo, também é possível que um invasor esteja envolvido. Se continuar e entrar no site, não deverá inserir nenhuma informação sensível. Se continuar, o modo Somente HTTPS será desativado temporariamente para o site.</string>
    <!-- Preference for accessibility -->
    <string name="preferences_accessibility">Acessibilidade</string>
    <!-- Preference to override the Firefox Account server -->
    <string name="preferences_override_fxa_server" moz:RemovedIn="120" tools:ignore="UnusedResources">Servidor personalizado de conta Firefox</string>
    <!-- Preference to override the Mozilla account server -->
    <string name="preferences_override_account_server">Servidor de conta Mozilla personalizado</string>
    <!-- Preference to override the Sync token server -->
    <string name="preferences_override_sync_tokenserver">Servidor de sincronização personalizado</string>
    <!-- Toast shown after updating the FxA/Sync server override preferences -->
    <string name="toast_override_fxa_sync_server_done" moz:RemovedIn="120" tools:ignore="UnusedResources">Servidor de conta Firefox / Sincronização modificado. A sair da aplicação para aplicar alterações…</string>
    <!-- Toast shown after updating the Mozilla account/Sync server override preferences -->
    <string name="toast_override_account_sync_server_done">Servidor de conta/Sincronização Mozilla modificado. A sair da aplicação para aplicar alterações…</string>
    <!-- Preference category for account information -->
    <string name="preferences_category_account">Conta</string>
    <!-- Preference for changing where the toolbar is positioned -->
    <string name="preferences_toolbar">Barra de ferramentas</string>
    <!-- Preference for changing default theme to dark or light mode -->
    <string name="preferences_theme">Tema</string>
    <!-- Preference for customizing the home screen -->
    <string name="preferences_home_2">Página inicial</string>
    <!-- Preference for gestures based actions -->
    <string name="preferences_gestures">Gestos</string>
    <!-- Preference for settings related to visual options -->
    <string name="preferences_customize">Personalizar</string>
    <!-- Preference description for banner about signing in -->
    <string name="preferences_sign_in_description_2">Inicie sessão para sincronizar os separadores, marcadores, palavras-passe e mais.</string>
    <!-- Preference shown instead of account display name while account profile information isn't available yet. -->
    <string name="preferences_account_default_name" moz:RemovedIn="120" tools:ignore="UnusedResources">Conta Firefox</string>
    <!-- Preference shown instead of account display name while account profile information isn't available yet. -->
    <string name="preferences_account_default_name_2">Conta Mozilla</string>
    <!-- Preference text for account title when there was an error syncing FxA -->
    <string name="preferences_account_sync_error">Restabeleça a ligação para retomar a sincronização</string>
    <!-- Preference for language -->
    <string name="preferences_language">Idioma</string>
    <!-- Preference for data choices -->
    <string name="preferences_data_choices">Opções de dados</string>
    <!-- Preference for data collection -->
    <string name="preferences_data_collection">Recolha de dados</string>

    <!-- Preference for developers -->
    <string name="preferences_remote_debugging">Depuração remota via USB</string>
    <!-- Preference title for switch preference to show search engines -->
    <string name="preferences_show_search_engines" moz:RemovedIn="120" tools:ignore="UnusedResources">Mostrar motores de pesquisa</string>
    <!-- Preference title for switch preference to show search suggestions -->
    <string name="preferences_show_search_suggestions">Mostrar sugestões de pesquisa</string>
    <!-- Preference title for switch preference to show voice search button -->
    <string name="preferences_show_voice_search">Mostrar a pesquisa por voz</string>
    <!-- Preference title for switch preference to show search suggestions also in private mode -->
    <string name="preferences_show_search_suggestions_in_private">Mostrar em sessões privadas</string>
    <!-- Preference title for switch preference to show a clipboard suggestion when searching -->
    <string name="preferences_show_clipboard_suggestions">Mostrar sugestões da área de transferência</string>
    <!-- Preference title for switch preference to suggest browsing history when searching -->
    <string name="preferences_search_browsing_history">Pesquisar no histórico de navegação</string>
    <!-- Preference title for switch preference to suggest bookmarks when searching -->
    <string name="preferences_search_bookmarks">Pesquisar marcadores</string>
    <!-- Preference title for switch preference to suggest synced tabs when searching -->
    <string name="preferences_search_synced_tabs">Pesquisar separadores sincronizados</string>
    <!-- Preference for account settings -->
    <string name="preferences_account_settings">Definições da conta</string>
    <!-- Preference for enabling url autocomplete-->
    <string name="preferences_enable_autocomplete_urls">Conclusão automática de endereços</string>
    <!-- Preference title for switch preference to show sponsored Firefox Suggest search suggestions -->
    <string name="preferences_show_sponsored_suggestions">Sugestões de patrocinadores</string>
    <!-- Summary for preference to show sponsored Firefox Suggest search suggestions.
         The first parameter is the name of the application. -->
    <string name="preferences_show_sponsored_suggestions_summary">Apoie o %1$s com sugestões patrocinadas ocasionais</string>
    <!-- Preference title for switch preference to show Firefox Suggest search suggestions for web content.
         The first parameter is the name of the application. -->
    <string name="preferences_show_nonsponsored_suggestions">Sugestões de %1$s</string>
    <!-- Summary for preference to show Firefox Suggest search suggestions for web content -->
    <string name="preferences_show_nonsponsored_suggestions_summary">Obtenha sugestões da Internet relacionadas com a sua pesquisa</string>
    <!-- Preference for open links in third party apps -->
    <string name="preferences_open_links_in_apps">Abrir ligações em aplicações</string>
    <!-- Preference for open links in third party apps always open in apps option -->
    <string name="preferences_open_links_in_apps_always">Sempre</string>
    <!-- Preference for open links in third party apps ask before opening option -->
    <string name="preferences_open_links_in_apps_ask">Perguntar antes de abrir</string>
    <!-- Preference for open links in third party apps never open in apps option -->
    <string name="preferences_open_links_in_apps_never">Nunca</string>
    <!-- Preference for open download with an external download manager app -->
    <string name="preferences_external_download_manager">Gestor de transferências externo</string>
    <!-- Preference for enabling gecko engine logs -->
    <string name="preferences_enable_gecko_logs">Permitir registos Gecko</string>
    <!-- Message to indicate users that we are quitting the application to apply the changes -->
    <string name="quit_application">A encerrar a aplicação para aplicar as alterações…</string>

    <!-- Preference for add_ons -->
    <string name="preferences_addons">Extras</string>

    <!-- Preference for notifications -->
    <string name="preferences_notifications">Notificações</string>

    <!-- Summary for notification preference indicating notifications are allowed -->
    <string name="notifications_allowed_summary">Permitido</string>
    <!-- Summary for notification preference indicating notifications are not allowed -->
    <string name="notifications_not_allowed_summary">Não permitido</string>

    <!-- Add-on Preferences -->
    <!-- Preference to customize the configured AMO (addons.mozilla.org) collection -->
    <string name="preferences_customize_amo_collection">Coleção personalizada de extras</string>
    <!-- Button caption to confirm the add-on collection configuration -->
    <string name="customize_addon_collection_ok">OK</string>
    <!-- Button caption to abort the add-on collection configuration -->
    <string name="customize_addon_collection_cancel">Cancelar</string>
    <!-- Hint displayed on input field for custom collection name -->
    <string name="customize_addon_collection_hint">Nome da coleção</string>
    <!-- Hint displayed on input field for custom collection user ID-->
    <string name="customize_addon_collection_user_hint">Proprietário da coleção (ID de utilizador)</string>
    <!-- Toast shown after confirming the custom add-on collection configuration -->
    <string name="toast_customize_addon_collection_done">Coleção de extras modificada. A sair da aplicação para aplicar alterações…</string>

    <!-- Customize Home -->
    <!-- Header text for jumping back into the recent tab in customize the home screen -->
    <string name="customize_toggle_jump_back_in">Regressar</string>
    <!-- Title for the customize home screen section with recently saved bookmarks. -->
    <string name="customize_toggle_recent_bookmarks">Marcadores recentes</string>
    <!-- Title for the customize home screen section with recently visited. Recently visited is
    a section where users see a list of tabs that they have visited in the past few days -->
    <string name="customize_toggle_recently_visited">Visualizados recentemente</string>

    <!-- Title for the customize home screen section with Pocket. -->
    <string name="customize_toggle_pocket_2">Histórias que fazem pensar</string>
    <!-- Summary for the customize home screen section with Pocket. The first parameter is product name Pocket -->
    <string name="customize_toggle_pocket_summary">Artigos suportados pelo %s</string>
    <!-- Title for the customize home screen section with sponsored Pocket stories. -->
    <string name="customize_toggle_pocket_sponsored">Histórias patrocinadas</string>
    <!-- Title for the opening wallpaper settings screen -->
    <string name="customize_wallpapers">Fundos</string>
    <!-- Title for the customize home screen section with sponsored shortcuts. -->
    <string name="customize_toggle_contile">Atalhos patrocinados</string>

    <!-- Wallpapers -->
    <!-- Content description for various wallpapers. The first parameter is the name of the wallpaper -->
    <string name="wallpapers_item_name_content_description">Item de Fundo: %1$s</string>
    <!-- Snackbar message for when wallpaper is selected -->
    <string name="wallpaper_updated_snackbar_message">Fundo atualizado!</string>
    <!-- Snackbar label for action to view selected wallpaper -->
    <string name="wallpaper_updated_snackbar_action">Ver</string>
    <!-- Snackbar message for when wallpaper couldn't be downloaded -->
    <string name="wallpaper_download_error_snackbar_message">Não foi possível transferir o fundo</string>
    <!-- Snackbar label for action to retry downloading the wallpaper -->
    <string name="wallpaper_download_error_snackbar_action">Tentar novamente</string>
    <!-- Snackbar message for when wallpaper couldn't be selected because of the disk error -->
    <string name="wallpaper_select_error_snackbar_message">Não foi possível alterar o fundo</string>
    <!-- Text displayed that links to website containing documentation about the "Limited Edition" wallpapers. -->
    <string name="wallpaper_learn_more">Saber mais</string>

    <!-- Text for classic wallpapers title. The first parameter is the Firefox name. -->
    <string name="wallpaper_classic_title">%s clássico</string>

    <!-- Text for artist series wallpapers title. "Artist series" represents a collection of artist collaborated wallpapers. -->
    <string name="wallpaper_artist_series_title">Séries de artista</string>
    <!-- Description text for the artist series wallpapers with learn more link. The first parameter is the learn more string defined in wallpaper_learn_more. "Independent voices" is the name of the wallpaper collection -->
    <string name="wallpaper_artist_series_description_with_learn_more">A coleção Independent Voices. %s</string>
    <!-- Description text for the artist series wallpapers. "Independent voices" is the name of the wallpaper collection -->
    <string name="wallpaper_artist_series_description">A coleção Independent Voices.</string>
    <!-- Wallpaper onboarding dialog header text. -->
    <string name="wallpapers_onboarding_dialog_title_text">Experimente um toque de cor</string>
    <!-- Wallpaper onboarding dialog body text. -->
    <string name="wallpapers_onboarding_dialog_body_text">Escolha um fundo que lhe diga alguma coisa.</string>
    <!-- Wallpaper onboarding dialog learn more button text. The button navigates to the wallpaper settings screen. -->
    <string name="wallpapers_onboarding_dialog_explore_more_button_text">Explorar mais fundos</string>

    <!-- Add-ons general availability nimbus message-->
    <!-- Title of the Nimbus message for add-ons general availability-->
    <string name="addon_ga_message_title" tools:ignore="UnusedResources">Novos extras agora disponíveis</string>
    <!-- Body of the Nimbus message for add-ons general availability. 'Firefox' intentionally hardcoded here-->
    <string name="addon_ga_message_body" tools:ignore="UnusedResources">Conheça mais de 100 novas extensões que permitem personalizar o Firefox ao seu gosto.</string>
    <!-- Button text of the Nimbus message for add-ons general availability. -->
    <string name="addon_ga_message_button" tools:ignore="UnusedResources">Explore os extras</string>

    <!-- Add-on Installation from AMO-->
    <!-- Error displayed when user attempts to install an add-on from AMO (addons.mozilla.org) that is not supported -->
    <string name="addon_not_supported_error" moz:removedIn="120" tools:ignore="UnusedResources">O extra não é suportado</string>
    <!-- Error displayed when user attempts to install an add-on from AMO (addons.mozilla.org) that is already installed -->
    <string name="addon_already_installed" moz:removedIn="120" tools:ignore="UnusedResources">O extra já está instalado</string>

    <!-- Add-on process crash dialog to user -->
    <!-- Title of a dialog shown to the user when enough errors have occurred with addons and they need to be temporarily disabled -->
    <string name="addon_process_crash_dialog_title" tools:ignore="UnusedResources">As extensões estão temporariamente desativadas</string>
    <!-- The first parameter is the application name. This is a message shown to the user when too many errors have occurred with the addons process and they have been disabled. The user can decide if they would like to continue trying to start add-ons or if they'd rather continue without them. -->
    <string name="addon_process_crash_dialog_message" tools:ignore="UnusedResources">Um ou mais extensões pararam de funcionar, tornando o sistema instável. %1$s tentou reiniciar a(s) extensão(ões) sem sucesso.\n\nAs extensões não serão reiniciadas durante a sessão atual.\n\nRemover ou desativar extensões pode resolver este problema.</string>
    <!-- This will cause the add-ons to try restarting but the dialog will reappear if it is unsuccessful again -->
    <string name="addon_process_crash_dialog_retry_button_text" tools:ignore="UnusedResources">Experimente reiniciar as extensões</string>
    <!-- The user will continue with all add-ons disabled -->
    <string name="addon_process_crash_dialog_disable_addons_button_text" tools:ignore="UnusedResources">Continuar com as extensões desativadas</string>

    <!-- Account Preferences -->
    <!-- Preference for managing your account via accounts.firefox.com -->
    <string name="preferences_manage_account">Gerir conta</string>
    <!-- Summary of the preference for managing your account via accounts.firefox.com. -->
    <string name="preferences_manage_account_summary">Altere a sua palavra-passe, faça a gestão da recolha de dados ou elimine a sua conta</string>
    <!-- Preference for triggering sync -->
    <string name="preferences_sync_now">Sincronizar agora</string>
    <!-- Preference category for sync -->
    <string name="preferences_sync_category">Escolha o que sincronizar</string>
    <!-- Preference for syncing history -->
    <string name="preferences_sync_history">Histórico</string>
    <!-- Preference for syncing bookmarks -->
    <string name="preferences_sync_bookmarks">Marcadores</string>
    <!-- Preference for syncing logins -->
    <string name="preferences_sync_logins">Credenciais</string>
    <!-- Preference for syncing tabs -->
    <string name="preferences_sync_tabs_2">Separadores abertos</string>
    <!-- Preference for signing out -->
    <string name="preferences_sign_out">Terminar sessão</string>
    <!-- Preference displays and allows changing current FxA device name -->
    <string name="preferences_sync_device_name">Nome do dispositivo</string>
    <!-- Text shown when user enters empty device name -->
    <string name="empty_device_name_error">O nome do dispositivo não pode estar vazio.</string>
    <!-- Label indicating that sync is in progress -->
    <string name="sync_syncing_in_progress">A sincronizar…</string>
    <!-- Label summary indicating that sync failed. The first parameter is the date stamp showing last time it succeeded -->
    <string name="sync_failed_summary">Falha na sincronização. Último êxito: %s</string>
    <!-- Label summary showing never synced -->
    <string name="sync_failed_never_synced_summary">Falha na sincronização. Último êxito: nunca</string>
    <!-- Label summary the date we last synced. The first parameter is date stamp showing last time synced -->
    <string name="sync_last_synced_summary">Última sincronização: %s</string>
    <!-- Label summary showing never synced -->
    <string name="sync_never_synced_summary">Última sincronização: nunca</string>

    <!-- Text for displaying the default device name.
        The first parameter is the application name, the second is the device manufacturer name
        and the third is the device model. -->
    <string name="default_device_name_2">%1$s no %2$s %3$s</string>

    <!-- Preference for syncing credit cards -->
    <string name="preferences_sync_credit_cards">Cartões de crédito</string>
    <!-- Preference for syncing addresses -->
    <string name="preferences_sync_address">Moradas</string>

    <!-- Send Tab -->
    <!-- Name of the "receive tabs" notification channel. Displayed in the "App notifications" system settings for the app -->
    <string name="fxa_received_tab_channel_name">Separadores recebidos</string>
    <!-- Description of the "receive tabs" notification channel. Displayed in the "App notifications" system settings for the app -->
    <string name="fxa_received_tab_channel_description">Notificações para separadores recebidos de outros dispositivos Firefox.</string>
    <!--  The body for these is the URL of the tab received  -->
    <string name="fxa_tab_received_notification_name">Separador recebido</string>
    <!-- %s is the device name -->
    <string name="fxa_tab_received_from_notification_name">Separador de %s</string>

    <!-- Advanced Preferences -->
    <!-- Preference for tracking protection exceptions -->
    <string name="preferences_tracking_protection_exceptions">Exceções</string>
    <!-- Button in Exceptions Preference to turn on tracking protection for all sites (remove all exceptions) -->
    <string name="preferences_tracking_protection_exceptions_turn_on_for_all">Ativar para todos os sites</string>
    <!-- Text displayed when there are no exceptions -->
    <string name="exceptions_empty_message_description">As exceções permitem desativar a proteção contra a monitorização para sites selecionados.</string>
    <!-- Text displayed when there are no exceptions, with learn more link that brings users to a tracking protection SUMO page -->
    <string name="exceptions_empty_message_learn_more_link">Saber mais</string>

    <!-- Preference switch for usage and technical data collection -->
    <string name="preference_usage_data">Dados técnicos e de utilização</string>
    <!-- Preference description for usage and technical data collection -->
    <string name="preferences_usage_data_description">Partilha dados de desempenho, utilização, hardware e personalização sobre o seu navegador com a Mozilla para nos ajudar a tornar o %1$s melhor</string>
    <!-- Preference switch for marketing data collection -->
    <string name="preferences_marketing_data">Dados de marketing</string>

    <!-- Preference description for marketing data collection -->
    <string name="preferences_marketing_data_description2">Partilha informação básica de utilização com a Adjust, o nosso fornecedor de marketing para dispositivos móveis</string>
    <!-- Title for studies preferences -->
    <string name="preference_experiments_2">Estudos</string>
    <!-- Summary for studies preferences -->
    <string name="preference_experiments_summary_2">Permitir que a Mozilla instale e faça estudos</string>

    <!-- Turn On Sync Preferences -->
    <!-- Header of the Sync and save your data preference view -->
    <string name="preferences_sync_2">Sincronizar e guardar os seus dados</string>
    <!-- Preference for reconnecting to FxA sync -->
    <string name="preferences_sync_sign_in_to_reconnect">Iniciar sessão para restabelecer a ligação</string>
    <!-- Preference for removing FxA account -->
    <string name="preferences_sync_remove_account">Remover conta</string>

    <!-- Pairing Feature strings -->
    <!-- Instructions on how to access pairing -->
    <string name="pair_instructions_2"><![CDATA[Digitalize o código QR mostrado em <b>firefox.com/pair</b>]]></string>

    <!-- Toolbar Preferences -->
    <!-- Preference for using top toolbar -->
    <string name="preference_top_toolbar">Topo</string>

    <!-- Preference for using bottom toolbar -->
    <string name="preference_bottom_toolbar">Fim</string>

    <!-- Theme Preferences -->
    <!-- Preference for using light theme -->
    <string name="preference_light_theme">Claro</string>
    <!-- Preference for using dark theme -->
    <string name="preference_dark_theme">Escuro</string>
    <!-- Preference for using using dark or light theme automatically set by battery -->
    <string name="preference_auto_battery_theme">Definido pela gestão da bateria</string>
    <!-- Preference for using following device theme -->
    <string name="preference_follow_device_theme">Seguir tema do dispositivo</string>

    <!-- Gestures Preferences-->
    <!-- Preferences for using pull to refresh in a webpage -->
    <string name="preference_gestures_website_pull_to_refresh">Puxe para atualizar</string>
    <!-- Preference for using the dynamic toolbar -->
    <string name="preference_gestures_dynamic_toolbar">Desloque para ocultar a barra de ferramentas</string>
    <!-- Preference for switching tabs by swiping horizontally on the toolbar -->
    <string name="preference_gestures_swipe_toolbar_switch_tabs">Deslize a barra de ferramentas para o lado para alternar entre separadores</string>
    <!-- Preference for showing the opened tabs by swiping up on the toolbar-->
    <string name="preference_gestures_swipe_toolbar_show_tabs">Deslize a barra de ferramentas para cima para abrir separadores</string>

    <!-- Library -->
    <!-- Option in Library to open Downloads page -->
    <string name="library_downloads">Transferências</string>
    <!-- Option in library to open Bookmarks page -->
    <string name="library_bookmarks">Marcadores</string>
    <!-- Option in library to open Desktop Bookmarks root page -->
    <string name="library_desktop_bookmarks_root">Marcadores do computador</string>
    <!-- Option in library to open Desktop Bookmarks "menu" page -->
    <string name="library_desktop_bookmarks_menu">Menu de marcadores</string>
    <!-- Option in library to open Desktop Bookmarks "toolbar" page -->
    <string name="library_desktop_bookmarks_toolbar">Barra de ferramentas de marcadores</string>
    <!-- Option in library to open Desktop Bookmarks "unfiled" page -->
    <string name="library_desktop_bookmarks_unfiled">Outros marcadores</string>
    <!-- Option in Library to open History page -->
    <string name="library_history">Histórico</string>
    <!-- Option in Library to open a new tab -->
    <string name="library_new_tab">Novo separador</string>
    <!-- Settings Page Title -->
    <string name="settings_title">Definições</string>

    <!-- Content description (not visible, for screen readers etc.): "Close button for library settings" -->
    <string name="content_description_close_button">Fechar</string>

    <!-- Title to show in alert when a lot of tabs are to be opened
    %d is a placeholder for the number of tabs that will be opened -->
    <string name="open_all_warning_title">Abrir %d separadores?</string>
    <!-- Message to warn users that a large number of tabs will be opened
    %s will be replaced by app name. -->
    <string name="open_all_warning_message">Abrir tantos separadores poderá desacelerar o %s enquanto as páginas estiverem a carregar. Tem a certeza de que quer continuar?</string>
    <!-- Dialog button text for confirming open all tabs -->
    <string name="open_all_warning_confirm">Abrir separadores</string>
    <!-- Dialog button text for canceling open all tabs -->
    <string name="open_all_warning_cancel">Cancelar</string>

    <!-- Text to show users they have one page in the history group section of the History fragment.
    %d is a placeholder for the number of pages in the group. -->
    <string name="history_search_group_site_1">%d página</string>

    <!-- Text to show users they have multiple pages in the history group section of the History fragment.
    %d is a placeholder for the number of pages in the group. -->
    <string name="history_search_group_sites_1">%d páginas</string>

    <!-- Option in library for Recently Closed Tabs -->
    <string name="library_recently_closed_tabs">Separadores fechados recentemente</string>
    <!-- Option in library to open Recently Closed Tabs page -->
    <string name="recently_closed_show_full_history">Mostrar todo o histórico</string>
    <!-- Text to show users they have multiple tabs saved in the Recently Closed Tabs section of history.
    %d is a placeholder for the number of tabs selected. -->
    <string name="recently_closed_tabs">%d separadores</string>
    <!-- Text to show users they have one tab saved in the Recently Closed Tabs section of history.
    %d is a placeholder for the number of tabs selected. -->
    <string name="recently_closed_tab">%d separador</string>
    <!-- Recently closed tabs screen message when there are no recently closed tabs -->
    <string name="recently_closed_empty_message">Sem separadores fechados recentemente</string>

    <!-- Tab Management -->
    <!-- Title of preference for tabs management -->
    <string name="preferences_tabs">Separadores</string>
    <!-- Title of preference that allows a user to specify the tab view -->
    <string name="preferences_tab_view">Vista de separadores</string>
    <!-- Option for a list tab view -->
    <string name="tab_view_list">Lista</string>
    <!-- Option for a grid tab view -->
    <string name="tab_view_grid">Grelha</string>
    <!-- Title of preference that allows a user to auto close tabs after a specified amount of time -->
    <string name="preferences_close_tabs">Fechar separadores</string>
    <!-- Option for auto closing tabs that will never auto close tabs, always allows user to manually close tabs -->
    <string name="close_tabs_manually">Manualmente</string>
    <!-- Option for auto closing tabs that will auto close tabs after one day -->
    <string name="close_tabs_after_one_day">Depois de um dia</string>
    <!-- Option for auto closing tabs that will auto close tabs after one week -->
    <string name="close_tabs_after_one_week">Depois de uma semana</string>
    <!-- Option for auto closing tabs that will auto close tabs after one month -->
    <string name="close_tabs_after_one_month">Depois de um mês</string>

    <!-- Title of preference that allows a user to specify the auto-close settings for open tabs -->
    <string name="preference_auto_close_tabs" tools:ignore="UnusedResources">Auto-encerrar separadores abertos</string>

    <!-- Opening screen -->
    <!-- Title of a preference that allows a user to choose what screen to show after opening the app -->
    <string name="preferences_opening_screen">Ecrã de abertura</string>
    <!-- Option for always opening the homepage when re-opening the app -->
    <string name="opening_screen_homepage">Página inicial</string>
    <!-- Option for always opening the user's last-open tab when re-opening the app -->
    <string name="opening_screen_last_tab">Último separador</string>
    <!-- Option for always opening the homepage when re-opening the app after four hours of inactivity -->
    <string name="opening_screen_after_four_hours_of_inactivity">Página inicial após quatro horas de inatividade</string>
    <!-- Summary for tabs preference when auto closing tabs setting is set to manual close-->
    <string name="close_tabs_manually_summary">Fechar manualmente</string>
    <!-- Summary for tabs preference when auto closing tabs setting is set to auto close tabs after one day-->
    <string name="close_tabs_after_one_day_summary">Fechar depois de um dia</string>
    <!-- Summary for tabs preference when auto closing tabs setting is set to auto close tabs after one week-->
    <string name="close_tabs_after_one_week_summary">Fechar depois de uma semana</string>
    <!-- Summary for tabs preference when auto closing tabs setting is set to auto close tabs after one month-->
    <string name="close_tabs_after_one_month_summary">Fechar depois um mês</string>

    <!-- Summary for homepage preference indicating always opening the homepage when re-opening the app -->
    <string name="opening_screen_homepage_summary">Abrir na página principal</string>
    <!-- Summary for homepage preference indicating always opening the last-open tab when re-opening the app -->
    <string name="opening_screen_last_tab_summary">Abrir no último separador</string>

    <!-- Summary for homepage preference indicating opening the homepage when re-opening the app after four hours of inactivity -->
    <string name="opening_screen_after_four_hours_of_inactivity_summary">Abrir na página inicial após quatro horas</string>

    <!-- Inactive tabs -->
    <!-- Category header of a preference that allows a user to enable or disable the inactive tabs feature -->
    <string name="preferences_inactive_tabs">Mover separadores antigos para inativos</string>
    <!-- Title of inactive tabs preference -->
    <string name="preferences_inactive_tabs_title">Os separadores que não acedeu há duas semanas são movidos para a secção inativos.</string>

    <!-- Studies -->
    <!-- Title of the remove studies button -->
    <string name="studies_remove">Remover</string>
    <!-- Title of the active section on the studies list -->
    <string name="studies_active">Ativo</string>
    <!-- Description for studies, it indicates why Firefox use studies. The first parameter is the name of the application. -->
    <string name="studies_description_2">O %1$s pode instalar e executar estudos esporadicamente.</string>
    <!-- Learn more link for studies, links to an article for more information about studies. -->
    <string name="studies_learn_more">Saber mais</string>
    <!-- Dialog message shown after removing a study -->
    <string name="studies_restart_app">A aplicação irá encerrar para aplicar as alterações</string>
    <!-- Dialog button to confirm the removing a study. -->
    <string name="studies_restart_dialog_ok">OK</string>
    <!-- Dialog button text for canceling removing a study. -->
    <string name="studies_restart_dialog_cancel">Cancelar</string>
    <!-- Toast shown after turning on/off studies preferences -->
    <string name="studies_toast_quit_application" tools:ignore="UnusedResources">A encerrar a aplicação para aplicar as alterações…</string>

    <!-- Sessions -->
    <!-- Title for the list of tabs -->
    <string name="tab_header_label">Separadores abertos</string>

    <!-- Title for the list of tabs in the current private session -->
    <string name="tabs_header_private_tabs_title">Separadores privados</string>
    <!-- Title for the list of tabs in the synced tabs -->
    <string name="tabs_header_synced_tabs_title">Separadores sincronizados</string>
    <!-- Content description (not visible, for screen readers etc.): Add tab button. Adds a news tab when pressed -->
    <string name="add_tab">Adicionar separador</string>
    <!-- Content description (not visible, for screen readers etc.): Add tab button. Adds a news tab when pressed -->
    <string name="add_private_tab">Adicionar separador privado</string>
    <!-- Text for the new tab button to indicate adding a new private tab in the tab -->
    <string name="tab_drawer_fab_content">Privado</string>
    <!-- Text for the new tab button to indicate syncing command on the synced tabs page -->
    <string name="tab_drawer_fab_sync">Sincronizar</string>
    <!-- Text shown in the menu for sharing all tabs -->
    <string name="tab_tray_menu_item_share">Partilhar todos os separadores</string>
    <!-- Text shown in the menu to view recently closed tabs -->
    <string name="tab_tray_menu_recently_closed">Separadores fechados recentemente</string>
    <!-- Text shown in the tabs tray inactive tabs section -->
    <string name="tab_tray_inactive_recently_closed" tools:ignore="UnusedResources">Recentemente fechados</string>
    <!-- Text shown in the menu to view account settings -->
    <string name="tab_tray_menu_account_settings">Definições da conta</string>
    <!-- Text shown in the menu to view tab settings -->
    <string name="tab_tray_menu_tab_settings">Definições dos separadores</string>
    <!-- Text shown in the menu for closing all tabs -->
    <string name="tab_tray_menu_item_close">Fechar todos os separadores</string>
    <!-- Text shown in the multiselect menu for bookmarking selected tabs. -->
    <string name="tab_tray_multiselect_menu_item_bookmark">Marcador</string>
    <!-- Text shown in the multiselect menu for closing selected tabs. -->
    <string name="tab_tray_multiselect_menu_item_close">Fechar</string>
    <!-- Content description for tabs tray multiselect share button -->
    <string name="tab_tray_multiselect_share_content_description">Partilhar os separadores selecionados</string>
    <!-- Content description for tabs tray multiselect menu -->
    <string name="tab_tray_multiselect_menu_content_description">Menu de separadores selecionados</string>
    <!-- Content description (not visible, for screen readers etc.): Removes tab from collection button. Removes the selected tab from collection when pressed -->
    <string name="remove_tab_from_collection">Remover separador da coleção</string>
    <!-- Text for button to enter multiselect mode in tabs tray -->
    <string name="tabs_tray_select_tabs">Selecionar separadores</string>
    <!-- Content description (not visible, for screen readers etc.): Close tab button. Closes the current session when pressed -->
    <string name="close_tab">Fechar separador</string>
    <!-- Content description (not visible, for screen readers etc.): Close tab <title> button. First parameter is tab title  -->
    <string name="close_tab_title">Fechar separador %s</string>
    <!-- Content description (not visible, for screen readers etc.): Opens the open tabs menu when pressed -->
    <string name="open_tabs_menu">Abrir menu dos separadores</string>
    <!-- Open tabs menu item to save tabs to collection -->
    <string name="tabs_menu_save_to_collection1">Guardar separadores na coleção</string>
    <!-- Text for the menu button to delete a collection -->
    <string name="collection_delete">Eliminar coleção</string>
    <!-- Text for the menu button to rename a collection -->
    <string name="collection_rename">Renomear coleção</string>
    <!-- Text for the button to open tabs of the selected collection -->
    <string name="collection_open_tabs">Abrir separadores</string>
    <!-- Hint for adding name of a collection -->
    <string name="collection_name_hint">Nome da coleção</string>
    <!-- Text for the menu button to rename a top site -->
    <string name="rename_top_site">Mudar o nome</string>
    <!-- Text for the menu button to remove a top site -->
    <string name="remove_top_site">Remover</string>

    <!-- Text for the menu button to delete a top site from history -->
    <string name="delete_from_history">Eliminar do histórico</string>
    <!-- Postfix for private WebApp titles, placeholder is replaced with app name -->
    <string name="pwa_site_controls_title_private">%1$s (modo privado)</string>

    <!-- History -->
    <!-- Text for the button to search all history -->
    <string name="history_search_1">Introduza os termos de pesquisa</string>
    <!-- Text for the button to clear all history -->
    <string name="history_delete_all">Eliminar histórico</string>
    <!-- Text for the snackbar to confirm that multiple browsing history items has been deleted -->
    <string name="history_delete_multiple_items_snackbar">Histórico eliminado</string>
    <!-- Text for the snackbar to confirm that a single browsing history item has been deleted. The first parameter is the shortened URL of the deleted history item. -->
    <string name="history_delete_single_item_snackbar">Eliminado %1$s</string>
    <!-- Context description text for the button to delete a single history item -->
    <string name="history_delete_item">Eliminar</string>
    <!-- History multi select title in app bar
    The first parameter is the number of bookmarks selected -->
    <string name="history_multi_select_title">%1$d selecionados(s)</string>
    <!-- Text for the header that groups the history for today -->
    <string name="history_today">Hoje</string>
    <!-- Text for the header that groups the history for yesterday -->
    <string name="history_yesterday">Ontem</string>
    <!-- Text for the header that groups the history the past 7 days -->
    <string name="history_7_days">Últimos 7 dias</string>
    <!-- Text for the header that groups the history the past 30 days -->
    <string name="history_30_days">Últimos 30 dias</string>
    <!-- Text for the header that groups the history older than the last month -->
    <string name="history_older">Mais antigo</string>
    <!-- Text shown when no history exists -->
    <string name="history_empty_message">Sem histórico</string>

    <!-- Downloads -->
    <!-- Text for the snackbar to confirm that multiple downloads items have been removed -->
    <string name="download_delete_multiple_items_snackbar_1">Transferências removidas</string>
    <!-- Text for the snackbar to confirm that a single download item has been removed. The first parameter is the name of the download item. -->
    <string name="download_delete_single_item_snackbar">%1$s removido</string>
    <!-- Text shown when no download exists -->
    <string name="download_empty_message_1">Sem ficheiros transferidos</string>
    <!-- History multi select title in app bar
    The first parameter is the number of downloads selected -->
    <string name="download_multi_select_title">%1$d selecionados</string>


    <!-- Text for the button to remove a single download item -->
    <string name="download_delete_item_1">Remover</string>


    <!-- Crashes -->
    <!-- Title text displayed on the tab crash page. This first parameter is the name of the application (For example: Fenix) -->
    <string name="tab_crash_title_2">Desculpe. O %1$s não pode carregar essa página.</string>

    <!-- Send crash report checkbox text on the tab crash page -->
    <string name="tab_crash_send_report">Enviar relatório da falha para a Mozilla</string>
    <!-- Close tab button text on the tab crash page -->
    <string name="tab_crash_close">Fechar separador</string>
    <!-- Restore tab button text on the tab crash page -->
    <string name="tab_crash_restore">Restaurar separador</string>

    <!-- Bookmarks -->
    <!-- Confirmation message for a dialog confirming if the user wants to delete the selected folder -->
    <string name="bookmark_delete_folder_confirmation_dialog">Tem a certeza que deseja eliminar esta pasta?</string>
    <!-- Confirmation message for a dialog confirming if the user wants to delete multiple items including folders. Parameter will be replaced by app name. -->
    <string name="bookmark_delete_multiple_folders_confirmation_dialog">%s irá excluir os itens selecionados.</string>
    <!-- Text for the cancel button on delete bookmark dialog -->
    <string name="bookmark_delete_negative">Cancelar</string>
    <!-- Screen title for adding a bookmarks folder -->
    <string name="bookmark_add_folder">Adicionar pasta</string>
    <!-- Snackbar title shown after a bookmark has been created. -->
    <string name="bookmark_saved_snackbar">Marcador guardado!</string>
    <!-- Snackbar edit button shown after a bookmark has been created. -->
    <string name="edit_bookmark_snackbar_action">EDITAR</string>
    <!-- Bookmark overflow menu edit button -->
    <string name="bookmark_menu_edit_button">Editar</string>
    <!-- Bookmark overflow menu copy button -->
    <string name="bookmark_menu_copy_button">Copiar</string>
    <!-- Bookmark overflow menu share button -->
    <string name="bookmark_menu_share_button">Partilhar</string>
    <!-- Bookmark overflow menu open in new tab button -->
    <string name="bookmark_menu_open_in_new_tab_button">Abrir num separador novo</string>
    <!-- Bookmark overflow menu open in private tab button -->
    <string name="bookmark_menu_open_in_private_tab_button">Abrir num separador privado novo</string>
    <!-- Bookmark overflow menu open all in tabs button -->
    <string name="bookmark_menu_open_all_in_tabs_button">Abrir todos em novos separadores</string>
    <!-- Bookmark overflow menu open all in private tabs button -->
    <string name="bookmark_menu_open_all_in_private_tabs_button">Abrir todos em separadores privados</string>
    <!-- Bookmark overflow menu delete button -->
    <string name="bookmark_menu_delete_button">Eliminar</string>
    <!--Bookmark overflow menu save button -->
    <string name="bookmark_menu_save_button">Guardar</string>
    <!-- Bookmark multi select title in app bar
     The first parameter is the number of bookmarks selected -->
    <string name="bookmarks_multi_select_title">%1$d selecionado(s)</string>
    <!-- Bookmark editing screen title -->
    <string name="edit_bookmark_fragment_title">Editar marcador</string>
    <!-- Bookmark folder editing screen title -->
    <string name="edit_bookmark_folder_fragment_title">Editar pasta</string>
    <!-- Bookmark sign in button message -->
    <string name="bookmark_sign_in_button">Inicie sessão para ver os marcadores sincronizados</string>
    <!-- Bookmark URL editing field label -->
    <string name="bookmark_url_label">Endereço</string>
    <!-- Bookmark FOLDER editing field label -->
    <string name="bookmark_folder_label">PASTA</string>
    <!-- Bookmark NAME editing field label -->
    <string name="bookmark_name_label">NOME</string>
    <!-- Bookmark add folder screen title -->
    <string name="bookmark_add_folder_fragment_label">Adicionar pasta</string>
    <!-- Bookmark select folder screen title -->
    <string name="bookmark_select_folder_fragment_label">Selecionar pasta</string>
    <!-- Bookmark editing error missing title -->
    <string name="bookmark_empty_title_error">Deve ter um título</string>
    <!-- Bookmark editing error missing or improper URL -->
    <string name="bookmark_invalid_url_error">Endereço inválido</string>
    <!-- Bookmark screen message for empty bookmarks folder -->
    <string name="bookmarks_empty_message">Sem marcadores</string>
    <!-- Bookmark snackbar message on deletion
     The first parameter is the host part of the URL of the bookmark deleted, if any -->
    <string name="bookmark_deletion_snackbar_message">%1$s eliminado</string>
    <!-- Bookmark snackbar message on deleting multiple bookmarks not including folders-->
    <string name="bookmark_deletion_multiple_snackbar_message_2">Marcadores eliminados</string>
    <!-- Bookmark snackbar message on deleting multiple bookmarks including folders-->
    <string name="bookmark_deletion_multiple_snackbar_message_3">A eliminar as pastas selecionadas</string>
    <!-- Bookmark undo button for deletion snackbar action -->
    <string name="bookmark_undo_deletion">ANULAR</string>

    <!-- Text for the button to search all bookmarks -->
    <string name="bookmark_search">Introduza os termos de pesquisa</string>

    <!-- Site Permissions -->
    <!-- Button label that take the user to the Android App setting -->
    <string name="phone_feature_go_to_settings">Ir para as Definições</string>
    <!-- Content description (not visible, for screen readers etc.): Quick settings sheet
        to give users access to site specific information / settings. For example:
        Secure settings status and a button to modify site permissions -->
    <string name="quick_settings_sheet">Folha de definições rápidas</string>
    <!-- Label that indicates that this option it the recommended one -->
    <string name="phone_feature_recommended">Recomendado</string>
    <!-- Button label for clearing all the information of site permissions-->
    <string name="clear_permissions">Limpar permissões</string>
    <!-- Text for the OK button on Clear permissions dialog -->
    <string name="clear_permissions_positive">OK</string>
    <!-- Text for the cancel button on Clear permissions dialog -->
    <string name="clear_permissions_negative">Cancelar</string>
    <!-- Button label for clearing a site permission-->
    <string name="clear_permission">Limpar permissão</string>
    <!-- Text for the OK button on Clear permission dialog -->
    <string name="clear_permission_positive">OK</string>
    <!-- Text for the cancel button on Clear permission dialog -->
    <string name="clear_permission_negative">Cancelar</string>
    <!-- Button label for clearing all the information on all sites-->
    <string name="clear_permissions_on_all_sites">Limpar permissões em todos os sites</string>
    <!-- Preference for altering video and audio autoplay for all websites -->
    <string name="preference_browser_feature_autoplay">Reprodução automática</string>
    <!-- Preference for altering the camera access for all websites -->
    <string name="preference_phone_feature_camera">Câmara</string>
    <!-- Preference for altering the microphone access for all websites -->
    <string name="preference_phone_feature_microphone">Microfone</string>
    <!-- Preference for altering the location access for all websites -->
    <string name="preference_phone_feature_location">Localização</string>
    <!-- Preference for altering the notification access for all websites -->
    <string name="preference_phone_feature_notification">Notificação</string>

    <!-- Preference for altering the persistent storage access for all websites -->
    <string name="preference_phone_feature_persistent_storage">Armazenamento persistente</string>
    <!-- Preference for altering the storage access setting for all websites -->
    <string name="preference_phone_feature_cross_origin_storage_access">Cookies inter-sites</string>
    <!-- Preference for altering the EME access for all websites -->
    <string name="preference_phone_feature_media_key_system_access">Conteúdo controlado por DRM</string>
    <!-- Label that indicates that a permission must be asked always -->
    <string name="preference_option_phone_feature_ask_to_allow">Solicitar permissão</string>
    <!-- Label that indicates that a permission must be blocked -->
    <string name="preference_option_phone_feature_blocked">Bloqueado</string>
    <!-- Label that indicates that a permission must be allowed -->
    <string name="preference_option_phone_feature_allowed">Permitido</string>
    <!--Label that indicates a permission is by the Android OS-->
    <string name="phone_feature_blocked_by_android">Bloqueado pelo Android</string>
    <!-- Preference for showing a list of websites that the default configurations won't apply to them -->
    <string name="preference_exceptions">Exceções</string>
    <!-- Summary of tracking protection preference if tracking protection is set to off -->
    <string name="tracking_protection_off">Desativada</string>
    <!-- Summary of tracking protection preference if tracking protection is set to standard -->
    <string name="tracking_protection_standard">Padrão</string>
    <!-- Summary of tracking protection preference if tracking protection is set to strict -->
    <string name="tracking_protection_strict">Restrito</string>
    <!-- Summary of tracking protection preference if tracking protection is set to custom -->
    <string name="tracking_protection_custom">Personalizado</string>
    <!-- Label for global setting that indicates that all video and audio autoplay is allowed -->
    <string name="preference_option_autoplay_allowed2">Permitir áudio e vídeo</string>
    <!-- Label for site specific setting that indicates that all video and audio autoplay is allowed -->
    <string name="quick_setting_option_autoplay_allowed">Permitir áudio e vídeo</string>
    <!-- Label that indicates that video and audio autoplay is only allowed over Wi-Fi -->
    <string name="preference_option_autoplay_allowed_wifi_only2">Bloquear áudio e vídeo apenas em dados móveis</string>
    <!-- Subtext that explains 'autoplay on Wi-Fi only' option -->
    <string name="preference_option_autoplay_allowed_wifi_subtext">Áudio e vídeo serão reproduzidos em Wi-Fi</string>
    <!-- Label for global setting that indicates that video autoplay is allowed, but audio autoplay is blocked -->
    <string name="preference_option_autoplay_block_audio2">Bloquear apenas o áudio</string>
    <!-- Label for site specific setting that indicates that video autoplay is allowed, but audio autoplay is blocked -->
    <string name="quick_setting_option_autoplay_block_audio">Bloquear apenas o áudio</string>
    <!-- Label for global setting that indicates that all video and audio autoplay is blocked -->
    <string name="preference_option_autoplay_blocked3">Bloquear o áudio e vídeo</string>
    <!-- Label for site specific setting that indicates that all video and audio autoplay is blocked -->
    <string name="quick_setting_option_autoplay_blocked">Bloquear o áudio e vídeo</string>
    <!-- Summary of delete browsing data on quit preference if it is set to on -->
    <string name="delete_browsing_data_quit_on">Ativado</string>
    <!-- Summary of delete browsing data on quit preference if it is set to off -->
    <string name="delete_browsing_data_quit_off">Desativado</string>

    <!-- Summary of studies preference if it is set to on -->
    <string name="studies_on">Ativado</string>
    <!-- Summary of studies data on quit preference if it is set to off -->
    <string name="studies_off">Desativado</string>

    <!-- Collections -->
    <!-- Collections header on home fragment -->
    <string name="collections_header">Coleções</string>
    <!-- Content description (not visible, for screen readers etc.): Opens the collection menu when pressed -->
    <string name="collection_menu_button_content_description">Menu de coleções</string>
    <!-- Label to describe what collections are to a new user without any collections -->
    <string name="no_collections_description2">Reúna o que é importante para você.\nAgrupe pesquisas, sites e separadores semelhantes para um acesso rápido mais tarde.</string>
    <!-- Title for the "select tabs" step of the collection creator -->
    <string name="create_collection_select_tabs">Selecione os separadores</string>
    <!-- Title for the "select collection" step of the collection creator -->
    <string name="create_collection_select_collection">Selecione a coleção</string>
    <!-- Title for the "name collection" step of the collection creator -->
    <string name="create_collection_name_collection">Denomine a coleção</string>
    <!-- Button to add new collection for the "select collection" step of the collection creator -->
    <string name="create_collection_add_new_collection">Adicionar nova coleção</string>
    <!-- Button to select all tabs in the "select tabs" step of the collection creator -->
    <string name="create_collection_select_all">Selecionar todas</string>
    <!-- Button to deselect all tabs in the "select tabs" step of the collection creator -->
    <string name="create_collection_deselect_all">Desmarcar todas</string>
    <!-- Text to prompt users to select the tabs to save in the "select tabs" step of the collection creator -->
    <string name="create_collection_save_to_collection_empty">Selecione os separadores a guardar</string>
    <!-- Text to show users how many tabs they have selected in the "select tabs" step of the collection creator.
     %d is a placeholder for the number of tabs selected. -->
    <string name="create_collection_save_to_collection_tabs_selected">%d separadores selecionados</string>
    <!-- Text to show users they have one tab selected in the "select tabs" step of the collection creator.
    %d is a placeholder for the number of tabs selected. -->
    <string name="create_collection_save_to_collection_tab_selected">%d separador selecionado</string>
    <!-- Text shown in snackbar when multiple tabs have been saved in a collection -->
    <string name="create_collection_tabs_saved">Separadores guardados!</string>
    <!-- Text shown in snackbar when one or multiple tabs have been saved in a new collection -->
    <string name="create_collection_tabs_saved_new_collection">Coleção guardada!</string>
    <!-- Text shown in snackbar when one tab has been saved in a collection -->
    <string name="create_collection_tab_saved">Separador guardado!</string>
    <!-- Content description (not visible, for screen readers etc.): button to close the collection creator -->
    <string name="create_collection_close">Fechar</string>
    <!-- Button to save currently selected tabs in the "select tabs" step of the collection creator-->
    <string name="create_collection_save">Guardar</string>

    <!-- Snackbar action to view the collection the user just created or updated -->
    <string name="create_collection_view">Ver</string>

    <!-- Text for the OK button from collection dialogs -->
    <string name="create_collection_positive">OK</string>
    <!-- Text for the cancel button from collection dialogs -->
    <string name="create_collection_negative">Cancelar</string>

    <!-- Default name for a new collection in "name new collection" step of the collection creator. %d is a placeholder for the number of collections-->
    <string name="create_collection_default_name">Coleção %d</string>

    <!-- Share -->
    <!-- Share screen header -->
    <string name="share_header_2">Partilhar</string>
    <!-- Content description (not visible, for screen readers etc.):
        "Share" button. Opens the share menu when pressed. -->
    <string name="share_button_content_description">Partilhar</string>
    <!-- Text for the Save to PDF feature in the share menu -->
    <string name="share_save_to_pdf">Guardar como PDF</string>
    <!-- Text for error message when generating a PDF file Text. -->
    <string name="unable_to_save_to_pdf_error">Não foi possível gerar o PDF</string>
    <!-- Text for standard error snackbar dismiss button. -->
    <string name="standard_snackbar_error_dismiss">Dispensar</string>
    <!-- Text for error message when printing a page and it fails. -->
    <string name="unable_to_print_error" moz:removedIn="121" tools:ignore="UnusedResources">Não é possível imprimir</string>
    <!-- Text for error message when printing a page and it fails. -->
    <string name="unable_to_print_page_error">Não é possível imprimir esta página</string>
    <!-- Text for the print feature in the share and browser menu -->
    <string name="menu_print">Imprimir</string>
    <!-- Sub-header in the dialog to share a link to another sync device -->
    <string name="share_device_subheader">Enviar para o dispositivo</string>
    <!-- Sub-header in the dialog to share a link to an app from the full list -->
    <string name="share_link_all_apps_subheader">Todas as ações</string>
    <!-- Sub-header in the dialog to share a link to an app from the most-recent sorted list -->
    <string name="share_link_recent_apps_subheader">Recentemente utilizadas</string>
    <!-- Text for the copy link action in the share screen. -->
    <string name="share_copy_link_to_clipboard">Copiar para a área de transferência</string>
    <!-- Toast shown after copying link to clipboard -->
    <string name="toast_copy_link_to_clipboard">Copiado para a área de transferência</string>
    <!-- An option from the share dialog to sign into sync -->
    <string name="sync_sign_in">Iniciar sessão para sincronizar</string>
     <!-- An option from the three dot menu to sync and save data -->
    <string name="sync_menu_sync_and_save_data">Sincronizar e guardar os dados</string>
    <!-- An option from the share dialog to send link to all other sync devices -->
    <string name="sync_send_to_all">Enviar para todos os dispositivos</string>
    <!-- An option from the share dialog to reconnect to sync -->
    <string name="sync_reconnect">Restabelecer a ligação para sincronizar</string>
    <!-- Text displayed when sync is offline and cannot be accessed -->
    <string name="sync_offline">Desligado</string>
    <!-- An option to connect additional devices -->
    <string name="sync_connect_device">Ligar outro dispositivo</string>
    <!-- The dialog text shown when additional devices are not available -->
    <string name="sync_connect_device_dialog">Para enviar um separador, inicie sessão no Firefox em, pelo menos, um outro dispositivo.</string>
    <!-- Confirmation dialog button -->
    <string name="sync_confirmation_button">Compreendi</string>
    <!-- Share error message -->
    <string name="share_error_snackbar">Não é possível partilhar para esta aplicação</string>
    <!-- Add new device screen title -->
    <string name="sync_add_new_device_title">Enviar para o dispositivo</string>
    <!-- Text for the warning message on the Add new device screen -->
    <string name="sync_add_new_device_message">Sem dispositivos associados</string>
    <!-- Text for the button to learn about sending tabs -->
    <string name="sync_add_new_device_learn_button">Aprenda sobre o envio de separadores…</string>
    <!-- Text for the button to connect another device -->
    <string name="sync_add_new_device_connect_button">Associar outro dispositivo…</string>

    <!-- Notifications -->
    <!-- Text shown in the notification that pops up to remind the user that a private browsing session is active. -->
    <string name="notification_pbm_delete_text_2">Fechar separadores privados</string>
    <!-- Name of the marketing notification channel. Displayed in the "App notifications" system settings for the app -->
    <string name="notification_marketing_channel_name">Marketing</string>

    <!-- Title shown in the notification that pops up to remind the user to set fenix as default browser.
    The app name is in the text, due to limitations with localizing Nimbus experiments -->
    <string name="nimbus_notification_default_browser_title" tools:ignore="UnusedResources">O Firefox é rápido e privado</string>
    <!-- Text shown in the notification that pops up to remind the user to set fenix as default browser.
    The app name is in the text, due to limitations with localizing Nimbus experiments -->
    <string name="nimbus_notification_default_browser_text" tools:ignore="UnusedResources">Torne o Firefox no seu navegador predefinido</string>
    <!-- Title shown in the notification that pops up to re-engage the user -->
    <string name="notification_re_engagement_title">Experimente a navegação privada</string>
    <!-- Text shown in the notification that pops up to re-engage the user.
    %1$s is a placeholder that will be replaced by the app name. -->
    <string name="notification_re_engagement_text">Navegue sem guardar cookies nem histórico no %1$s</string>

    <!-- Title A shown in the notification that pops up to re-engage the user -->
    <string name="notification_re_engagement_A_title">Navegue sem deixar rastos</string>
    <!-- Text A shown in the notification that pops up to re-engage the user.
    %1$s is a placeholder that will be replaced by the app name. -->
    <string name="notification_re_engagement_A_text">A navegação privada no %1$s não guarda a sua informação.</string>
    <!-- Title B shown in the notification that pops up to re-engage the user -->
    <string name="notification_re_engagement_B_title">Comece a sua primeira pesquisa</string>
    <!-- Text B shown in the notification that pops up to re-engage the user -->
    <string name="notification_re_engagement_B_text">Encontre algo próximo. Ou descubra qualquer coisa divertida.</string>

    <!-- Survey -->
    <!-- Text shown in the fullscreen message that pops up to ask user to take a short survey.
    The app name is in the text, due to limitations with localizing Nimbus experiments -->
    <string name="nimbus_survey_message_text">Por favor, ajude a melhorar o Firefox respondendo a um breve questionário.</string>
    <!-- Preference for taking the short survey. -->
    <string name="preferences_take_survey">Preencher questionário</string>
    <!-- Preference for not taking the short survey. -->
    <string name="preferences_not_take_survey">Não, obrigado</string>

    <!-- Snackbar -->
    <!-- Text shown in snackbar when user deletes a collection -->
    <string name="snackbar_collection_deleted">Coleção eliminada</string>
    <!-- Text shown in snackbar when user renames a collection -->
    <string name="snackbar_collection_renamed">Coleção renomeada</string>
    <!-- Text shown in snackbar when user closes a tab -->
    <string name="snackbar_tab_closed">Separador fechado</string>
    <!-- Text shown in snackbar when user closes all tabs -->
    <string name="snackbar_tabs_closed">Separadores fechados</string>
    <!-- Text shown in snackbar when user bookmarks a list of tabs -->
    <string name="snackbar_message_bookmarks_saved">Marcadores guardados!</string>
    <!-- Text shown in snackbar when user adds a site to shortcuts -->
    <string name="snackbar_added_to_shortcuts">Adicionado aos atalhos!</string>
    <!-- Text shown in snackbar when user closes a private tab -->
    <string name="snackbar_private_tab_closed">Separador privado fechado</string>
    <!-- Text shown in snackbar when user closes all private tabs -->
    <string name="snackbar_private_tabs_closed">Separadores privados fechados</string>
    <!-- Text shown in snackbar when user erases their private browsing data -->
    <string name="snackbar_private_data_deleted">Dados de navegação privada excluídos</string>
    <!-- Text shown in snackbar to undo deleting a tab, top site or collection -->
    <string name="snackbar_deleted_undo">ANULAR</string>
    <!-- Text shown in snackbar when user removes a top site -->
    <string name="snackbar_top_site_removed">Site removido</string>

    <!-- QR code scanner prompt which appears after scanning a code, but before navigating to it
        First parameter is the name of the app, second parameter is the URL or text scanned-->
    <string name="qr_scanner_confirmation_dialog_message">Permitir que o %1$s abra %2$s</string>
    <!-- QR code scanner prompt dialog positive option to allow navigation to scanned link -->
    <string name="qr_scanner_dialog_positive">PERMITIR</string>
    <!-- QR code scanner prompt dialog positive option to deny navigation to scanned link -->
    <string name="qr_scanner_dialog_negative">NEGAR</string>
    <!-- QR code scanner prompt dialog error message shown when a hostname does not contain http or https. -->
    <string name="qr_scanner_dialog_invalid">O endereço de Internet não é válido.</string>
    <!-- QR code scanner prompt dialog positive option when there is an error -->
    <string name="qr_scanner_dialog_invalid_ok">OK</string>
    <!-- Tab collection deletion prompt dialog message. Placeholder will be replaced with the collection name -->
    <string name="tab_collection_dialog_message">Tem a certeza que pretende eliminar %1$s?</string>
    <!-- Collection and tab deletion prompt dialog message. This will show when the last tab from a collection is deleted -->
    <string name="delete_tab_and_collection_dialog_message">A eliminação deste separador irá eliminar toda a coleção. Pode criar coleções novas a qualquer momento.</string>
    <!-- Collection and tab deletion prompt dialog title. Placeholder will be replaced with the collection name. This will show when the last tab from a collection is deleted -->
    <string name="delete_tab_and_collection_dialog_title">Eliminar %1$s?</string>
    <!-- Tab collection deletion prompt dialog option to delete the collection -->
    <string name="tab_collection_dialog_positive">Eliminar</string>
    <!-- Text displayed in a notification when the user enters full screen mode -->
    <string name="full_screen_notification">A entrar no modo de ecrã completo</string>
    <!-- Message for copying the URL via long press on the toolbar -->
    <string name="url_copied">Endereço copiado</string>
    <!-- Sample text for accessibility font size -->
    <string name="accessibility_text_size_sample_text_1">Este é um texto de exemplo. Está aqui para mostrar como o texto será apresentado quando aumentar ou reduzir o tamanho com esta configuração.</string>
    <!-- Summary for Accessibility Text Size Scaling Preference -->
    <string name="preference_accessibility_text_size_summary">Tornar o texto maior ou mais pequeno nos sites</string>
    <!-- Title for Accessibility Text Size Scaling Preference -->
    <string name="preference_accessibility_font_size_title">Tamanho do tipo de letra</string>

    <!-- Title for Accessibility Text Automatic Size Scaling Preference -->
    <string name="preference_accessibility_auto_size_2">Dimensionamento automático do tipo de letra</string>
    <!-- Summary for Accessibility Text Automatic Size Scaling Preference -->
    <string name="preference_accessibility_auto_size_summary">O tamanho do tipo de letra irá corresponder às suas configurações do Android. Desative para gerir o tamanho do tipo de letra aqui.</string>

    <!-- Title for the Delete browsing data preference -->
    <string name="preferences_delete_browsing_data">Eliminar dados de navegação</string>
    <!-- Title for the tabs item in Delete browsing data -->
    <string name="preferences_delete_browsing_data_tabs_title_2">Separadores abertos</string>
    <!-- Subtitle for the tabs item in Delete browsing data, parameter will be replaced with the number of open tabs -->
    <string name="preferences_delete_browsing_data_tabs_subtitle">%d separador(es)</string>
    <!-- Title for the data and history items in Delete browsing data -->
    <!-- Title for the history item in Delete browsing data -->
    <string name="preferences_delete_browsing_data_browsing_history_title">Histórico de navegação</string>
    <!-- Subtitle for the data and history items in delete browsing data, parameter will be replaced with the
        number of history items the user has -->
    <string name="preferences_delete_browsing_data_browsing_data_subtitle">%d endereço(s)</string>

    <!-- Title for the cookies and site data items in Delete browsing data -->
    <string name="preferences_delete_browsing_data_cookies_and_site_data">Cookies e dados de sites</string>
    <!-- Subtitle for the cookies item in Delete browsing data -->
    <string name="preferences_delete_browsing_data_cookies_subtitle">A sua sessão será encerrada na maioria dos sites</string>
    <!-- Title for the cached images and files item in Delete browsing data -->
    <string name="preferences_delete_browsing_data_cached_files">Imagens e ficheiros em cache</string>
    <!-- Subtitle for the cached images and files item in Delete browsing data -->
    <string name="preferences_delete_browsing_data_cached_files_subtitle">Liberta espaço de armazenamento</string>
    <!-- Title for the site permissions item in Delete browsing data -->
    <string name="preferences_delete_browsing_data_site_permissions">Permissões do site</string>
    <!-- Title for the downloads item in Delete browsing data -->
    <string name="preferences_delete_browsing_data_downloads">Transferências</string>
    <!-- Text for the button to delete browsing data -->
    <string name="preferences_delete_browsing_data_button">Eliminar dados de navegação</string>
    <!-- Title for the Delete browsing data on quit preference -->
    <string name="preferences_delete_browsing_data_on_quit">Eliminar dados de navegação ao sair</string>
    <!-- Summary for the Delete browsing data on quit preference. "Quit" translation should match delete_browsing_data_on_quit_action translation. -->
    <string name="preference_summary_delete_browsing_data_on_quit_2">Exclui automaticamente os dados de navegação quando seleciona \&quot;Sair\&quot; no menu principal</string>
    <!-- Action item in menu for the Delete browsing data on quit feature -->
    <string name="delete_browsing_data_on_quit_action">Sair</string>

    <!-- Title text of a delete browsing data dialog. -->
    <string name="delete_history_prompt_title">Intervalo de tempo a eliminar</string>
    <!-- Body text of a delete browsing data dialog. -->
    <string name="delete_history_prompt_body" moz:RemovedIn="130" tools:ignore="UnusedResources">Remove o histórico (incluindo o histórico sincronizado de outros dispositivos), cookies e outros dados de navegação.</string>
    <!-- Body text of a delete browsing data dialog. -->
    <string name="delete_history_prompt_body_2">Remove o histórico (incluindo o histórico sincronizado de outros dispositivos)</string>
    <!-- Radio button in the delete browsing data dialog to delete history items for the last hour. -->
    <string name="delete_history_prompt_button_last_hour">Última hora</string>
    <!-- Radio button in the delete browsing data dialog to delete history items for today and yesterday. -->
    <string name="delete_history_prompt_button_today_and_yesterday">Hoje e ontem</string>
    <!-- Radio button in the delete browsing data dialog to delete all history. -->
    <string name="delete_history_prompt_button_everything">Tudo</string>

    <!-- Dialog message to the user asking to delete browsing data. Parameter will be replaced by app name. -->
    <string name="delete_browsing_data_prompt_message_3">O %s irá eliminar os dados de navegação selecionados.</string>
    <!-- Text for the cancel button for the data deletion dialog -->
    <string name="delete_browsing_data_prompt_cancel">Cancelar</string>
    <!-- Text for the allow button for the data deletion dialog -->
    <string name="delete_browsing_data_prompt_allow">Eliminar</string>
    <!-- Text for the snackbar confirmation that the data was deleted -->
    <string name="preferences_delete_browsing_data_snackbar">Dados de navegação eliminados</string>
    <!-- Text for the snackbar to show the user that the deletion of browsing data is in progress -->
    <string name="deleting_browsing_data_in_progress">A eliminar dados de navegação…</string>

    <!-- Dialog message to the user asking to delete all history items inside the opened group. Parameter will be replaced by a history group name. -->
    <string name="delete_all_history_group_prompt_message">Eliminar todos os sites em “%s”</string>
    <!-- Text for the cancel button for the history group deletion dialog -->
    <string name="delete_history_group_prompt_cancel">Cancelar</string>
    <!-- Text for the allow button for the history group dialog -->
    <string name="delete_history_group_prompt_allow">Apagar</string>
    <!-- Text for the snackbar confirmation that the history group was deleted -->
    <string name="delete_history_group_snackbar">Grupo eliminado</string>

    <!-- Onboarding -->
    <!-- text to display in the snackbar once account is signed-in -->
    <string name="onboarding_firefox_account_sync_is_on">A sincronização está ativada</string>

    <!-- Onboarding theme -->
    <!-- Text shown in snackbar when multiple tabs have been sent to device -->
    <string name="sync_sent_tabs_snackbar">Separadores enviados!</string>
    <!-- Text shown in snackbar when one tab has been sent to device  -->
    <string name="sync_sent_tab_snackbar">Separador enviado!</string>
    <!-- Text shown in snackbar when sharing tabs failed  -->
    <string name="sync_sent_tab_error_snackbar">Não foi possível enviar</string>
    <!-- Text shown in snackbar for the "retry" action that the user has after sharing tabs failed -->
    <string name="sync_sent_tab_error_snackbar_action">REPETIR</string>
    <!-- Title of QR Pairing Fragment -->
    <string name="sync_scan_code">Digitalize o código</string>
    <!-- Instructions on how to access pairing -->
    <string name="sign_in_instructions"><![CDATA[No seu computador, abra o Firefox e aceda a <b>https://firefox.com/pair</b>]]></string>
    <!-- Text shown for sign in pairing when ready -->
    <string name="sign_in_ready_for_scan">Pronto para digitalizar</string>

    <!-- Text shown for settings option for sign with pairing -->
    <string name="sign_in_with_camera">Inicie sessão com a sua câmara</string>
    <!-- Text shown for settings option for sign with email -->
    <string name="sign_in_with_email">Como alternativa, utilizar o e-mail</string>
    <!-- Text shown for settings option for create new account text.'Firefox' intentionally hardcoded here.-->
    <string name="sign_in_create_account_text"><![CDATA[Sem conta? <u>Crie uma conta</u> para sincronizar o Firefox entre os dispositivos.]]></string>
    <!-- Text shown in confirmation dialog to sign out of account. The first parameter is the name of the app (e.g. Firefox Preview) -->
    <string name="sign_out_confirmation_message_2">O %s irá suspender a sincronização com a sua conta, mas não irá eliminar quaisquer dados de navegação seus neste dispositivo.</string>
    <!-- Option to continue signing out of account shown in confirmation dialog to sign out of account -->
    <string name="sign_out_disconnect">Desassociar</string>
    <!-- Option to cancel signing out shown in confirmation dialog to sign out of account -->
    <string name="sign_out_cancel">Cancelar</string>
    <!-- Error message snackbar shown after the user tried to select a default folder which cannot be altered -->
    <string name="bookmark_cannot_edit_root">Não é possível editar pastas predefinidas</string>

    <!-- Enhanced Tracking Protection -->
    <!-- Link displayed in enhanced tracking protection panel to access tracking protection settings -->
    <string name="etp_settings">Definições de proteção</string>
    <!-- Preference title for enhanced tracking protection settings -->
    <string name="preference_enhanced_tracking_protection">Proteção melhorada contra a monitorização</string>
    <!-- Preference summary for enhanced tracking protection settings on/off switch -->
    <string name="preference_enhanced_tracking_protection_summary">Agora apresentando a Proteção Total de Cookies, a nossa barreira mais poderosa contra rastreadores entre sites.</string>
    <!-- Description of enhanced tracking protection. The parameter is the name of the application (For example: Firefox Fenix) -->
    <string name="preference_enhanced_tracking_protection_explanation_2">O %s protege-o de muitos dos rastreadores mais comuns que monitorizam o que faz na Internet.</string>
    <!-- Text displayed that links to website about enhanced tracking protection -->
    <string name="preference_enhanced_tracking_protection_explanation_learn_more">Saber mais</string>

    <!-- Preference for enhanced tracking protection for the standard protection settings -->
    <string name="preference_enhanced_tracking_protection_standard_default_1">Padrão (predefinição)</string>
    <!-- Preference description for enhanced tracking protection for the standard protection settings -->
    <string name="preference_enhanced_tracking_protection_standard_description_5">As páginas serão carregadas normalmente, mas serão bloqueados menos rastreadores.</string>
    <!--  Accessibility text for the Standard protection information icon  -->
    <string name="preference_enhanced_tracking_protection_standard_info_button">O que é bloqueado pela proteção padrão contra a monitorização</string>
    <!-- Preference for enhanced tracking protection for the strict protection settings -->
    <string name="preference_enhanced_tracking_protection_strict">Rigorosa</string>
    <!-- Preference description for enhanced tracking protection for the strict protection settings -->
    <string name="preference_enhanced_tracking_protection_strict_description_4">Proteção contra a monitorização mais forte e um desempenho mais rápido, mas alguns sites podem não funcionar corretamente.</string>
    <!--  Accessibility text for the Strict protection information icon  -->
    <string name="preference_enhanced_tracking_protection_strict_info_button">O que é bloqueado pela proteção rigorosa contra a monitorização</string>
    <!-- Preference for enhanced tracking protection for the custom protection settings -->
    <string name="preference_enhanced_tracking_protection_custom">Personalizada</string>
    <!-- Preference description for enhanced tracking protection for the strict protection settings -->
    <string name="preference_enhanced_tracking_protection_custom_description_2">Escolha quais os rastreadores e scripts a bloquear.</string>
    <!--  Accessibility text for the Strict protection information icon  -->
    <string name="preference_enhanced_tracking_protection_custom_info_button">O que é bloqueado pela proteção personalizada contra a monitorização</string>
    <!-- Header for categories that are being blocked by current Enhanced Tracking Protection settings -->
    <!-- Preference for enhanced tracking protection for the custom protection settings for cookies-->
    <string name="preference_enhanced_tracking_protection_custom_cookies">Cookies</string>
    <!-- Option for enhanced tracking protection for the custom protection settings for cookies-->
    <string name="preference_enhanced_tracking_protection_custom_cookies_1">Rastreadores entre sites e de redes sociais</string>
    <!-- Option for enhanced tracking protection for the custom protection settings for cookies-->
    <string name="preference_enhanced_tracking_protection_custom_cookies_2">Cookies de sites não visitados</string>
    <!-- Option for enhanced tracking protection for the custom protection settings for cookies-->
    <string name="preference_enhanced_tracking_protection_custom_cookies_3">Todos os cookies de terceiros (poderá resultar em falhas nos sites)</string>
    <!-- Option for enhanced tracking protection for the custom protection settings for cookies-->
    <string name="preference_enhanced_tracking_protection_custom_cookies_4">Todos os cookies (irá causar falhas nos sites)</string>
    <!-- Option for enhanced tracking protection for the custom protection settings for cookies-->
    <string name="preference_enhanced_tracking_protection_custom_cookies_5">Isolar cookies inter-sites</string>
    <!-- Preference for enhanced tracking protection for the custom protection settings for tracking content -->
    <string name="preference_enhanced_tracking_protection_custom_tracking_content">Conteúdo de monitorização</string>
    <!-- Option for enhanced tracking protection for the custom protection settings for tracking content-->
    <string name="preference_enhanced_tracking_protection_custom_tracking_content_1">Em todos os separadores</string>
    <!-- Option for enhanced tracking protection for the custom protection settings for tracking content-->
    <string name="preference_enhanced_tracking_protection_custom_tracking_content_2">Apenas em separadores privados</string>
    <!-- Preference for enhanced tracking protection for the custom protection settings -->
    <string name="preference_enhanced_tracking_protection_custom_cryptominers">Cripto-mineradores</string>
    <!-- Preference for enhanced tracking protection for the custom protection settings -->
    <string name="preference_enhanced_tracking_protection_custom_fingerprinters">Identificadores</string>
    <!-- Button label for navigating to the Enhanced Tracking Protection details -->
    <string name="enhanced_tracking_protection_details">Detalhes</string>
    <!-- Header for categories that are being being blocked by current Enhanced Tracking Protection settings -->
    <string name="enhanced_tracking_protection_blocked">Bloqueado</string>
    <!-- Header for categories that are being not being blocked by current Enhanced Tracking Protection settings -->
    <string name="enhanced_tracking_protection_allowed">Permitido</string>
    <!-- Category of trackers (social media trackers) that can be blocked by Enhanced Tracking Protection -->
    <string name="etp_social_media_trackers_title">Rastreadores de redes sociais</string>
    <!-- Description of social media trackers that can be blocked by Enhanced Tracking Protection -->
    <string name="etp_social_media_trackers_description">Limita a capacidade de monitorização das redes sociais das suas atividades de navegação na Internet.</string>
    <!-- Category of trackers (cross-site tracking cookies) that can be blocked by Enhanced Tracking Protection -->
    <string name="etp_cookies_title">Cookies de monitorização entre sites</string>

    <!-- Category of trackers (cross-site tracking cookies) that can be blocked by Enhanced Tracking Protection -->
    <string name="etp_cookies_title_2">Cookies inter-sites</string>
    <!-- Description of cross-site tracking cookies that can be blocked by Enhanced Tracking Protection -->
    <string name="etp_cookies_description">Bloqueia os cookies que as redes de anúncios e empresas de análise utilizam para compilar os seus dados de navegação entre vários sites.</string>
    <!-- Description of cross-site tracking cookies that can be blocked by Enhanced Tracking Protection -->
    <string name="etp_cookies_description_2">A Proteção Total de Cookies isola cookies para o site que estiver a visitar, para que rastreadores (como redes de anúncios) não possam utilizá-los para o/a monitorizar enquanto navega entre sites.</string>
    <!-- Category of trackers (cryptominers) that can be blocked by Enhanced Tracking Protection -->
    <string name="etp_cryptominers_title">Criptomineradores</string>
    <!-- Description of cryptominers that can be blocked by Enhanced Tracking Protection -->
    <string name="etp_cryptominers_description">Impede que scripts maliciosos obtenham acesso ao seu dispositivo para minerar moedas digitais.</string>
    <!-- Category of trackers (fingerprinters) that can be blocked by Enhanced Tracking Protection -->
    <string name="etp_fingerprinters_title">Identificadores</string>
    <!-- Description of fingerprinters that can be blocked by Enhanced Tracking Protection -->
    <string name="etp_fingerprinters_description">Impede que sejam recolhidos dados de identificação únicos sobre o seu dispositivo, que podem ser utilizados para fins de monitorização.</string>
    <!-- Category of trackers (tracking content) that can be blocked by Enhanced Tracking Protection -->
    <string name="etp_tracking_content_title">Conteúdo de monitorização</string>
    <!-- Description of tracking content that can be blocked by Enhanced Tracking Protection -->
    <string name="etp_tracking_content_description">Impede o carregamento de anúncios, vídeos e outros conteúdos externos que contenham códigos de monitorização. Pode afetar algumas funcionalidades dos sites.</string>
    <!-- Enhanced Tracking Protection message that protection is currently on for this site -->
    <string name="etp_panel_on">As proteções estão ativadas para este site</string>
    <!-- Enhanced Tracking Protection message that protection is currently off for this site -->
    <string name="etp_panel_off">As proteções estão desativadas para este site</string>
    <!-- Header for exceptions list for which sites enhanced tracking protection is always off -->
    <string name="enhanced_tracking_protection_exceptions">A proteção contra a monitorização está desativada para estes sites</string>

    <!-- Content description (not visible, for screen readers etc.): Navigate
    back from ETP details (Ex: Tracking content) -->
    <string name="etp_back_button_content_description">Navegar de volta</string>
    <!-- About page link text to open what's new link -->
    <string name="about_whats_new">Novidades do %s</string>
    <!-- Open source licenses page title
    The first parameter is the app name -->
    <string name="open_source_licenses_title">%s | Bibliotecas de código aberto</string>

    <!-- Category of trackers (redirect trackers) that can be blocked by Enhanced Tracking Protection -->
    <string name="etp_redirect_trackers_title">Rastreadores de redirecionamento</string>
    <!-- Description of redirect tracker cookies that can be blocked by Enhanced Tracking Protection -->
    <string name="etp_redirect_trackers_description">Limpa as cookies definidas por redirecionamentos para sites de rastreamento conhecidos.</string>

    <!-- Description of the SmartBlock Enhanced Tracking Protection feature. The * symbol is intentionally hardcoded here,
         as we use it on the UI to indicate which trackers have been partially unblocked.  -->
    <string name="preference_etp_smartblock_description">Alguns rastreadores marcados abaixo foram parcialmente desbloqueados nesta página porque interagiu com os mesmos *.</string>
    <!-- Text displayed that links to website about enhanced tracking protection SmartBlock -->
    <string name="preference_etp_smartblock_learn_more">Saber mais</string>

    <!-- Content description (not visible, for screen readers etc.):
    Enhanced tracking protection exception preference icon for ETP settings. -->
    <string name="preference_etp_exceptions_icon_description">Ícone de preferências de exceção para a proteção melhorada contra a monitorização</string>

    <!-- About page link text to open support link -->
    <string name="about_support">Apoio</string>
    <!-- About page link text to list of past crashes (like about:crashes on desktop) -->
    <string name="about_crashes">Falhas</string>
    <!-- About page link text to open privacy notice link -->
    <string name="about_privacy_notice">Política de privacidade</string>
    <!-- About page link text to open know your rights link -->
    <string name="about_know_your_rights">Conheça os seus direitos</string>
    <!-- About page link text to open licensing information link -->
    <string name="about_licensing_information">Informação de licenciamento</string>
    <!-- About page link text to open a screen with libraries that are used -->
    <string name="about_other_open_source_libraries">Bibliotecas que utilizamos</string>

    <!-- Toast shown to the user when they are activating the secret dev menu
        The first parameter is number of long clicks left to enable the menu -->
    <string name="about_debug_menu_toast_progress">Menu de depuração: falta(m) %1$d clique(s) para ativar</string>

    <string name="about_debug_menu_toast_done">Menu de depuração ativado</string>

    <!-- Browser long press popup menu -->
    <!-- Copy the current url -->
    <string name="browser_toolbar_long_press_popup_copy">Copiar</string>
    <!-- Paste & go the text in the clipboard. '&amp;' is replaced with the ampersand symbol: & -->
    <string name="browser_toolbar_long_press_popup_paste_and_go">Colar e ir</string>
    <!-- Paste the text in the clipboard -->
    <string name="browser_toolbar_long_press_popup_paste">Colar</string>
    <!-- Snackbar message shown after an URL has been copied to clipboard. -->
    <string name="browser_toolbar_url_copied_to_clipboard_snackbar">Endereço copiado para a área de transferência</string>

    <!-- Title text for the Add To Homescreen dialog -->
    <string name="add_to_homescreen_title">Adicionar ao ecrã inicial</string>
    <!-- Cancel button text for the Add to Homescreen dialog -->
    <string name="add_to_homescreen_cancel">Cancelar</string>
    <!-- Add button text for the Add to Homescreen dialog -->
    <string name="add_to_homescreen_add">Adicionar</string>
    <!-- Continue to website button text for the first-time Add to Homescreen dialog -->
    <string name="add_to_homescreen_continue">Continuar para o site</string>
    <!-- Placeholder text for the TextView in the Add to Homescreen dialog -->
    <string name="add_to_homescreen_text_placeholder">Nome do atalho</string>

    <!-- Describes the add to homescreen functionality -->
    <string name="add_to_homescreen_description_2">Pode adicionar facilmente este site ao ecrã inicial do seu dispositivo para ter acesso instantâneo e navegar mais rápido, com uma experiência semelhante ao de uma aplicação.</string>

    <!-- Preference for managing the settings for logins and passwords in Fenix -->
    <string name="preferences_passwords_logins_and_passwords">Credenciais e palavras-passe</string>
    <!-- Preference for managing the saving of logins and passwords in Fenix -->
    <string name="preferences_passwords_save_logins">Guardar credenciais e palavras-passe</string>

    <!-- Preference option for asking to save passwords in Fenix -->
    <string name="preferences_passwords_save_logins_ask_to_save">Pedir para guardar</string>
    <!-- Preference option for never saving passwords in Fenix -->
    <string name="preferences_passwords_save_logins_never_save">Nunca guardar</string>
    <!-- Preference for autofilling saved logins in Firefox (in web content), %1$s will be replaced with the app name -->
    <string name="preferences_passwords_autofill2">Autopreenchimento do %1$s</string>
    <!-- Description for the preference for autofilling saved logins in Firefox (in web content), %1$s will be replaced with the app name -->
    <string name="preferences_passwords_autofill_description">Preencher e guardar nomes de utilizador e palavras-passe em site ao utilizar o %1$s.</string>
    <!-- Preference for autofilling logins from Fenix in other apps (e.g. autofilling the Twitter app) -->
    <string name="preferences_android_autofill">Preenchimento automático noutras aplicações</string>
    <!-- Description for the preference for autofilling logins from Fenix in other apps (e.g. autofilling the Twitter app) -->
    <string name="preferences_android_autofill_description">Preencher nomes de utilizador e palavras-passe noutras aplicações no seu dispositivo.</string>

    <!-- Preference option for adding a login -->
    <string name="preferences_logins_add_login">Adicionar credenciais</string>

    <!-- Preference for syncing saved logins in Fenix -->
    <string name="preferences_passwords_sync_logins">Sincronização de credenciais</string>
    <!-- Preference for syncing saved logins in Fenix, when not signed in-->
    <string name="preferences_passwords_sync_logins_across_devices">Sincronizar credenciais entre dispositivos</string>
    <!-- Preference to access list of saved logins -->
    <string name="preferences_passwords_saved_logins">Credenciais guardadas</string>
    <!-- Description of empty list of saved passwords. Placeholder is replaced with app name.  -->
    <string name="preferences_passwords_saved_logins_description_empty_text">As credenciais que guardar ou sincronizar com o %s serão apresentadas aqui.</string>
    <!-- Preference to access list of saved logins -->
    <string name="preferences_passwords_saved_logins_description_empty_learn_more_link">Saber mais sobre a sincronização.</string>
    <!-- Preference to access list of login exceptions that we never save logins for -->
    <string name="preferences_passwords_exceptions">Exceções</string>
    <!-- Empty description of list of login exceptions that we never save logins for -->
    <string name="preferences_passwords_exceptions_description_empty">As credenciais e palavras-passe que não estão guardadas serão mostradas aqui.</string>
    <!-- Description of list of login exceptions that we never save logins for -->
    <string name="preferences_passwords_exceptions_description">As credenciais e palavras-passe não serão guardadas para estes sites.</string>
    <!-- Text on button to remove all saved login exceptions -->
    <string name="preferences_passwords_exceptions_remove_all">Eliminar todas as exceções</string>
    <!-- Hint for search box in logins list -->
    <string name="preferences_passwords_saved_logins_search">Pesquisar credenciais</string>
    <!-- The header for the site that a login is for -->
    <string name="preferences_passwords_saved_logins_site">Site</string>
    <!-- The header for the username for a login -->
    <string name="preferences_passwords_saved_logins_username">Nome de utilizador</string>
    <!-- The header for the password for a login -->
    <string name="preferences_passwords_saved_logins_password">Palavra-passe</string>
    <!-- Shown in snackbar to tell user that the password has been copied -->
    <string name="logins_password_copied">Palavra-passe copiada para a área de transferência</string>

    <!-- Shown in snackbar to tell user that the username has been copied -->
    <string name="logins_username_copied">Nome de utilizador copiado para a área de transferência</string>
    <!-- Content Description (for screenreaders etc) read for the button to copy a password in logins-->
    <string name="saved_logins_copy_password">Copiar palavra-passe</string>
    <!-- Content Description (for screenreaders etc) read for the button to clear a password while editing a login-->
    <string name="saved_logins_clear_password">Limpar palavra-passe</string>
    <!-- Content Description (for screenreaders etc) read for the button to copy a username in logins -->
    <string name="saved_login_copy_username">Copiar nome de utilizador</string>
    <!-- Content Description (for screenreaders etc) read for the button to clear a username while editing a login -->
    <string name="saved_login_clear_username">Limpar nome de utilizador</string>
    <!-- Content Description (for screenreaders etc) read for the button to clear the hostname field while creating a login -->
    <string name="saved_login_clear_hostname">Limpar servidor</string>
    <!-- Content Description (for screenreaders etc) read for the button to open a site in logins -->
    <string name="saved_login_open_site">Abrir site no navegador</string>
    <!-- Content Description (for screenreaders etc) read for the button to reveal a password in logins -->
    <string name="saved_login_reveal_password">Mostrar palavra-passe</string>
    <!-- Content Description (for screenreaders etc) read for the button to hide a password in logins -->
    <string name="saved_login_hide_password">Ocultar palavra-passe</string>
    <!-- Message displayed in biometric prompt displayed for authentication before allowing users to view their logins -->
    <string name="logins_biometric_prompt_message">Desbloqueie para ver as credenciais guardadas</string>
    <!-- Title of warning dialog if users have no device authentication set up -->
    <string name="logins_warning_dialog_title">Proteja as suas credenciais e palavras-passe</string>
    <!-- Message of warning dialog if users have no device authentication set up -->
    <string name="logins_warning_dialog_message">Configure um padrão, PIN ou palavra-passe de bloqueio do dispositivo para impedir que as suas credenciais e palavras-passe guardadas sejam acedidas por outra pessoa que tenha acesso ao seu dispositivo.</string>
    <!-- Negative button to ignore warning dialog if users have no device authentication set up -->
    <string name="logins_warning_dialog_later">Mais tarde</string>
    <!-- Positive button to send users to set up a pin of warning dialog if users have no device authentication set up -->
    <string name="logins_warning_dialog_set_up_now">Configurar agora</string>
    <!-- Title of PIN verification dialog to direct users to re-enter their device credentials to access their logins -->
    <string name="logins_biometric_prompt_message_pin">Desbloquear o seu dispositivo</string>
    <!-- Title for Accessibility Force Enable Zoom Preference -->
    <string name="preference_accessibility_force_enable_zoom">Zoom em todos os sites</string>
    <!-- Summary for Accessibility Force Enable Zoom Preference -->
    <string name="preference_accessibility_force_enable_zoom_summary">Ative para permitir o beliscar e o zoom, mesmo em sites que impeçam este gesto.</string>

    <!-- Saved logins sorting strategy menu item -by name- (if selected, it will sort saved logins alphabetically) -->
    <string name="saved_logins_sort_strategy_alphabetically">Nome (A-Z)</string>
    <!-- Saved logins sorting strategy menu item -by last used- (if selected, it will sort saved logins by last used) -->
    <string name="saved_logins_sort_strategy_last_used">Última utilização</string>
    <!-- Content description (not visible, for screen readers etc.): Sort saved logins dropdown menu chevron icon -->
    <string name="saved_logins_menu_dropdown_chevron_icon_content_description">Menu de ordenação de credenciais</string>

    <!-- Autofill -->
    <!-- Preference and title for managing the autofill settings -->
    <string name="preferences_autofill">Preenchimento automático</string>
    <!-- Preference and title for managing the settings for addresses -->
    <string name="preferences_addresses">Endereços</string>
    <!-- Preference and title for managing the settings for credit cards -->
    <string name="preferences_credit_cards">Cartões de crédito</string>
    <!-- Preference for saving and autofilling credit cards -->
    <string name="preferences_credit_cards_save_and_autofill_cards">Guardar e preencher automaticamente cartões</string>
    <!-- Preference summary for saving and autofilling credit card data -->
    <string name="preferences_credit_cards_save_and_autofill_cards_summary">Os dados são encriptados</string>
    <!-- Preference option for syncing credit cards across devices. This is displayed when the user is not signed into sync -->
    <string name="preferences_credit_cards_sync_cards_across_devices">Sincronizar cartões entre dispositivos</string>
    <!-- Preference option for syncing credit cards across devices. This is displayed when the user is signed into sync -->
    <string name="preferences_credit_cards_sync_cards">Sincronizar cartões</string>
    <!-- Preference option for adding a credit card -->
    <string name="preferences_credit_cards_add_credit_card">Adicionar cartão de crédito</string>

    <!-- Preference option for managing saved credit cards -->
    <string name="preferences_credit_cards_manage_saved_cards">Gerir cartões guardados</string>
    <!-- Preference option for adding an address -->
    <string name="preferences_addresses_add_address">Adicionar endereço</string>
    <!-- Preference option for managing saved addresses -->
    <string name="preferences_addresses_manage_addresses">Gerir endereços</string>

    <!-- Preference for saving and autofilling addresses -->
    <string name="preferences_addresses_save_and_autofill_addresses">Guardar e preencher automaticamente endereços</string>
    <!-- Preference summary for saving and autofilling address data -->
    <string name="preferences_addresses_save_and_autofill_addresses_summary">Incluir informações como números, e-mail e endereços de entrega</string>

    <!-- Title of the "Add card" screen -->
    <string name="credit_cards_add_card">Adicionar cartão</string>
    <!-- Title of the "Edit card" screen -->
    <string name="credit_cards_edit_card">Editar cartão</string>
    <!-- The header for the card number of a credit card -->
    <string name="credit_cards_card_number">Número do cartão</string>
    <!-- The header for the expiration date of a credit card -->
    <string name="credit_cards_expiration_date">Data de expiração</string>
    <!-- The label for the expiration date month of a credit card to be used by a11y services-->
    <string name="credit_cards_expiration_date_month">Mês da data de expiração</string>
    <!-- The label for the expiration date year of a credit card to be used by a11y services-->
    <string name="credit_cards_expiration_date_year">Ano da data de expiração</string>
    <!-- The header for the name on the credit card -->
    <string name="credit_cards_name_on_card">Nome no cartão</string>
    <!-- The text for the "Delete card" menu item for deleting a credit card -->
    <string name="credit_cards_menu_delete_card">Eliminar cartão</string>
    <!-- The text for the "Delete card" button for deleting a credit card -->
    <string name="credit_cards_delete_card_button">Eliminar cartão</string>
    <!-- The text for the confirmation message of "Delete card" dialog -->
    <string name="credit_cards_delete_dialog_confirmation">Tem a certeza de que quer apagar este cartão de crédito?</string>
    <!-- The text for the positive button on "Delete card" dialog -->
    <string name="credit_cards_delete_dialog_button">Apagar</string>
    <!-- The title for the "Save" menu item for saving a credit card -->
    <string name="credit_cards_menu_save">Guardar</string>
    <!-- The text for the "Save" button for saving a credit card -->
    <string name="credit_cards_save_button">Guardar</string>
    <!-- The text for the "Cancel" button for cancelling adding, updating or deleting a credit card -->
    <string name="credit_cards_cancel_button">Cancelar</string>

    <!-- Title of the "Saved cards" screen -->
    <string name="credit_cards_saved_cards">Cartões guardados</string>

    <!-- Error message for credit card number validation -->
    <string name="credit_cards_number_validation_error_message">Por favor, introduza um número de cartão de crédito válido</string>
    <!-- Error message for credit card name on card validation -->
    <string name="credit_cards_name_on_card_validation_error_message">Por favor preencha este campo</string>
    <!-- Message displayed in biometric prompt displayed for authentication before allowing users to view their saved credit cards -->
    <string name="credit_cards_biometric_prompt_message">Desbloquear para ver os cartões guardados</string>
    <!-- Title of warning dialog if users have no device authentication set up -->
    <string name="credit_cards_warning_dialog_title">Proteja os seus cartões de crédito</string>
    <!-- Message of warning dialog if users have no device authentication set up -->
    <string name="credit_cards_warning_dialog_message">Configure um padrão, PIN ou palavra-passe de bloqueio do dispositivo para impedir que os seus cartões de crédito guardados sejam acedidos por outra pessoa que tenha acesso ao seu dispositivo.</string>
    <!-- Positive button to send users to set up a pin of warning dialog if users have no device authentication set up -->
    <string name="credit_cards_warning_dialog_set_up_now">Configurar agora</string>
    <!-- Negative button to ignore warning dialog if users have no device authentication set up -->
    <string name="credit_cards_warning_dialog_later">Mais tarde</string>
    <!-- Title of PIN verification dialog to direct users to re-enter their device credentials to access their credit cards -->
    <string name="credit_cards_biometric_prompt_message_pin">Desbloquear o seu dispositivo</string>
    <!-- Message displayed in biometric prompt for authentication, before allowing users to use their stored credit card information -->
    <string name="credit_cards_biometric_prompt_unlock_message">Desbloquear para utilizar as informações de cartão de crédito armazenadas</string>

    <!-- Title of the "Add address" screen -->
    <string name="addresses_add_address">Adicionar endereço</string>
    <!-- Title of the "Edit address" screen -->
    <string name="addresses_edit_address">Editar endereço</string>
    <!-- Title of the "Manage addresses" screen -->
    <string name="addresses_manage_addresses">Gerir endereços</string>
    <!-- The header for the first name of an address -->
    <string name="addresses_first_name">Primeiro nome</string>
    <!-- The header for the middle name of an address -->
    <string name="addresses_middle_name">Nome do meio</string>
    <!-- The header for the last name of an address -->
    <string name="addresses_last_name">Último nome</string>
    <!-- The header for the street address of an address -->
    <string name="addresses_street_address">Endereço da rua</string>
    <!-- The header for the city of an address -->
    <string name="addresses_city">Cidade</string>
    <!-- The header for the subregion of an address when "state" should be used -->
    <string name="addresses_state">Estado</string>
    <!-- The header for the subregion of an address when "province" should be used -->
    <string name="addresses_province">Distrito</string>
    <!-- The header for the zip code of an address -->
    <string name="addresses_zip">Zip/Código-postal</string>
    <!-- The header for the country or region of an address -->
    <string name="addresses_country">País ou região</string>
    <!-- The header for the phone number of an address -->
    <string name="addresses_phone">Telefone</string>
    <!-- The header for the email of an address -->
    <string name="addresses_email">Email</string>
    <!-- The text for the "Save" button for saving an address -->
    <string name="addresses_save_button">Guardar</string>
    <!-- The text for the "Cancel" button for cancelling adding, updating or deleting an address -->
    <string name="addresses_cancel_button">Cancelar</string>
    <!-- The text for the "Delete address" button for deleting an address -->
    <string name="addressess_delete_address_button">Apagar endereço</string>

    <!-- The title for the "Delete address" confirmation dialog -->
    <string name="addressess_confirm_dialog_message">Tem a certeza de que quer eliminar este endereço?</string>
    <!-- The text for the positive button on "Delete address" dialog -->
    <string name="addressess_confirm_dialog_ok_button">Apagar</string>
    <!-- The text for the negative button on "Delete address" dialog -->
    <string name="addressess_confirm_dialog_cancel_button">Cancelar</string>
    <!-- The text for the "Save address" menu item for saving an address -->
    <string name="address_menu_save_address">Guardar endereço</string>
    <!-- The text for the "Delete address" menu item for deleting an address -->
    <string name="address_menu_delete_address">Apagar endereço</string>

    <!-- Title of the Add search engine screen -->
    <string name="search_engine_add_custom_search_engine_title">Adicionar motor de pesquisa</string>
    <!-- Content description (not visible, for screen readers etc.): Title for the button that navigates to add new engine screen -->
    <string name="search_engine_add_custom_search_engine_button_content_description">Adicionar novo motor de pesquisa</string>
    <!-- Title of the Edit search engine screen -->
    <string name="search_engine_edit_custom_search_engine_title">Editar motor de pesquisa</string>
    <!-- Content description (not visible, for screen readers etc.): Title for the button to add a search engine in the action bar -->
    <string name="search_engine_add_button_content_description" moz:RemovedIn="120" tools:ignore="UnusedResources">Adicionar</string>
    <!-- Content description (not visible, for screen readers etc.): Title for the button to save a search engine in the action bar -->
    <string name="search_engine_add_custom_search_engine_edit_button_content_description" moz:RemovedIn="120" tools:ignore="UnusedResources">Guardar</string>
    <!-- Text for the menu button to edit a search engine -->
    <string name="search_engine_edit">Editar</string>
    <!-- Text for the menu button to delete a search engine -->
    <string name="search_engine_delete">Eliminar</string>

    <!-- Text for the button to create a custom search engine on the Add search engine screen -->
    <string name="search_add_custom_engine_label_other" moz:RemovedIn="120" tools:ignore="UnusedResources">Outro</string>
    <!-- Label for the TextField in which user enters custom search engine name -->
    <string name="search_add_custom_engine_name_label">Nome</string>
    <!-- Placeholder text shown in the Search Engine Name TextField before a user enters text -->
    <string name="search_add_custom_engine_name_hint" moz:RemovedIn="120" tools:ignore="UnusedResources">Nome</string>
    <!-- Placeholder text shown in the Search Engine Name text field before a user enters text -->
    <string name="search_add_custom_engine_name_hint_2">Nome do motor de pesquisa</string>
    <!-- Label for the TextField in which user enters custom search engine URL -->
    <string name="search_add_custom_engine_url_label">URL da string de pesquisa</string>
    <!-- Placeholder text shown in the Search String TextField before a user enters text -->
    <string name="search_add_custom_engine_search_string_hint" moz:RemovedIn="120" tools:ignore="UnusedResources">Termo de pesquisa a utilizar</string>

    <!-- Placeholder text shown in the Search String TextField before a user enters text -->
    <string name="search_add_custom_engine_search_string_hint_2">URL a utilizar para a pesquisa</string>
    <!-- Description text for the Search String TextField. The %s is part of the string -->
    <string name="search_add_custom_engine_search_string_example" formatted="false">Substitua a consulta por “%s”. Exemplo: \nhttps://www.google.com/search?q=%s</string>
    <!-- Accessibility description for the form in which details about the custom search engine are entered -->
    <string name="search_add_custom_engine_form_description">Detalhes do motor de pesquisa personalizado</string>

    <!-- Label for the TextField in which user enters custom search engine suggestion URL -->
    <string name="search_add_custom_engine_suggest_url_label">API de sugestão de pesquisa (opcional)</string>
    <!-- Placeholder text shown in the Search Suggestion String TextField before a user enters text -->
    <string name="search_add_custom_engine_suggest_string_hint">URL da API de sugestão de pesquisa</string>
    <!-- Description text for the Search Suggestion String TextField. The %s is part of the string -->
    <string name="search_add_custom_engine_suggest_string_example_2" formatted="false">Substitua a consulta por “%s”. Por exemplo:\nhttps://suggestqueries.google.com/complete/search?client=firefox&amp;q=%s</string>
    <!-- The text for the "Save" button for saving a custom search engine -->
    <string name="search_custom_engine_save_button">Guardar</string>

    <!-- Text shown when a user leaves the name field empty -->
    <string name="search_add_custom_engine_error_empty_name">Introduza o nome do motor de pesquisa</string>
    <!-- Text shown when a user leaves the search string field empty -->
    <string name="search_add_custom_engine_error_empty_search_string">Introduza um texto de pesquisa</string>
    <!-- Text shown when a user leaves out the required template string -->
    <string name="search_add_custom_engine_error_missing_template">Confirme se o texto de pesquisa corresponde ao formato de exemplo</string>

    <!-- Text shown when we aren't able to validate the custom search query. The first parameter is the url of the custom search engine -->
    <string name="search_add_custom_engine_error_cannot_reach">Erro ao ligar a “%s”</string>
    <!-- Text shown when a user creates a new search engine -->
    <string name="search_add_custom_engine_success_message">%s criado</string>
    <!-- Text shown when a user successfully edits a custom search engine -->
    <string name="search_edit_custom_engine_success_message">%s guardado</string>
    <!-- Text shown when a user successfully deletes a custom search engine -->
    <string name="search_delete_search_engine_success_message">%s eliminado</string>

    <!-- Heading for the instructions to allow a permission -->
    <string name="phone_feature_blocked_intro">Para permitir:</string>
    <!-- First step for the allowing a permission -->
    <string name="phone_feature_blocked_step_settings">1. Aceda às Definições do Android</string>
    <!-- Second step for the allowing a permission -->
    <string name="phone_feature_blocked_step_permissions"><![CDATA[2. Toque em <b>Permissões</b>]]></string>
    <!-- Third step for the allowing a permission (Fore example: Camera) -->
    <string name="phone_feature_blocked_step_feature"><![CDATA[3. Ative a permissão <b>%1$s</b>]]></string>

    <!-- Label that indicates a site is using a secure connection -->
    <string name="quick_settings_sheet_secure_connection_2">A ligação é segura</string>
    <!-- Label that indicates a site is using a insecure connection -->
    <string name="quick_settings_sheet_insecure_connection_2">A ligação não é segura</string>
    <!-- Label to clear site data -->
    <string name="clear_site_data">Limpar cookies e dados de sites</string>
    <!-- Confirmation message for a dialog confirming if the user wants to delete all data for current site -->
    <string name="confirm_clear_site_data"><![CDATA[Tem certeza de que deseja limpar todos os cookies e dados para este site <b>%s</b>?]]></string>
    <!-- Confirmation message for a dialog confirming if the user wants to delete all the permissions for all sites-->
    <string name="confirm_clear_permissions_on_all_sites">Tem certeza que deseja limpar todas as permissões em todos os sites?</string>
    <!-- Confirmation message for a dialog confirming if the user wants to delete all the permissions for a site-->
    <string name="confirm_clear_permissions_site">Tem certeza que deseja limpar todas as permissões para este site?</string>
    <!-- Confirmation message for a dialog confirming if the user wants to set default value a permission for a site-->
    <string name="confirm_clear_permission_site">Tem certeza que deseja limpar esta permissão para este site?</string>
    <!-- label shown when there are not site exceptions to show in the site exception settings -->
    <string name="no_site_exceptions">Sem exceções para o site</string>
    <!-- Bookmark deletion confirmation -->
    <string name="bookmark_deletion_confirmation">Tem certeza que deseja eliminar este marcador?</string>
    <!-- Browser menu button that adds a shortcut to the home fragment -->
    <string name="browser_menu_add_to_shortcuts">Adicionar aos atalhos</string>
    <!-- Browser menu button that removes a shortcut from the home fragment -->
    <string name="browser_menu_remove_from_shortcuts">Remover dos atalhos</string>
    <!-- text shown before the issuer name to indicate who its verified by, parameter is the name of
     the certificate authority that verified the ticket-->
    <string name="certificate_info_verified_by">Confirmado por: %1$s</string>
    <!-- Login overflow menu delete button -->
    <string name="login_menu_delete_button">Eliminar</string>
    <!-- Login overflow menu edit button -->
    <string name="login_menu_edit_button">Editar</string>
    <!-- Message in delete confirmation dialog for logins -->
    <string name="login_deletion_confirmation">Tem a certeza que deseja eliminar esta credencial?</string>
    <!-- Positive action of a dialog asking to delete  -->
    <string name="dialog_delete_positive">Eliminar</string>
    <!-- Negative action of a dialog asking to delete login -->
    <string name="dialog_delete_negative">Cancelar</string>
    <!--  The saved login options menu description. -->
    <string name="login_options_menu">Opções de credenciais</string>
    <!--  The editable text field for a login's web address. -->
    <string name="saved_login_hostname_description">O campo de texto editável para o endereço de Internet da credencial.</string>
    <!--  The editable text field for a login's username. -->
    <string name="saved_login_username_description">O campo de texto editável para o nome de utilizador da credencial.</string>
    <!--  The editable text field for a login's password. -->
    <string name="saved_login_password_description">O campo de texto editável para a palavra-passe da credencial.</string>
    <!--  The button description to save changes to an edited login. -->
    <string name="save_changes_to_login">Guardar alterações na credencial.</string>
    <!--  The page title for editing a saved login. -->
    <string name="edit">Editar</string>
    <!--  The page title for adding new login. -->
    <string name="add_login">Adicionar nova credencial</string>
    <!--  The error message in add/edit login view when password field is blank. -->
    <string name="saved_login_password_required">É necessária uma palavra-passe</string>
    <!--  The error message in add login view when username field is blank. -->
    <string name="saved_login_username_required">É necessário um nome de utilizador</string>
    <!--  The error message in add login view when hostname field is blank. -->
    <string name="saved_login_hostname_required" tools:ignore="UnusedResources">É necessário um nome de servidor</string>
    <!-- Voice search button content description  -->
    <string name="voice_search_content_description">Pesquisa por voz</string>
    <!-- Voice search prompt description displayed after the user presses the voice search button -->
    <string name="voice_search_explainer">Fale agora</string>

    <!--  The error message in edit login view when a duplicate username exists. -->
    <string name="saved_login_duplicate">Já existe uma credencial com este nome.</string>

    <!-- This is the hint text that is shown inline on the hostname field of the create new login page. 'https://www.example.com' intentionally hardcoded here -->
    <string name="add_login_hostname_hint_text">https://www.example.com</string>

    <!-- This is an error message shown below the hostname field of the add login page when a hostname does not contain http or https. -->
    <string name="add_login_hostname_invalid_text_3">O endereço web deve conter &quot;https://&quot; ou &quot;http://&quot;</string>
    <!-- This is an error message shown below the hostname field of the add login page when a hostname is invalid. -->
    <string name="add_login_hostname_invalid_text_2">É necessário um nome de servidor válido</string>

    <!-- Synced Tabs -->
    <!-- Text displayed to ask user to connect another device as no devices found with account -->
    <string name="synced_tabs_connect_another_device">Associar outro dispositivo.</string>
    <!-- Text displayed asking user to re-authenticate -->
    <string name="synced_tabs_reauth">Por favor, autentique-se novamente.</string>
    <!-- Text displayed when user has disabled tab syncing in Firefox Sync Account -->
    <string name="synced_tabs_enable_tab_syncing">Por favor, ative a sincronização de separadores.</string>
    <!-- Text displayed when user has no tabs that have been synced -->
    <string name="synced_tabs_no_tabs">Não tem quaisquer separadores abertos no Firefox dos seus outros dispositivos.</string>
    <!-- Text displayed in the synced tabs screen when a user is not signed in to Firefox Sync describing Synced Tabs -->
    <string name="synced_tabs_sign_in_message">Ver uma lista de separadores dos seus outros dispositivos.</string>
    <!-- Text displayed on a button in the synced tabs screen to link users to sign in when a user is not signed in to Firefox Sync -->
    <string name="synced_tabs_sign_in_button">Iniciar sessão para sincronizar</string>

    <!-- The text displayed when a synced device has no tabs to show in the list of Synced Tabs. -->
    <string name="synced_tabs_no_open_tabs">Sem separadores abertos</string>

    <!-- Content description for expanding a group of synced tabs. -->
    <string name="synced_tabs_expand_group">Expandir grupo de separadores sincronizados</string>
    <!-- Content description for collapsing a group of synced tabs. -->
    <string name="synced_tabs_collapse_group">Colapsar grupo de separadores sincronizados</string>

    <!-- Top Sites -->
    <!-- Title text displayed in the dialog when shortcuts limit is reached. -->
    <string name="shortcut_max_limit_title">Limite de atalhos alcançado</string>
    <!-- Content description text displayed in the dialog when shortcut limit is reached. -->
    <string name="shortcut_max_limit_content">Para poder adicionar um novo atalho, remova um. Toque e aguarde sobre o site e selecione remover.</string>
    <!-- Confirmation dialog button text when top sites limit is reached. -->
    <string name="top_sites_max_limit_confirmation_button">OK, percebi</string>

    <!-- Label for the preference to show the shortcuts for the most visited top sites on the homepage -->
    <string name="top_sites_toggle_top_recent_sites_4">Atalhos</string>
    <!-- Title text displayed in the rename top site dialog. -->
    <string name="top_sites_rename_dialog_title">Nome</string>
    <!-- Hint for renaming title of a shortcut -->
    <string name="shortcut_name_hint">Nome do atalho</string>
    <!-- Button caption to confirm the renaming of the top site. -->
    <string name="top_sites_rename_dialog_ok">OK</string>
    <!-- Dialog button text for canceling the rename top site prompt. -->
    <string name="top_sites_rename_dialog_cancel">Cancelar</string>

    <!-- Text for the menu button to open the homepage settings. -->
    <string name="top_sites_menu_settings">Definições</string>
    <!-- Text for the menu button to navigate to sponsors and privacy support articles. '&amp;' is replaced with the ampersand symbol: & -->
    <string name="top_sites_menu_sponsor_privacy">Os nossos patrocinadores e a sua privacidade</string>
    <!-- Label text displayed for a sponsored top site. -->
    <string name="top_sites_sponsored_label">Patrocinado</string>

    <!-- Inactive tabs in the tabs tray -->
    <!-- Title text displayed in the tabs tray when a tab has been unused for 14 days. -->
    <string name="inactive_tabs_title">Separadores inativos</string>
    <!-- Content description for closing all inactive tabs -->
    <string name="inactive_tabs_delete_all">Fechar todos os separadores inativos</string>

    <!-- Content description for expanding the inactive tabs section. -->
    <string name="inactive_tabs_expand_content_description">Expandir separadores inativos</string>
    <!-- Content description for collapsing the inactive tabs section. -->
    <string name="inactive_tabs_collapse_content_description">Colapsar todos os separadores inativos</string>

    <!-- Inactive tabs auto-close message in the tabs tray -->
    <!-- The header text of the auto-close message when the user is asked if they want to turn on the auto-closing of inactive tabs. -->
    <string name="inactive_tabs_auto_close_message_header" tools:ignore="UnusedResources">Auto-encerrar após um mês?</string>
    <!-- A description below the header to notify the user what the inactive tabs auto-close feature is. -->
    <string name="inactive_tabs_auto_close_message_description" tools:ignore="UnusedResources">O Firefox pode encerrar separadores que não acedeu no último mês.</string>
    <!-- A call to action below the description to allow the user to turn on the auto closing of inactive tabs. -->
    <string name="inactive_tabs_auto_close_message_action" tools:ignore="UnusedResources">ATIVAR O ENCERRAMENTO AUTOMÁTICO</string>

    <!-- Text for the snackbar to confirm auto-close is enabled for inactive tabs -->
    <string name="inactive_tabs_auto_close_message_snackbar">Auto-encerramento ativado</string>

    <!-- Awesome bar suggestion's headers -->
    <!-- Search suggestions title for Firefox Suggest. -->
    <string name="firefox_suggest_header">Sugestões Firefox</string>

    <!-- Title for search suggestions when Google is the default search suggestion engine. -->
    <string name="google_search_engine_suggestion_header">Pesquisa do Google</string>
    <!-- Title for search suggestions when the default search suggestion engine is anything other than Google. The first parameter is default search engine name. -->
    <string name="other_default_search_engine_suggestion_header">Pesquisa %s</string>

    <!-- Default browser experiment -->
    <string name="default_browser_experiment_card_text">Definir para que as ligações de sites, e-mails e mensagens sejam abertas automaticamente no Firefox.</string>

    <!-- Content description for close button in collection placeholder. -->
    <string name="remove_home_collection_placeholder_content_description">Remover</string>

    <!-- Content description radio buttons with a link to more information -->
    <string name="radio_preference_info_content_description">Clique para mais detalhes</string>

    <!-- Content description for the action bar "up" button -->
    <string name="action_bar_up_description">Navegar para cima</string>

    <!-- Content description for privacy content close button -->
    <string name="privacy_content_close_button_content_description">Fechar</string>

    <!-- Pocket recommended stories -->
    <!-- Header text for a section on the home screen. -->
    <string name="pocket_stories_header_1">Histórias que fazem pensar</string>
    <!-- Header text for a section on the home screen. -->
    <string name="pocket_stories_categories_header">Histórias por tópico</string>
    <!-- Text of a button allowing users to access an external url for more Pocket recommendations. -->
    <string name="pocket_stories_placeholder_text">Descobrir mais</string>
    <!-- Title of an app feature. Smaller than a heading. The first parameter is product name Pocket -->
    <string name="pocket_stories_feature_title_2">Suportado por %s.</string>
    <!-- Caption for describing a certain feature. The placeholder is for a clickable text (eg: Learn more) which will load an url in a new tab when clicked.  -->
    <string name="pocket_stories_feature_caption">Membro da família Firefox. %s</string>
    <!-- Clickable text for opening an external link for more information about Pocket. -->
    <string name="pocket_stories_feature_learn_more">Saber mais</string>

    <!-- Text indicating that the Pocket story that also displays this text is a sponsored story by other 3rd party entity. -->
    <string name="pocket_stories_sponsor_indication">Patrocinado</string>

    <!-- Snackbar message for enrolling in a Nimbus experiment from the secret settings when Studies preference is Off.-->
    <string name="experiments_snackbar">Ativar telemetria para enviar dados.</string>
    <!-- Snackbar button text to navigate to telemetry settings.-->
    <string name="experiments_snackbar_button">Ir para as definições</string>

    <!-- Review quality check feature-->
    <!-- Name for the review quality check feature used as title for the panel. -->
    <string name="review_quality_check_feature_name" moz:RemovedIn="120" tools:ignore="UnusedResources">Verificador de avaliações</string>
    <!-- Name for the review quality check feature used as title for the panel. -->
    <string name="review_quality_check_feature_name_2">Verificador de avaliações</string>
    <!-- Summary for grades A and B for review quality check adjusted grading. -->
    <string name="review_quality_check_grade_a_b_description">Avaliações confiáveis</string>
    <!-- Summary for grade C for review quality check adjusted grading. -->
    <string name="review_quality_check_grade_c_description">Mistura de avaliações confiáveis e não confiáveis</string>
    <!-- Summary for grades D and F for review quality check adjusted grading. -->
    <string name="review_quality_check_grade_d_f_description">Avaliações não confiáveis</string>
    <!-- Text for title presenting the reliability of a product's reviews. -->
    <string name="review_quality_check_grade_title">Quão confiáveis são estas avaliações?</string>
    <!-- Title for when the rating has been updated by the review checker -->
    <string name="review_quality_check_adjusted_rating_title">Classificação ajustada</string>
    <!-- Description for a product's adjusted star rating. The text presents that the product's reviews which were evaluated as unreliable were removed from the adjusted rating. -->
    <string name="review_quality_check_adjusted_rating_description">Avaliações não confiáveis removidas</string>
    <!-- Title for list of highlights from a product's review emphasizing a product's important traits. -->
    <string name="review_quality_check_highlights_title">Destaques das avaliações recentes</string>
    <!-- Title for section explaining how we analyze the reliability of a product's reviews. -->
    <string name="review_quality_check_explanation_title">Como determinamos a qualidade da avaliação</string>
    <!-- Paragraph explaining how we analyze the reliability of a product's reviews. First parameter is the Fakespot product name. In the phrase "Fakespot by Mozilla", "by" can be localized. Does not need to stay by. -->
    <string name="review_quality_check_explanation_body_reliability">Utilizamos a tecnologia de IA de %s da Mozilla para verificar a confiabilidade das análises de produtos. Isto apenas irá ajudar a avaliar a qualidade da avaliação e não a qualidade do produto.</string>
    <!-- Paragraph explaining the grading system we use to classify the reliability of a product's reviews. -->
    <string name="review_quality_check_info_review_grade_header"><![CDATA[Atribuímos às avaliações de cada produto uma <b>classificação baseada em letras</b> de A a F.]]></string>
    <!-- Description explaining grades A and B for review quality check adjusted grading. -->
    <string name="review_quality_check_info_grade_info_AB">Avaliações confiáveis. Acreditamos que os comentários provavelmente são de clientes reais que deixaram comentários honestos e imparciais.</string>
    <!-- Description explaining grades A and B for review quality check adjusted grading. -->
    <string name="review_quality_check_info_grade_info_AB_2" moz:RemovedIn="120" tools:ignore="UnusedResources">Acreditamos que as avaliações são confiáveis.</string>
    <!-- Description explaining grade C for review quality check adjusted grading. -->
    <string name="review_quality_check_info_grade_info_C">Acreditamos que há uma mistura de avaliações confiáveis e não confiáveis.</string>
    <!-- Description explaining grades D and F for review quality check adjusted grading. -->
    <string name="review_quality_check_info_grade_info_DF">Avaliações não confiáveis. Acreditamos que as avaliações provavelmente são falsas ou de avaliadores tendenciosos.</string>
    <!-- Description explaining grades D and F for review quality check adjusted grading. -->
    <string name="review_quality_check_info_grade_info_DF_2" moz:RemovedIn="120" tools:ignore="UnusedResources">Acreditamos que as avaliações não são confiáveis.</string>
    <!-- Paragraph explaining how a product's adjusted grading is calculated. -->
    <string name="review_quality_check_explanation_body_adjusted_grading"><![CDATA[A <b>classificação ajustada</b> é baseada apenas em avaliações que acreditamos serem confiáveis.]]></string>
    <!-- Paragraph explaining product review highlights. First parameter is the name of the retailer (e.g. Amazon). -->
<<<<<<< HEAD
    <string name="review_quality_check_explanation_body_highlights"><![CDATA[<b>Os destaques</b> são de %s avaliações dos últimos 80 dias que acreditamos serem confiáveis.]]></string>
=======
    <string name="review_quality_check_explanation_body_highlights"><![CDATA[<b>Os destaques</b> são avaliações de %s dos últimos 80 dias que acreditamos serem confiáveis.]]></string>
>>>>>>> eeb875b8
    <!-- Text for learn more caption presenting a link with information about review quality. First parameter is for clickable text defined in review_quality_check_info_learn_more_link. -->
    <string name="review_quality_check_info_learn_more">Saiba mais acerca do %s.</string>
    <!-- Clickable text that links to review quality check SuMo page. First parameter is the Fakespot product name. In the phrase "Fakespot by Mozilla", "by" can be localized. Does not need to stay by. -->
    <string name="review_quality_check_info_learn_more_link" moz:RemovedIn="121" tools:ignore="UnusedResources">como %s da Mozilla determina a qualidade da revisão</string>
    <!-- Clickable text that links to review quality check SuMo page. First parameter is the Fakespot product name. -->
    <string name="review_quality_check_info_learn_more_link_2">como %s determina a qualidade da avaliação</string>
    <!-- Text for title of settings section. -->
    <string name="review_quality_check_settings_title">Definições</string>
    <!-- Text for label for switch preference to show recommended products from review quality check settings section. -->
    <string name="review_quality_check_settings_recommended_products">Mostrar anúncios no verificador de avaliações</string>
    <!-- Description for switch preference to show recommended products from review quality check settings section. First parameter is for clickable text defined in review_quality_check_settings_recommended_products_learn_more.-->
    <string name="review_quality_check_settings_recommended_products_description" moz:RemovedIn="120" tools:ignore="UnusedResources">Irá ver anúncios ocasionais de produtos relevantes. Todos os anúncios devem atender aos nossos padrões de revisão da qualidade. %s</string>
    <!-- Description for switch preference to show recommended products from review quality check settings section. First parameter is for clickable text defined in review_quality_check_settings_recommended_products_learn_more.-->
    <string name="review_quality_check_settings_recommended_products_description_2" tools:ignore="UnusedResources">Irá ver anúncios ocasionais de produtos relevantes. Anunciamos apenas produtos com avaliações confiáveis. %s</string>
    <!-- Clickable text that links to review quality check recommended products support article. -->
    <string name="review_quality_check_settings_recommended_products_learn_more" tools:ignore="UnusedResources">Saber mais</string>
    <!-- Text for turning sidebar off button from review quality check settings section. -->
    <string name="review_quality_check_settings_turn_off">Desativar o verificador de avaliações</string>
    <!-- Text for title of recommended product section. This is displayed above a product image, suggested as an alternative to the product reviewed. -->
    <string name="review_quality_check_ad_title" tools:ignore="UnusedResources">Mais a considerar</string>
    <!-- Caption for recommended product section indicating this is an ad by Fakespot. First parameter is the Fakespot product name. -->
    <string name="review_quality_check_ad_caption" tools:ignore="UnusedResources">Anúncio de %s</string>
    <!-- Caption for review quality check panel. First parameter is for clickable text defined in review_quality_check_powered_by_link. -->
    <string name="review_quality_check_powered_by" tools:ignore="UnusedResources" moz:RemovedIn="119">O verificador de avaliações é desenvolvido por %s.</string>
    <!-- Caption for review quality check panel. First parameter is for clickable text defined in review_quality_check_powered_by_link. -->
    <string name="review_quality_check_powered_by_2">O verificador de avaliações é suportado por %s</string>
    <!-- Clickable text that links to Fakespot.com. First parameter is the Fakespot product name. In the phrase "Fakespot by Mozilla", "by" can be localized. Does not need to stay by. -->
    <string name="review_quality_check_powered_by_link" tools:ignore="UnusedResources">%s por Mozilla</string>
    <!-- Text for title of warning card informing the user that the current analysis is outdated. -->
    <string name="review_quality_check_outdated_analysis_warning_title" tools:ignore="UnusedResources">Novas informações para verificar</string>
    <!-- Text for button from warning card informing the user that the current analysis is outdated. Clicking this should trigger the product's re-analysis. -->
    <string name="review_quality_check_outdated_analysis_warning_action" tools:ignore="UnusedResources">Verificar agora</string>
    <!-- Title for warning card informing the user that the current product does not have enough reviews for a review analysis. -->
    <string name="review_quality_check_no_reviews_warning_title">Ainda não há avaliações suficientes</string>
    <!-- Text for body of warning card informing the user that the current product does not have enough reviews for a review analysis. -->
    <string name="review_quality_check_no_reviews_warning_body">Quando este produto tiver mais avaliações, poderemos verificar a sua qualidade.</string>
    <!-- Title for warning card informing the user that the current product is currently not available. -->
    <string name="review_quality_check_product_availability_warning_title" tools:ignore="UnusedResources">O produto não está disponível</string>
    <!-- Text for the body of warning card informing the user that the current product is currently not available. -->
    <string name="review_quality_check_product_availability_warning_body" tools:ignore="UnusedResources">Se perceber que este produto está novamente em stock, reporte e iremos verificar as avaliações.</string>
    <!-- Clickable text for warning card informing the user that the current product is currently not available. Clicking this should inform the server that the product is available. -->
    <string name="review_quality_check_product_availability_warning_action" moz:RemovedIn="120" tools:ignore="UnusedResources">Informar que este produto está novamente em stock</string>
    <!-- Clickable text for warning card informing the user that the current product is currently not available. Clicking this should inform the server that the product is available. -->
    <string name="review_quality_check_product_availability_warning_action_2" tools:ignore="UnusedResources">Informar que o produto está em stock</string>
    <!-- Title for warning card informing the user that the current product's re-analysis is still processing. -->
    <string name="review_quality_check_reanalysis_in_progress_warning_title">A verificar a qualidade da avaliação</string>
    <!-- Title for warning card informing the user that the current product's analysis is still processing. -->
    <string name="review_quality_check_analysis_in_progress_warning_title">A verificar a qualidade da avaliação</string>
    <!-- Text for body of warning card informing the user that the current product's analysis is still processing. -->
    <string name="review_quality_check_analysis_in_progress_warning_body">Isto pode demorar cerca de 60 segundos.</string>
    <!-- Title for info card displayed after the user reports a product is back in stock. -->
    <string name="review_quality_check_analysis_requested_info_title" tools:ignore="UnusedResources">Obrigado por reportar!</string>
    <!-- Text for body of info card displayed after the user reports a product is back in stock. -->
    <string name="review_quality_check_analysis_requested_info_body" tools:ignore="UnusedResources">Devemos receber informações sobre as avaliações deste produto dentro de 24 horas. Volte mais tarde.</string>
    <!-- Title for info card displayed when the user review checker while on a product that Fakespot does not analyze (e.g. gift cards, music). -->
    <string name="review_quality_check_not_analyzable_info_title">Não podemos verificar estas avaliações</string>
    <!-- Text for body of info card displayed when the user review checker while on a product that Fakespot does not analyze (e.g. gift cards, music). -->
    <string name="review_quality_check_not_analyzable_info_body">Infelizmente, não podemos verificar a qualidade da avaliação para determinados tipos de produtos. Por exemplo, cartões-presente e streaming de vídeo, música e jogos.</string>
    <!-- Title for info card displayed when another user reported the displayed product is back in stock. -->
    <string name="review_quality_check_analysis_requested_other_user_info_title" tools:ignore="UnusedResources">Informações em breve</string>
    <!-- Text for body of info card displayed when another user reported the displayed product is back in stock. -->
    <string name="review_quality_check_analysis_requested_other_user_info_body" tools:ignore="UnusedResources">Devemos receber informações sobre as avaliações deste produto dentro de 24 horas. Volte mais tarde.</string>
    <!-- Title for info card displayed to the user when analysis finished updating. -->
    <string name="review_quality_check_analysis_updated_confirmation_title" tools:ignore="UnusedResources">A análise está atualizada</string>
    <!-- Text for the action button from info card displayed to the user when analysis finished updating. -->
    <string name="review_quality_check_analysis_updated_confirmation_action" tools:ignore="UnusedResources">Percebi</string>
    <!-- Title for error card displayed to the user when an error occurred. -->
    <string name="review_quality_check_generic_error_title">Nenhuma informação disponível neste momento</string>
    <!-- Text for body of error card displayed to the user when an error occurred. -->
    <string name="review_quality_check_generic_error_body">Estamos a trabalhar para resolver o problema. Por favor, volte em breve.</string>
    <!-- Title for error card displayed to the user when the device is disconnected from the network. -->
    <string name="review_quality_check_no_connection_title">Sem ligação à rede</string>
    <!-- Text for body of error card displayed to the user when the device is disconnected from the network. -->
    <string name="review_quality_check_no_connection_body">Verifique a sua ligação à rede e tente recarregar a página.</string>
    <!-- Title for card displayed to the user for products whose reviews were not analyzed yet. -->
    <string name="review_quality_check_no_analysis_title">Ainda não há informações sobre estas avaliações</string>
    <!-- Text for the body of card displayed to the user for products whose reviews were not analyzed yet. -->
    <string name="review_quality_check_no_analysis_body">Para saber se as avaliações deste produto são confiáveis, verifique a qualidade das avaliações. Demora apenas cerca de 60 segundos.</string>
    <!-- Text for button from body of card displayed to the user for products whose reviews were not analyzed yet. Clicking this should trigger a product analysis. -->
    <string name="review_quality_check_no_analysis_link">Verificar a qualidade da avaliação</string>
    <!-- Headline for review quality check contextual onboarding card. -->
    <string name="review_quality_check_contextual_onboarding_title">Experimente o nosso guia confiável para avaliações de produtos</string>
    <!-- Description for review quality check contextual onboarding card. The first and last two parameters are for retailer names (e.g. Amazon, Walmart). The second parameter is for the name of the application (e.g. Firefox). -->
    <string name="review_quality_check_contextual_onboarding_description">Veja o quão confiáveis são as avaliações dos produtos em %1$s antes de comprar. O verificador de avaliações, uma funcionalidade experimental do %2$s, está integrado no navegador. Funciona em %3$s e também em %4$s.</string>
    <!-- Paragraph presenting review quality check feature. First parameter is the Fakespot product name. Second parameter is for clickable text defined in review_quality_check_contextual_onboarding_learn_more_link. In the phrase "Fakespot by Mozilla", "by" can be localized. Does not need to stay by. -->
    <string name="review_quality_check_contextual_onboarding_learn_more">Utilizando o poder do %1$s da Mozilla, ajudamos a que evite avaliações tendenciosas e falsas. O nosso modelo de IA está sempre a melhorar para sua proteção, enquanto faz compras. %2$s</string>
    <!-- Clickable text from the contextual onboarding card that links to review quality check support article. -->
    <string name="review_quality_check_contextual_onboarding_learn_more_link">Saber mais</string>
    <!-- Caption text to be displayed in review quality check contextual onboarding card above the opt-in button. First parameter is the Fakespot product name. Following parameters are for clickable texts defined in review_quality_check_contextual_onboarding_privacy_policy and review_quality_check_contextual_onboarding_terms_use. In the phrase "Fakespot by Mozilla", "by" can be localized. Does not need to stay by. -->
    <string name="review_quality_check_contextual_onboarding_caption" moz:RemovedIn="121" tools:ignore="UnusedResources">Ao selecionar “Sim, experimentar”, concorda com a %2$s e %3$s de %1$s da Mozilla.</string>
    <!-- Caption text to be displayed in review quality check contextual onboarding card above the opt-in button. Parameter is the Fakespot product name. After the colon, what appears are two links, each on their own line. The first link is to a Privacy policy (review_quality_check_contextual_onboarding_privacy_policy_2). The second link is to Terms of use (review_quality_check_contextual_onboarding_terms_use_2). -->
    <string name="review_quality_check_contextual_onboarding_caption_2">Ao selecionar “Sim, experimentar”, concorda com o seguinte de %1$s:</string>
    <!-- Clickable text from the review quality check contextual onboarding card that links to Fakespot privacy policy. -->
    <string name="review_quality_check_contextual_onboarding_privacy_policy" moz:RemovedIn="121" tools:ignore="UnusedResources">política de privacidade</string>
    <!-- Clickable text from the review quality check contextual onboarding card that links to Fakespot privacy policy. -->
    <string name="review_quality_check_contextual_onboarding_privacy_policy_2">Política de privacidade</string>
    <!-- Clickable text from the review quality check contextual onboarding card that links to Fakespot terms of use. -->
    <string name="review_quality_check_contextual_onboarding_terms_use" moz:RemovedIn="121" tools:ignore="UnusedResources">termos de utilização</string>
    <!-- Clickable text from the review quality check contextual onboarding card that links to Fakespot terms of use. -->
    <string name="review_quality_check_contextual_onboarding_terms_use_2">Termos de utilização</string>
    <!-- Text for opt-in button from the review quality check contextual onboarding card. -->
    <string name="review_quality_check_contextual_onboarding_primary_button_text">Sim, experimentar</string>
    <!-- Text for opt-out button from the review quality check contextual onboarding card. -->
    <string name="review_quality_check_contextual_onboarding_secondary_button_text">Agora não</string>
    <!-- Text for the first CFR presenting the review quality check feature. -->
    <string name="review_quality_check_first_cfr_message">Descubra se pode confiar nas avaliações deste produto — antes de comprar.</string>
    <!-- Text displayed in the first CFR presenting the review quality check feature that opens the review checker when clicked. -->
    <string name="review_quality_check_first_cfr_action" tools:ignore="UnusedResources">Experimentar o verificador de avaliações</string>
    <!-- Text for the second CFR presenting the review quality check feature. -->
    <string name="review_quality_check_second_cfr_message">Estas avaliações são confiáveis? Confirme agora para ver uma classificação ajustada.</string>
    <!-- Text displayed in the second CFR presenting the review quality check feature that opens the review checker when clicked. -->
    <string name="review_quality_check_second_cfr_action" tools:ignore="UnusedResources">Abrir o verificador de avaliações</string>
    <!-- Flag showing that the review quality check feature is work in progress. -->
    <string name="review_quality_check_beta_flag">Beta</string>
    <!-- Content description (not visible, for screen readers etc.) for opening browser menu button to open review quality check bottom sheet. -->
    <string name="review_quality_check_open_handle_content_description">Abrir o verificador de avaliações</string>
    <!-- Content description (not visible, for screen readers etc.) for closing browser menu button to open review quality check bottom sheet. -->
    <string name="review_quality_check_close_handle_content_description">Fechar o verificador de avaliações</string>
    <!-- Content description (not visible, for screen readers etc.) for review quality check star rating. First parameter is the number of stars (1-5) representing the rating. -->
    <string name="review_quality_check_star_rating_content_description">%1$s de 5 estrelas</string>
    <!-- Text for minimize button from highlights card. When clicked the highlights card should reduce its size. -->
    <string name="review_quality_check_highlights_show_less">Mostrar menos</string>
    <!-- Text for maximize button from highlights card. When clicked the highlights card should expand to its full size. -->
    <string name="review_quality_check_highlights_show_more">Mostrar mais</string>
    <!-- Text for highlights card quality category header. Reviews shown under this header should refer the product's quality. -->
    <string name="review_quality_check_highlights_type_quality">Qualidade</string>
    <!-- Text for highlights card price category header. Reviews shown under this header should refer the product's price. -->
    <string name="review_quality_check_highlights_type_price">Preço</string>
    <!-- Text for highlights card shipping category header. Reviews shown under this header should refer the product's shipping. -->
    <string name="review_quality_check_highlights_type_shipping">Envio</string>
    <!-- Text for highlights card packaging and appearance category header. Reviews shown under this header should refer the product's packaging and appearance. -->
    <string name="review_quality_check_highlights_type_packaging_appearance">Embalagem e aparência</string>
    <!-- Text for highlights card competitiveness category header. Reviews shown under this header should refer the product's competitiveness. -->
    <string name="review_quality_check_highlights_type_competitiveness">Competitividade</string>

    <!-- Accessibility services actions labels. These will be appended to accessibility actions like "Double tap to.." but not by or applications but by services like Talkback. -->
    <!-- Action label for elements that can be collapsed if interacting with them. Talkback will append this to say "Double tap to collapse". -->
    <string name="a11y_action_label_collapse">colapsar</string>
    <!-- Current state for elements that can be collapsed if interacting with them. Talkback will dictate this after a state change. -->
    <string name="a11y_state_label_collapsed">colapsado</string>
    <!-- Action label for elements that can be expanded if interacting with them. Talkback will append this to say "Double tap to expand". -->
    <string name="a11y_action_label_expand">expandir</string>
    <!-- Current state for elements that can be expanded if interacting with them. Talkback will dictate this after a state change. -->
    <string name="a11y_state_label_expanded">expandido</string>
    <!-- Action label for links to a website containing documentation about a wallpaper collection. Talkback will append this to say "Double tap to open link to learn more about this collection". -->
    <string name="a11y_action_label_wallpaper_collection_learn_more">abrir ligação para saber mais sobre esta coleção</string>
    <!-- Action label for links that point to an article. Talkback will append this to say "Double tap to read the article". -->
    <string name="a11y_action_label_read_article">ler o artigo</string>
    <!-- Action label for links to the Firefox Pocket website. Talkback will append this to say "Double tap to open link to learn more". -->
    <string name="a11y_action_label_pocket_learn_more">abrir ligação para saber mais</string>
</resources><|MERGE_RESOLUTION|>--- conflicted
+++ resolved
@@ -334,13 +334,9 @@
     <!-- Juno first user onboarding flow experiment, strings are marked unused as they are only referenced by Nimbus experiments. -->
     <!-- Title for set firefox as default browser screen used by Nimbus experiments. Nimbus experiments do not support string placeholders.
         Note: The word "Firefox" should NOT be translated -->
-<<<<<<< HEAD
-    <string name="juno_onboarding_default_browser_title_nimbus" tools:ignore="UnusedResources">Faça do Firefox o seu navegador de eleição</string>
-=======
     <string name="juno_onboarding_default_browser_title_nimbus" moz:removedIn="120" tools:ignore="UnusedResources">Faça do Firefox o seu navegador de eleição</string>
     <!-- Title for set firefox as default browser screen used by Nimbus experiments. -->
     <string name="juno_onboarding_default_browser_title_nimbus_2">Adoramos mantê-lo(a) seguro(a)</string>
->>>>>>> eeb875b8
     <!-- Description for set firefox as default browser screen used by Nimbus experiments. Nimbus experiments do not support string placeholders.
         Note: The word "Firefox" should NOT be translated -->
     <string name="juno_onboarding_default_browser_description_nimbus" moz:removedIn="120" tools:ignore="UnusedResources">O Firefox coloca as pessoas acima dos lucros e defende a sua privacidade bloqueando rastreadores entre sites.\n\nSaiba mais na nossa informação de privacidade.</string>
@@ -369,9 +365,6 @@
     <string name="juno_onboarding_sign_in_negative_button" tools:ignore="UnusedResources">Agora não</string>
     <!-- Title for enable notification permission screen used by Nimbus experiments. Nimbus experiments do not support string placeholders.
         Note: The word "Firefox" should NOT be translated -->
-<<<<<<< HEAD
-    <string name="juno_onboarding_enable_notifications_title_nimbus" tools:ignore="UnusedResources">As notificações permitem-lhe fazer mais com o Firefox</string>
-=======
     <string name="juno_onboarding_enable_notifications_title_nimbus" moz:removedIn="120" tools:ignore="UnusedResources">As notificações permitem-lhe fazer mais com o Firefox</string>
     <!-- Title for enable notification permission screen used by Nimbus experiments. Nimbus experiments do not support string placeholders.
         Note: The word "Firefox" should NOT be translated -->
@@ -379,7 +372,6 @@
     <!-- Description for enable notification permission screen used by Nimbus experiments. Nimbus experiments do not support string placeholders.
        Note: The word "Firefox" should NOT be translated -->
     <string name="juno_onboarding_enable_notifications_description_nimbus" moz:removedIn="120" tools:ignore="UnusedResources">Partilhe separadores entre dispositivos, faça a gestão das transferências e receba dicas sobre como aproveitar o Firefox ao máximo.</string>
->>>>>>> eeb875b8
     <!-- Description for enable notification permission screen used by Nimbus experiments. Nimbus experiments do not support string placeholders.
        Note: The word "Firefox" should NOT be translated -->
     <string name="juno_onboarding_enable_notifications_description_nimbus_2">Envie separadores de forma segura entre os seus dispositivos e descubra outras funcionalidades de privacidade no Firefox.</string>
@@ -2230,11 +2222,7 @@
     <!-- Paragraph explaining how a product's adjusted grading is calculated. -->
     <string name="review_quality_check_explanation_body_adjusted_grading"><![CDATA[A <b>classificação ajustada</b> é baseada apenas em avaliações que acreditamos serem confiáveis.]]></string>
     <!-- Paragraph explaining product review highlights. First parameter is the name of the retailer (e.g. Amazon). -->
-<<<<<<< HEAD
-    <string name="review_quality_check_explanation_body_highlights"><![CDATA[<b>Os destaques</b> são de %s avaliações dos últimos 80 dias que acreditamos serem confiáveis.]]></string>
-=======
     <string name="review_quality_check_explanation_body_highlights"><![CDATA[<b>Os destaques</b> são avaliações de %s dos últimos 80 dias que acreditamos serem confiáveis.]]></string>
->>>>>>> eeb875b8
     <!-- Text for learn more caption presenting a link with information about review quality. First parameter is for clickable text defined in review_quality_check_info_learn_more_link. -->
     <string name="review_quality_check_info_learn_more">Saiba mais acerca do %s.</string>
     <!-- Clickable text that links to review quality check SuMo page. First parameter is the Fakespot product name. In the phrase "Fakespot by Mozilla", "by" can be localized. Does not need to stay by. -->
