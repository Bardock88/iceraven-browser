--- conflicted
+++ resolved
@@ -330,13 +330,9 @@
     <!-- Juno first user onboarding flow experiment, strings are marked unused as they are only referenced by Nimbus experiments. -->
     <!-- Title for set firefox as default browser screen used by Nimbus experiments. Nimbus experiments do not support string placeholders.
         Note: The word "Firefox" should NOT be translated -->
-<<<<<<< HEAD
-    <string name="juno_onboarding_default_browser_title_nimbus" tools:ignore="UnusedResources">Gwnewch Firefox yn borwr i chi</string>
-=======
     <string name="juno_onboarding_default_browser_title_nimbus" moz:removedIn="120" tools:ignore="UnusedResources">Gwnewch Firefox yn borwr i chi</string>
     <!-- Title for set firefox as default browser screen used by Nimbus experiments. -->
     <string name="juno_onboarding_default_browser_title_nimbus_2">Rydyn ni wrth ein bodd yn eich cadw chi’n ddiogel</string>
->>>>>>> eeb875b8
     <!-- Description for set firefox as default browser screen used by Nimbus experiments. Nimbus experiments do not support string placeholders.
         Note: The word "Firefox" should NOT be translated -->
     <string name="juno_onboarding_default_browser_description_nimbus" moz:removedIn="120" tools:ignore="UnusedResources">Mae Firefox yn rhoi pobl o flaen elw ac yn diogelu eich preifatrwydd trwy rwystro tracwyr traws-gwefan.\n\nDysgwch ragor yn ein hysbysiad preifatrwydd.</string>
@@ -364,9 +360,6 @@
     <string name="juno_onboarding_sign_in_negative_button" tools:ignore="UnusedResources">Nid nawr</string>
     <!-- Title for enable notification permission screen used by Nimbus experiments. Nimbus experiments do not support string placeholders.
         Note: The word "Firefox" should NOT be translated -->
-<<<<<<< HEAD
-    <string name="juno_onboarding_enable_notifications_title_nimbus" tools:ignore="UnusedResources">Mae hysbysiadau yn eich helpu i wneud rhagor gyda Firefox</string>
-=======
     <string name="juno_onboarding_enable_notifications_title_nimbus" moz:removedIn="120" tools:ignore="UnusedResources">Mae hysbysiadau yn eich helpu i wneud rhagor gyda Firefox</string>
     <!-- Title for enable notification permission screen used by Nimbus experiments. Nimbus experiments do not support string placeholders.
         Note: The word "Firefox" should NOT be translated -->
@@ -374,7 +367,6 @@
     <!-- Description for enable notification permission screen used by Nimbus experiments. Nimbus experiments do not support string placeholders.
        Note: The word "Firefox" should NOT be translated -->
     <string name="juno_onboarding_enable_notifications_description_nimbus" moz:removedIn="120" tools:ignore="UnusedResources">Yn anfon tabiau rhwng dyfeisiau, rheoli llwythi, a chael awgrymiadau am sut i gael y gorau o Firefox.</string>
->>>>>>> eeb875b8
     <!-- Description for enable notification permission screen used by Nimbus experiments. Nimbus experiments do not support string placeholders.
        Note: The word "Firefox" should NOT be translated -->
     <string name="juno_onboarding_enable_notifications_description_nimbus_2">Anfonwch dabiau’n ddiogel rhwng eich dyfeisiau a darganfyddwch nodweddion preifatrwydd eraill yn Firefox.</string>
@@ -2184,11 +2176,7 @@
     <!-- Name for the review quality check feature used as title for the panel. -->
     <string name="review_quality_check_feature_name" moz:RemovedIn="120" tools:ignore="UnusedResources">Gwirydd adolygiadau</string>
     <!-- Name for the review quality check feature used as title for the panel. -->
-<<<<<<< HEAD
-    <string name="review_quality_check_feature_name_2">Gwiriwr Adolygiadau</string>
-=======
     <string name="review_quality_check_feature_name_2">Gwirydd Adolygiadau</string>
->>>>>>> eeb875b8
     <!-- Summary for grades A and B for review quality check adjusted grading. -->
     <string name="review_quality_check_grade_a_b_description">Adolygiadau dibynadwy</string>
     <!-- Summary for grade C for review quality check adjusted grading. -->
@@ -2236,13 +2224,7 @@
     <!-- Description for switch preference to show recommended products from review quality check settings section. First parameter is for clickable text defined in review_quality_check_settings_recommended_products_learn_more.-->
     <string name="review_quality_check_settings_recommended_products_description" moz:RemovedIn="120" tools:ignore="UnusedResources">Fe welwch hysbysebion achlysurol ar gyfer cynnyrch perthnasol. Rhaid i bob hysbyseb fodloni ein safonau ansawdd adolygiadau. %s</string>
     <!-- Description for switch preference to show recommended products from review quality check settings section. First parameter is for clickable text defined in review_quality_check_settings_recommended_products_learn_more.-->
-<<<<<<< HEAD
-    <string name="review_quality_check_settings_recommended_products_description" moz:RemovedIn="120" tools:ignore="UnusedResources">Fe welwch hysbysebion achlysurol ar gyfer cynnyrch perthnasol. Rhaid i bob hysbyseb fodloni ein safonau ansawdd adolygiadau. %s</string>
-    <!-- Description for switch preference to show recommended products from review quality check settings section. First parameter is for clickable text defined in review_quality_check_settings_recommended_products_learn_more.-->
-    <string name="review_quality_check_settings_recommended_products_description_2" tools:ignore="UnusedResources">Fe welwch hysbysebion achlysurol ar gyfer cynhyrchion perthnasol. Dim ond gydag adolygiadau dibynadwy yr ydym yn hysbysebu cynhyrchion. %s</string>
-=======
     <string name="review_quality_check_settings_recommended_products_description_2" tools:ignore="UnusedResources">Byddwch yn gweld hysbysebion achlysurol ar gyfer cynnyrch perthnasol. Dim ond cynnyrch gydag adolygiadau dibynadwy rydym yn eu hysbysebu. %s</string>
->>>>>>> eeb875b8
     <!-- Clickable text that links to review quality check recommended products support article. -->
     <string name="review_quality_check_settings_recommended_products_learn_more" tools:ignore="UnusedResources">Dysgu rhagor</string>
     <!-- Text for turning sidebar off button from review quality check settings section. -->
@@ -2274,11 +2256,7 @@
     <!-- Clickable text for warning card informing the user that the current product is currently not available. Clicking this should inform the server that the product is available. -->
     <string name="review_quality_check_product_availability_warning_action_2" tools:ignore="UnusedResources">Adrodd fod cynnyrch mewn stoc</string>
     <!-- Title for warning card informing the user that the current product's re-analysis is still processing. -->
-<<<<<<< HEAD
-    <string name="review_quality_check_reanalysis_in_progress_warning_title">Gwirio ansawdd adolygiadau</string>
-=======
     <string name="review_quality_check_reanalysis_in_progress_warning_title">Yn gwirio ansawdd adolygiadau</string>
->>>>>>> eeb875b8
     <!-- Title for warning card informing the user that the current product's analysis is still processing. -->
     <string name="review_quality_check_analysis_in_progress_warning_title">Yn gwirio ansawdd adolygiadau</string>
     <!-- Text for body of warning card informing the user that the current product's analysis is still processing. -->
@@ -2290,11 +2268,7 @@
     <!-- Title for info card displayed when the user review checker while on a product that Fakespot does not analyze (e.g. gift cards, music). -->
     <string name="review_quality_check_not_analyzable_info_title">Methu gwirio’r adolygiadau hyn</string>
     <!-- Text for body of info card displayed when the user review checker while on a product that Fakespot does not analyze (e.g. gift cards, music). -->
-<<<<<<< HEAD
-    <string name="review_quality_check_not_analyzable_info_body">Yn anffodus, ni allwn wirio ansawdd adolygu ar gyfer rhai mathau o gynnyrch. Er enghraifft, cardiau rhodd a ffrydio fideo, cerddoriaeth a gemau.</string>
-=======
     <string name="review_quality_check_not_analyzable_info_body">Yn anffodus, allwn ni ddim gwirio ansawdd adolygu rhai mathau o gynnyrch. Er enghraifft, cardiau rhodd a ffrydio fideo, cerddoriaeth a gemau.</string>
->>>>>>> eeb875b8
     <!-- Title for info card displayed when another user reported the displayed product is back in stock. -->
     <string name="review_quality_check_analysis_requested_other_user_info_title" tools:ignore="UnusedResources">Gwybodaeth yn dod cyn hir</string>
     <!-- Text for body of info card displayed when another user reported the displayed product is back in stock. -->
