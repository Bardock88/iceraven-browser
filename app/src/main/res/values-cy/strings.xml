--- conflicted
+++ resolved
@@ -462,11 +462,8 @@
     <string name="preferences_cookie_banner_reduction" moz:RemovedIn="121" tools:ignore="UnusedResources">Cyfyngu Baneri Cwcis</string>
     <!-- Label for cookie banner section in quick settings panel. -->
     <string name="cookie_banner_blocker">Rhwystrydd Baneri Cwcis</string>
-<<<<<<< HEAD
-=======
     <!-- Preference for removing cookie/consent banners from sites automatically in private mode. See reduce_cookie_banner_summary for additional context. -->
     <string name="preferences_cookie_banner_reduction_private_mode">Rhwystro Baner Cwci wrth bori’n breifat</string>
->>>>>>> d602c86b
     <!-- Preference for rejecting or removing as many cookie/consent banners as possible on sites. See reduce_cookie_banner_summary for additional context. -->
     <string name="reduce_cookie_banner_option" moz:RemovedIn="121" tools:ignore="UnusedResources">Lleihau baneri cwcis</string>
     <!-- Summary of cookie banner handling preference if the setting disabled is set to off -->
@@ -496,19 +493,11 @@
     <!-- Title text for a detail explanation indicating cookie banner handling is on this site, this is shown as part of the cookie banner panel in the toolbar. The first parameter is a shortened URL of the current site-->
     <string name="reduce_cookie_banner_details_panel_title_on_for_site" moz:RemovedIn="121" tools:ignore="UnusedResources">Troi Llai o Faneri Cwcis ymlaen ar %1$s?</string>
     <!-- Title text for a detail explanation indicating cookie banner handling is on this site, this is shown as part of the cookie banner panel in the toolbar. The first parameter is a shortened URL of the current site-->
-<<<<<<< HEAD
-    <string name="reduce_cookie_banner_details_panel_title_on_for_site_1">Trowch yr Atalydd Baner Cwci ymlaen ar gyfer %1$s?</string>
-    <!-- Title text for a detail explanation indicating cookie banner handling is off this site, this is shown as part of the cookie banner panel in the toolbar. The first parameter is a shortened URL of the current site-->
-    <string name="reduce_cookie_banner_details_panel_title_off_for_site" moz:RemovedIn="121" tools:ignore="UnusedResources">Diffodd Llai o Faneri Cwcis ar %1$s?</string>
-    <!-- Title text for a detail explanation indicating cookie banner handling is off this site, this is shown as part of the cookie banner panel in the toolbar. The first parameter is a shortened URL of the current site-->
-    <string name="reduce_cookie_banner_details_panel_title_off_for_site_1">Diffodd yr Atalydd Baner Cwcis am %1$s?</string>
-=======
     <string name="reduce_cookie_banner_details_panel_title_on_for_site_1">Trowch y Rhwystrydd Baner Cwci ymlaen ar gyfer %1$s?</string>
     <!-- Title text for a detail explanation indicating cookie banner handling is off this site, this is shown as part of the cookie banner panel in the toolbar. The first parameter is a shortened URL of the current site-->
     <string name="reduce_cookie_banner_details_panel_title_off_for_site" moz:RemovedIn="121" tools:ignore="UnusedResources">Diffodd Llai o Faneri Cwcis ar %1$s?</string>
     <!-- Title text for a detail explanation indicating cookie banner handling is off this site, this is shown as part of the cookie banner panel in the toolbar. The first parameter is a shortened URL of the current site-->
     <string name="reduce_cookie_banner_details_panel_title_off_for_site_1">Diffoddwch y Rhwystrydd Baner Cwcis ar gyfer %1$s?</string>
->>>>>>> d602c86b
     <!-- Title text for a detail explanation indicating cookie banner reducer didn't work for the current site, this is shown as part of the cookie banner panel in the toolbar. The first parameter is the application name-->
     <string name="reduce_cookie_banner_details_panel_title_unsupported_site_request_2">Nid yw %1$s yn gallu gwrthod ceisiadau cwcis ar y wefan hon yn awtomatig. Gallwch anfon cais i gefnogi’r wefan hon yn y dyfodol.</string>
     <!-- Long text for a detail explanation indicating what will happen if cookie banner handling is off for a site, this is shown as part of the cookie banner panel in the toolbar. The first parameter is the application name -->
@@ -532,14 +521,11 @@
 
     <!-- Change setting text button, for the cookie banner re-engagement dialog -->
     <string name="reduce_cookie_banner_dialog_change_setting_button" moz:RemovedIn="121" tools:ignore="UnusedResources">Caniatáu</string>
-<<<<<<< HEAD
-=======
 
     <!--Title for the cookie banner re-engagement CFR, the placeholder is replaced with app name -->
     <string name="cookie_banner_cfr_title">Mae %1$s newydd wrthod cwcis i chi</string>
     <!--Message for the cookie banner re-engagement CFR -->
     <string name="cookie_banner_cfr_message">Llai o darfu, llai o gwcis yn eich tracio ar y wefan hon.</string>
->>>>>>> d602c86b
 
     <!-- Description of the preference to enable "HTTPS-Only" mode. -->
     <string name="preferences_https_only_summary">Yn ceisio cysylltu’n awtomatig â gwefannau gan ddefnyddio’r protocol amgryptio HTTPS am fwy o ddiogelwch.</string>
@@ -2328,15 +2314,9 @@
     <string name="review_quality_check_contextual_onboarding_caption" moz:RemovedIn="121" tools:ignore="UnusedResources">Trwy ddewis “Iawn, rhoi cynnig arno” rydych yn cytuno i %2$s a %3$s %1$s gan Mozilla.</string>
     <!-- Caption text to be displayed in review quality check contextual onboarding card above the opt-in button. Parameter is the Fakespot product name. After the colon, what appears are two links, each on their own line. The first link is to a Privacy policy (review_quality_check_contextual_onboarding_privacy_policy_2). The second link is to Terms of use (review_quality_check_contextual_onboarding_terms_use_2). -->
     <string name="review_quality_check_contextual_onboarding_caption_2">Wrth ddewis “Iawn, rhowch gynnig arni” rydych yn cytuno i’r canlynol o %1$s:</string>
-<<<<<<< HEAD
     <!-- Clickable text from the review quality check contextual onboarding card that links to Fakespot privacy policy. -->
     <string name="review_quality_check_contextual_onboarding_privacy_policy" moz:RemovedIn="121" tools:ignore="UnusedResources">polisi preifatrwydd</string>
     <!-- Clickable text from the review quality check contextual onboarding card that links to Fakespot privacy policy. -->
-=======
-    <!-- Clickable text from the review quality check contextual onboarding card that links to Fakespot privacy policy. -->
-    <string name="review_quality_check_contextual_onboarding_privacy_policy" moz:RemovedIn="121" tools:ignore="UnusedResources">polisi preifatrwydd</string>
-    <!-- Clickable text from the review quality check contextual onboarding card that links to Fakespot privacy policy. -->
->>>>>>> d602c86b
     <string name="review_quality_check_contextual_onboarding_privacy_policy_2">Polisi preifatrwydd</string>
     <!-- Clickable text from the review quality check contextual onboarding card that links to Fakespot terms of use. -->
     <string name="review_quality_check_contextual_onboarding_terms_use" moz:RemovedIn="121" tools:ignore="UnusedResources">telerau defnydd</string>
