--- conflicted
+++ resolved
@@ -309,11 +309,7 @@
     <string name="juno_onboarding_default_browser_description">Mae %1$s yn rhoi pobl dros elw ac yn diogelu eich preifatrwydd drwy rwystro tracwyr traws-gwefan.\n\nDysgu rhagor yn ein %2$s.</string>
     <!-- Description for set firefox as default browser screen used by Nimbus experiments. Nimbus experiments do not support string placeholders.
         Note: The word "Firefox" should NOT be translated -->
-<<<<<<< HEAD
-    <string name="juno_onboarding_default_browser_description_nimbus" tools:ignore="UnusedResources">Mae Firefox yn rhoi pobl dros elw ac yn amddiffyn eich preifatrwydd trwy rwystro tracwyr traws-safle.\n\nDysgwch fwy yn ein hysbysiad preifatrwydd.</string>
-=======
     <string name="juno_onboarding_default_browser_description_nimbus" tools:ignore="UnusedResources">Mae Firefox yn rhoi pobl o flaen elw ac yn diogelu eich preifatrwydd trwy rwystro tracwyr traws-gwefan.\n\nDysgwch ragor yn ein hysbysiad preifatrwydd.</string>
->>>>>>> fa51e99d
     <!-- Text for the link to the privacy notice webpage for set as firefox default browser screen.
     This is part of the string with the key "juno_onboarding_default_browser_description". -->
     <string name="juno_onboarding_default_browser_description_link_text">hysbysiad preifatrwydd</string>
@@ -334,21 +330,13 @@
     <string name="juno_onboarding_enable_notifications_title">Mae hysbysiadau yn eich helpu i wneud mwy gyda %s</string>
     <!-- Title for enable notification permission screen used by Nimbus experiments. Nimbus experiments do not support string placeholders.
         Note: The word "Firefox" should NOT be translated -->
-<<<<<<< HEAD
-    <string name="juno_onboarding_enable_notifications_title_nimbus" tools:ignore="UnusedResources">Mae hysbysiadau yn eich helpu i wneud mwy gyda Firefox</string>
-=======
     <string name="juno_onboarding_enable_notifications_title_nimbus" tools:ignore="UnusedResources">Mae hysbysiadau yn eich helpu i wneud rhagor gyda Firefox</string>
->>>>>>> fa51e99d
     <!-- Description for enable notification permission screen.
         The first parameter is the name of the app defined in app_name (for example: Fenix) -->
     <string name="juno_onboarding_enable_notifications_description">Anfonwch dabiau rhwng dyfeisiau, rheoli llwytho a chael awgrymiadau ar sut i gael y gorau o %s.</string>
     <!-- Description for enable notification permission screen used by Nimbus experiments. Nimbus experiments do not support string placeholders.
        Note: The word "Firefox" should NOT be translated   -->
-<<<<<<< HEAD
-    <string name="juno_onboarding_enable_notifications_description_nimbus" tools:ignore="UnusedResources">Anfon tabiau rhwng dyfeisiau, rheoli lawrlwythiadau, a chael awgrymiadau ar gael y gorau o Firefox.</string>
-=======
     <string name="juno_onboarding_enable_notifications_description_nimbus" tools:ignore="UnusedResources">Anfon tabiau rhwng dyfeisiau, rheoli lweythi, a chael awgrymiadau ar gael y gorau o Firefox.</string>
->>>>>>> fa51e99d
     <!-- Text for the button to request notification permission on the device -->
     <string name="juno_onboarding_enable_notifications_positive_button">Troi hysbysiadau ymlaen</string>
     <!-- Text for the button dismiss the screen and move on with the flow -->
@@ -436,13 +424,9 @@
     <string name="reduce_cookie_banner_on_for_site">Ymlaen ar gyfer y wefan hon</string>
 
     <!-- Text for indicating that a request for unsupported site was sent to Nimbus (it's a Mozilla library for experiments), this is shown as part of the protections panel with the tracking protection toggle -->
-<<<<<<< HEAD
-    <string name="reduce_cookie_banner_unsupported_site_request_submitted">Cais am gefnogaeth gwefan wedi’i gyflwyno</string>
-=======
     <string name="reduce_cookie_banner_unsupported_site_request_submitted" moz:RemovedIn="114" tools:ignore="UnusedResources">Cais am gefnogaeth gwefan wedi’i gyflwyno</string>
     <!-- Text for indicating that a request for unsupported site was sent to Nimbus (it's a Mozilla library for experiments), this is shown as part of the protections panel with the tracking protection toggle -->
     <string name="reduce_cookie_banner_unsupported_site_request_submitted_2">Cais am gefnogaeth wedi’i anfon</string>
->>>>>>> fa51e99d
     <!-- Text for indicating cookie banner handling is currently not supported for this site, this is shown as part of the protections panel with the tracking protection toggle -->
     <string name="reduce_cookie_banner_unsupported_site">Nid yw’r wefan yn cael ei chefnogi ar hyn o bryd</string>
     <!-- Title text for a detail explanation indicating cookie banner handling is on this site, this is shown as part of the cookie banner panel in the toolbar. The first parameter is a shortened URL of the current site-->
@@ -450,13 +434,9 @@
     <!-- Title text for a detail explanation indicating cookie banner handling is off this site, this is shown as part of the cookie banner panel in the toolbar. The first parameter is a shortened URL of the current site-->
     <string name="reduce_cookie_banner_details_panel_title_off_for_site">Diffodd Llai o Faneri Cwcis ar %1$s?</string>
     <!-- Title text for a detail explanation indicating cookie banner reducer didn't work for the current site, this is shown as part of the cookie banner panel in the toolbar.-->
-<<<<<<< HEAD
-    <string name="reduce_cookie_banner_details_panel_title_unsupported_site_request">Nid yw’r wefan hon yn cael ei chefnogi ar hyn o bryd gan Llai o Faneri Cwcis. Hoffech chi ofyn i’n tîm adolygu’r wefan hon ac ychwanegu cefnogaeth yn y dyfodol?</string>
-=======
     <string name="reduce_cookie_banner_details_panel_title_unsupported_site_request" moz:RemovedIn="114" tools:ignore="UnusedResources">Nid yw’r wefan hon yn cael ei chefnogi ar hyn o bryd gan Llai o Faneri Cwcis. Hoffech chi ofyn i’n tîm adolygu’r wefan hon ac ychwanegu cefnogaeth yn y dyfodol?</string>
     <!-- Title text for a detail explanation indicating cookie banner reducer didn't work for the current site, this is shown as part of the cookie banner panel in the toolbar. The first parameter is the application name-->
     <string name="reduce_cookie_banner_details_panel_title_unsupported_site_request_2">Nid yw %1$s yn gallu gwrthod ceisiadau cwcis ar y wefan hon yn awtomatig. Gallwch anfon cais i gefnogi’r wefan hon yn y dyfodol.</string>
->>>>>>> fa51e99d
     <!-- Long text for a detail explanation indicating what will happen if cookie banner handling is off for a site, this is shown as part of the cookie banner panel in the toolbar. The first parameter is the application name -->
     <string name="reduce_cookie_banner_details_panel_description_off_for_site">Bydd %1$s yn clirio cwcis y wefan hon ac yn adnewyddu’r dudalen. Gall clirio pob cwci eich allgofnodi neu wagio eich certiau siopa.</string>
 
@@ -465,11 +445,6 @@
     <!-- Title text for the cookie banner re-engagement dialog. The first parameter is the application name. -->
     <string name="reduce_cookie_banner_dialog_title">Caniatáu i %1$s wrthod baneri cwci?</string>
 
-<<<<<<< HEAD
-    <!-- Body text for the dialog use on the control branch of the experiment to determine which context users engaged the most.The first parameter is the application name -->
-    <string name="reduce_cookie_banner_control_experiment_dialog_body_2" moz:RemovedIn="112" tools:ignore="UnusedResources">Caniatáu i %1$s wrthod ceisiadau cwcis yn awtomatig pan fo modd?</string>
-=======
->>>>>>> fa51e99d
     <!-- Body text for the cookie banner re-engagement dialog use. The first parameter is the application name. -->
     <string name="reduce_cookie_banner_dialog_body">Gall %1$s wrthod llawer o geisiadau baner cwci yn awtomatig.</string>
     <!-- Remind me later text button for the onboarding dialog -->
