--- conflicted
+++ resolved
@@ -1215,13 +1215,9 @@
     <!-- Text for standard error snackbar dismiss button. -->
     <string name="standard_snackbar_error_dismiss">Kapat</string>
     <!-- Text for error message when printing a page and it fails. -->
-<<<<<<< HEAD
-    <string name="unable_to_print_error">Yazdırılamadı</string>
-=======
     <string name="unable_to_print_error" moz:removedIn="121" tools:ignore="UnusedResources">Yazdırılamadı</string>
     <!-- Text for error message when printing a page and it fails. -->
     <string name="unable_to_print_page_error">Bu sayfa yazdırılamadı</string>
->>>>>>> 0ada6ff2
     <!-- Text for the print feature in the share and browser menu -->
     <string name="menu_print">Yazdır</string>
     <!-- Sub-header in the dialog to share a link to another sync device -->
