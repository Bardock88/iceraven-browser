<?xml version="1.0" encoding="utf-8"?>
<resources xmlns:tools="http://schemas.android.com/tools" xmlns:moz="http://mozac.org/tools">
    <!-- App name for private browsing mode. The first parameter is the name of the app defined in app_name (for example: Fenix)-->
    <string name="app_name_private_5">Zasebni %s</string>
    <!-- App name for private browsing mode. The first parameter is the name of the app defined in app_name (for example: Fenix)-->
    <string name="app_name_private_4">%s (zasebno)</string>

    <!-- Home Fragment -->
    <!-- Content description (not visible, for screen readers etc.): "Three dot" menu button. -->
    <string name="content_description_menu">Več možnosti</string>
    <!-- Content description (not visible, for screen readers etc.): "Private Browsing" menu button. -->
    <string name="content_description_private_browsing_button">Omogoči zasebno brskanje</string>
    <!-- Content description (not visible, for screen readers etc.): "Private Browsing" menu button. -->
    <string name="content_description_disable_private_browsing_button">Onemogoči zasebno brskanje</string>
    <!-- Placeholder text shown in the search bar before a user enters text for the default engine -->
    <string name="search_hint">Iskanje ali naslov strani</string>

    <!-- Placeholder text shown in the search bar before a user enters text for a general engine -->
    <string name="search_hint_general_engine">Iskanje po spletu</string>
    <!-- Placeholder text shown in search bar when using history search -->
    <string name="history_search_hint">Zgodovina iskanja</string>
    <!-- Placeholder text shown in search bar when using bookmarks search -->
    <string name="bookmark_search_hint">Iskanje po zaznamkih</string>
    <!-- Placeholder text shown in search bar when using tabs search -->
    <string name="tab_search_hint">Išči po zavihkih</string>
    <!-- Placeholder text shown in the search bar when using application search engines -->
    <string name="application_search_hint">Vnesite iskalni niz</string>
    <!-- No Open Tabs Message Description -->
    <string name="no_open_tabs_description">Tu bodo prikazani vaši odprti zavihki.</string>

    <!-- No Private Tabs Message Description -->
    <string name="no_private_tabs_description">Tu bodo prikazani vaši zasebni zavihki.</string>

    <!-- Tab tray multi select title in app bar. The first parameter is the number of tabs selected -->
    <string name="tab_tray_multi_select_title">%1$d izbranih</string>
    <!-- Label of button in create collection dialog for creating a new collection  -->
    <string name="tab_tray_add_new_collection">Dodaj novo zbirko</string>
    <!-- Label of editable text in create collection dialog for naming a new collection  -->
    <string name="tab_tray_add_new_collection_name">Ime</string>
    <!-- Label of button in save to collection dialog for selecting a current collection  -->
    <string name="tab_tray_select_collection">Izberi zbirko</string>
    <!-- Content description for close button while in multiselect mode in tab tray -->
    <string name="tab_tray_close_multiselect_content_description">Izhod iz večizbirnega načina</string>
    <!-- Content description for save to collection button while in multiselect mode in tab tray -->
    <string name="tab_tray_collection_button_multiselect_content_description">Shrani izbrane zavihke v zbirko</string>

    <!-- Content description on checkmark while tab is selected in multiselect mode in tab tray -->
    <string name="tab_tray_multiselect_selected_content_description">Izbrano</string>

    <!-- Home - Recently saved bookmarks -->
    <!-- Title for the home screen section with recently saved bookmarks. -->
    <string name="recently_saved_title">Nedavno shranjeno</string>
    <!-- Content description for the button which navigates the user to show all of their saved bookmarks. -->
    <string name="recently_saved_show_all_content_description_2">Prikaži vse shranjene zaznamke</string>

    <!-- Text for the menu button to remove a recently saved bookmark from the user's home screen -->
    <string name="recently_saved_menu_item_remove">Odstrani</string>

    <!-- About content. The first parameter is the name of the application. (For example: Fenix) -->
    <string name="about_content">%1$s izdeluje Mozilla.</string>

    <!-- Private Browsing -->
    <!-- Explanation for private browsing displayed to users on home view when they first enable private mode
        The first parameter is the name of the app defined in app_name (for example: Fenix) -->
    <string name="private_browsing_placeholder_description_2">%1$s izbriše zgodovino iskanja in brskanja zasebnih zavihkov, ko jih zaprete ali zaprete aplikacijo. Čeprav to ne pomeni, da ste za spletna mesta ali ponudnike internetnih storitev anonimni, vam omogoča uporabo spleta v zasebnosti, skrito pred očmi ostalih uporabnikov te naprave.</string>
    <string name="private_browsing_common_myths">
       Pogoste zmote o zasebnem brskanju
    </string>

    <!-- Private mode shortcut "contextual feature recommendation" (CFR) -->
    <!-- Text for the Private mode shortcut CFR message for adding a private mode shortcut to open private tabs from the Home screen -->
    <string name="private_mode_cfr_message_2">Odprite svoj naslednji zaseben zavihek z enim dotikom.</string>
    <!-- Text for the positive button to accept adding a Private Browsing shortcut to the Home screen -->
    <string name="private_mode_cfr_pos_button_text">Dodaj na domači zaslon</string>
    <!-- Text for the negative button to decline adding a Private Browsing shortcut to the Home screen -->
    <string name="cfr_neg_button_text">Ne, hvala</string>

    <!-- Open in App "contextual feature recommendation" (CFR) -->
    <!-- Text for the info message. The first parameter is the name of the application.-->
    <string name="open_in_app_cfr_info_message_2">%1$s lahko nastavite, naj samodejno odpira povezave v aplikacijah.</string>
    <!-- Text for the positive action button -->
    <string name="open_in_app_cfr_positive_button_text">Pojdi v nastavitve</string>
    <!-- Text for the negative action button -->
    <string name="open_in_app_cfr_negative_button_text">Zapri</string>

    <!-- Total cookie protection "contextual feature recommendation" (CFR) -->
    <!-- Text for the message displayed in the contextual feature recommendation popup promoting the total cookie protection feature. -->
    <string name="tcp_cfr_message">Naša najzmogljivejša funkcija zasebnosti doslej izolira sledilce med spletnimi mesti.</string>
    <!-- Text displayed that links to website containing documentation about the "Total cookie protection" feature. -->
    <string name="tcp_cfr_learn_more">Več o popolni zaščiti pred piškotki</string>

    <!-- Text for the info dialog when camera permissions have been denied but user tries to access a camera feature. -->
    <string name="camera_permissions_needed_message">Potreben je dostop do kamere. Odprite nastavitve sistema Android in v dovoljenjih tapnite Dovoli.</string>
    <!-- Text for the positive action button to go to Android Settings to grant permissions. -->
    <string name="camera_permissions_needed_positive_button_text">Pojdi v nastavitve</string>
    <!-- Text for the negative action button to dismiss the dialog. -->
    <string name="camera_permissions_needed_negative_button_text">Zapri</string>

    <!-- Text for the banner message to tell users about our auto close feature. -->
    <string name="tab_tray_close_tabs_banner_message">Nastavite, naj se zavihki, ki jih niste odprli v preteklem dnevu, tednu ali mesecu, samodejno zaprejo.</string>
    <!-- Text for the positive action button to go to Settings for auto close tabs. -->
    <string name="tab_tray_close_tabs_banner_positive_button_text">Prikaži možnosti</string>
    <!-- Text for the negative action button to dismiss the Close Tabs Banner. -->
    <string name="tab_tray_close_tabs_banner_negative_button_text">Zapri</string>

    <!-- Text for the banner message to tell users about our inactive tabs feature. -->
    <string name="tab_tray_inactive_onboarding_message">Zavihki, ki jih dva tedna niste odprli, se premaknejo sem.</string>
    <!-- Text for the action link to go to Settings for inactive tabs. -->
    <string name="tab_tray_inactive_onboarding_button_text">Izklopi v nastavitvah</string>

    <!-- Text for title for the auto-close dialog of the inactive tabs. -->
    <string name="tab_tray_inactive_auto_close_title">Samodejno zapri po enem mesecu?</string>
    <!-- Text for the body for the auto-close dialog of the inactive tabs.
        The first parameter is the name of the application.-->
    <string name="tab_tray_inactive_auto_close_body_2">%1$s lahko zapre zavihke, ki si jih niste ogledali v zadnjem mesecu.</string>
    <!-- Content description for close button in the auto-close dialog of the inactive tabs. -->
    <string name="tab_tray_inactive_auto_close_button_content_description">Zapri</string>

    <!-- Text for turn on auto close tabs button in the auto-close dialog of the inactive tabs. -->
    <string name="tab_tray_inactive_turn_on_auto_close_button_2">Vklopi samodejno zapiranje</string>


    <!-- Home screen icons - Long press shortcuts -->
    <!-- Shortcut action to open new tab -->
    <string name="home_screen_shortcut_open_new_tab_2">Nov zavihek</string>
    <!-- Shortcut action to open new private tab -->
    <string name="home_screen_shortcut_open_new_private_tab_2">Nov zasebni zavihek</string>

    <!-- Recent Tabs -->
    <!-- Header text for jumping back into the recent tab in the home screen -->
    <string name="recent_tabs_header">Skoči nazaj</string>
    <!-- Button text for showing all the tabs in the tabs tray -->
    <string name="recent_tabs_show_all">Prikaži vse</string>

    <!-- Content description for the button which navigates the user to show all recent tabs in the tabs tray. -->
    <string name="recent_tabs_show_all_content_description_2">Gumb za prikaz vseh nedavnih zavihkov</string>

    <!-- Text for button in synced tab card that opens synced tabs tray -->
    <string name="recent_tabs_see_all_synced_tabs_button_text">Prikaži vse sinhronizirane zavihke</string>
    <!-- Accessibility description for device icon used for recent synced tab -->
    <string name="recent_tabs_synced_device_icon_content_description">Sinhronizirana naprava</string>
    <!-- Text for the dropdown menu to remove a recent synced tab from the homescreen -->
    <string name="recent_synced_tab_menu_item_remove">Odstrani</string>
    <!-- Text for the menu button to remove a grouped highlight from the user's browsing history
         in the Recently visited section -->
    <string name="recent_tab_menu_item_remove">Odstrani</string>

    <!-- History Metadata -->
    <!-- Header text for a section on the home screen that displays grouped highlights from the
         user's browsing history, such as topics they have researched or explored on the web -->
    <string name="history_metadata_header_2">Nedavno obiskano</string>
    <!-- Text for the menu button to remove a grouped highlight from the user's browsing history
         in the Recently visited section -->
    <string name="recently_visited_menu_item_remove">Odstrani</string>

    <!-- Content description for the button which navigates the user to show all of their history. -->
    <string name="past_explorations_show_all_content_description_2">Prikaži vsa pretekla odkritja</string>

    <!-- Browser Fragment -->
    <!-- Content description (not visible, for screen readers etc.): Navigate backward (browsing history) -->
    <string name="browser_menu_back">Nazaj</string>
    <!-- Content description (not visible, for screen readers etc.): Navigate forward (browsing history) -->
    <string name="browser_menu_forward">Naprej</string>
    <!-- Content description (not visible, for screen readers etc.): Refresh current website -->
    <string name="browser_menu_refresh">Osveži</string>
    <!-- Content description (not visible, for screen readers etc.): Stop loading current website -->
    <string name="browser_menu_stop">Ustavi</string>
    <!-- Browser menu button that opens the addon manager -->
    <string name="browser_menu_add_ons">Dodatki</string>
    <!-- Browser menu button that opens account settings -->
    <string name="browser_menu_account_settings">Podatki o računu</string>
    <!-- Text displayed when there are no add-ons to be shown -->
    <string name="no_add_ons">Tukaj ni dodatkov</string>
    <!-- Browser menu button that sends a user to help articles -->
    <string name="browser_menu_help">Pomoč</string>
    <!-- Browser menu button that sends a to a the what's new article -->
    <string name="browser_menu_whats_new">Novosti</string>
    <!-- Browser menu button that opens the settings menu -->
    <string name="browser_menu_settings">Nastavitve</string>
    <!-- Browser menu button that opens a user's library -->
    <string name="browser_menu_library">Knjižnica</string>
    <!-- Browser menu toggle that requests a desktop site -->
    <string name="browser_menu_desktop_site">Stran za namizja</string>
    <!-- Browser menu toggle that adds a shortcut to the site on the device home screen. -->
    <string name="browser_menu_add_to_homescreen">Dodaj na domač zaslon</string>
    <!-- Browser menu toggle that installs a Progressive Web App shortcut to the site on the device home screen. -->
    <string name="browser_menu_install_on_homescreen">Namesti</string>
    <!-- Content description (not visible, for screen readers etc.) for the Resync tabs button -->
    <string name="resync_button_content_description">Znova sinhroniziraj</string>
    <!-- Browser menu button that opens the find in page menu -->
    <string name="browser_menu_find_in_page">Najdi na strani</string>
    <!-- Browser menu button that saves the current tab to a collection -->
    <string name="browser_menu_save_to_collection_2">Shrani v zbirko</string>
    <!-- Browser menu button that open a share menu to share the current site -->
    <string name="browser_menu_share">Deli</string>
    <!-- Browser menu button shown in custom tabs that opens the current tab in Fenix
        The first parameter is the name of the app defined in app_name (for example: Fenix) -->
    <string name="browser_menu_open_in_fenix">Odpri v %1$s</string>
    <!-- Browser menu text shown in custom tabs to indicate this is a Fenix tab
        The first parameter is the name of the app defined in app_name (for example: Fenix) -->
    <string name="browser_menu_powered_by">OMOGOČA: %1$s</string>
    <!-- Browser menu text shown in custom tabs to indicate this is a Fenix tab
        The first parameter is the name of the app defined in app_name (for example: Fenix) -->
    <string name="browser_menu_powered_by2">Omogoča: %1$s</string>
    <!-- Browser menu button to put the current page in reader mode -->
    <string name="browser_menu_read">Bralni pogled</string>
    <!-- Browser menu button content description to close reader mode and return the user to the regular browser -->
    <string name="browser_menu_read_close">Zapri bralni pogled</string>
    <!-- Browser menu button to open the current page in an external app -->
    <string name="browser_menu_open_app_link">Odpri v aplikaciji</string>

    <!-- Browser menu button to show reader view appearance controls e.g. the used font type and size -->
    <string name="browser_menu_customize_reader_view">Prilagodi bralni pogled</string>
    <!-- Browser menu label for adding a bookmark -->
    <string name="browser_menu_add">Dodaj</string>
    <!-- Browser menu label for editing a bookmark -->
    <string name="browser_menu_edit">Uredi</string>

    <!-- Button shown on the home page that opens the Customize home settings -->
    <string name="browser_menu_customize_home_1">Prilagodi domačo stran</string>
    <!-- Browser Toolbar -->
    <!-- Content description for the Home screen button on the browser toolbar -->
    <string name="browser_toolbar_home">Domači zaslon</string>

    <!-- Locale Settings Fragment -->
    <!-- Content description for tick mark on selected language -->
    <string name="a11y_selected_locale_content_description">Izbrani jezik</string>
    <!-- Text for default locale item -->
    <string name="default_locale_text">Uporabi jezik naprave</string>
    <!-- Placeholder text shown in the search bar before a user enters text -->
    <string name="locale_search_hint">Išči jezik</string>

    <!-- Search Fragment -->
    <!-- Button in the search view that lets a user search by scanning a QR code -->
    <string name="search_scan_button">Skeniraj</string>
    <!-- Button in the search view that lets a user change their search engine -->
    <string name="search_engine_button">Iskalnik</string>
    <!-- Button in the search view when shortcuts are displayed that takes a user to the search engine settings -->
    <string name="search_shortcuts_engine_settings">Nastavitve iskalnika</string>
    <!-- Button in the search view that lets a user navigate to the site in their clipboard -->
    <string name="awesomebar_clipboard_title">Izpolni povezavo iz odložišča</string>
    <!-- Button in the search suggestions onboarding that allows search suggestions in private sessions -->
    <string name="search_suggestions_onboarding_allow_button">Dovoli</string>
    <!-- Button in the search suggestions onboarding that does not allow search suggestions in private sessions -->
    <string name="search_suggestions_onboarding_do_not_allow_button">Ne dovoli</string>
    <!-- Search suggestion onboarding hint title text -->
    <string name="search_suggestions_onboarding_title">Dovolite predloge iskanja v zasebnih oknih?</string>
    <!-- Search suggestion onboarding hint description text, first parameter is the name of the app defined in app_name (for example: Fenix)-->
    <string name="search_suggestions_onboarding_text">%s bo natipkano v naslovno vrstico delil s privzetim iskalnikom.</string>

    <!-- Search engine suggestion title text. The first parameter is the name of teh suggested engine-->
    <string name="search_engine_suggestions_title">Išči z %s</string>
    <!-- Search engine suggestion description text -->
    <string name="search_engine_suggestions_description">Iščite neposredno iz naslovne vrstice</string>

    <!-- Menu option in the search selector menu to open the search settings -->
    <string name="search_settings_menu_item">Nastavitve iskanja</string>

    <!-- Header text for the search selector menu -->
    <string name="search_header_menu_item_2">Tokrat išči:</string>

    <!-- Home onboarding -->
    <!-- Onboarding home screen popup dialog, shown on top of the Jump back in section. -->
    <string name="onboarding_home_screen_jump_back_contextual_hint_2">Spoznajte svojo prilagojeno domačo stran. Tukaj bodo prikazani nedavni zavihki, zaznamki in zadetki iskanja.</string>
    <!-- Home onboarding dialog welcome screen title text. -->
    <string name="onboarding_home_welcome_title_2">Dobrodošli v bolj osebnem internetu</string>
    <!-- Home onboarding dialog welcome screen description text. -->
    <string name="onboarding_home_welcome_description">Več barve. Večja zasebnost. Enaka zavezanost ljudem namesto dobičku.</string>
    <!-- Home onboarding dialog sign into sync screen title text. -->
    <string name="onboarding_home_sync_title_3">Preklapljanje med zasloni je preprostejše kot kdajkoli prej</string>
    <!-- Home onboarding dialog sign into sync screen description text. -->
    <string name="onboarding_home_sync_description">Nadaljujte tam, kjer ste končali - z zavihki iz drugih naprav, ki so zdaj na vaši domači strani.</string>
    <!-- Text for the button to continue the onboarding on the home onboarding dialog. -->
    <string name="onboarding_home_get_started_button">Začnite</string>
    <!-- Text for the button to navigate to the sync sign in screen on the home onboarding dialog. -->
    <string name="onboarding_home_sign_in_button">Prijava</string>
    <!-- Text for the button to skip the onboarding on the home onboarding dialog. -->
    <string name="onboarding_home_skip_button">Preskoči</string>

    <!-- Onboarding home screen sync popup dialog message, shown on top of Recent Synced Tabs in the Jump back in section. -->
    <string name="sync_cfr_message">Vaši zavihki se sinhronizirajo! Nadaljujte tam, kjer ste končali na drugi napravi.</string>

    <!-- Content description (not visible, for screen readers etc.): Close button for the home onboarding dialog -->
    <string name="onboarding_home_content_description_close_button">Zapri</string>

    <!-- Notification pre-permission dialog -->
    <!-- Enable notification pre permission dialog title
        The first parameter is the name of the app defined in app_name (for example: Fenix) -->
    <string name="onboarding_home_enable_notifications_title">Obvestila vam pomagajo pri delu s programom %s</string>
    <!-- Enable notification pre permission dialog description with rationale
        The first parameter is the name of the app defined in app_name (for example: Fenix) -->
    <string name="onboarding_home_enable_notifications_description">Sinhronizirajte zavihke med napravami, upravljajte prenose, pridobite nasvete za kar najboljši izkoristek %sovih zmožnosti in še več.</string>
    <!-- Text for the button to request notification permission on the device -->
    <string name="onboarding_home_enable_notifications_positive_button">Nadaljuj</string>
    <!-- Text for the button to not request notification permission on the device and dismiss the dialog -->
    <string name="onboarding_home_enable_notifications_negative_button">Ne zdaj</string>

    <!-- Juno first user onboarding flow experiment -->
    <!-- Title for set firefox as default browser screen.
        The first parameter is the name of the app defined in app_name (for example: Fenix) -->
    <string name="juno_onboarding_default_browser_title">Nastavite %s kot brskalnik za svoja vsakodnevna opravila</string>
<<<<<<< HEAD
=======
    <!-- Title for set firefox as default browser screen used by Nimbus experiments. Nimbus experiments do not support string placeholders.
        Note: The word "Firefox" should NOT be translated -->
    <string name="juno_onboarding_default_browser_title_nimbus" tools:ignore="UnusedResources">Naj bo Firefox vaš brskalnik za vsakodnevna opravila</string>
    <!-- Description for set firefox as default browser screen.
        The first parameter is the Firefox brand name.
        The second parameter is the string with key "juno_onboarding_default_browser_description_link_text". -->
    <string name="juno_onboarding_default_browser_description">%1$s daje ljudem prednost pred dobičkom in ščiti vašo zasebnost, tako da zavrača medspletne sledilce.\n\nPreberite več v našem %2$s.</string>
    <!-- Description for set firefox as default browser screen used by Nimbus experiments. Nimbus experiments do not support string placeholders.
        Note: The word "Firefox" should NOT be translated -->
    <string name="juno_onboarding_default_browser_description_nimbus" tools:ignore="UnusedResources">Firefox daje ljudem prednost pred dobičkom in ščiti vašo zasebnost, tako da zavrača medspletne sledilce.\n\nPreberite več v našem obvestilu o zasebnosti.</string>
    <!-- Text for the link to the privacy notice webpage for set as firefox default browser screen.
    This is part of the string with the key "juno_onboarding_default_browser_description". -->
    <string name="juno_onboarding_default_browser_description_link_text">obvestilu o zasebnosti</string>
>>>>>>> daf88cc5
    <!-- Text for the button to set firefox as default browser on the device -->
    <string name="juno_onboarding_default_browser_positive_button">Nastavi kot privzeti brskalnik</string>
    <!-- Text for the button dismiss the screen and move on with the flow -->
    <string name="juno_onboarding_default_browser_negative_button">Ne zdaj</string>
    <!-- Title for sign in to sync screen. -->
    <string name="juno_onboarding_sign_in_title">Skočite s telefona na računalnik in nazaj</string>
    <!-- Description for sign in to sync screen. -->
    <string name="juno_onboarding_sign_in_description">Zajemite zavihke in gesla iz drugih naprav, da nadaljujete tam, kjer ste končali.</string>
    <!-- Text for the button to sign in to sync on the device -->
    <string name="juno_onboarding_sign_in_positive_button">Prijava</string>
    <!-- Text for the button dismiss the screen and move on with the flow -->
    <string name="juno_onboarding_sign_in_negative_button">Ne zdaj</string>
    <!-- Title for enable notification permission screen.
        The first parameter is the name of the app defined in app_name (for example: Fenix) -->
    <string name="juno_onboarding_enable_notifications_title">Obvestila vam pomagajo pri delu z aplikacijo %s</string>
<<<<<<< HEAD
=======
    <!-- Title for enable notification permission screen used by Nimbus experiments. Nimbus experiments do not support string placeholders.
        Note: The word "Firefox" should NOT be translated -->
    <string name="juno_onboarding_enable_notifications_title_nimbus" tools:ignore="UnusedResources">Obvestila vam pomagajo pri delu s Firefoxom</string>
    <!-- Description for enable notification permission screen.
        The first parameter is the name of the app defined in app_name (for example: Fenix) -->
    <string name="juno_onboarding_enable_notifications_description">Pošiljajte zavihke med napravami, upravljajte prenose in prejemajte nasvete, kako kar najbolje izkoristiti %s.</string>
    <!-- Description for enable notification permission screen used by Nimbus experiments. Nimbus experiments do not support string placeholders.
       Note: The word "Firefox" should NOT be translated   -->
    <string name="juno_onboarding_enable_notifications_description_nimbus" tools:ignore="UnusedResources">Pošiljajte zavihke med napravami, upravljajte prenose in prejemajte nasvete, kako kar najbolje izkoristiti Firefox.</string>
>>>>>>> daf88cc5
    <!-- Text for the button to request notification permission on the device -->
    <string name="juno_onboarding_enable_notifications_positive_button">Vklopi obvestila</string>
    <!-- Text for the button dismiss the screen and move on with the flow -->
    <string name="juno_onboarding_enable_notifications_negative_button">Ne zdaj</string>

    <!-- Search Widget -->
    <!-- Content description for searching with a widget. The first parameter is the name of the application.-->
    <string name="search_widget_content_description_2">Odpri nov zavihek v %1$su</string>
    <!-- Text preview for smaller sized widgets -->
    <string name="search_widget_text_short">Iskanje</string>
    <!-- Text preview for larger sized widgets -->
    <string name="search_widget_text_long">Iskanje po spletu</string>

    <!-- Content description (not visible, for screen readers etc.): Voice search -->
    <string name="search_widget_voice">Glasovno iskanje</string>

    <!-- Preferences -->
    <!-- Title for the settings page-->
    <string name="settings">Nastavitve</string>

    <!-- Preference category for general settings -->
    <string name="preferences_category_general">Splošno</string>
    <!-- Preference category for all links about Fenix -->
    <string name="preferences_category_about">Vizitka</string>
    <!-- Preference for settings related to changing the default search engine -->
    <string name="preferences_default_search_engine">Privzeti iskalnik</string>
    <!-- Preference for settings related to Search -->
    <string name="preferences_search">Iskanje</string>
    <!-- Preference for settings related to Search address bar -->
    <string name="preferences_search_address_bar">Naslovna vrstica</string>
    <!-- Preference link to rating Fenix on the Play Store -->
    <string name="preferences_rate">Oceni v trgovini Google Play</string>
    <!-- Preference linking to about page for Fenix
        The first parameter is the name of the app defined in app_name (for example: Fenix) -->
    <string name="preferences_about">O %1$su</string>
    <!-- Preference for settings related to changing the default browser -->
    <string name="preferences_set_as_default_browser">Nastavi kot privzeti brskalnik</string>
    <!-- Preference category for advanced settings -->
    <string name="preferences_category_advanced">Napredno</string>
    <!-- Preference category for privacy and security settings -->
    <string name="preferences_category_privacy_security">Zasebnost in varnost</string>
    <!-- Preference for advanced site permissions -->
    <string name="preferences_site_permissions">Dovoljenja strani</string>
    <!-- Preference for private browsing options -->
    <string name="preferences_private_browsing_options">Zasebno brskanje</string>
    <!-- Preference for opening links in a private tab-->
    <string name="preferences_open_links_in_a_private_tab">Odpri povezave v zasebnem zavihku</string>
    <!-- Preference for allowing screenshots to be taken while in a private tab-->
    <string name="preferences_allow_screenshots_in_private_mode">Dovoli zajemanje posnetkov zaslona v zasebnem brskanju</string>
    <!-- Will inform the user of the risk of activating Allow screenshots in private browsing option -->
    <string name="preferences_screenshots_in_private_mode_disclaimer">Če je dovoljeno, bodo zasebni zavihki vidni tudi, ko je odprtih več aplikacij</string>
    <!-- Preference for adding private browsing shortcut -->
    <string name="preferences_add_private_browsing_shortcut">Dodaj bližnjico zasebnega brskanja</string>
    <!-- Preference for enabling "HTTPS-Only" mode -->
    <string name="preferences_https_only_title">Način &quot;samo HTTPS&quot;</string>

    <!-- Preference for removing cookie/consent banners from sites automatically. See reduce_cookie_banner_summary for additional context. -->
    <string name="preferences_cookie_banner_reduction">Zmanjšanje števila pasic s piškotki</string>
    <!-- Preference for rejecting or removing as many cookie/consent banners as possible on sites. See reduce_cookie_banner_summary for additional context. -->
    <string name="reduce_cookie_banner_option">Zmanjšaj število pasic s piškotki</string>
    <!-- Summary of cookie banner handling preference if the setting disabled is set to off -->
    <string name="reduce_cookie_banner_option_off">Izključeno</string>
    <!-- Summary of cookie banner handling preference if the setting enabled is set to on -->
    <string name="reduce_cookie_banner_option_on">Vključeno</string>
    <!-- Summary for the preference for rejecting all cookies whenever possible. The first parameter is the application name -->
    <string name="reduce_cookie_banner_summary_1">%1$s poskuša samodejno zavrniti zahteve pasic po shranjevanju piškotkov.</string>
    <!-- Text for indicating cookie banner handling is off this site, this is shown as part of the protections panel with the tracking protection toggle -->
    <string name="reduce_cookie_banner_off_for_site">Izključeno na tem spletnem mestu</string>
    <!-- Text for cancel button indicating that cookie banner reduction is not supported for the current site, this is shown as part of the cookie banner details view. -->
    <string name="cookie_banner_handling_details_site_is_not_supported_cancel_button">Prekliči</string>
    <!-- Text for request support button indicating that cookie banner reduction is not supported for the current site, this is shown as part of the cookie banner details view. -->
    <string name="cookie_banner_handling_details_site_is_not_supported_request_support_button">Zaprosi za podporo</string>
    <!-- Text for title indicating that cookie banner reduction is not supported for the current site, this is shown as part of the cookie banner details view. -->
    <string name="cookie_banner_handling_details_site_is_not_supported_title">Zmanjšanje števila pasic s piškotki</string>
    <!-- Label for the snackBar, after the user reports with success a website where cookie banner reducer did not work -->
    <string name="cookie_banner_handling_report_site_snack_bar_text">Zahtevek spletnemu mestu za podporo poslan.</string>
    <!-- Text for indicating cookie banner handling is on this site, this is shown as part of the protections panel with the tracking protection toggle -->
    <string name="reduce_cookie_banner_on_for_site">Vključeno na tem spletnem mestu</string>
    <!-- Text for indicating that a request for unsupported site was sent to Nimbus (it's a Mozilla library for experiments), this is shown as part of the protections panel with the tracking protection toggle -->
    <string name="reduce_cookie_banner_unsupported_site_request_submitted">Zahtevek spletnemu mestu za podporo poslan</string>
    <!-- Text for indicating cookie banner handling is currently not supported for this site, this is shown as part of the protections panel with the tracking protection toggle -->
    <string name="reduce_cookie_banner_unsupported_site">Spletno mesto trenutno ni podprto</string>
    <!-- Title text for a detail explanation indicating cookie banner handling is on this site, this is shown as part of the cookie banner panel in the toolbar. The first parameter is a shortened URL of the current site-->
    <string name="reduce_cookie_banner_details_panel_title_on_for_site">Vključim zmanjšanje števila pasic s piškotki za %1$s?</string>
    <!-- Title text for a detail explanation indicating cookie banner handling is off this site, this is shown as part of the cookie banner panel in the toolbar. The first parameter is a shortened URL of the current site-->
    <string name="reduce_cookie_banner_details_panel_title_off_for_site">Izključim zmanjšanje števila pasic s piškotki za %1$s?</string>
    <!-- Title text for a detail explanation indicating cookie banner reducer didn't work for the current site, this is shown as part of the cookie banner panel in the toolbar.-->
    <string name="reduce_cookie_banner_details_panel_title_unsupported_site_request">Zmanjšanje pasic s piškotki zaenkrat ne podpira tega spletnega mesta. Ali želite, da spletno mesto pregleda naša ekipa in doda podporo v prihodnjih različicah?</string>
    <!-- Long text for a detail explanation indicating what will happen if cookie banner handling is off for a site, this is shown as part of the cookie banner panel in the toolbar. The first parameter is the application name -->
    <string name="reduce_cookie_banner_details_panel_description_off_for_site">%1$s bo počistil piškotke tega spletnega mesta in osvežil stran. Če počistite vse piškotke, boste morda odjavljeni ali se bo izpraznila vaša nakupovalna košarica.</string>

    <!-- Long text for a detail explanation indicating what will happen if cookie banner handling is on for a site, this is shown as part of the cookie banner panel in the toolbar. The first parameter is the application name -->
    <string name="reduce_cookie_banner_details_panel_description_on_for_site_2">%1$s poskuša samodejno zavrniti vse zahteve za shranjevanje piškotkov na spletnih mestih, ki so podprta.</string>
    <!-- Title text for the dialog use on the control branch of the experiment to determine which context users engaged the most -->
    <string name="reduce_cookie_banner_control_experiment_dialog_title" moz:RemovedIn="112" tools:ignore="UnusedResources">Pasice s piškotki, izginite!</string>
    <!-- Title text for the cookie banner re-engagement dialog. The first parameter is the application name. -->
    <string name="reduce_cookie_banner_dialog_title">Dovolite %1$su, da zavrača pasice s piškotki?</string>
<<<<<<< HEAD
    <!-- Body text for the dialog use on the control branch of the experiment to determine which context users engaged the most -->
    <string name="reduce_cookie_banner_control_experiment_dialog_body_1" moz:RemovedIn="111" tools:ignore="UnusedResources">Samodejno zavrni zahteve za shranjevanje piškotkov, kadar je mogoče.</string>
=======
>>>>>>> daf88cc5
    <!-- Body text for the dialog use on the control branch of the experiment to determine which context users engaged the most.The first parameter is the application name -->
    <string name="reduce_cookie_banner_control_experiment_dialog_body_2" moz:RemovedIn="112" tools:ignore="UnusedResources">Dovolite %1$su, da samodejno zavrne zahteve za shranjevanje piškotkov, kadar je mogoče?</string>
    <!-- Body text for the cookie banner re-engagement dialog use. The first parameter is the application name. -->
    <string name="reduce_cookie_banner_dialog_body">%1$s lahko samodejno zavrne številne zahteve za shranjevanje piškotkov.</string>
    <!-- Remind me later text button for the onboarding dialog -->
    <string name="reduce_cookie_banner_dialog_not_now_button">Ne zdaj</string>
    <!-- Change setting text button, for the dialog use on the control branch of the experiment to determine which context users engaged the most -->
    <string name="reduce_cookie_banner_control_experiment_dialog_change_setting_button" moz:RemovedIn="112" tools:ignore="UnusedResources">Skrij pasice</string>
    <!-- Snack text for the cookie banner dialog, after user hit the dismiss banner button -->
    <string name="reduce_cookie_banner_dialog_snackbar_text">Prikazovalo se vam bo manj zahtev za shranjevanje piškotkov</string>
    <!-- Title text for the dialog use on the variant 1 branch of the experiment to determine which context users engaged the most -->
    <string name="reduce_cookie_banner_variant_1_experiment_dialog_title" moz:RemovedIn="112" tools:ignore="UnusedResources">Manj pozivov za sprejetje piškotkov</string>
    <!-- Body text for the dialog use on the variant 1 branch of the experiment to determine which context users engaged the most. The first parameter is the application name. -->
    <string name="reduce_cookie_banner_variant_1_experiment_dialog_body_1" moz:RemovedIn="112" tools:ignore="UnusedResources">Samodejno odgovarjajte na pojavna okna s piškotki za brskanje brez motenj. %1$s bo poskušal zavrniti vse zahteve, če bo to mogoče.</string>
    <!-- Change setting text button, for the onboarding dialog use on the variant 1 branch of the experiment to determine which context users engaged the most -->
    <string name="reduce_cookie_banner_variant_1_experiment_dialog_change_setting_button" moz:RemovedIn="112" tools:ignore="UnusedResources">Zavrni pojavna okna</string>
    <!-- Title text for the dialog use on the variant 2 branch of the experiment to determine which context users engaged the most -->
    <string name="reduce_cookie_banner_variant_2_experiment_dialog_title" moz:RemovedIn="112" tools:ignore="UnusedResources">Zmanjšanje števila pasic s piškotki</string>
    <!-- Body text for the dialog use on the variant 2 branch of the experiment to determine which context users engaged the most. The first parameter is the application name. -->
    <string name="reduce_cookie_banner_variant_2_experiment_dialog_body_1" moz:RemovedIn="112" tools:ignore="UnusedResources">Dovolite %1$su, da zavrača zahteve spletnih mest za shranjevanje piškotkov, če je to mogoče?</string>
    <!-- Change setting text button, for the dialog use on the variant 2 branch of the experiment to determine which context users engaged the most -->
    <string name="reduce_cookie_banner_variant_2_experiment_dialog_change_setting_button" moz:RemovedIn="112" tools:ignore="UnusedResources">Dovoli</string>

    <!-- Change setting text button, for the cookie banner re-engagement dialog -->
    <string name="reduce_cookie_banner_dialog_change_setting_button">Dovoli</string>

    <!-- Description of the preference to enable "HTTPS-Only" mode. -->
    <string name="preferences_https_only_summary">Za večjo varnost poskuša samodejno vzpostaviti povezavo s šifrirnim protokolom HTTPS.</string>
    <!-- Summary of https only preference if https only is set to off -->
    <string name="preferences_https_only_off">Izključeno</string>
    <!-- Summary of https only preference if https only is set to on in all tabs -->
    <string name="preferences_https_only_on_all">V vseh zavihkih</string>
    <!-- Summary of https only preference if https only is set to on in private tabs only -->
    <string name="preferences_https_only_on_private">V zasebnih zavihkih</string>
    <!-- Text displayed that links to website containing documentation about "HTTPS-Only" mode -->
    <string name="preferences_http_only_learn_more">Več o tem</string>
    <!-- Option for the https only setting -->
    <string name="preferences_https_only_in_all_tabs">Omogoči v vseh zavihkih</string>
    <!-- Option for the https only setting -->
    <string name="preferences_https_only_in_private_tabs">Omogoči le v zasebnih zavihkih</string>
    <!-- Title shown in the error page for when trying to access a http website while https only mode is enabled. -->
    <string name="errorpage_httpsonly_title">Varno spletno mesto ni na voljo</string>
    <!-- Message shown in the error page for when trying to access a http website while https only mode is enabled. The message has two paragraphs. This is the first. -->
    <string name="errorpage_httpsonly_message_title">Najverjetneje spletno mesto ne podpira HTTPS.</string>
    <!-- Message shown in the error page for when trying to access a http website while https only mode is enabled. The message has two paragraphs. This is the second. -->
    <string name="errorpage_httpsonly_message_summary">Vendar pa je možno tudi, da je vpleten napadalec. Če se odločite nadaljevati na spletno stran, ne vnašajte nikakršnih občutljivih podatkov. Če nadaljujete, bo način samo HTTPS za spletno mesto začasno izklopljen.</string>
    <!-- Preference for accessibility -->
    <string name="preferences_accessibility">Dostopnost</string>
    <!-- Preference to override the Firefox Account server -->
    <string name="preferences_override_fxa_server">Strežnik Firefox računov po meri</string>
    <!-- Preference to override the Sync token server -->
    <string name="preferences_override_sync_tokenserver">Sinhronizacijski strežnik po meri</string>
    <!-- Toast shown after updating the FxA/Sync server override preferences -->
    <string name="toast_override_fxa_sync_server_done">Strežnik Firefox Računa/Synca je spremenjen. Zapiranje aplikacije za uveljavitev sprememb …</string>
    <!-- Preference category for account information -->
    <string name="preferences_category_account">Račun</string>
    <!-- Preference for changing where the toolbar is positioned -->
    <string name="preferences_toolbar">Orodna vrstica</string>
    <!-- Preference for changing default theme to dark or light mode -->
    <string name="preferences_theme">Tema</string>
    <!-- Preference for customizing the home screen -->
    <string name="preferences_home_2">Domača stran</string>
    <!-- Preference for gestures based actions -->
    <string name="preferences_gestures">Poteze</string>
    <!-- Preference for settings related to visual options -->
    <string name="preferences_customize">Prilagodi</string>
    <!-- Preference description for banner about signing in -->
    <string name="preferences_sign_in_description_2">Prijavite se in sinhronizirajte zavihke, zaznamke, gesla in še kaj.</string>
    <!-- Preference shown instead of account display name while account profile information isn't available yet. -->
    <string name="preferences_account_default_name">Firefox Račun</string>
    <!-- Preference text for account title when there was an error syncing FxA -->
    <string name="preferences_account_sync_error">Ponovno se povežite za nadaljevanje sinhronizacije</string>
    <!-- Preference for language -->
    <string name="preferences_language">Jezik</string>
    <!-- Preference for data choices -->
    <string name="preferences_data_choices">Podatkovne možnosti</string>
    <!-- Preference for data collection -->
    <string name="preferences_data_collection">Zbiranje podatkov</string>
    <!-- Preference for developers -->
    <string name="preferences_remote_debugging">Oddaljeno razhroščevanje preko USB</string>
    <!-- Preference title for switch preference to show search engines -->
    <string name="preferences_show_search_engines">Prikaži iskalnike</string>
    <!-- Preference title for switch preference to show search suggestions -->
    <string name="preferences_show_search_suggestions">Prikaži predloge iskanja</string>

    <!-- Preference title for switch preference to show voice search button -->
    <string name="preferences_show_voice_search">Prikaži glasovno iskanje</string>
    <!-- Preference title for switch preference to show search suggestions also in private mode -->
    <string name="preferences_show_search_suggestions_in_private">Prikaži v zasebnih sejah</string>
    <!-- Preference title for switch preference to show a clipboard suggestion when searching -->
    <string name="preferences_show_clipboard_suggestions">Prikaži predloge odložišča</string>
    <!-- Preference title for switch preference to suggest browsing history when searching -->
    <string name="preferences_search_browsing_history">Išči po zgodovini iskanja</string>
    <!-- Preference title for switch preference to suggest bookmarks when searching -->
    <string name="preferences_search_bookmarks">Iskanje po zaznamkih</string>
    <!-- Preference title for switch preference to suggest synced tabs when searching -->
    <string name="preferences_search_synced_tabs">Iskanje po sinhroniziranih zavihkih</string>
    <!-- Preference for account settings -->
    <string name="preferences_account_settings">Nastavitve računa</string>

    <!-- Preference for enabling url autocomplete-->
    <string name="preferences_enable_autocomplete_urls">Samodokončaj spletne naslove</string>
    <!-- Preference for open links in third party apps -->
    <string name="preferences_open_links_in_apps">Odpiraj povezave v aplikacijah</string>
    <!-- Preference for open links in third party apps always open in apps option -->
    <string name="preferences_open_links_in_apps_always">Vedno</string>
    <!-- Preference for open links in third party apps ask before opening option -->
    <string name="preferences_open_links_in_apps_ask">Vprašaj pred odpiranjem</string>
    <!-- Preference for open links in third party apps never open in apps option -->
    <string name="preferences_open_links_in_apps_never">Nikoli</string>
    <!-- Preference for open download with an external download manager app -->
    <string name="preferences_external_download_manager">Zunanji upravitelj prenosov</string>
    <!-- Preference for add_ons -->
    <string name="preferences_addons">Dodatki</string>

    <!-- Preference for notifications -->
    <string name="preferences_notifications">Obvestila</string>

    <!-- Summary for notification preference indicating notifications are allowed -->
    <string name="notifications_allowed_summary">Dovoljeno</string>
    <!-- Summary for notification preference indicating notifications are not allowed -->
    <string name="notifications_not_allowed_summary">Ni dovoljeno</string>

    <!-- Add-on Preferences -->
    <!-- Preference to customize the configured AMO (addons.mozilla.org) collection -->
    <string name="preferences_customize_amo_collection">Zbirka dodatkov po meri</string>
    <!-- Button caption to confirm the add-on collection configuration -->
    <string name="customize_addon_collection_ok">V redu</string>
    <!-- Button caption to abort the add-on collection configuration -->
    <string name="customize_addon_collection_cancel">Prekliči</string>
    <!-- Hint displayed on input field for custom collection name -->
    <string name="customize_addon_collection_hint">Ime zbirke</string>

    <!-- Hint displayed on input field for custom collection user ID-->
    <string name="customize_addon_collection_user_hint">Lastnik zbirke (ID uporabnika)</string>
    <!-- Toast shown after confirming the custom add-on collection configuration -->
    <string name="toast_customize_addon_collection_done">Zbirka dodatkov je spremenjena. Zapiranje aplikacije za uveljavitev sprememb …</string>

    <!-- Customize Home -->
    <!-- Header text for jumping back into the recent tab in customize the home screen -->
    <string name="customize_toggle_jump_back_in">Skoči nazaj</string>
    <!-- Title for the customize home screen section with recently saved bookmarks. -->
    <string name="customize_toggle_recent_bookmarks">Nedavni zaznamki</string>
    <!-- Title for the customize home screen section with recently visited. Recently visited is
    a section where users see a list of tabs that they have visited in the past few days -->
    <string name="customize_toggle_recently_visited">Nedavno obiskano</string>

    <!-- Title for the customize home screen section with Pocket. -->
    <string name="customize_toggle_pocket_2">Zgodbe, ki spodbujajo k razmisleku</string>
    <!-- Summary for the customize home screen section with Pocket. The first parameter is product name Pocket -->
    <string name="customize_toggle_pocket_summary">Članke zagotavlja %s</string>
    <!-- Title for the customize home screen section with sponsored Pocket stories. -->
    <string name="customize_toggle_pocket_sponsored">Sponzorirane zgodbe</string>
    <!-- Title for the opening wallpaper settings screen -->
    <string name="customize_wallpapers">Ozadja</string>
    <!-- Title for the customize home screen section with sponsored shortcuts. -->
    <string name="customize_toggle_contile">Sponzorirane bližnjice</string>

    <!-- Wallpapers -->
    <!-- Content description for various wallpapers. The first parameter is the name of the wallpaper -->
    <string name="wallpapers_item_name_content_description">Predmet za ozadje: %1$s</string>
    <!-- Snackbar message for when wallpaper is selected -->
    <string name="wallpaper_updated_snackbar_message">Ozadje spremenjeno!</string>
    <!-- Snackbar label for action to view selected wallpaper -->
    <string name="wallpaper_updated_snackbar_action">Prikaži</string>

    <!-- Snackbar message for when wallpaper couldn't be downloaded -->
    <string name="wallpaper_download_error_snackbar_message">Ozadja ni bilo mogoče prenesti</string>
    <!-- Snackbar label for action to retry downloading the wallpaper -->
    <string name="wallpaper_download_error_snackbar_action">Poskusi znova</string>
    <!-- Snackbar message for when wallpaper couldn't be selected because of the disk error -->
    <string name="wallpaper_select_error_snackbar_message">Ozadja ni bilo mogoče spremeniti</string>
    <!-- Text displayed that links to website containing documentation about the "Limited Edition" wallpapers. -->
    <string name="wallpaper_learn_more">Več o tem</string>

    <!-- Text for classic wallpapers title. The first parameter is the Firefox name. -->
    <string name="wallpaper_classic_title">Klasični %s</string>
    <!-- Text for limited edition wallpapers title. -->
    <string name="wallpaper_limited_edition_title">Omejena izdaja</string>
    <!-- Description text for the limited edition wallpapers with learn more link. The first parameter is the learn more string defined in wallpaper_learn_more-->
    <string name="wallpaper_limited_edition_description_with_learn_more">Nova kolekcija Neodvisni glasovi. %s</string>
    <!-- Description text for the limited edition wallpapers. -->
    <string name="wallpaper_limited_edition_description">Nova kolekcija Neodvisni glasovi.</string>
    <!-- Wallpaper onboarding dialog header text. -->
    <string name="wallpapers_onboarding_dialog_title_text">Poskusite s kančkom barve</string>
    <!-- Wallpaper onboarding dialog body text. -->
    <string name="wallpapers_onboarding_dialog_body_text">Izberite ozadje, ki vas nagovarja.</string>
    <!-- Wallpaper onboarding dialog learn more button text. The button navigates to the wallpaper settings screen. -->
    <string name="wallpapers_onboarding_dialog_explore_more_button_text">Raziščite več ozadij</string>

    <!-- Add-on Installation from AMO-->
    <!-- Error displayed when user attempts to install an add-on from AMO (addons.mozilla.org) that is not supported -->
    <string name="addon_not_supported_error">Dodatek ni podprt</string>
    <!-- Error displayed when user attempts to install an add-on from AMO (addons.mozilla.org) that is already installed -->
    <string name="addon_already_installed">Dodatek je že nameščen</string>

    <!-- Account Preferences -->
    <!-- Preference for triggering sync -->
    <string name="preferences_sync_now">Sinhroniziraj zdaj</string>
    <!-- Preference category for sync -->
    <string name="preferences_sync_category">Izberite, kaj želite sinhronizirati</string>
    <!-- Preference for syncing history -->
    <string name="preferences_sync_history">Zgodovina</string>
    <!-- Preference for syncing bookmarks -->
    <string name="preferences_sync_bookmarks">Zaznamki</string>
    <!-- Preference for syncing logins -->
    <string name="preferences_sync_logins">Prijave</string>
    <!-- Preference for syncing tabs -->
    <string name="preferences_sync_tabs_2">Odprti zavihki</string>
    <!-- Preference for signing out -->
    <string name="preferences_sign_out">Odjava</string>
    <!-- Preference displays and allows changing current FxA device name -->
    <string name="preferences_sync_device_name">Ime naprave</string>
    <!-- Text shown when user enters empty device name -->
    <string name="empty_device_name_error">Ime naprave ne sme ostati prazno.</string>
    <!-- Label indicating that sync is in progress -->
    <string name="sync_syncing_in_progress">Sinhronizacija …</string>

    <!-- Label summary indicating that sync failed. The first parameter is the date stamp showing last time it succeeded -->
    <string name="sync_failed_summary">Sinhronizacija ni uspela. Nazadnje sinhronizirano: %s</string>
    <!-- Label summary showing never synced -->
    <string name="sync_failed_never_synced_summary">Sinhronizacija ni uspela. Nazadnje sinhronizirano: nikoli</string>
    <!-- Label summary the date we last synced. The first parameter is date stamp showing last time synced -->
    <string name="sync_last_synced_summary">Zadnja sinhronizacija: %s</string>
    <!-- Label summary showing never synced -->
    <string name="sync_never_synced_summary">Zadnja sinhronizacija: nikoli</string>

    <!-- Text for displaying the default device name.
        The first parameter is the application name, the second is the device manufacturer name
        and the third is the device model. -->
    <string name="default_device_name_2">%1$s na %2$s %3$s</string>

    <!-- Preference for syncing credit cards -->
    <string name="preferences_sync_credit_cards">Kreditne kartice</string>
    <!-- Preference for syncing addresses -->
    <string name="preferences_sync_address">Naslove</string>

    <!-- Send Tab -->
    <!-- Name of the "receive tabs" notification channel. Displayed in the "App notifications" system settings for the app -->
    <string name="fxa_received_tab_channel_name">Prejeti zavihki</string>

    <!-- Description of the "receive tabs" notification channel. Displayed in the "App notifications" system settings for the app -->
    <string name="fxa_received_tab_channel_description">Obvestila za zavihke, prejete od drugih naprav Firefox.</string>
    <!--  The body for these is the URL of the tab received  -->
    <string name="fxa_tab_received_notification_name">Zavihek prejet</string>
    <!-- %s is the device name -->
    <string name="fxa_tab_received_from_notification_name">Zavihek iz naprave %s</string>

    <!-- Advanced Preferences -->
    <!-- Preference for tracking protection exceptions -->
    <string name="preferences_tracking_protection_exceptions">Izjeme</string>
    <!-- Button in Exceptions Preference to turn on tracking protection for all sites (remove all exceptions) -->
    <string name="preferences_tracking_protection_exceptions_turn_on_for_all">Vklopi za vsa spletna mesta</string>
    <!-- Text displayed when there are no exceptions -->
    <string name="exceptions_empty_message_description">Izjeme vam omogočajo, da onemogočite zaščito pred sledenjem za izbrane strani.</string>
    <!-- Text displayed when there are no exceptions, with learn more link that brings users to a tracking protection SUMO page -->
    <string name="exceptions_empty_message_learn_more_link">Več o tem</string>

    <!-- Preference switch for usage and technical data collection -->
    <string name="preference_usage_data">Uporaba in tehnični podatki</string>
    <!-- Preference description for usage and technical data collection -->
    <string name="preferences_usage_data_description">Pošilja podatke o učinkovitosti, uporabi, strojni opremi in prilagoditvah organizaciji Mozilla, da lahko naredi %1$s boljši</string>
    <!-- Preference switch for marketing data collection -->
    <string name="preferences_marketing_data">Podatki za trženje</string>
    <!-- Preference description for marketing data collection -->
    <string name="preferences_marketing_data_description2">Deli osnovne podatke o uporabi z Adjustom, našim ponudnikom mobilnega trženja</string>
    <!-- Title for studies preferences -->
    <string name="preference_experiments_2">Raziskave</string>
    <!-- Summary for studies preferences -->
    <string name="preference_experiments_summary_2">Dovoli Mozilli namestitev in izvajanje raziskav</string>

    <!-- Turn On Sync Preferences -->
    <!-- Header of the Sync and save your data preference view -->
    <string name="preferences_sync_2">Sinhronizirajte in shranite podatke</string>
    <!-- Preference for reconnecting to FxA sync -->
    <string name="preferences_sync_sign_in_to_reconnect">Prijavite se, če se želite ponovno povezati</string>
    <!-- Preference for removing FxA account -->
    <string name="preferences_sync_remove_account">Odstrani račun</string>

    <!-- Pairing Feature strings -->
    <!-- Instructions on how to access pairing -->
    <string name="pair_instructions_2"><![CDATA[Skenirajte QR-kodo na strani <b>firefox.com/pair</b>]]></string>

    <!-- Toolbar Preferences -->
    <!-- Preference for using top toolbar -->
    <string name="preference_top_toolbar">Na vrhu</string>
    <!-- Preference for using bottom toolbar -->
    <string name="preference_bottom_toolbar">Na dnu</string>

    <!-- Theme Preferences -->
    <!-- Preference for using light theme -->
    <string name="preference_light_theme">Svetla</string>
    <!-- Preference for using dark theme -->
    <string name="preference_dark_theme">Temna</string>

    <!-- Preference for using using dark or light theme automatically set by battery -->
    <string name="preference_auto_battery_theme">Nastavi ohranjevalnik baterije</string>
    <!-- Preference for using following device theme -->
    <string name="preference_follow_device_theme">Sledi temi naprave</string>

    <!-- Gestures Preferences-->
    <!-- Preferences for using pull to refresh in a webpage -->
    <string name="preference_gestures_website_pull_to_refresh">Povlecite za osvežitev</string>

    <!-- Preference for using the dynamic toolbar -->
    <string name="preference_gestures_dynamic_toolbar">Pomaknite se, da skrijete orodno vrstico</string>
    <!-- Preference for switching tabs by swiping horizontally on the toolbar -->
    <string name="preference_gestures_swipe_toolbar_switch_tabs">Podrsaj orodno vrstico vstran za preklop med zavihki</string>

    <!-- Preference for showing the opened tabs by swiping up on the toolbar-->
    <string name="preference_gestures_swipe_toolbar_show_tabs">Podrsaj orodno vrstico navzgor za odpiranje zavihkov</string>

    <!-- Library -->
    <!-- Option in Library to open Downloads page -->
    <string name="library_downloads">Prenosi</string>
    <!-- Option in library to open Bookmarks page -->
    <string name="library_bookmarks">Zaznamki</string>
    <!-- Option in library to open Desktop Bookmarks root page -->
    <string name="library_desktop_bookmarks_root">Namizni zaznamki</string>
    <!-- Option in library to open Desktop Bookmarks "menu" page -->
    <string name="library_desktop_bookmarks_menu">Meni zaznamkov</string>
    <!-- Option in library to open Desktop Bookmarks "toolbar" page -->
    <string name="library_desktop_bookmarks_toolbar">Vrstica zaznamkov</string>
    <!-- Option in library to open Desktop Bookmarks "unfiled" page -->
    <string name="library_desktop_bookmarks_unfiled">Drugi zaznamki</string>
    <!-- Option in Library to open History page -->
    <string name="library_history">Zgodovina</string>
    <!-- Option in Library to open a new tab -->
    <string name="library_new_tab">Nov zavihek</string>
    <!-- Settings Page Title -->
    <string name="settings_title">Nastavitve</string>
    <!-- Content description (not visible, for screen readers etc.): "Close button for library settings" -->
    <string name="content_description_close_button">Zapri</string>

    <!-- Title to show in alert when a lot of tabs are to be opened
    %d is a placeholder for the number of tabs that will be opened -->
    <string name="open_all_warning_title">Odprem več zavihkov (%d)?</string>
    <!-- Message to warn users that a large number of tabs will be opened
    %s will be replaced by app name. -->
    <string name="open_all_warning_message">Odpiranje tako velikega števila zavihkov lahko upočasni %s med nalaganjem strani. Ali ste prepričani, da želite nadaljevati?</string>
    <!-- Dialog button text for confirming open all tabs -->
    <string name="open_all_warning_confirm">Odpri zavihke</string>
    <!-- Dialog button text for canceling open all tabs -->
    <string name="open_all_warning_cancel">Prekliči</string>

    <!-- Text to show users they have one page in the history group section of the History fragment.
    %d is a placeholder for the number of pages in the group. -->
    <string name="history_search_group_site_1">%d stran</string>

    <!-- Text to show users they have multiple pages in the history group section of the History fragment.
    %d is a placeholder for the number of pages in the group. -->
    <string name="history_search_group_sites_1">%d strani</string>

    <!-- Option in library for Recently Closed Tabs -->
    <string name="library_recently_closed_tabs">Nedavno zaprti zavihki</string>
    <!-- Option in library to open Recently Closed Tabs page -->
    <string name="recently_closed_show_full_history">Prikaži vso zgodovino</string>
    <!-- Text to show users they have multiple tabs saved in the Recently Closed Tabs section of history.
    %d is a placeholder for the number of tabs selected. -->
    <string name="recently_closed_tabs">Zavihkov: %d</string>
    <!-- Text to show users they have one tab saved in the Recently Closed Tabs section of history.
    %d is a placeholder for the number of tabs selected. -->
    <string name="recently_closed_tab">%d zavihek</string>
    <!-- Recently closed tabs screen message when there are no recently closed tabs -->
    <string name="recently_closed_empty_message">Ni nedavno zaprtih zavihkov</string>

    <!-- Tab Management -->
    <!-- Title of preference for tabs management -->
    <string name="preferences_tabs">Zavihki</string>
    <!-- Title of preference that allows a user to specify the tab view -->
    <string name="preferences_tab_view">Pogled zavihkov</string>
    <!-- Option for a list tab view -->
    <string name="tab_view_list">Seznam</string>
    <!-- Option for a grid tab view -->
    <string name="tab_view_grid">Mreža</string>
    <!-- Title of preference that allows a user to auto close tabs after a specified amount of time -->
    <string name="preferences_close_tabs">Zapri zavihke</string>
    <!-- Option for auto closing tabs that will never auto close tabs, always allows user to manually close tabs -->
    <string name="close_tabs_manually">Ročno</string>
    <!-- Option for auto closing tabs that will auto close tabs after one day -->
    <string name="close_tabs_after_one_day">Po enem dnevu</string>
    <!-- Option for auto closing tabs that will auto close tabs after one week -->
    <string name="close_tabs_after_one_week">Po enem tednu</string>
    <!-- Option for auto closing tabs that will auto close tabs after one month -->
    <string name="close_tabs_after_one_month">Po enem mesecu</string>

    <!-- Title of preference that allows a user to specify the auto-close settings for open tabs -->
    <string name="preference_auto_close_tabs" tools:ignore="UnusedResources">Samodejno zapiraj odprte zavihke</string>

    <!-- Opening screen -->
    <!-- Title of a preference that allows a user to choose what screen to show after opening the app -->
    <string name="preferences_opening_screen">Uvodni zaslon</string>
    <!-- Option for always opening the homepage when re-opening the app -->
    <string name="opening_screen_homepage">Domača stran</string>
    <!-- Option for always opening the user's last-open tab when re-opening the app -->
    <string name="opening_screen_last_tab">Zadnji zavihek</string>
    <!-- Option for always opening the homepage when re-opening the app after four hours of inactivity -->
    <string name="opening_screen_after_four_hours_of_inactivity">Domača stran po štirih urah nedejavnosti</string>
    <!-- Summary for tabs preference when auto closing tabs setting is set to manual close-->
    <string name="close_tabs_manually_summary">Zapri ročno</string>
    <!-- Summary for tabs preference when auto closing tabs setting is set to auto close tabs after one day-->
    <string name="close_tabs_after_one_day_summary">Zapri po enem dnevu</string>
    <!-- Summary for tabs preference when auto closing tabs setting is set to auto close tabs after one week-->
    <string name="close_tabs_after_one_week_summary">Zapri po enem tednu</string>
    <!-- Summary for tabs preference when auto closing tabs setting is set to auto close tabs after one month-->
    <string name="close_tabs_after_one_month_summary">Zapri po enem mesecu</string>

    <!-- Summary for homepage preference indicating always opening the homepage when re-opening the app -->
    <string name="opening_screen_homepage_summary">Odpri na domači strani</string>
    <!-- Summary for homepage preference indicating always opening the last-open tab when re-opening the app -->
    <string name="opening_screen_last_tab_summary">Odpri na zadnjem zavihku</string>
    <!-- Summary for homepage preference indicating opening the homepage when re-opening the app after four hours of inactivity -->
    <string name="opening_screen_after_four_hours_of_inactivity_summary">Po štirih urah odpri na domači strani</string>

    <!-- Inactive tabs -->
    <!-- Category header of a preference that allows a user to enable or disable the inactive tabs feature -->
    <string name="preferences_inactive_tabs">Premakni stare zavihke med nedejavne</string>

    <!-- Title of inactive tabs preference -->
    <string name="preferences_inactive_tabs_title">Zavihki, ki jih dva tedna niste odprli, se premaknejo v razdelek nedejavnih.</string>

    <!-- Studies -->
    <!-- Title of the remove studies button -->
    <string name="studies_remove">Odstrani</string>
    <!-- Title of the active section on the studies list -->
    <string name="studies_active">Dejavna</string>
    <!-- Description for studies, it indicates why Firefox use studies. The first parameter is the name of the application. -->
    <string name="studies_description_2">%1$s lahko občasno namesti in izvaja raziskave.</string>
    <!-- Learn more link for studies, links to an article for more information about studies. -->
    <string name="studies_learn_more">Več o tem</string>

    <!-- Dialog message shown after removing a study -->
    <string name="studies_restart_app">Aplikacija se bo zaprla za uveljavitev sprememb</string>
    <!-- Dialog button to confirm the removing a study. -->
    <string name="studies_restart_dialog_ok">V redu</string>
    <!-- Dialog button text for canceling removing a study. -->
    <string name="studies_restart_dialog_cancel">Prekliči</string>

    <!-- Toast shown after turning on/off studies preferences -->
    <string name="studies_toast_quit_application" tools:ignore="UnusedResources">Zapiranje aplikacije za uveljavitev sprememb …</string>

    <!-- Sessions -->
    <!-- Title for the list of tabs -->
    <string name="tab_header_label">Odprti zavihki</string>
    <!-- Title for the list of tabs in the current private session -->
    <string name="tabs_header_private_tabs_title">Zasebni zavihki</string>
    <!-- Title for the list of tabs in the synced tabs -->
    <string name="tabs_header_synced_tabs_title">Sinhronizirani zavihki</string>
    <!-- Content description (not visible, for screen readers etc.): Add tab button. Adds a news tab when pressed -->
    <string name="add_tab">Dodaj zavihek</string>
    <!-- Content description (not visible, for screen readers etc.): Add tab button. Adds a news tab when pressed -->
    <string name="add_private_tab">Dodaj zasebni zavihek</string>
    <!-- Text for the new tab button to indicate adding a new private tab in the tab -->
    <string name="tab_drawer_fab_content">Zasebno</string>
    <!-- Text for the new tab button to indicate syncing command on the synced tabs page -->
    <string name="tab_drawer_fab_sync">Sinhroniziraj</string>
    <!-- Text shown in the menu for sharing all tabs -->
    <string name="tab_tray_menu_item_share">Deli vse zavihke</string>
    <!-- Text shown in the menu to view recently closed tabs -->
    <string name="tab_tray_menu_recently_closed">Nedavno zaprti zavihki</string>
    <!-- Text shown in the tabs tray inactive tabs section -->
    <string name="tab_tray_inactive_recently_closed" tools:ignore="UnusedResources">Nedavno zaprto</string>
    <!-- Text shown in the menu to view account settings -->
    <string name="tab_tray_menu_account_settings">Nastavitve računa</string>
    <!-- Text shown in the menu to view tab settings -->
    <string name="tab_tray_menu_tab_settings">Nastavitve zavihkov</string>
    <!-- Text shown in the menu for closing all tabs -->
    <string name="tab_tray_menu_item_close">Zapri vse zavihke</string>
    <!-- Text shown in the multiselect menu for bookmarking selected tabs. -->
    <string name="tab_tray_multiselect_menu_item_bookmark">Dodaj med zaznamke</string>
    <!-- Text shown in the multiselect menu for closing selected tabs. -->
    <string name="tab_tray_multiselect_menu_item_close">Zapri</string>
    <!-- Content description for tabs tray multiselect share button -->
    <string name="tab_tray_multiselect_share_content_description">Deli izbrane zavihke</string>
    <!-- Content description for tabs tray multiselect menu -->
    <string name="tab_tray_multiselect_menu_content_description">Meni izbranih zavihkov</string>
    <!-- Content description (not visible, for screen readers etc.): Removes tab from collection button. Removes the selected tab from collection when pressed -->
    <string name="remove_tab_from_collection">Odstrani zavihek iz zbirke</string>
    <!-- Text for button to enter multiselect mode in tabs tray -->
    <string name="tabs_tray_select_tabs">Izberi zavihke</string>
    <!-- Content description (not visible, for screen readers etc.): Close tab button. Closes the current session when pressed -->
    <string name="close_tab">Zapri zavihek</string>
    <!-- Content description (not visible, for screen readers etc.): Close tab <title> button. First parameter is tab title  -->
    <string name="close_tab_title">Zapri zavihek %s</string>
    <!-- Content description (not visible, for screen readers etc.): Opens the open tabs menu when pressed -->
    <string name="open_tabs_menu">Meni odprtih zavihkov</string>
    <!-- Open tabs menu item to save tabs to collection -->
    <string name="tabs_menu_save_to_collection1">Shrani zavihke v zbirko</string>

    <!-- Text for the menu button to delete a collection -->
    <string name="collection_delete">Izbriši zbirko</string>
    <!-- Text for the menu button to rename a collection -->
    <string name="collection_rename">Preimenuj zbirko</string>

    <!-- Text for the button to open tabs of the selected collection -->
    <string name="collection_open_tabs">Odpri zavihke</string>
    <!-- Hint for adding name of a collection -->
    <string name="collection_name_hint">Ime zbirke</string>
    <!-- Text for the menu button to rename a top site -->
	<string name="rename_top_site">Preimenuj</string>
	<!-- Text for the menu button to remove a top site -->
	<string name="remove_top_site">Odstrani</string>

    <!-- Text for the menu button to delete a top site from history -->
    <string name="delete_from_history">Izbriši iz zgodovine</string>
    <!-- Postfix for private WebApp titles, placeholder is replaced with app name -->
    <string name="pwa_site_controls_title_private">%1$s (zasebni način)</string>

    <!-- History -->
    <!-- Text for the button to search all history -->
    <string name="history_search_1">Vnesite iskalni niz</string>
    <!-- Text for the button to clear all history -->
    <string name="history_delete_all">Izbriši zgodovino</string>
    <!-- Text for the snackbar to confirm that multiple browsing history items has been deleted -->
    <string name="history_delete_multiple_items_snackbar">Zgodovina izbrisana</string>
    <!-- Text for the snackbar to confirm that a single browsing history item has been deleted. The first parameter is the shortened URL of the deleted history item. -->
    <string name="history_delete_single_item_snackbar">Izbrisan %1$s</string>
    <!-- Context description text for the button to delete a single history item -->
    <string name="history_delete_item">Izbriši</string>
    <!-- History multi select title in app bar
    The first parameter is the number of bookmarks selected -->
    <string name="history_multi_select_title">%1$d izbranih</string>
    <!-- Text for the header that groups the history for today -->
    <string name="history_today">Danes</string>
    <!-- Text for the header that groups the history for yesterday -->
    <string name="history_yesterday">Včeraj</string>
    <!-- Text for the header that groups the history the past 7 days -->
    <string name="history_7_days">Zadnjih 7 dni</string>
    <!-- Text for the header that groups the history the past 30 days -->
    <string name="history_30_days">Zadnjih 30 dni</string>
    <!-- Text for the header that groups the history older than the last month -->
    <string name="history_older">Starejše</string>

    <!-- Text shown when no history exists -->
    <string name="history_empty_message">Ni zgodovine</string>

    <!-- Downloads -->
    <!-- Text for the snackbar to confirm that multiple downloads items have been removed -->
    <string name="download_delete_multiple_items_snackbar_1">Prenosi odstranjeni</string>
    <!-- Text for the snackbar to confirm that a single download item has been removed. The first parameter is the name of the download item. -->
    <string name="download_delete_single_item_snackbar">%1$s odstranjen</string>
    <!-- Text shown when no download exists -->
    <string name="download_empty_message_1">Ni prenesenih datotek</string>
    <!-- History multi select title in app bar
    The first parameter is the number of downloads selected -->
    <string name="download_multi_select_title">%1$d izbranih</string>


    <!-- Text for the button to remove a single download item -->
    <string name="download_delete_item_1">Odstrani</string>


    <!-- Crashes -->
    <!-- Title text displayed on the tab crash page. This first parameter is the name of the application (For example: Fenix) -->
    <string name="tab_crash_title_2">Oprostite. %1$s ne more naložiti te strani.</string>
    <!-- Send crash report checkbox text on the tab crash page -->
    <string name="tab_crash_send_report">Pošlji poročilo o sesutju Mozilli</string>
    <!-- Close tab button text on the tab crash page -->
    <string name="tab_crash_close">Zapri zavihek</string>
    <!-- Restore tab button text on the tab crash page -->
    <string name="tab_crash_restore">Obnovi zavihek</string>

    <!-- Bookmarks -->
    <!-- Confirmation message for a dialog confirming if the user wants to delete the selected folder -->
    <string name="bookmark_delete_folder_confirmation_dialog">Ali ste prepričani, da želite zbrisati to mapo?</string>
    <!-- Confirmation message for a dialog confirming if the user wants to delete multiple items including folders. Parameter will be replaced by app name. -->
    <string name="bookmark_delete_multiple_folders_confirmation_dialog">%s bo izbrisal izbrane predmete.</string>
    <!-- Text for the cancel button on delete bookmark dialog -->
    <string name="bookmark_delete_negative">Prekliči</string>
    <!-- Screen title for adding a bookmarks folder -->
    <string name="bookmark_add_folder">Dodaj mapo</string>
    <!-- Snackbar title shown after a bookmark has been created. -->
    <string name="bookmark_saved_snackbar">Zaznamek shranjen!</string>
    <!-- Snackbar edit button shown after a bookmark has been created. -->
    <string name="edit_bookmark_snackbar_action">UREDI</string>
    <!-- Bookmark overflow menu edit button -->
    <string name="bookmark_menu_edit_button">Uredi</string>
    <!-- Bookmark overflow menu copy button -->
    <string name="bookmark_menu_copy_button">Kopiraj</string>
    <!-- Bookmark overflow menu share button -->
    <string name="bookmark_menu_share_button">Deli</string>
    <!-- Bookmark overflow menu open in new tab button -->
    <string name="bookmark_menu_open_in_new_tab_button">Odpri v novem zavihku</string>
    <!-- Bookmark overflow menu open in private tab button -->
    <string name="bookmark_menu_open_in_private_tab_button">Odpri v zasebnem zavihku</string>
    <!-- Bookmark overflow menu open all in tabs button -->
    <string name="bookmark_menu_open_all_in_tabs_button">Odpri vse v novih zavihkih</string>
    <!-- Bookmark overflow menu open all in private tabs button -->
    <string name="bookmark_menu_open_all_in_private_tabs_button">Odpri vse v zasebnih zavihkih</string>
    <!-- Bookmark overflow menu delete button -->
    <string name="bookmark_menu_delete_button">Izbriši</string>
    <!--Bookmark overflow menu save button -->
    <string name="bookmark_menu_save_button">Shrani</string>
    <!-- Bookmark multi select title in app bar
     The first parameter is the number of bookmarks selected -->
    <string name="bookmarks_multi_select_title">%1$d izbranih</string>
    <!-- Bookmark editing screen title -->
    <string name="edit_bookmark_fragment_title">Uredi zaznamek</string>
    <!-- Bookmark folder editing screen title -->
    <string name="edit_bookmark_folder_fragment_title">Uredi mapo</string>
    <!-- Bookmark sign in button message -->
    <string name="bookmark_sign_in_button">Prijavite se za ogled sinhroniziranih zaznamkov</string>
    <!-- Bookmark URL editing field label -->
    <string name="bookmark_url_label">URL</string>
    <!-- Bookmark FOLDER editing field label -->
    <string name="bookmark_folder_label">MAPA</string>
    <!-- Bookmark NAME editing field label -->
    <string name="bookmark_name_label">IME</string>
    <!-- Bookmark add folder screen title -->
    <string name="bookmark_add_folder_fragment_label">Dodaj mapo</string>
    <!-- Bookmark select folder screen title -->
    <string name="bookmark_select_folder_fragment_label">Izberi mapo</string>
    <!-- Bookmark editing error missing title -->
    <string name="bookmark_empty_title_error">Mora imeti naslov</string>
    <!-- Bookmark editing error missing or improper URL -->
    <string name="bookmark_invalid_url_error">Neveljaven URL</string>

    <!-- Bookmark screen message for empty bookmarks folder -->
    <string name="bookmarks_empty_message">Ni zaznamkov</string>
    <!-- Bookmark snackbar message on deletion
     The first parameter is the host part of the URL of the bookmark deleted, if any -->
    <string name="bookmark_deletion_snackbar_message">Izbrisan %1$s</string>
    <!-- Bookmark snackbar message on deleting multiple bookmarks not including folders-->
    <string name="bookmark_deletion_multiple_snackbar_message_2">Zaznamki izbrisani</string>
    <!-- Bookmark snackbar message on deleting multiple bookmarks including folders-->
    <string name="bookmark_deletion_multiple_snackbar_message_3">Brisanje izbranih map</string>
    <!-- Bookmark undo button for deletion snackbar action -->
    <string name="bookmark_undo_deletion">RAZVELJAVI</string>

    <!-- Text for the button to search all bookmarks -->
    <string name="bookmark_search">Vnesite iskalni niz</string>

    <!-- Site Permissions -->
    <!-- Button label that take the user to the Android App setting -->
    <string name="phone_feature_go_to_settings">Odpri nastavitve</string>
    <!-- Content description (not visible, for screen readers etc.): Quick settings sheet
        to give users access to site specific information / settings. For example:
        Secure settings status and a button to modify site permissions -->
    <string name="quick_settings_sheet">Seznam hitrih nastavitev</string>
    <!-- Label that indicates that this option it the recommended one -->
    <string name="phone_feature_recommended">Priporočeno</string>
    <!-- Button label for clearing all the information of site permissions-->
    <string name="clear_permissions">Počisti dovoljenja</string>
    <!-- Text for the OK button on Clear permissions dialog -->
    <string name="clear_permissions_positive">V redu</string>
    <!-- Text for the cancel button on Clear permissions dialog -->
    <string name="clear_permissions_negative">Prekliči</string>
    <!-- Button label for clearing a site permission-->
    <string name="clear_permission">Počisti dovoljenje</string>
    <!-- Text for the OK button on Clear permission dialog -->
    <string name="clear_permission_positive">V redu</string>
    <!-- Text for the cancel button on Clear permission dialog -->
    <string name="clear_permission_negative">Prekliči</string>
    <!-- Button label for clearing all the information on all sites-->
    <string name="clear_permissions_on_all_sites">Počisti dovoljenja na vseh straneh</string>
    <!-- Preference for altering video and audio autoplay for all websites -->
    <string name="preference_browser_feature_autoplay">Samodejno predvajanje</string>
    <!-- Preference for altering the camera access for all websites -->
    <string name="preference_phone_feature_camera">Kamera</string>
    <!-- Preference for altering the microphone access for all websites -->
    <string name="preference_phone_feature_microphone">Mikrofon</string>
    <!-- Preference for altering the location access for all websites -->
    <string name="preference_phone_feature_location">Lokacija</string>
    <!-- Preference for altering the notification access for all websites -->
    <string name="preference_phone_feature_notification">Obvestilo</string>
    <!-- Preference for altering the persistent storage access for all websites -->
    <string name="preference_phone_feature_persistent_storage">Trajna shramba</string>
    <!-- Preference for altering the storage access setting for all websites -->
    <string name="preference_phone_feature_cross_origin_storage_access">Spletni piškotki</string>
    <!-- Preference for altering the EME access for all websites -->
    <string name="preference_phone_feature_media_key_system_access">Vsebina, zaščitena z DRM</string>
    <!-- Label that indicates that a permission must be asked always -->
    <string name="preference_option_phone_feature_ask_to_allow">Vprašaj za dovoljenje</string>
    <!-- Label that indicates that a permission must be blocked -->
    <string name="preference_option_phone_feature_blocked">Zavrnjeno</string>
    <!-- Label that indicates that a permission must be allowed -->
    <string name="preference_option_phone_feature_allowed">Dovoljeno</string>
    <!--Label that indicates a permission is by the Android OS-->
    <string name="phone_feature_blocked_by_android">Zavrnil Android</string>
    <!-- Preference for showing a list of websites that the default configurations won't apply to them -->
    <string name="preference_exceptions">Izjeme</string>

    <!-- Summary of tracking protection preference if tracking protection is set to off -->
    <string name="tracking_protection_off">Izklopljeno</string>
    <!-- Summary of tracking protection preference if tracking protection is set to standard -->
    <string name="tracking_protection_standard">Običajna</string>
    <!-- Summary of tracking protection preference if tracking protection is set to strict -->
    <string name="tracking_protection_strict">Stroga</string>
    <!-- Summary of tracking protection preference if tracking protection is set to custom -->
    <string name="tracking_protection_custom">Po meri</string>
    <!-- Label for global setting that indicates that all video and audio autoplay is allowed -->
    <string name="preference_option_autoplay_allowed2">Dovoli zvok in video</string>
    <!-- Label for site specific setting that indicates that all video and audio autoplay is allowed -->
    <string name="quick_setting_option_autoplay_allowed">Dovoli zvok in video</string>
    <!-- Label that indicates that video and audio autoplay is only allowed over Wi-Fi -->
    <string name="preference_option_autoplay_allowed_wifi_only2">Zavrni zvok in video samo na mobilnih podatkih</string>
    <!-- Subtext that explains 'autoplay on Wi-Fi only' option -->
    <string name="preference_option_autoplay_allowed_wifi_subtext">Zvok in Video se bosta predvajala na Wi-Fi</string>
    <!-- Label for global setting that indicates that video autoplay is allowed, but audio autoplay is blocked -->
    <string name="preference_option_autoplay_block_audio2">Zavrni samo zvok</string>
    <!-- Label for site specific setting that indicates that video autoplay is allowed, but audio autoplay is blocked -->
    <string name="quick_setting_option_autoplay_block_audio">Zavrni samo zvok</string>
    <!-- Label for global setting that indicates that all video and audio autoplay is blocked -->
    <string name="preference_option_autoplay_blocked3">Zavrni zvok in video</string>

    <!-- Label for site specific setting that indicates that all video and audio autoplay is blocked -->
    <string name="quick_setting_option_autoplay_blocked">Zavrni zvok in video</string>
    <!-- Summary of delete browsing data on quit preference if it is set to on -->
    <string name="delete_browsing_data_quit_on">Vključeno</string>
    <!-- Summary of delete browsing data on quit preference if it is set to off -->
    <string name="delete_browsing_data_quit_off">Izključeno</string>

    <!-- Summary of studies preference if it is set to on -->
    <string name="studies_on">Vključeno</string>
    <!-- Summary of studies data on quit preference if it is set to off -->
    <string name="studies_off">Izključeno</string>

    <!-- Collections -->
    <!-- Collections header on home fragment -->
    <string name="collections_header">Zbirke</string>
    <!-- Content description (not visible, for screen readers etc.): Opens the collection menu when pressed -->
    <string name="collection_menu_button_content_description">Meni zbirk</string>
    <!-- Label to describe what collections are to a new user without any collections -->
    <string name="no_collections_description2">Zbirajte stvari, ki vam kaj pomenijo.\nZdružite podobna iskanja, spletna mesta in zavihke za hitrejši dostop.</string>
    <!-- Title for the "select tabs" step of the collection creator -->
    <string name="create_collection_select_tabs">Izberi zavihke</string>
    <!-- Title for the "select collection" step of the collection creator -->
    <string name="create_collection_select_collection">Izberi zbirko</string>
    <!-- Title for the "name collection" step of the collection creator -->
    <string name="create_collection_name_collection">Poimenuj zbirko</string>
    <!-- Button to add new collection for the "select collection" step of the collection creator -->
    <string name="create_collection_add_new_collection">Dodaj novo zbirko</string>
    <!-- Button to select all tabs in the "select tabs" step of the collection creator -->
    <string name="create_collection_select_all">Izberi vse</string>
    <!-- Button to deselect all tabs in the "select tabs" step of the collection creator -->
    <string name="create_collection_deselect_all">Počisti izbiro</string>
    <!-- Text to prompt users to select the tabs to save in the "select tabs" step of the collection creator -->
    <string name="create_collection_save_to_collection_empty">Izberite zavihke, ki jih želite shraniti</string>
    <!-- Text to show users how many tabs they have selected in the "select tabs" step of the collection creator.
     %d is a placeholder for the number of tabs selected. -->
    <string name="create_collection_save_to_collection_tabs_selected">Izbrani zavihki: %d</string>
    <!-- Text to show users they have one tab selected in the "select tabs" step of the collection creator.
    %d is a placeholder for the number of tabs selected. -->
    <string name="create_collection_save_to_collection_tab_selected">%d izbran zavihek</string>
    <!-- Text shown in snackbar when multiple tabs have been saved in a collection -->
    <string name="create_collection_tabs_saved">Zavihki shranjeni!</string>
    <!-- Text shown in snackbar when one or multiple tabs have been saved in a new collection -->
    <string name="create_collection_tabs_saved_new_collection">Zbirka shranjena!</string>
    <!-- Text shown in snackbar when one tab has been saved in a collection -->
    <string name="create_collection_tab_saved">Zavihek shranjen!</string>
    <!-- Content description (not visible, for screen readers etc.): button to close the collection creator -->
    <string name="create_collection_close">Zapri</string>
    <!-- Button to save currently selected tabs in the "select tabs" step of the collection creator-->
    <string name="create_collection_save">Shrani</string>

    <!-- Snackbar action to view the collection the user just created or updated -->
    <string name="create_collection_view">Prikaži</string>

    <!-- Text for the OK button from collection dialogs -->
    <string name="create_collection_positive">V redu</string>
    <!-- Text for the cancel button from collection dialogs -->
    <string name="create_collection_negative">Prekliči</string>

    <!-- Default name for a new collection in "name new collection" step of the collection creator. %d is a placeholder for the number of collections-->
    <string name="create_collection_default_name">Zbirka %d</string>

    <!-- Share -->
    <!-- Share screen header -->
    <string name="share_header_2">Deli</string>
    <!-- Content description (not visible, for screen readers etc.):
        "Share" button. Opens the share menu when pressed. -->
    <string name="share_button_content_description">Deli</string>
    <!-- Text for the Save to PDF feature in the share menu -->
    <string name="share_save_to_pdf">Shrani kot PDF</string>
    <!-- Text for error message when generating a PDF file Text for error message when generating a PDF file. -->
    <string name="unable_to_save_to_pdf_error">Datoteke PDF ni mogoče ustvariti</string>
    <!-- Sub-header in the dialog to share a link to another sync device -->
    <string name="share_device_subheader">Pošlji na napravo</string>
    <!-- Sub-header in the dialog to share a link to an app from the full list -->
    <string name="share_link_all_apps_subheader">Vsa dejanja</string>
    <!-- Sub-header in the dialog to share a link to an app from the most-recent sorted list -->
    <string name="share_link_recent_apps_subheader">Nedavno uporabljene</string>
    <!-- Text for the copy link action in the share screen. -->
    <string name="share_copy_link_to_clipboard">Kopiraj v odložišče</string>
    <!-- Toast shown after copying link to clipboard -->
    <string name="toast_copy_link_to_clipboard">Kopirano v odložišče</string>
    <!-- An option from the share dialog to sign into sync -->
    <string name="sync_sign_in">Prijava v Sync</string>
     <!-- An option from the three dot menu to sync and save data -->
    <string name="sync_menu_sync_and_save_data">Sinhroniziraj in shrani podatke</string>
    <!-- An option from the share dialog to send link to all other sync devices -->
    <string name="sync_send_to_all">Pošlji na vse naprave</string>
    <!-- An option from the share dialog to reconnect to sync -->
    <string name="sync_reconnect">Ponovno se poveži v Sync</string>
    <!-- Text displayed when sync is offline and cannot be accessed -->
    <string name="sync_offline">Brez povezave</string>
    <!-- An option to connect additional devices -->
    <string name="sync_connect_device">Poveži drugo napravo</string>
    <!-- The dialog text shown when additional devices are not available -->
    <string name="sync_connect_device_dialog">Če želite poslati zavihek, se v Firefox prijavite v vsaj še eni napravi.</string>
    <!-- Confirmation dialog button -->
    <string name="sync_confirmation_button">Razumem</string>
    <!-- Share error message -->
    <string name="share_error_snackbar">Ni mogoče poslati v to aplikacijo</string>
    <!-- Add new device screen title -->
    <string name="sync_add_new_device_title">Pošlji na napravo</string>
    <!-- Text for the warning message on the Add new device screen -->
    <string name="sync_add_new_device_message">Ni povezanih naprav</string>
    <!-- Text for the button to learn about sending tabs -->
    <string name="sync_add_new_device_learn_button">Več o pošiljanju zavihkov …</string>
    <!-- Text for the button to connect another device -->
    <string name="sync_add_new_device_connect_button">Poveži drugo napravo …</string>

    <!-- Notifications -->
    <!-- Text shown in the notification that pops up to remind the user that a private browsing session is active. -->
    <string name="notification_pbm_delete_text_2">Zapri zasebne zavihke</string>
    <!-- Name of the marketing notification channel. Displayed in the "App notifications" system settings for the app -->
    <string name="notification_marketing_channel_name">Trženje</string>

    <!-- Title shown in the notification that pops up to remind the user to set fenix as default browser.
    The app name is in the text, due to limitations with localizing Nimbus experiments -->
    <string name="nimbus_notification_default_browser_title" tools:ignore="UnusedResources">Firefox je hiter in zaseben</string>
    <!-- Text shown in the notification that pops up to remind the user to set fenix as default browser.
    The app name is in the text, due to limitations with localizing Nimbus experiments -->
    <string name="nimbus_notification_default_browser_text" tools:ignore="UnusedResources">Nastavite Firefox kot privzeti brskalnik</string>
    <!-- Title shown in the notification that pops up to re-engage the user -->
    <string name="notification_re_engagement_title">Preizkusite zasebno brskanje</string>
    <!-- Text shown in the notification that pops up to re-engage the user.
    %1$s is a placeholder that will be replaced by the app name. -->
    <string name="notification_re_engagement_text">Brskajte brez shranjevanja piškotkov ali zgodovine v %1$s</string>

    <!-- Title A shown in the notification that pops up to re-engage the user -->
    <string name="notification_re_engagement_A_title">Brskajte brez sledu</string>
    <!-- Text A shown in the notification that pops up to re-engage the user.
    %1$s is a placeholder that will be replaced by the app name. -->
    <string name="notification_re_engagement_A_text">Zasebno brskanje v %1$su ne shranjuje vaših podatkov.</string>
    <!-- Title B shown in the notification that pops up to re-engage the user -->
    <string name="notification_re_engagement_B_title">Začnite svoje prvo iskanje</string>

    <!-- Text B shown in the notification that pops up to re-engage the user -->
    <string name="notification_re_engagement_B_text">Poiščite nekaj v bližini. Ali odkrijte kaj zabavnega.</string>

    <!-- Survey -->
    <!-- Text shown in the fullscreen message that pops up to ask user to take a short survey.
    The app name is in the text, due to limitations with localizing Nimbus experiments -->
<<<<<<< HEAD
    <string name="nimbus_survey_message_text" tools:ignore="UnusedResources">Pomagajte izboljšati Firefox z izpolnitvijo kratkega vprašalnika.</string>
    <!-- Preference for taking the short survey. -->
    <string name="preferences_take_survey" tools:ignore="UnusedResources">Izpolnite vprašalnik</string>
    <!-- Preference for not taking the short survey. -->
    <string name="preferences_not_take_survey" tools:ignore="UnusedResources">Ne, hvala</string>
=======
    <string name="nimbus_survey_message_text">Pomagajte izboljšati Firefox z izpolnitvijo kratkega vprašalnika.</string>
    <!-- Preference for taking the short survey. -->
    <string name="preferences_take_survey">Izpolnite vprašalnik</string>
    <!-- Preference for not taking the short survey. -->
    <string name="preferences_not_take_survey">Ne, hvala</string>
>>>>>>> daf88cc5

    <!-- Snackbar -->
    <!-- Text shown in snackbar when user deletes a collection -->
    <string name="snackbar_collection_deleted">Zbirka izbrisana</string>
    <!-- Text shown in snackbar when user renames a collection -->
    <string name="snackbar_collection_renamed">Zbirka preimenovana</string>
    <!-- Text shown in snackbar when user closes a tab -->
    <string name="snackbar_tab_closed">Zavihek zaprt</string>
    <!-- Text shown in snackbar when user closes all tabs -->
    <string name="snackbar_tabs_closed">Zavihki zaprti</string>
    <!-- Text shown in snackbar when user bookmarks a list of tabs -->
    <string name="snackbar_message_bookmarks_saved">Zaznamki shranjeni!</string>
    <!-- Text shown in snackbar when user adds a site to shortcuts -->
    <string name="snackbar_added_to_shortcuts">Dodano med bližnjice!</string>
    <!-- Text shown in snackbar when user closes a private tab -->
    <string name="snackbar_private_tab_closed">Zasebni zavihek zaprt</string>
    <!-- Text shown in snackbar when user closes all private tabs -->
    <string name="snackbar_private_tabs_closed">Zasebni zavihki zaprti</string>
    <!-- Text shown in snackbar to undo deleting a tab, top site or collection -->
    <string name="snackbar_deleted_undo">RAZVELJAVI</string>
    <!-- Text shown in snackbar when user removes a top site -->
    <string name="snackbar_top_site_removed">Spletno mesto odstranjeno</string>

    <!-- QR code scanner prompt which appears after scanning a code, but before navigating to it
        First parameter is the name of the app, second parameter is the URL or text scanned-->
    <string name="qr_scanner_confirmation_dialog_message">Dovoli %1$s odpiranje %2$s</string>
    <!-- QR code scanner prompt dialog positive option to allow navigation to scanned link -->
    <string name="qr_scanner_dialog_positive">DOVOLI</string>
    <!-- QR code scanner prompt dialog positive option to deny navigation to scanned link -->
    <string name="qr_scanner_dialog_negative">ZAVRNI</string>
    <!-- QR code scanner prompt dialog error message shown when a hostname does not contain http or https. -->
    <string name="qr_scanner_dialog_invalid">Spletni naslov ni veljaven.</string>
    <!-- QR code scanner prompt dialog positive option when there is an error -->
    <string name="qr_scanner_dialog_invalid_ok">V redu</string>
    <!-- Tab collection deletion prompt dialog message. Placeholder will be replaced with the collection name -->
    <string name="tab_collection_dialog_message">Ali ste prepričani, da želite izbrisati %1$s?</string>
    <!-- Collection and tab deletion prompt dialog message. This will show when the last tab from a collection is deleted -->
    <string name="delete_tab_and_collection_dialog_message">Če izbrišete ta zavihek, boste izbrisali celotno zbirko. Nove zbirke lahko ustvarite kadarkoli.</string>
    <!-- Collection and tab deletion prompt dialog title. Placeholder will be replaced with the collection name. This will show when the last tab from a collection is deleted -->
    <string name="delete_tab_and_collection_dialog_title">Izbrišem %1$s?</string>
    <!-- Tab collection deletion prompt dialog option to delete the collection -->
    <string name="tab_collection_dialog_positive">Izbriši</string>
    <!-- Text displayed in a notification when the user enters full screen mode -->
    <string name="full_screen_notification">Vstop v celozaslonski način</string>
    <!-- Message for copying the URL via long press on the toolbar -->
    <string name="url_copied">Spletni naslov kopiran</string>
    <!-- Sample text for accessibility font size -->
    <string name="accessibility_text_size_sample_text_1">To je vzorčno besedilo. Pokaže vam, kako bo besedilo prikazano, ko povečate ali zmanjšate velikost s to nastavitvijo.</string>
    <!-- Summary for Accessibility Text Size Scaling Preference -->
    <string name="preference_accessibility_text_size_summary">Povečajte ali zmanjšajte besedilo na spletnih straneh</string>
    <!-- Title for Accessibility Text Size Scaling Preference -->
    <string name="preference_accessibility_font_size_title">Velikost pisave</string>

    <!-- Title for Accessibility Text Automatic Size Scaling Preference -->
    <string name="preference_accessibility_auto_size_2">Samodejna velikost pisave</string>
    <!-- Summary for Accessibility Text Automatic Size Scaling Preference -->
    <string name="preference_accessibility_auto_size_summary">Velikost pisave se bo ujemala z vašimi nastavitvami za Android. Onemogočite, če želite upravljati velikost pisave.</string>

    <!-- Title for the Delete browsing data preference -->
    <string name="preferences_delete_browsing_data">Izbriši podatke brskanja</string>
    <!-- Title for the tabs item in Delete browsing data -->
    <string name="preferences_delete_browsing_data_tabs_title_2">Odprti zavihki</string>
    <!-- Subtitle for the tabs item in Delete browsing data, parameter will be replaced with the number of open tabs -->
    <string name="preferences_delete_browsing_data_tabs_subtitle">Zavihkov: %d</string>
    <!-- Title for the data and history items in Delete browsing data -->
    <string name="preferences_delete_browsing_data_browsing_data_title">Zgodovina brskanja in podatki strani</string>
    <!-- Subtitle for the data and history items in delete browsing data, parameter will be replaced with the
        number of history items the user has -->
    <string name="preferences_delete_browsing_data_browsing_data_subtitle">Naslovov: %d</string>
    <!-- Title for the cookies item in Delete browsing data -->
    <string name="preferences_delete_browsing_data_cookies">Piškotki</string>

    <!-- Subtitle for the cookies item in Delete browsing data -->
    <string name="preferences_delete_browsing_data_cookies_subtitle">Odjavljeni boste z večine strani</string>
    <!-- Title for the cached images and files item in Delete browsing data -->
    <string name="preferences_delete_browsing_data_cached_files">Slike in datoteke v predpomnilniku</string>
    <!-- Subtitle for the cached images and files item in Delete browsing data -->
    <string name="preferences_delete_browsing_data_cached_files_subtitle">Sprosti prostor za shranjevanje</string>
    <!-- Title for the site permissions item in Delete browsing data -->
    <string name="preferences_delete_browsing_data_site_permissions">Dovoljenja strani</string>
    <!-- Title for the downloads item in Delete browsing data -->
    <string name="preferences_delete_browsing_data_downloads">Prenosi</string>
    <!-- Text for the button to delete browsing data -->
    <string name="preferences_delete_browsing_data_button">Izbriši podatke brskanja</string>
    <!-- Title for the Delete browsing data on quit preference -->
    <string name="preferences_delete_browsing_data_on_quit">Ob izhodu izbriši podatke brskanja</string>
    <!-- Summary for the Delete browsing data on quit preference. "Quit" translation should match delete_browsing_data_on_quit_action translation. -->
    <string name="preference_summary_delete_browsing_data_on_quit_2">Samodejno izbriše podatke brskanja, ko v glavnem meniju izberete \&quot;Izhod\&quot;</string>

    <!-- Action item in menu for the Delete browsing data on quit feature -->
    <string name="delete_browsing_data_on_quit_action">Izhod</string>

    <!-- Title text of a delete browsing data dialog. -->
    <string name="delete_history_prompt_title">Časovni obseg brisanja</string>
    <!-- Body text of a delete browsing data dialog. -->
    <string name="delete_history_prompt_body">Odstrani zgodovino (tudi sinhronizirano zgodovino z drugih naprav), piškotke in druge podatke brskanja.</string>
    <!-- Radio button in the delete browsing data dialog to delete history items for the last hour. -->
    <string name="delete_history_prompt_button_last_hour">zadnja ura</string>
    <!-- Radio button in the delete browsing data dialog to delete history items for today and yesterday. -->
    <string name="delete_history_prompt_button_today_and_yesterday">danes in včeraj</string>
    <!-- Radio button in the delete browsing data dialog to delete all history. -->
    <string name="delete_history_prompt_button_everything">vse</string>

    <!-- Dialog message to the user asking to delete browsing data. Parameter will be replaced by app name. -->
    <string name="delete_browsing_data_prompt_message_3">%s bo izbrisal izbrane podatke brskanja.</string>
    <!-- Text for the cancel button for the data deletion dialog -->
    <string name="delete_browsing_data_prompt_cancel">Prekliči</string>
    <!-- Text for the allow button for the data deletion dialog -->
    <string name="delete_browsing_data_prompt_allow">Izbriši</string>

    <!-- Text for the snackbar confirmation that the data was deleted -->
    <string name="preferences_delete_browsing_data_snackbar">Podatki brskanja so izbrisani</string>
    <!-- Text for the snackbar to show the user that the deletion of browsing data is in progress -->
    <string name="deleting_browsing_data_in_progress">Brisanje podatkov brskanja …</string>

    <!-- Dialog message to the user asking to delete all history items inside the opened group. Parameter will be replaced by a history group name. -->
    <string name="delete_all_history_group_prompt_message">Izbriši vsa spletna mesta skupine &quot;%s&quot;</string>
    <!-- Text for the cancel button for the history group deletion dialog -->
    <string name="delete_history_group_prompt_cancel">Prekliči</string>
    <!-- Text for the allow button for the history group dialog -->
    <string name="delete_history_group_prompt_allow">Izbriši</string>
    <!-- Text for the snackbar confirmation that the history group was deleted -->
    <string name="delete_history_group_snackbar">Skupina izbrisana</string>

    <!-- Onboarding -->
    <!-- Text for onboarding welcome header. -->
    <string name="onboarding_header_2">Dobrodošli v boljšem internetu</string>
    <!-- Text for the onboarding welcome message. -->
    <string name="onboarding_message">Brskalnik, razvit za ljudi, ne za dobiček.</string>
    <!-- Text for the Firefox account onboarding sign in card header. -->
    <string name="onboarding_account_sign_in_header">Nadaljujte, kjer ste končali</string>
    <!-- Text for the button to learn more about signing in to your Firefox account. -->
    <string name="onboarding_manual_sign_in_description">Sinhronizirajte zavihke in gesla med napravami za brezhibno preklapljanje med zasloni.</string>
    <!-- Text for the button to manually sign into Firefox account. -->
    <string name="onboarding_firefox_account_sign_in">Prijava</string>
    <!-- text to display in the snackbar once account is signed-in -->
    <string name="onboarding_firefox_account_sync_is_on">Sync je vklopljen</string>
    <!-- Text for the tracking protection onboarding card header -->
    <string name="onboarding_tracking_protection_header">Privzeta zaščita zasebnosti</string>
    <!-- Text for the tracking protection card description. The first parameter is the name of the application.-->
    <string name="onboarding_tracking_protection_description_old">%1$s samodejno prepreči, da bi vas podjetja skrivaj spremljala po spletu.</string>
    <!-- Text for the tracking protection card description. -->
    <string name="onboarding_tracking_protection_description">Vključuje popolno zaščito pred piškotki, ki sledilcem onemogoča, da bi vas s pomočjo piškotkov zalezovali po spletnih mestih.</string>
    <!-- text for tracking protection radio button option for standard level of blocking -->
    <string name="onboarding_tracking_protection_standard_button_2">Običajno (privzeto)</string>
    <!-- text for standard blocking option button description -->
    <string name="onboarding_tracking_protection_standard_button_description_3">Uravnotežena zasebnost in učinkovitost delovanja. Strani bodo delovale običajno.</string>
    <!-- text for tracking protection radio button option for strict level of blocking -->
    <string name="onboarding_tracking_protection_strict_option">Strogo</string>
    <!-- text for strict blocking option button description -->
    <string name="onboarding_tracking_protection_strict_button_description_3">Zavrača več sledilcev in pospeši nalaganje strani, vendar deli strani lahko nehajo delovati.</string>
    <!-- text for the toolbar position card header  -->
    <string name="onboarding_toolbar_placement_header_1">Izberite postavitev orodne vrstice</string>
    <!-- Text for the toolbar position card description -->
    <string name="onboarding_toolbar_placement_description">Naj bo na dnu ali pa jo premaknite na vrh.</string>

    <!-- Text for the privacy notice onboarding card header -->
    <string name="onboarding_privacy_notice_header_1">Vaši podatki pod vašim nadzorom</string>
    <!-- Text for the privacy notice onboarding card description. -->
    <string name="onboarding_privacy_notice_description">Firefox vam omogoča nadzor nad tem, kaj delite na spletu in kaj delite z nami.</string>
    <!-- Text for the button to read the privacy notice -->
    <string name="onboarding_privacy_notice_read_button">Preberite naše obvestilo o zasebnosti</string>

    <!-- Text for the conclusion onboarding message -->
    <string name="onboarding_conclusion_header">Pripravljeni na vstop v neverjeten internet?</string>
    <!-- text for the button to finish onboarding -->
    <string name="onboarding_finish">Začnite brskati</string>

    <!-- Onboarding theme -->
    <!-- text for the theme picker onboarding card header -->
    <string name="onboarding_theme_picker_header">Izberite si temo</string>
    <!-- text for the theme picker onboarding card description -->
    <string name="onboarding_theme_picker_description_2">Prihranite nekaj baterije in sprostite oči s temnim načinom.</string>
    <!-- Automatic theme setting (will follow device setting) -->
    <string name="onboarding_theme_automatic_title">Samodejno</string>
    <!-- Summary of automatic theme setting (will follow device setting) -->
    <string name="onboarding_theme_automatic_summary">Prilagodi se nastavitvam vaše naprave</string>
    <!-- Theme setting for dark mode -->
    <string name="onboarding_theme_dark_title">Temna tema</string>
    <!-- Theme setting for light mode -->
    <string name="onboarding_theme_light_title">Svetla tema</string>

    <!-- Text shown in snackbar when multiple tabs have been sent to device -->
    <string name="sync_sent_tabs_snackbar">Zavihki poslani!</string>
    <!-- Text shown in snackbar when one tab has been sent to device  -->
    <string name="sync_sent_tab_snackbar">Zavihek poslan!</string>
    <!-- Text shown in snackbar when sharing tabs failed  -->
    <string name="sync_sent_tab_error_snackbar">Napaka pri pošiljanju</string>
    <!-- Text shown in snackbar for the "retry" action that the user has after sharing tabs failed -->
    <string name="sync_sent_tab_error_snackbar_action">POSKUSI ZNOVA</string>
    <!-- Title of QR Pairing Fragment -->
    <string name="sync_scan_code">Skenirajte kodo</string>
    <!-- Instructions on how to access pairing -->
    <string name="sign_in_instructions"><![CDATA[Na računalniku odprite Firefox in obiščite <b>https://firefox.com/pair</b>]]></string>
    <!-- Text shown for sign in pairing when ready -->
    <string name="sign_in_ready_for_scan">Pripravljeno za skeniranje</string>
    <!-- Text shown for settings option for sign with pairing -->
    <string name="sign_in_with_camera">Prijavite se s kamero</string>
    <!-- Text shown for settings option for sign with email -->
    <string name="sign_in_with_email">Namesto tega uporabite e-pošto</string>
    <!-- Text shown for settings option for create new account text.'Firefox' intentionally hardcoded here.-->
    <string name="sign_in_create_account_text"><![CDATA[Nimate računa? <u>Ustvarite ga</u> za sinhronizacijo Firefoxa med napravami.]]></string>
    <!-- Text shown in confirmation dialog to sign out of account. The first parameter is the name of the app (e.g. Firefox Preview) -->
    <string name="sign_out_confirmation_message_2">%s se bo prenehal sinhronizirati z vašim računom, vendar ne bo izbrisal podatkov o brskanju na tej napravi.</string>
    <!-- Option to continue signing out of account shown in confirmation dialog to sign out of account -->
    <string name="sign_out_disconnect">Prekini povezavo</string>
    <!-- Option to cancel signing out shown in confirmation dialog to sign out of account -->
    <string name="sign_out_cancel">Prekliči</string>

    <!-- Error message snackbar shown after the user tried to select a default folder which cannot be altered -->
    <string name="bookmark_cannot_edit_root">Privzetih map ni mogoče urejati</string>

    <!-- Enhanced Tracking Protection -->
    <!-- Link displayed in enhanced tracking protection panel to access tracking protection settings -->
    <string name="etp_settings">Nastavitve zaščite</string>
    <!-- Preference title for enhanced tracking protection settings -->
    <string name="preference_enhanced_tracking_protection">Izboljšana zaščita pred sledenjem</string>
    <!-- Title for the description of enhanced tracking protection -->
    <string name="preference_enhanced_tracking_protection_explanation_title" moz:removedIn="114" tools:ignore="UnusedResources">Brskajte brez sledenja</string>
    <!-- Preference summary for enhanced tracking protection settings on/off switch -->
    <string name="preference_enhanced_tracking_protection_summary">Zdaj vključuje Popolno zaščito pred piškotki, našo najzmogljivejšo oviro pred sledilci med spletnimi mesti.</string>
    <!-- Description of enhanced tracking protection. The first parameter is the name of the application (For example: Fenix) -->
<<<<<<< HEAD
    <string name="preference_enhanced_tracking_protection_explanation">Obdržite svoje podatke zase. %s vas ščiti pred številnimi najpogostejšimi sledilci, ki sledijo vašemu brskanju po spletu.</string>
    <!-- Description of enhanced tracking protection. The parameter is the name of the application (For example: Firefox Fenix) -->
    <string name="preference_enhanced_tracking_protection_explanation_2" tools:ignore="UnusedResources">%s vas ščiti pred številnimi najpogostejšimi sledilci, ki sledijo vašemu brskanju po spletu.</string>
=======
    <string name="preference_enhanced_tracking_protection_explanation" moz:removedIn="114" tools:ignore="UnusedResources">Obdržite svoje podatke zase. %s vas ščiti pred številnimi najpogostejšimi sledilci, ki sledijo vašemu brskanju po spletu.</string>
    <!-- Description of enhanced tracking protection. The parameter is the name of the application (For example: Firefox Fenix) -->
    <string name="preference_enhanced_tracking_protection_explanation_2">%s vas ščiti pred številnimi najpogostejšimi sledilci, ki sledijo vašemu brskanju po spletu.</string>
>>>>>>> daf88cc5
    <!-- Text displayed that links to website about enhanced tracking protection -->
    <string name="preference_enhanced_tracking_protection_explanation_learn_more">Več o tem</string>
    <!-- Preference for enhanced tracking protection for the standard protection settings -->
    <string name="preference_enhanced_tracking_protection_standard_default_1">Običajno (privzeto)</string>
    <!-- Preference description for enhanced tracking protection for the standard protection settings -->
    <string name="preference_enhanced_tracking_protection_standard_description_4" moz:removedIn="114" tools:ignore="UnusedResources">Uravnotežena zasebnost in učinkovitost delovanja. Strani bodo delovale običajno.</string>
    <!-- Preference description for enhanced tracking protection for the standard protection settings -->
    <string name="preference_enhanced_tracking_protection_standard_description_5">Strani se bodo nalagale normalno, vendar bo zavrnjenih manj sledilcev.</string>
    <!--  Accessibility text for the Standard protection information icon  -->
    <string name="preference_enhanced_tracking_protection_standard_info_button">Kaj je zavrnjeno s standardno zaščito pred sledenjem</string>
    <!-- Preference for enhanced tracking protection for the strict protection settings -->
    <string name="preference_enhanced_tracking_protection_strict">Strogo</string>
    <!-- Preference description for enhanced tracking protection for the strict protection settings -->
    <string name="preference_enhanced_tracking_protection_strict_description_3" moz:removedIn="114" tools:ignore="UnusedResources">Zavrača več sledilcev in pospeši nalaganje strani, vendar deli strani lahko nehajo delovati.</string>
    <!-- Preference description for enhanced tracking protection for the strict protection settings -->
    <string name="preference_enhanced_tracking_protection_strict_description_4">Močnejša zaščita pred sledenjem in hitrejše delovanje, nekatere strani morda ne bodo delovale pravilno.</string>
    <!--  Accessibility text for the Strict protection information icon  -->
    <string name="preference_enhanced_tracking_protection_strict_info_button">Kaj je zavrnjeno s strogo zaščito pred sledenjem</string>
    <!-- Preference for enhanced tracking protection for the custom protection settings -->
    <string name="preference_enhanced_tracking_protection_custom">Po meri</string>
    <!-- Preference description for enhanced tracking protection for the strict protection settings -->
    <string name="preference_enhanced_tracking_protection_custom_description_2">Izberite, katere sledilce in skripte želite zavračati.</string>
    <!--  Accessibility text for the Strict protection information icon  -->
    <string name="preference_enhanced_tracking_protection_custom_info_button">Kaj je zavrnjeno z zaščito pred sledenjem po meri</string>
    <!-- Header for categories that are being blocked by current Enhanced Tracking Protection settings -->
    <!-- Preference for enhanced tracking protection for the custom protection settings for cookies-->
    <string name="preference_enhanced_tracking_protection_custom_cookies">Piškotke</string>
    <!-- Option for enhanced tracking protection for the custom protection settings for cookies-->
    <string name="preference_enhanced_tracking_protection_custom_cookies_1">Spletne sledilce in sledilce družbenih omrežij</string>
    <!-- Option for enhanced tracking protection for the custom protection settings for cookies-->
    <string name="preference_enhanced_tracking_protection_custom_cookies_2">Piškotke neobiskanih spletnih mest</string>
    <!-- Option for enhanced tracking protection for the custom protection settings for cookies-->
    <string name="preference_enhanced_tracking_protection_custom_cookies_3">Vse piškotke tretjih strani (lahko povzroči nedelovanje spletnih strani)</string>
    <!-- Option for enhanced tracking protection for the custom protection settings for cookies-->
    <string name="preference_enhanced_tracking_protection_custom_cookies_4">Vse piškotke (povzroči nedelovanje spletnih strani)</string>
    <!-- Option for enhanced tracking protection for the custom protection settings for cookies-->
    <string name="preference_enhanced_tracking_protection_custom_cookies_5">Izolirajte medspletne piškotke</string>
    <!-- Preference for enhanced tracking protection for the custom protection settings for tracking content -->
    <string name="preference_enhanced_tracking_protection_custom_tracking_content">Sledilno vsebino</string>
    <!-- Option for enhanced tracking protection for the custom protection settings for tracking content-->
    <string name="preference_enhanced_tracking_protection_custom_tracking_content_1">V vseh zavihkih</string>
    <!-- Option for enhanced tracking protection for the custom protection settings for tracking content-->
    <string name="preference_enhanced_tracking_protection_custom_tracking_content_2">Le v zasebnih zavihkih</string>
    <!-- Preference for enhanced tracking protection for the custom protection settings -->
    <string name="preference_enhanced_tracking_protection_custom_cryptominers">Kriptorudarje</string>
    <!-- Preference for enhanced tracking protection for the custom protection settings -->
    <string name="preference_enhanced_tracking_protection_custom_fingerprinters">Sledilce prstnih odtisov</string>
    <!-- Button label for navigating to the Enhanced Tracking Protection details -->
    <string name="enhanced_tracking_protection_details">Podrobnosti</string>
    <!-- Header for categories that are being being blocked by current Enhanced Tracking Protection settings -->
    <string name="enhanced_tracking_protection_blocked">Zavrnjeno</string>
    <!-- Header for categories that are being not being blocked by current Enhanced Tracking Protection settings -->
    <string name="enhanced_tracking_protection_allowed">Dovoljeno</string>
    <!-- Category of trackers (social media trackers) that can be blocked by Enhanced Tracking Protection -->
    <string name="etp_social_media_trackers_title">Sledilci družbenih omrežij</string>
    <!-- Description of social media trackers that can be blocked by Enhanced Tracking Protection -->
    <string name="etp_social_media_trackers_description">Omeji zmožnost družbenih omrežij, da bi sledile vašemu brskanju po spletu.</string>
    <!-- Category of trackers (cross-site tracking cookies) that can be blocked by Enhanced Tracking Protection -->
    <string name="etp_cookies_title">Spletni sledilni piškotki</string>
    <!-- Category of trackers (cross-site tracking cookies) that can be blocked by Enhanced Tracking Protection -->
    <string name="etp_cookies_title_2">Medspletni piškotki</string>
    <!-- Description of cross-site tracking cookies that can be blocked by Enhanced Tracking Protection -->
    <string name="etp_cookies_description">Zavrača piškotke, ki jih oglaševalci in analitična podjetja uporabljajo za zbiranje podatkov brskanja na številnih straneh.</string>
    <!-- Description of cross-site tracking cookies that can be blocked by Enhanced Tracking Protection -->
    <string name="etp_cookies_description_2">Popolna zaščita pred piškotki omeji piškotke na spletno mesto, na katerem se nahajate, tako da jih sledilci ne morejo uporabiti za sledenje med različnimi spletnimi mesti.</string>
    <!-- Category of trackers (cryptominers) that can be blocked by Enhanced Tracking Protection -->
    <string name="etp_cryptominers_title">Kriptorudarji</string>
    <!-- Description of cryptominers that can be blocked by Enhanced Tracking Protection -->
    <string name="etp_cryptominers_description">Preprečuje, da bi zlonamerni skripti dostopali do vaše naprave za rudarjenje digitalne valute.</string>
    <!-- Category of trackers (fingerprinters) that can be blocked by Enhanced Tracking Protection -->
    <string name="etp_fingerprinters_title">Sledilci prstnih odtisov</string>
    <!-- Description of fingerprinters that can be blocked by Enhanced Tracking Protection -->
    <string name="etp_fingerprinters_description">Preprečuje zbiranje podatkov o vaši napravi, ki se lahko uporabijo za vašo prepoznavo in sledenje.</string>
    <!-- Category of trackers (tracking content) that can be blocked by Enhanced Tracking Protection -->
    <string name="etp_tracking_content_title">Sledilna vsebina</string>
    <!-- Description of tracking content that can be blocked by Enhanced Tracking Protection -->
    <string name="etp_tracking_content_description">Preprečuje nalaganje zunanjih oglasov, videoposnetkov in druge vsebine, ki vsebuje sledilno kodo. Lahko vpliva na delovanje nekaterih spletnih mest.</string>
    <!-- Enhanced Tracking Protection message that protection is currently on for this site -->
    <string name="etp_panel_on">Zaščite za to spletno mesto so VKLJUČENE</string>
    <!-- Enhanced Tracking Protection message that protection is currently off for this site -->
    <string name="etp_panel_off">Zaščite za to spletno mesto so IZKLJUČENE</string>
    <!-- Header for exceptions list for which sites enhanced tracking protection is always off -->
    <string name="enhanced_tracking_protection_exceptions">Izboljšana zaščita pred sledenjem je za ta spletna mesta izključena</string>
    <!-- Content description (not visible, for screen readers etc.): Navigate
    back from ETP details (Ex: Tracking content) -->
    <string name="etp_back_button_content_description">Krmari nazaj</string>

    <!-- About page link text to open what's new link -->
    <string name="about_whats_new">Kaj je novega v %su</string>
    <!-- Open source licenses page title
    The first parameter is the app name -->
    <string name="open_source_licenses_title">%s | Knjižnice OSS</string>

    <!-- Category of trackers (redirect trackers) that can be blocked by Enhanced Tracking Protection -->
    <string name="etp_redirect_trackers_title">Preusmeritve sledilcev</string>
    <!-- Description of redirect tracker cookies that can be blocked by Enhanced Tracking Protection -->
    <string name="etp_redirect_trackers_description">Počisti piškotke, ki jih nastavijo preusmeritve na znana sledilna spletna mesta.</string>

    <!-- Description of the SmartBlock Enhanced Tracking Protection feature. The * symbol is intentionally hardcoded here,
         as we use it on the UI to indicate which trackers have been partially unblocked.  -->
    <string name="preference_etp_smartblock_description">Nekateri spodaj označeni sledilci so na tej strani delno dovoljeni, ker ste bili v interakciji z njimi *.</string>
    <!-- Text displayed that links to website about enhanced tracking protection SmartBlock -->
    <string name="preference_etp_smartblock_learn_more">Več o tem</string>

    <!-- Content description (not visible, for screen readers etc.):
    Enhanced tracking protection exception preference icon for ETP settings. -->
    <string name="preference_etp_exceptions_icon_description">Ikona nastavitve izjem za izboljšano zaščito pred sledenjem</string>

    <!-- About page link text to open support link -->
    <string name="about_support">Podpora</string>
    <!-- About page link text to list of past crashes (like about:crashes on desktop) -->
    <string name="about_crashes">Sesutja</string>
    <!-- About page link text to open privacy notice link -->
    <string name="about_privacy_notice">Obvestilo o zasebnosti</string>
    <!-- About page link text to open know your rights link -->
    <string name="about_know_your_rights">Spoznajte svoje pravice</string>

    <!-- About page link text to open licensing information link -->
    <string name="about_licensing_information">Podatki o dovoljenjih</string>
    <!-- About page link text to open a screen with libraries that are used -->
    <string name="about_other_open_source_libraries">Knjižnice, ki jih uporabljamo</string>

    <!-- Toast shown to the user when they are activating the secret dev menu
        The first parameter is number of long clicks left to enable the menu -->
    <string name="about_debug_menu_toast_progress">Meni Razhroščevanje: še %1$d klik(ov) do omogočenja</string>
    <string name="about_debug_menu_toast_done">Meni za razhroščevanje je omogočen</string>

    <!-- Browser long press popup menu -->
    <!-- Copy the current url -->
    <string name="browser_toolbar_long_press_popup_copy">Kopiraj</string>
    <!-- Paste & go the text in the clipboard. '&amp;' is replaced with the ampersand symbol: & -->
    <string name="browser_toolbar_long_press_popup_paste_and_go">Prilepi in odpri</string>
    <!-- Paste the text in the clipboard -->
    <string name="browser_toolbar_long_press_popup_paste">Prilepi</string>

    <!-- Snackbar message shown after an URL has been copied to clipboard. -->
    <string name="browser_toolbar_url_copied_to_clipboard_snackbar">Spletni naslov kopiran v odložišče</string>

    <!-- Title text for the Add To Homescreen dialog -->
    <string name="add_to_homescreen_title">Dodaj na domač zaslon</string>
    <!-- Cancel button text for the Add to Homescreen dialog -->
    <string name="add_to_homescreen_cancel">Prekliči</string>
    <!-- Add button text for the Add to Homescreen dialog -->
    <string name="add_to_homescreen_add">Dodaj</string>
    <!-- Continue to website button text for the first-time Add to Homescreen dialog -->
    <string name="add_to_homescreen_continue">Nadaljuj na spletno stran</string>
    <!-- Placeholder text for the TextView in the Add to Homescreen dialog -->
    <string name="add_to_homescreen_text_placeholder">Ime bližnjice</string>

    <!-- Describes the add to homescreen functionality -->
    <string name="add_to_homescreen_description_2">To stran lahko preprosto dodate na svoj domači zaslon naprave za lažji dostop in hitrejše brskanje v načinu, podobnem aplikaciji.</string>

    <!-- Preference for managing the settings for logins and passwords in Fenix -->
    <string name="preferences_passwords_logins_and_passwords">Prijave in gesla</string>
    <!-- Preference for managing the saving of logins and passwords in Fenix -->
    <string name="preferences_passwords_save_logins">Shranjevanje prijav in gesel</string>
    <!-- Preference option for asking to save passwords in Fenix -->
    <string name="preferences_passwords_save_logins_ask_to_save">Vprašaj pred shranjevanjem</string>
    <!-- Preference option for never saving passwords in Fenix -->
    <string name="preferences_passwords_save_logins_never_save">Nikoli ne shranjuj</string>

    <!-- Preference for autofilling saved logins in Firefox (in web content), %1$s will be replaced with the app name -->
    <string name="preferences_passwords_autofill2">Samodejno izpolni v %1$su</string>
    <!-- Description for the preference for autofilling saved logins in Firefox (in web content), %1$s will be replaced with the app name -->
    <string name="preferences_passwords_autofill_description">Izpolnjuj in shranjuj uporabniška imena in gesla na spletnih mestih, ko uporabljate %1$s.</string>
    <!-- Preference for autofilling logins from Fenix in other apps (e.g. autofilling the Twitter app) -->
    <string name="preferences_android_autofill">Samodejno izpolni v drugih aplikacijah</string>

    <!-- Description for the preference for autofilling logins from Fenix in other apps (e.g. autofilling the Twitter app) -->
    <string name="preferences_android_autofill_description">Izpolnjuj uporabniška imena in gesla v drugih aplikacijah na napravi.</string>

    <!-- Preference option for adding a login -->
    <string name="preferences_logins_add_login">Dodaj prijavo</string>

    <!-- Preference for syncing saved logins in Fenix -->
    <string name="preferences_passwords_sync_logins">Sinhronizacija prijav</string>
    <!-- Preference for syncing saved logins in Fenix, when not signed in-->
    <string name="preferences_passwords_sync_logins_across_devices">Sinhroniziraj prijave med napravami</string>
    <!-- Preference to access list of saved logins -->
    <string name="preferences_passwords_saved_logins">Shranjene prijave</string>
    <!-- Description of empty list of saved passwords. Placeholder is replaced with app name.  -->
    <string name="preferences_passwords_saved_logins_description_empty_text">Tu se prikažejo prijave, ki jih shranite ali sinhronizirate v %s.</string>
    <!-- Preference to access list of saved logins -->
    <string name="preferences_passwords_saved_logins_description_empty_learn_more_link">Več o Sync.</string>
    <!-- Preference to access list of login exceptions that we never save logins for -->
    <string name="preferences_passwords_exceptions">Izjeme</string>
    <!-- Empty description of list of login exceptions that we never save logins for -->
    <string name="preferences_passwords_exceptions_description_empty">Tu bodo prikazane prijave in gesla, ki niso shranjena.</string>
    <!-- Description of list of login exceptions that we never save logins for -->
    <string name="preferences_passwords_exceptions_description">Prijave in gesla za te strani ne bodo shranjene.</string>
    <!-- Text on button to remove all saved login exceptions -->
    <string name="preferences_passwords_exceptions_remove_all">Izbriši vse izjeme</string>
    <!-- Hint for search box in logins list -->
    <string name="preferences_passwords_saved_logins_search">Iskanje prijav</string>
    <!-- The header for the site that a login is for -->
    <string name="preferences_passwords_saved_logins_site">Stran</string>
    <!-- The header for the username for a login -->
    <string name="preferences_passwords_saved_logins_username">Uporabniško ime</string>
    <!-- The header for the password for a login -->
    <string name="preferences_passwords_saved_logins_password">Geslo</string>
    <!-- Shown in snackbar to tell user that the password has been copied -->
    <string name="logins_password_copied">Geslo kopirano v odložišče</string>
    <!-- Shown in snackbar to tell user that the username has been copied -->
    <string name="logins_username_copied">Uporabniško ime kopirano v odložišče</string>
    <!-- Content Description (for screenreaders etc) read for the button to copy a password in logins-->
    <string name="saved_logins_copy_password">Kopiraj geslo</string>
    <!-- Content Description (for screenreaders etc) read for the button to clear a password while editing a login-->
    <string name="saved_logins_clear_password">Počisti geslo</string>
    <!-- Content Description (for screenreaders etc) read for the button to copy a username in logins -->
    <string name="saved_login_copy_username">Kopiraj uporabniško ime</string>
    <!-- Content Description (for screenreaders etc) read for the button to clear a username while editing a login -->
    <string name="saved_login_clear_username">Počisti uporabniško ime</string>
    <!-- Content Description (for screenreaders etc) read for the button to clear the hostname field while creating a login -->
    <string name="saved_login_clear_hostname">Počisti domeno</string>
    <!-- Content Description (for screenreaders etc) read for the button to open a site in logins -->
    <string name="saved_login_open_site">Odpri stran v brskalniku</string>
    <!-- Content Description (for screenreaders etc) read for the button to reveal a password in logins -->
    <string name="saved_login_reveal_password">Prikaži geslo</string>
    <!-- Content Description (for screenreaders etc) read for the button to hide a password in logins -->
    <string name="saved_login_hide_password">Skrij geslo</string>
    <!-- Message displayed in biometric prompt displayed for authentication before allowing users to view their logins -->
    <string name="logins_biometric_prompt_message">Odklenite za ogled shranjenih prijav</string>
    <!-- Title of warning dialog if users have no device authentication set up -->
    <string name="logins_warning_dialog_title">Zavarujte svoje prijave in gesla</string>
    <!-- Message of warning dialog if users have no device authentication set up -->
    <string name="logins_warning_dialog_message">Nastavite vzorec za zaklepanje naprave, PIN ali geslo za zaščito pred dostopom do shranjenih prijav in gesel, če vašo napravo uporablja še kdo.</string>
    <!-- Negative button to ignore warning dialog if users have no device authentication set up -->
    <string name="logins_warning_dialog_later">Pozneje</string>
    <!-- Positive button to send users to set up a pin of warning dialog if users have no device authentication set up -->
    <string name="logins_warning_dialog_set_up_now">Nastavi zdaj</string>

    <!-- Title of PIN verification dialog to direct users to re-enter their device credentials to access their logins -->
    <string name="logins_biometric_prompt_message_pin">Odklenite svojo napravo</string>

    <!-- Title for Accessibility Force Enable Zoom Preference -->
    <string name="preference_accessibility_force_enable_zoom">Povečava na vseh spletnih straneh</string>
    <!-- Summary for Accessibility Force Enable Zoom Preference -->
    <string name="preference_accessibility_force_enable_zoom_summary">Omogočite, da dovolite povečanje s približevanjem prstov, tudi na straneh, ki to preprečujejo.</string>

    <!-- Saved logins sorting strategy menu item -by name- (if selected, it will sort saved logins alphabetically) -->
    <string name="saved_logins_sort_strategy_alphabetically">Imenu (A–Ž)</string>
    <!-- Saved logins sorting strategy menu item -by last used- (if selected, it will sort saved logins by last used) -->
    <string name="saved_logins_sort_strategy_last_used">Času zadnje uporabe</string>

    <!-- Content description (not visible, for screen readers etc.): Sort saved logins dropdown menu chevron icon -->
    <string name="saved_logins_menu_dropdown_chevron_icon_content_description">Meni razvrščanja prijav</string>

    <!-- Autofill -->
    <!-- Preference and title for managing the autofill settings -->
    <string name="preferences_autofill">Samodejno izpolnjevanje</string>
    <!-- Preference and title for managing the settings for addresses -->
    <string name="preferences_addresses">Naslovi</string>
    <!-- Preference and title for managing the settings for credit cards -->
    <string name="preferences_credit_cards">Kreditne kartice</string>
    <!-- Preference for saving and autofilling credit cards -->
    <string name="preferences_credit_cards_save_and_autofill_cards">Shrani in samodejno izpolni kartice</string>
    <!-- Preference summary for saving and autofilling credit card data -->
    <string name="preferences_credit_cards_save_and_autofill_cards_summary">Podatki so šifrirani</string>
    <!-- Preference option for syncing credit cards across devices. This is displayed when the user is not signed into sync -->
    <string name="preferences_credit_cards_sync_cards_across_devices">Sinhroniziraj kartice med napravami</string>
    <!-- Preference option for syncing credit cards across devices. This is displayed when the user is signed into sync -->
    <string name="preferences_credit_cards_sync_cards">Sinhroniziraj kartice</string>
    <!-- Preference option for adding a credit card -->
    <string name="preferences_credit_cards_add_credit_card">Dodaj kreditno kartico</string>

    <!-- Preference option for managing saved credit cards -->
    <string name="preferences_credit_cards_manage_saved_cards">Upravljanje shranjenih kartic</string>
    <!-- Preference option for adding an address -->
    <string name="preferences_addresses_add_address">Dodaj naslov</string>
    <!-- Preference option for managing saved addresses -->
    <string name="preferences_addresses_manage_addresses">Upravljanje naslovov</string>
    <!-- Preference for saving and autofilling addresses -->
    <string name="preferences_addresses_save_and_autofill_addresses">Shranjuj in samodejno izpolnjuj naslove</string>
    <!-- Preference summary for saving and autofilling address data -->
    <string name="preferences_addresses_save_and_autofill_addresses_summary">Vključi podatke, kot so številke, e-poštni naslovi in naslovi za dostavo</string>

    <!-- Title of the "Add card" screen -->
    <string name="credit_cards_add_card">Dodaj kartico</string>
    <!-- Title of the "Edit card" screen -->
    <string name="credit_cards_edit_card">Uredi kartico</string>
    <!-- The header for the card number of a credit card -->
    <string name="credit_cards_card_number">Številka kartice</string>
    <!-- The header for the expiration date of a credit card -->
    <string name="credit_cards_expiration_date">Datum poteka</string>
    <!-- The label for the expiration date month of a credit card to be used by a11y services-->
    <string name="credit_cards_expiration_date_month">Mesec izteka veljavnosti</string>
    <!-- The label for the expiration date year of a credit card to be used by a11y services-->
    <string name="credit_cards_expiration_date_year">Leto izteka veljavnosti</string>
    <!-- The header for the name on the credit card -->
    <string name="credit_cards_name_on_card">Ime na kartici</string>
    <!-- The text for the "Delete card" menu item for deleting a credit card -->
    <string name="credit_cards_menu_delete_card">Izbriši kartico</string>
    <!-- The text for the "Delete card" button for deleting a credit card -->
    <string name="credit_cards_delete_card_button">Izbriši kartico</string>
    <!-- The text for the confirmation message of "Delete card" dialog -->
    <string name="credit_cards_delete_dialog_confirmation">Ali ste prepričani, da želite izbrisati to kreditno kartico?</string>
    <!-- The text for the positive button on "Delete card" dialog -->
    <string name="credit_cards_delete_dialog_button">Izbriši</string>
    <!-- The title for the "Save" menu item for saving a credit card -->
    <string name="credit_cards_menu_save">Shrani</string>
    <!-- The text for the "Save" button for saving a credit card -->
    <string name="credit_cards_save_button">Shrani</string>
    <!-- The text for the "Cancel" button for cancelling adding, updating or deleting a credit card -->
    <string name="credit_cards_cancel_button">Prekliči</string>

    <!-- Title of the "Saved cards" screen -->
    <string name="credit_cards_saved_cards">Shranjene kartice</string>

    <!-- Error message for credit card number validation -->
    <string name="credit_cards_number_validation_error_message">Vnesite veljavno številko kreditne kartice</string>

    <!-- Error message for credit card name on card validation -->
    <string name="credit_cards_name_on_card_validation_error_message">Izpolnite to polje</string>
    <!-- Message displayed in biometric prompt displayed for authentication before allowing users to view their saved credit cards -->
    <string name="credit_cards_biometric_prompt_message">Odklenite za ogled shranjenih kartic</string>
    <!-- Title of warning dialog if users have no device authentication set up -->
    <string name="credit_cards_warning_dialog_title">Zavarujte svoje kreditne kartice</string>
    <!-- Message of warning dialog if users have no device authentication set up -->
    <string name="credit_cards_warning_dialog_message">Nastavite vzorec za zaklepanje naprave, PIN ali geslo za zaščito pred dostopom do kreditnih kartic, če vašo napravo uporablja še kdo.</string>
    <!-- Positive button to send users to set up a pin of warning dialog if users have no device authentication set up -->
    <string name="credit_cards_warning_dialog_set_up_now">Nastavi zdaj</string>
    <!-- Negative button to ignore warning dialog if users have no device authentication set up -->
    <string name="credit_cards_warning_dialog_later">Pozneje</string>
    <!-- Title of PIN verification dialog to direct users to re-enter their device credentials to access their credit cards -->
    <string name="credit_cards_biometric_prompt_message_pin">Odklenite svojo napravo</string>

    <!-- Message displayed in biometric prompt for authentication, before allowing users to use their stored credit card information -->
    <string name="credit_cards_biometric_prompt_unlock_message">Odklenite za uporabo shranjenih podatkov o kreditnih karticah</string>

    <!-- Title of the "Add address" screen -->
    <string name="addresses_add_address">Dodaj naslov</string>
    <!-- Title of the "Edit address" screen -->
    <string name="addresses_edit_address">Uredi naslov</string>
    <!-- Title of the "Manage addresses" screen -->
    <string name="addresses_manage_addresses">Upravljanje naslovov</string>
    <!-- The header for the first name of an address -->
    <string name="addresses_first_name">Ime</string>
    <!-- The header for the middle name of an address -->
    <string name="addresses_middle_name">Drugo ime</string>
    <!-- The header for the last name of an address -->
    <string name="addresses_last_name">Priimek</string>
    <!-- The header for the street address of an address -->
    <string name="addresses_street_address">Ulica</string>
    <!-- The header for the city of an address -->
    <string name="addresses_city">Mesto</string>
    <!-- The header for the subregion of an address when "state" should be used -->
    <string name="addresses_state">Zvezna država</string>
    <!-- The header for the subregion of an address when "province" should be used -->
    <string name="addresses_province">Pokrajina</string>
    <!-- The header for the zip code of an address -->
    <string name="addresses_zip">Poštna številka</string>
    <!-- The header for the country or region of an address -->
    <string name="addresses_country">Država ali regija</string>
    <!-- The header for the phone number of an address -->
    <string name="addresses_phone">Telefon</string>
    <!-- The header for the email of an address -->
    <string name="addresses_email">E-pošta</string>
    <!-- The text for the "Save" button for saving an address -->
    <string name="addresses_save_button">Shrani</string>
    <!-- The text for the "Cancel" button for cancelling adding, updating or deleting an address -->
    <string name="addresses_cancel_button">Prekliči</string>
    <!-- The text for the "Delete address" button for deleting an address -->
    <string name="addressess_delete_address_button">Izbriši naslov</string>

    <!-- The title for the "Delete address" confirmation dialog -->
    <string name="addressess_confirm_dialog_message">Res želite izbrisati ta naslov?</string>
    <!-- The text for the positive button on "Delete address" dialog -->
    <string name="addressess_confirm_dialog_ok_button">Izbriši</string>
    <!-- The text for the negative button on "Delete address" dialog -->
    <string name="addressess_confirm_dialog_cancel_button">Prekliči</string>
    <!-- The text for the "Save address" menu item for saving an address -->
    <string name="address_menu_save_address">Shrani naslov</string>
    <!-- The text for the "Delete address" menu item for deleting an address -->
    <string name="address_menu_delete_address">Izbriši naslov</string>

    <!-- Title of the Add search engine screen -->
    <string name="search_engine_add_custom_search_engine_title">Dodaj iskalnik</string>
    <!-- Title of the Edit search engine screen -->
    <string name="search_engine_edit_custom_search_engine_title">Urejanje iskalnika</string>
    <!-- Content description (not visible, for screen readers etc.): Title for the button to add a search engine in the action bar -->
    <string name="search_engine_add_button_content_description">Dodaj</string>
    <!-- Content description (not visible, for screen readers etc.): Title for the button to save a search engine in the action bar -->
    <string name="search_engine_add_custom_search_engine_edit_button_content_description">Shrani</string>
    <!-- Text for the menu button to edit a search engine -->
    <string name="search_engine_edit">Uredi</string>
    <!-- Text for the menu button to delete a search engine -->
    <string name="search_engine_delete">Izbriši</string>

    <!-- Text for the button to create a custom search engine on the Add search engine screen -->
    <string name="search_add_custom_engine_label_other">Drugo</string>
    <!-- Placeholder text shown in the Search Engine Name TextField before a user enters text -->
    <string name="search_add_custom_engine_name_hint">Ime</string>
    <!-- Placeholder text shown in the Search String TextField before a user enters text -->
    <string name="search_add_custom_engine_search_string_hint">Iskalni niz za uporabo</string>
    <!-- Description text for the Search String TextField. The %s is part of the string -->
    <string name="search_add_custom_engine_search_string_example" formatted="false">Zamenjajte poizvedbo z &quot;%s&quot;. Primer: \nhttps://www.google.com/search?q=%s</string>

    <!-- Accessibility description for the form in which details about the custom search engine are entered -->
    <string name="search_add_custom_engine_form_description">Podrobnosti iskalnika po meri</string>

    <!-- Text shown when a user leaves the name field empty -->
    <string name="search_add_custom_engine_error_empty_name">Vnesite ime iskalnika</string>
    <!-- Text shown when a user leaves the search string field empty -->
    <string name="search_add_custom_engine_error_empty_search_string">Vnesite iskalni niz</string>
    <!-- Text shown when a user leaves out the required template string -->
    <string name="search_add_custom_engine_error_missing_template">Prepričajte se, da se iskalni niz ujema z obliko primera</string>
    <!-- Text shown when we aren't able to validate the custom search query. The first parameter is the url of the custom search engine -->
    <string name="search_add_custom_engine_error_cannot_reach">Napaka pri povezovanju z &quot;%s&quot;</string>
    <!-- Text shown when a user creates a new search engine -->
    <string name="search_add_custom_engine_success_message">Ustvarjeno %s</string>

    <!-- Text shown when a user successfully edits a custom search engine -->
    <string name="search_edit_custom_engine_success_message">Shranjeno %s</string>
    <!-- Text shown when a user successfully deletes a custom search engine -->
    <string name="search_delete_search_engine_success_message">Izbrisano %s</string>

    <!-- Heading for the instructions to allow a permission -->
    <string name="phone_feature_blocked_intro">Če želite omogočiti:</string>
    <!-- First step for the allowing a permission -->
    <string name="phone_feature_blocked_step_settings">1. Pojdite v Nastavitve Androida</string>
    <!-- Second step for the allowing a permission -->
    <string name="phone_feature_blocked_step_permissions"><![CDATA[2. Tapnite <b>Dovoljenja</b>]]></string>

    <!-- Third step for the allowing a permission (Fore example: Camera) -->
    <string name="phone_feature_blocked_step_feature"><![CDATA[3. Preklopite <b>%1$s</b> na VKLOPLJENO]]></string>

    <!-- Label that indicates a site is using a secure connection -->
    <string name="quick_settings_sheet_secure_connection_2">Povezava je varna</string>
    <!-- Label that indicates a site is using a insecure connection -->
    <string name="quick_settings_sheet_insecure_connection_2">Povezava ni varna</string>
    <!-- Label to clear site data -->
    <string name="clear_site_data">Počisti piškotke in podatke strani</string>
    <!-- Confirmation message for a dialog confirming if the user wants to delete all data for current site -->
    <string name="confirm_clear_site_data"><![CDATA[Ali ste prepričani, da želite počistiti vse piškotke in podatke spletnega mesta <b>%s</b>?]]></string>
    <!-- Confirmation message for a dialog confirming if the user wants to delete all the permissions for all sites-->
    <string name="confirm_clear_permissions_on_all_sites">Ali ste prepričani, da želite počistiti vsa dovoljenja na vseh straneh?</string>
    <!-- Confirmation message for a dialog confirming if the user wants to delete all the permissions for a site-->
    <string name="confirm_clear_permissions_site">Ali ste prepričani, da želite počistiti vsa dovoljenja za to stran?</string>
    <!-- Confirmation message for a dialog confirming if the user wants to set default value a permission for a site-->
    <string name="confirm_clear_permission_site">Ali ste prepričani, da želite počistiti to dovoljenje za to stran?</string>
    <!-- label shown when there are not site exceptions to show in the site exception settings -->
    <string name="no_site_exceptions">Ni izjem</string>
    <!-- Bookmark deletion confirmation -->
    <string name="bookmark_deletion_confirmation">Ali ste prepričani, da želite izbrisati ta zaznamek?</string>
    <!-- Browser menu button that adds a shortcut to the home fragment -->
    <string name="browser_menu_add_to_shortcuts">Dodaj med bližnjice</string>
    <!-- Browser menu button that removes a shortcut from the home fragment -->
    <string name="browser_menu_remove_from_shortcuts">Odstrani iz bližnjic</string>
    <!-- text shown before the issuer name to indicate who its verified by, parameter is the name of
     the certificate authority that verified the ticket-->
    <string name="certificate_info_verified_by">Overil: %1$s</string>
    <!-- Login overflow menu delete button -->
    <string name="login_menu_delete_button">Izbriši</string>
    <!-- Login overflow menu edit button -->
    <string name="login_menu_edit_button">Uredi</string>
    <!-- Message in delete confirmation dialog for logins -->
    <string name="login_deletion_confirmation">Ali ste prepričani, da želite izbrisati to prijavo?</string>
    <!-- Positive action of a dialog asking to delete  -->
    <string name="dialog_delete_positive">Izbriši</string>
    <!-- Negative action of a dialog asking to delete login -->
    <string name="dialog_delete_negative">Prekliči</string>
    <!--  The saved login options menu description. -->
    <string name="login_options_menu">Možnosti prijave</string>
    <!--  The editable text field for a login's web address. -->
    <string name="saved_login_hostname_description">Besedilno polje za urejanje spletnega naslova prijave.</string>
    <!--  The editable text field for a login's username. -->
    <string name="saved_login_username_description">Besedilno polje za urejanje uporabniškega imena prijave.</string>
    <!--  The editable text field for a login's password. -->
    <string name="saved_login_password_description">Besedilno polje za urejanje gesla prijave.</string>
    <!--  The button description to save changes to an edited login. -->
    <string name="save_changes_to_login">Shrani spremembe v prijavo.</string>
    <!--  The page title for editing a saved login. -->
    <string name="edit">Urejanje</string>
    <!--  The page title for adding new login. -->
    <string name="add_login">Dodaj novo prijavo</string>
    <!--  The error message in add/edit login view when password field is blank. -->
    <string name="saved_login_password_required">Zahtevano je geslo</string>
    <!--  The error message in add login view when username field is blank. -->
    <string name="saved_login_username_required">Zahtevano je uporabniško ime</string>
    <!--  The error message in add login view when hostname field is blank. -->
    <string name="saved_login_hostname_required" tools:ignore="UnusedResources">Zahtevano je ime domene</string>
    <!-- Voice search button content description  -->
    <string name="voice_search_content_description">Glasovno iskanje</string>
    <!-- Voice search prompt description displayed after the user presses the voice search button -->
    <string name="voice_search_explainer">Govorite</string>

    <!--  The error message in edit login view when a duplicate username exists. -->
    <string name="saved_login_duplicate">Prijava s tem uporabniškim imenom že obstaja</string>

    <!-- This is the hint text that is shown inline on the hostname field of the create new login page. 'https://www.example.com' intentionally hardcoded here -->
    <string name="add_login_hostname_hint_text">https://www.example.com</string>
    <!-- This is an error message shown below the hostname field of the add login page when a hostname does not contain http or https. -->
    <string name="add_login_hostname_invalid_text_3">Spletni naslov mora vsebovati &quot;https://&quot; ali &quot;http://&quot;</string>
    <!-- This is an error message shown below the hostname field of the add login page when a hostname is invalid. -->
    <string name="add_login_hostname_invalid_text_2">Zahtevano je veljavno ime domene</string>

    <!-- Synced Tabs -->
    <!-- Text displayed to ask user to connect another device as no devices found with account -->
    <string name="synced_tabs_connect_another_device">Poveži drugo napravo.</string>
    <!-- Text displayed asking user to re-authenticate -->
    <string name="synced_tabs_reauth">Ponovno se prijavite.</string>
    <!-- Text displayed when user has disabled tab syncing in Firefox Sync Account -->
    <string name="synced_tabs_enable_tab_syncing">Omogočite sinhronizacijo zavihkov.</string>
    <!-- Text displayed when user has no tabs that have been synced -->
    <string name="synced_tabs_no_tabs">V Firefoxu na drugih napravah nimate odprtih drugih zavihkov.</string>
    <!-- Text displayed in the synced tabs screen when a user is not signed in to Firefox Sync describing Synced Tabs -->
    <string name="synced_tabs_sign_in_message">Oglejte si seznam zavihkov drugih naprav.</string>

    <!-- Text displayed on a button in the synced tabs screen to link users to sign in when a user is not signed in to Firefox Sync -->
    <string name="synced_tabs_sign_in_button">Prijava v Sync</string>

    <!-- The text displayed when a synced device has no tabs to show in the list of Synced Tabs. -->
    <string name="synced_tabs_no_open_tabs">Ni odprtih zavihkov</string>

    <!-- Content description for expanding a group of synced tabs. -->
    <string name="synced_tabs_expand_group">Razširi skupino sinhroniziranih zavihkov</string>
    <!-- Content description for collapsing a group of synced tabs. -->
    <string name="synced_tabs_collapse_group">Strni skupino sinhroniziranih zavihkov</string>

    <!-- Top Sites -->
    <!-- Title text displayed in the dialog when shortcuts limit is reached. -->
    <string name="shortcut_max_limit_title">Doseženo je največje število bližnjic</string>
    <!-- Content description text displayed in the dialog when shortcut limit is reached. -->
    <string name="shortcut_max_limit_content">Če želite dodati novo bližnjico, eno odstranite. Podržite prst na njej in izberite &quot;Odstrani&quot;.</string>
    <!-- Confirmation dialog button text when top sites limit is reached. -->
    <string name="top_sites_max_limit_confirmation_button">V redu, razumem</string>

    <!-- Label for the preference to show the shortcuts for the most visited top sites on the homepage -->
    <string name="top_sites_toggle_top_recent_sites_4">Bližnjice</string>
	<!-- Title text displayed in the rename top site dialog. -->
	<string name="top_sites_rename_dialog_title">Ime</string>
    <!-- Hint for renaming title of a shortcut -->
    <string name="shortcut_name_hint">Ime bližnjice</string>
	<!-- Button caption to confirm the renaming of the top site. -->
	<string name="top_sites_rename_dialog_ok">V redu</string>
	<!-- Dialog button text for canceling the rename top site prompt. -->
	<string name="top_sites_rename_dialog_cancel">Prekliči</string>

    <!-- Text for the menu button to open the homepage settings. -->
    <string name="top_sites_menu_settings">Nastavitve</string>

    <!-- Text for the menu button to navigate to sponsors and privacy support articles. '&amp;' is replaced with the ampersand symbol: & -->
    <string name="top_sites_menu_sponsor_privacy">Naši pokrovitelji in vaša zasebnost</string>
    <!-- Label text displayed for a sponsored top site. -->
    <string name="top_sites_sponsored_label">Sponzorirano</string>

    <!-- Inactive tabs in the tabs tray -->
    <!-- Title text displayed in the tabs tray when a tab has been unused for 14 days. -->
    <string name="inactive_tabs_title">Nedejavni zavihki</string>
    <!-- Content description for closing all inactive tabs -->
    <string name="inactive_tabs_delete_all">Zapri vse nedejavne zavihke</string>

    <!-- Content description for expanding the inactive tabs section. -->
    <string name="inactive_tabs_expand_content_description">Razširi nedejavne zavihke</string>
    <!-- Content description for collapsing the inactive tabs section. -->
    <string name="inactive_tabs_collapse_content_description">Strni nedejavne zavihke</string>

    <!-- Inactive tabs auto-close message in the tabs tray -->
    <!-- The header text of the auto-close message when the user is asked if they want to turn on the auto-closing of inactive tabs. -->
    <string name="inactive_tabs_auto_close_message_header" tools:ignore="UnusedResources">Samodejno zapri po enem mesecu?</string>

    <!-- A description below the header to notify the user what the inactive tabs auto-close feature is. -->
    <string name="inactive_tabs_auto_close_message_description" tools:ignore="UnusedResources">Firefox lahko zapre zavihke, ki si jih niste ogledali v zadnjem mesecu.</string>
    <!-- A call to action below the description to allow the user to turn on the auto closing of inactive tabs. -->
    <string name="inactive_tabs_auto_close_message_action" tools:ignore="UnusedResources">VKLOPI SAMODEJNO ZAPIRANJE</string>

    <!-- Text for the snackbar to confirm auto-close is enabled for inactive tabs -->
    <string name="inactive_tabs_auto_close_message_snackbar">Samodejno zapiranje omogočeno</string>

    <!-- Awesome bar suggestion's headers -->
    <!-- Search suggestions title for Firefox Suggest. -->
    <string name="firefox_suggest_header">Firefoxovi predlogi</string>

    <!-- Title for search suggestions when Google is the default search suggestion engine. -->
    <string name="google_search_engine_suggestion_header">Iskanje Google</string>
    <!-- Title for search suggestions when the default search suggestion engine is anything other than Google. The first parameter is default search engine name. -->
    <string name="other_default_search_engine_suggestion_header">Iskalnik %s</string>

    <!-- Default browser experiment -->
    <string name="default_browser_experiment_card_text">Nastavite, naj se povezave s spletnih strani, e-pošte in sporočil samodejno odpirajo v Firefoxu.</string>

    <!-- Content description for close button in collection placeholder. -->
    <string name="remove_home_collection_placeholder_content_description">Odstrani</string>

    <!-- Content description radio buttons with a link to more information -->
    <string name="radio_preference_info_content_description">Kliknite za podrobnosti</string>

    <!-- Content description for the action bar "up" button -->
    <string name="action_bar_up_description">Pojdi gor</string>

    <!-- Content description for privacy content close button -->
    <string name="privacy_content_close_button_content_description">Zapri</string>

    <!-- Pocket recommended stories -->
    <!-- Header text for a section on the home screen. -->
    <string name="pocket_stories_header_1">Zgodbe, ki spodbujajo k razmisleku</string>
    <!-- Header text for a section on the home screen. -->
    <string name="pocket_stories_categories_header">Zgodbe po temi</string>
    <!-- Text of a button allowing users to access an external url for more Pocket recommendations. -->
    <string name="pocket_stories_placeholder_text">Odkrijte več</string>
    <!-- Title of an app feature. Smaller than a heading. The first parameter is product name Pocket -->
    <string name="pocket_stories_feature_title_2">Omogoča %s.</string>
    <!-- Caption for describing a certain feature. The placeholder is for a clickable text (eg: Learn more) which will load an url in a new tab when clicked.  -->
    <string name="pocket_stories_feature_caption">Del družine Firefox. %s</string>
    <!-- Clickable text for opening an external link for more information about Pocket. -->
    <string name="pocket_stories_feature_learn_more">Več o tem</string>

    <!-- Text indicating that the Pocket story that also displays this text is a sponsored story by other 3rd party entity. -->
    <string name="pocket_stories_sponsor_indication">Sponzorirano</string>

    <!-- Snackbar message for enrolling in a Nimbus experiment from the secret settings when Studies preference is Off.-->
    <string name="experiments_snackbar">Za pošiljanje podatkov omogočite telemetrijo.</string>
    <!-- Snackbar button text to navigate to telemetry settings.-->
    <string name="experiments_snackbar_button">Pojdi v nastavitve</string>

    <!-- Accessibility services actions labels. These will be appended to accessibility actions like "Double tap to.." but not by or applications but by services like Talkback. -->
    <!-- Action label for elements that can be collapsed if interacting with them. Talkback will append this to say "Double tap to collapse". -->
    <string name="a11y_action_label_collapse">strnete</string>
    <!-- Action label for elements that can be expanded if interacting with them. Talkback will append this to say "Double tap to expand". -->
    <string name="a11y_action_label_expand">razširite</string>
    <!-- Action label for links to a website containing documentation about a wallpaper collection. Talkback will append this to say "Double tap to open link to learn more about this collection". -->
    <string name="a11y_action_label_wallpaper_collection_learn_more">odprete povezavo s podrobnostmi o tej zbirki</string>
    <!-- Action label for links that point to an article. Talkback will append this to say "Double tap to read the article". -->
    <string name="a11y_action_label_read_article">preberete članek</string>
    <!-- Action label for links to the Firefox Pocket website. Talkback will append this to say "Double tap to open link to learn more". -->
    <string name="a11y_action_label_pocket_learn_more">odprete povezavo s podrobnostmi</string>
</resources><|MERGE_RESOLUTION|>--- conflicted
+++ resolved
@@ -299,8 +299,6 @@
     <!-- Title for set firefox as default browser screen.
         The first parameter is the name of the app defined in app_name (for example: Fenix) -->
     <string name="juno_onboarding_default_browser_title">Nastavite %s kot brskalnik za svoja vsakodnevna opravila</string>
-<<<<<<< HEAD
-=======
     <!-- Title for set firefox as default browser screen used by Nimbus experiments. Nimbus experiments do not support string placeholders.
         Note: The word "Firefox" should NOT be translated -->
     <string name="juno_onboarding_default_browser_title_nimbus" tools:ignore="UnusedResources">Naj bo Firefox vaš brskalnik za vsakodnevna opravila</string>
@@ -314,7 +312,6 @@
     <!-- Text for the link to the privacy notice webpage for set as firefox default browser screen.
     This is part of the string with the key "juno_onboarding_default_browser_description". -->
     <string name="juno_onboarding_default_browser_description_link_text">obvestilu o zasebnosti</string>
->>>>>>> daf88cc5
     <!-- Text for the button to set firefox as default browser on the device -->
     <string name="juno_onboarding_default_browser_positive_button">Nastavi kot privzeti brskalnik</string>
     <!-- Text for the button dismiss the screen and move on with the flow -->
@@ -330,8 +327,6 @@
     <!-- Title for enable notification permission screen.
         The first parameter is the name of the app defined in app_name (for example: Fenix) -->
     <string name="juno_onboarding_enable_notifications_title">Obvestila vam pomagajo pri delu z aplikacijo %s</string>
-<<<<<<< HEAD
-=======
     <!-- Title for enable notification permission screen used by Nimbus experiments. Nimbus experiments do not support string placeholders.
         Note: The word "Firefox" should NOT be translated -->
     <string name="juno_onboarding_enable_notifications_title_nimbus" tools:ignore="UnusedResources">Obvestila vam pomagajo pri delu s Firefoxom</string>
@@ -341,7 +336,6 @@
     <!-- Description for enable notification permission screen used by Nimbus experiments. Nimbus experiments do not support string placeholders.
        Note: The word "Firefox" should NOT be translated   -->
     <string name="juno_onboarding_enable_notifications_description_nimbus" tools:ignore="UnusedResources">Pošiljajte zavihke med napravami, upravljajte prenose in prejemajte nasvete, kako kar najbolje izkoristiti Firefox.</string>
->>>>>>> daf88cc5
     <!-- Text for the button to request notification permission on the device -->
     <string name="juno_onboarding_enable_notifications_positive_button">Vklopi obvestila</string>
     <!-- Text for the button dismiss the screen and move on with the flow -->
@@ -439,11 +433,6 @@
     <string name="reduce_cookie_banner_control_experiment_dialog_title" moz:RemovedIn="112" tools:ignore="UnusedResources">Pasice s piškotki, izginite!</string>
     <!-- Title text for the cookie banner re-engagement dialog. The first parameter is the application name. -->
     <string name="reduce_cookie_banner_dialog_title">Dovolite %1$su, da zavrača pasice s piškotki?</string>
-<<<<<<< HEAD
-    <!-- Body text for the dialog use on the control branch of the experiment to determine which context users engaged the most -->
-    <string name="reduce_cookie_banner_control_experiment_dialog_body_1" moz:RemovedIn="111" tools:ignore="UnusedResources">Samodejno zavrni zahteve za shranjevanje piškotkov, kadar je mogoče.</string>
-=======
->>>>>>> daf88cc5
     <!-- Body text for the dialog use on the control branch of the experiment to determine which context users engaged the most.The first parameter is the application name -->
     <string name="reduce_cookie_banner_control_experiment_dialog_body_2" moz:RemovedIn="112" tools:ignore="UnusedResources">Dovolite %1$su, da samodejno zavrne zahteve za shranjevanje piškotkov, kadar je mogoče?</string>
     <!-- Body text for the cookie banner re-engagement dialog use. The first parameter is the application name. -->
@@ -1289,19 +1278,11 @@
     <!-- Survey -->
     <!-- Text shown in the fullscreen message that pops up to ask user to take a short survey.
     The app name is in the text, due to limitations with localizing Nimbus experiments -->
-<<<<<<< HEAD
-    <string name="nimbus_survey_message_text" tools:ignore="UnusedResources">Pomagajte izboljšati Firefox z izpolnitvijo kratkega vprašalnika.</string>
-    <!-- Preference for taking the short survey. -->
-    <string name="preferences_take_survey" tools:ignore="UnusedResources">Izpolnite vprašalnik</string>
-    <!-- Preference for not taking the short survey. -->
-    <string name="preferences_not_take_survey" tools:ignore="UnusedResources">Ne, hvala</string>
-=======
     <string name="nimbus_survey_message_text">Pomagajte izboljšati Firefox z izpolnitvijo kratkega vprašalnika.</string>
     <!-- Preference for taking the short survey. -->
     <string name="preferences_take_survey">Izpolnite vprašalnik</string>
     <!-- Preference for not taking the short survey. -->
     <string name="preferences_not_take_survey">Ne, hvala</string>
->>>>>>> daf88cc5
 
     <!-- Snackbar -->
     <!-- Text shown in snackbar when user deletes a collection -->
@@ -1524,15 +1505,9 @@
     <!-- Preference summary for enhanced tracking protection settings on/off switch -->
     <string name="preference_enhanced_tracking_protection_summary">Zdaj vključuje Popolno zaščito pred piškotki, našo najzmogljivejšo oviro pred sledilci med spletnimi mesti.</string>
     <!-- Description of enhanced tracking protection. The first parameter is the name of the application (For example: Fenix) -->
-<<<<<<< HEAD
-    <string name="preference_enhanced_tracking_protection_explanation">Obdržite svoje podatke zase. %s vas ščiti pred številnimi najpogostejšimi sledilci, ki sledijo vašemu brskanju po spletu.</string>
-    <!-- Description of enhanced tracking protection. The parameter is the name of the application (For example: Firefox Fenix) -->
-    <string name="preference_enhanced_tracking_protection_explanation_2" tools:ignore="UnusedResources">%s vas ščiti pred številnimi najpogostejšimi sledilci, ki sledijo vašemu brskanju po spletu.</string>
-=======
     <string name="preference_enhanced_tracking_protection_explanation" moz:removedIn="114" tools:ignore="UnusedResources">Obdržite svoje podatke zase. %s vas ščiti pred številnimi najpogostejšimi sledilci, ki sledijo vašemu brskanju po spletu.</string>
     <!-- Description of enhanced tracking protection. The parameter is the name of the application (For example: Firefox Fenix) -->
     <string name="preference_enhanced_tracking_protection_explanation_2">%s vas ščiti pred številnimi najpogostejšimi sledilci, ki sledijo vašemu brskanju po spletu.</string>
->>>>>>> daf88cc5
     <!-- Text displayed that links to website about enhanced tracking protection -->
     <string name="preference_enhanced_tracking_protection_explanation_learn_more">Več o tem</string>
     <!-- Preference for enhanced tracking protection for the standard protection settings -->
