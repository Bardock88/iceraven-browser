/* This Source Code Form is subject to the terms of the Mozilla Public
 * License, v. 2.0. If a copy of the MPL was not distributed with this
 * file, You can obtain one at http://mozilla.org/MPL/2.0/. */

package org.mozilla.fenix.search.awesomebar

import android.app.Activity
import android.graphics.drawable.VectorDrawable
import android.net.Uri
import io.mockk.every
import io.mockk.mockk
import io.mockk.mockkObject
import io.mockk.mockkStatic
import io.mockk.unmockkObject
import io.mockk.unmockkStatic
import mozilla.components.browser.state.search.SearchEngine
import mozilla.components.browser.state.state.SearchState
import mozilla.components.browser.state.state.selectedOrDefaultSearchEngine
import mozilla.components.feature.awesomebar.provider.BookmarksStorageSuggestionProvider
import mozilla.components.feature.awesomebar.provider.CombinedHistorySuggestionProvider
import mozilla.components.feature.awesomebar.provider.HistoryStorageSuggestionProvider
import mozilla.components.feature.awesomebar.provider.SearchActionProvider
import mozilla.components.feature.awesomebar.provider.SearchEngineSuggestionProvider
import mozilla.components.feature.awesomebar.provider.SearchSuggestionProvider
import mozilla.components.feature.awesomebar.provider.SearchTermSuggestionsProvider
import mozilla.components.feature.awesomebar.provider.SessionSuggestionProvider
import mozilla.components.feature.syncedtabs.SyncedTabsStorageSuggestionProvider
import mozilla.components.support.ktx.android.content.getColorFromAttr
import org.junit.After
import org.junit.Assert.assertEquals
import org.junit.Assert.assertFalse
import org.junit.Assert.assertNotNull
import org.junit.Assert.assertNull
import org.junit.Assert.assertTrue
import org.junit.Before
import org.junit.Test
import org.junit.runner.RunWith
import org.mozilla.fenix.HomeActivity
import org.mozilla.fenix.browser.browsingmode.BrowsingMode
import org.mozilla.fenix.components.Core.Companion
import org.mozilla.fenix.ext.components
import org.mozilla.fenix.ext.settings
import org.mozilla.fenix.helpers.FenixRobolectricTestRunner
import org.mozilla.fenix.search.SearchEngineSource
import org.mozilla.fenix.search.awesomebar.AwesomeBarView.SearchProviderState
import org.mozilla.fenix.utils.Settings

@RunWith(FenixRobolectricTestRunner::class)
class AwesomeBarViewTest {
    private var activity: HomeActivity = mockk(relaxed = true)
    private lateinit var awesomeBarView: AwesomeBarView

    @Before
    fun setup() {
        // The following setup is needed to complete the init block of AwesomeBarView
        mockkStatic("org.mozilla.fenix.ext.ContextKt")
        mockkStatic("mozilla.components.support.ktx.android.content.ContextKt")
        mockkObject(AwesomeBarView.Companion)
        every { any<Activity>().components.core.engine } returns mockk()
        every { any<Activity>().components.core.icons } returns mockk()
        every { any<Activity>().components.core.store } returns mockk()
        every { any<Activity>().components.core.historyStorage } returns mockk()
        every { any<Activity>().components.core.bookmarksStorage } returns mockk()
        every { any<Activity>().components.core.client } returns mockk()
        every { any<Activity>().components.backgroundServices.syncedTabsStorage } returns mockk()
        every { any<Activity>().components.core.store.state.search } returns mockk(relaxed = true)
        every { any<Activity>().components.core.store.state.search } returns mockk(relaxed = true)
        every { any<Activity>().getColorFromAttr(any()) } returns 0
        every { AwesomeBarView.Companion.getDrawable(any(), any()) } returns mockk<VectorDrawable>(relaxed = true) {
            every { intrinsicWidth } returns 10
            every { intrinsicHeight } returns 10
        }

        awesomeBarView = AwesomeBarView(
            activity = activity,
            interactor = mockk(),
            view = mockk(),
            fromHomeFragment = false,
        )
    }

    @After
    fun tearDown() {
        unmockkStatic("org.mozilla.fenix.ext.ContextKt")
        unmockkStatic("mozilla.components.support.ktx.android.content.ContextKt")
        unmockkObject(AwesomeBarView.Companion)
    }

    @Test
    fun `GIVEN a search from history and history metadata enabled WHEN setting the providers THEN set more suggestions to be shown`() {
        val settings: Settings = mockk(relaxed = true) {
            every { historyMetadataUIFeature } returns true
        }
        every { activity.settings() } returns settings
        val state = getSearchProviderState(
            searchEngineSource = SearchEngineSource.History(mockk(relaxed = true)),
        )

        val result = awesomeBarView.getProvidersToAdd(state)

        val historyProvider = result.firstOrNull { it is CombinedHistorySuggestionProvider }
        assertNotNull(historyProvider)
        assertEquals(
            Companion.METADATA_HISTORY_SUGGESTION_LIMIT,
            (historyProvider as CombinedHistorySuggestionProvider).getMaxNumberOfSuggestions(),
        )
    }

    @Test
    fun `GIVEN a search from history and history metadata disabled WHEN setting the providers THEN set more suggestions to be shown`() {
        val settings: Settings = mockk(relaxed = true) {
            every { historyMetadataUIFeature } returns true
        }
        every { activity.settings() } returns settings
        val state = getSearchProviderState(
            searchEngineSource = SearchEngineSource.History(mockk(relaxed = true)),
        )

        val result = awesomeBarView.getProvidersToAdd(state)

        val historyProvider = result.firstOrNull { it is CombinedHistorySuggestionProvider }
        assertNotNull(historyProvider)
        assertEquals(
            Companion.METADATA_HISTORY_SUGGESTION_LIMIT,
            (historyProvider as CombinedHistorySuggestionProvider).getMaxNumberOfSuggestions(),
        )
    }

    @Test
    fun `GIVEN a search not from history and history metadata enabled WHEN setting the providers THEN set less suggestions to be shown`() {
        val settings: Settings = mockk(relaxed = true) {
            every { historyMetadataUIFeature } returns true
        }
        every { activity.settings() } returns settings
        val state = getSearchProviderState(
            searchEngineSource = SearchEngineSource.Shortcut(mockk(relaxed = true)),
        )

        val result = awesomeBarView.getProvidersToAdd(state)

        val historyProvider = result.firstOrNull { it is CombinedHistorySuggestionProvider }
        assertNotNull(historyProvider)
        assertEquals(
            AwesomeBarView.METADATA_SUGGESTION_LIMIT,
            (historyProvider as CombinedHistorySuggestionProvider).getMaxNumberOfSuggestions(),
        )
    }

    @Test
    fun `GIVEN a search not from history and history metadata disabled WHEN setting the providers THEN set less suggestions to be shown`() {
        val settings: Settings = mockk(relaxed = true) {
            every { historyMetadataUIFeature } returns true
        }
        every { activity.settings() } returns settings
        val state = getSearchProviderState(
            searchEngineSource = SearchEngineSource.Bookmarks(mockk(relaxed = true)),
        )

        val result = awesomeBarView.getProvidersToAdd(state)

        val historyProvider = result.firstOrNull { it is CombinedHistorySuggestionProvider }
        assertNotNull(historyProvider)
        assertEquals(
            AwesomeBarView.METADATA_SUGGESTION_LIMIT,
            (historyProvider as CombinedHistorySuggestionProvider).getMaxNumberOfSuggestions(),
        )
    }

    @Test
    fun `GIVEN a search that should show filtered history WHEN history metadata is enabled THEN return a history metadata provider with an engine filter`() {
        val settings: Settings = mockk(relaxed = true) {
            every { historyMetadataUIFeature } returns true
        }
        val url = Uri.parse("test.com")
        every { activity.settings() } returns settings
        val state = getSearchProviderState(
            showAllHistorySuggestions = false,
            searchEngineSource = SearchEngineSource.Shortcut(
                mockk(relaxed = true) {
                    every { resultsUrl } returns url
                },
            ),
        )

        val result = awesomeBarView.getProvidersToAdd(state)

        val historyProvider = result.firstOrNull { it is CombinedHistorySuggestionProvider }
        assertNotNull(historyProvider)
        assertEquals(url, (historyProvider as CombinedHistorySuggestionProvider).resultsUriFilter)
        assertEquals(AwesomeBarView.METADATA_SUGGESTION_LIMIT, historyProvider.getMaxNumberOfSuggestions())
    }

    @Test
    fun `GIVEN the default engine is selected WHEN history metadata is enabled THEN suggestions are disabled in history and bookmark providers`() {
        val settings: Settings = mockk(relaxed = true) {
            every { historyMetadataUIFeature } returns true
        }
        every { activity.settings() } returns settings
        val state = getSearchProviderState(
            showSearchShortcuts = false,
            showHistorySuggestionsForCurrentEngine = false,
            showBookmarksSuggestionsForCurrentEngine = false,
            showSyncedTabsSuggestionsForCurrentEngine = false,
            showSessionSuggestionsForCurrentEngine = false,
            searchEngineSource = SearchEngineSource.Default(mockk(relaxed = true)),
        )

        val result = awesomeBarView.getProvidersToAdd(state)

        val combinedHistoryProvider = result.firstOrNull { it is CombinedHistorySuggestionProvider } as CombinedHistorySuggestionProvider
        assertNotNull(combinedHistoryProvider)
        assertFalse(combinedHistoryProvider.showEditSuggestion)

        val bookmarkProvider = result.firstOrNull { it is BookmarksStorageSuggestionProvider } as BookmarksStorageSuggestionProvider
        assertNotNull(bookmarkProvider)
        assertFalse(bookmarkProvider.showEditSuggestion)
    }

    @Test
    fun `GIVEN the default engine is selected WHEN history metadata is disabled THEN suggestions are disabled in history and bookmark providers`() {
        val settings: Settings = mockk(relaxed = true) {
            every { historyMetadataUIFeature } returns false
        }
        every { activity.settings() } returns settings
        val state = getSearchProviderState(
            showSearchShortcuts = false,
            showHistorySuggestionsForCurrentEngine = false,
            showBookmarksSuggestionsForCurrentEngine = false,
            showSyncedTabsSuggestionsForCurrentEngine = false,
            showSessionSuggestionsForCurrentEngine = false,
            searchEngineSource = SearchEngineSource.Default(mockk(relaxed = true)),
        )

        val result = awesomeBarView.getProvidersToAdd(state)

        val defaultHistoryProvider = result.firstOrNull { it is HistoryStorageSuggestionProvider } as HistoryStorageSuggestionProvider
        assertNotNull(defaultHistoryProvider)
        assertFalse(defaultHistoryProvider.showEditSuggestion)

        val bookmarkProvider = result.firstOrNull { it is BookmarksStorageSuggestionProvider } as BookmarksStorageSuggestionProvider
        assertNotNull(bookmarkProvider)
        assertFalse(bookmarkProvider.showEditSuggestion)
    }

    @Test
    fun `GIVEN the non default general engine is selected WHEN history metadata is enabled THEN history and bookmark providers are not set`() {
        val settings: Settings = mockk(relaxed = true) {
            every { historyMetadataUIFeature } returns true
        }
        every { activity.settings() } returns settings
        val state = getSearchProviderState(
            showSearchShortcuts = false,
            showHistorySuggestionsForCurrentEngine = false,
            showAllHistorySuggestions = false,
            showBookmarksSuggestionsForCurrentEngine = false,
            showAllBookmarkSuggestions = false,
            showSyncedTabsSuggestionsForCurrentEngine = false,
            showAllSyncedTabsSuggestions = false,
            showSessionSuggestionsForCurrentEngine = false,
            showAllSessionSuggestions = false,
            searchEngineSource = SearchEngineSource.Shortcut(
                mockk(relaxed = true) {
                    every { isGeneral } returns true
                },
            ),
        )

        val result = awesomeBarView.getProvidersToAdd(state)

        val combinedHistoryProvider = result.firstOrNull { it is CombinedHistorySuggestionProvider }
        assertNull(combinedHistoryProvider)

        val bookmarkProvider = result.firstOrNull { it is BookmarksStorageSuggestionProvider }
        assertNull(bookmarkProvider)
    }

    @Test
    fun `GIVEN the non default general engine is selected WHEN history metadata is disabled THEN history and bookmark providers are not set`() {
        val settings: Settings = mockk(relaxed = true) {
            every { historyMetadataUIFeature } returns false
        }
        every { activity.settings() } returns settings
        val state = getSearchProviderState(
            showSearchShortcuts = false,
            showHistorySuggestionsForCurrentEngine = false,
            showAllHistorySuggestions = false,
            showBookmarksSuggestionsForCurrentEngine = false,
            showAllBookmarkSuggestions = false,
            showSyncedTabsSuggestionsForCurrentEngine = false,
            showAllSyncedTabsSuggestions = false,
            showSessionSuggestionsForCurrentEngine = false,
            showAllSessionSuggestions = false,
            searchEngineSource = SearchEngineSource.Shortcut(
                mockk(relaxed = true) {
                    every { isGeneral } returns true
                },
            ),
        )

        val result = awesomeBarView.getProvidersToAdd(state)

        val defaultHistoryProvider = result.firstOrNull { it is HistoryStorageSuggestionProvider }
        assertNull(defaultHistoryProvider)

        val bookmarkProvider = result.firstOrNull { it is BookmarksStorageSuggestionProvider }
        assertNull(bookmarkProvider)
    }

    @Test
    fun `GIVEN the non default non general engine is selected WHEN history metadata is enabled THEN suggestions are disabled in history and bookmark providers`() {
        val settings: Settings = mockk(relaxed = true) {
            every { historyMetadataUIFeature } returns true
        }
        every { activity.settings() } returns settings
        val state = getSearchProviderState(
            showSearchShortcuts = false,
            showAllHistorySuggestions = false,
            showAllBookmarkSuggestions = false,
            showAllSyncedTabsSuggestions = false,
            showAllSessionSuggestions = false,
            searchEngineSource = SearchEngineSource.Shortcut(
                mockk(relaxed = true) {
                    every { isGeneral } returns false
                },
            ),
        )

        val result = awesomeBarView.getProvidersToAdd(state)

        val combinedHistoryProvider = result.firstOrNull { it is CombinedHistorySuggestionProvider } as CombinedHistorySuggestionProvider
        assertNotNull(combinedHistoryProvider)
        assertFalse(combinedHistoryProvider.showEditSuggestion)

        val bookmarkProvider = result.firstOrNull { it is BookmarksStorageSuggestionProvider } as BookmarksStorageSuggestionProvider
        assertNotNull(bookmarkProvider)
        assertFalse(bookmarkProvider.showEditSuggestion)
    }

    @Test
    fun `GIVEN the non default non general engine is selected WHEN history metadata is disabled THEN suggestions are disabled in history and bookmark providers`() {
        val settings: Settings = mockk(relaxed = true) {
            every { historyMetadataUIFeature } returns false
        }
        every { activity.settings() } returns settings
        val state = getSearchProviderState(
            showSearchShortcuts = false,
            showAllHistorySuggestions = false,
            showAllBookmarkSuggestions = false,
            showAllSyncedTabsSuggestions = false,
            showAllSessionSuggestions = false,
            searchEngineSource = SearchEngineSource.Shortcut(
                mockk(relaxed = true) {
                    every { isGeneral } returns false
                },
            ),
        )

        val result = awesomeBarView.getProvidersToAdd(state)

        val defaultHistoryProvider = result.firstOrNull { it is HistoryStorageSuggestionProvider } as HistoryStorageSuggestionProvider
        assertNotNull(defaultHistoryProvider)
        assertFalse(defaultHistoryProvider.showEditSuggestion)

        val bookmarkProvider = result.firstOrNull { it is BookmarksStorageSuggestionProvider } as BookmarksStorageSuggestionProvider
        assertNotNull(bookmarkProvider)
        assertFalse(bookmarkProvider.showEditSuggestion)
    }

    @Test
    fun `GIVEN history is selected WHEN history metadata is enabled THEN suggestions are disabled in history provider, bookmark provider is not set`() {
        val settings: Settings = mockk(relaxed = true) {
            every { historyMetadataUIFeature } returns true
        }
        every { activity.settings() } returns settings
        val state = getSearchProviderState(
            showSearchShortcuts = false,
            showSearchTermHistory = false,
            showHistorySuggestionsForCurrentEngine = false,
            showBookmarksSuggestionsForCurrentEngine = false,
            showAllBookmarkSuggestions = false,
            showSearchSuggestions = false,
            showSyncedTabsSuggestionsForCurrentEngine = false,
            showAllSyncedTabsSuggestions = false,
            showSessionSuggestionsForCurrentEngine = false,
            showAllSessionSuggestions = false,
            searchEngineSource = SearchEngineSource.History(mockk(relaxed = true)),
        )

        val result = awesomeBarView.getProvidersToAdd(state)

        val combinedHistoryProvider = result.firstOrNull { it is CombinedHistorySuggestionProvider } as CombinedHistorySuggestionProvider
        assertNotNull(combinedHistoryProvider)
        assertFalse(combinedHistoryProvider.showEditSuggestion)

        val bookmarkProvider = result.firstOrNull { it is BookmarksStorageSuggestionProvider }
        assertNull(bookmarkProvider)
    }

    @Test
    fun `GIVEN history is selected WHEN history metadata is disabled THEN suggestions are disabled in history provider, bookmark provider is not set`() {
        val settings: Settings = mockk(relaxed = true) {
            every { historyMetadataUIFeature } returns false
        }
        every { activity.settings() } returns settings
        val state = getSearchProviderState(
            showSearchShortcuts = false,
            showSearchTermHistory = false,
            showHistorySuggestionsForCurrentEngine = false,
            showBookmarksSuggestionsForCurrentEngine = false,
            showAllBookmarkSuggestions = false,
            showSearchSuggestions = false,
            showSyncedTabsSuggestionsForCurrentEngine = false,
            showAllSyncedTabsSuggestions = false,
            showSessionSuggestionsForCurrentEngine = false,
            showAllSessionSuggestions = false,
            searchEngineSource = SearchEngineSource.History(mockk(relaxed = true)),
        )

        val result = awesomeBarView.getProvidersToAdd(state)

        val defaultHistoryProvider = result.firstOrNull { it is HistoryStorageSuggestionProvider } as HistoryStorageSuggestionProvider
        assertNotNull(defaultHistoryProvider)
        assertFalse(defaultHistoryProvider.showEditSuggestion)

        val bookmarkProvider = result.firstOrNull { it is BookmarksStorageSuggestionProvider }
        assertNull(bookmarkProvider)
    }

    @Test
    fun `GIVEN tab engine is selected WHEN history metadata is enabled THEN history and bookmark providers are not set`() {
        val settings: Settings = mockk(relaxed = true) {
            every { historyMetadataUIFeature } returns true
        }
        every { activity.settings() } returns settings
        val state = getSearchProviderState(
            showSearchShortcuts = false,
            showSearchTermHistory = false,
            showHistorySuggestionsForCurrentEngine = false,
            showAllHistorySuggestions = false,
            showBookmarksSuggestionsForCurrentEngine = false,
            showAllBookmarkSuggestions = false,
            showSearchSuggestions = false,
            showSyncedTabsSuggestionsForCurrentEngine = false,
            showSessionSuggestionsForCurrentEngine = false,
            searchEngineSource = SearchEngineSource.Tabs(mockk(relaxed = true)),
        )

        val result = awesomeBarView.getProvidersToAdd(state)

        val combinedHistoryProvider = result.firstOrNull { it is CombinedHistorySuggestionProvider }
        assertNull(combinedHistoryProvider)

        val bookmarkProvider = result.firstOrNull { it is BookmarksStorageSuggestionProvider }
        assertNull(bookmarkProvider)
    }

    @Test
    fun `GIVEN tab engine is selected WHEN history metadata is disabled THEN history and bookmark providers are not set`() {
        val settings: Settings = mockk(relaxed = true) {
            every { historyMetadataUIFeature } returns false
        }
        every { activity.settings() } returns settings
        val state = getSearchProviderState(
            showSearchShortcuts = false,
            showSearchTermHistory = false,
            showHistorySuggestionsForCurrentEngine = false,
            showAllHistorySuggestions = false,
            showBookmarksSuggestionsForCurrentEngine = false,
            showAllBookmarkSuggestions = false,
            showSearchSuggestions = false,
            showSyncedTabsSuggestionsForCurrentEngine = false,
            showSessionSuggestionsForCurrentEngine = false,
            searchEngineSource = SearchEngineSource.Tabs(mockk(relaxed = true)),
        )

        val result = awesomeBarView.getProvidersToAdd(state)

        val defaultHistoryProvider = result.firstOrNull { it is HistoryStorageSuggestionProvider }
        assertNull(defaultHistoryProvider)

        val bookmarkProvider = result.firstOrNull { it is BookmarksStorageSuggestionProvider }
        assertNull(bookmarkProvider)
    }

    @Test
    fun `GIVEN bookmarks engine is selected WHEN history metadata is enabled THEN history provider is not set, suggestions are disabled in bookmark provider`() {
        val settings: Settings = mockk(relaxed = true) {
            every { historyMetadataUIFeature } returns true
        }
        every { activity.settings() } returns settings
        val state = getSearchProviderState(
            showSearchShortcuts = false,
            showSearchTermHistory = false,
            showHistorySuggestionsForCurrentEngine = false,
            showAllHistorySuggestions = false,
            showBookmarksSuggestionsForCurrentEngine = false,
            showSearchSuggestions = false,
            showSyncedTabsSuggestionsForCurrentEngine = false,
            showAllSyncedTabsSuggestions = false,
            showSessionSuggestionsForCurrentEngine = false,
            showAllSessionSuggestions = false,
            searchEngineSource = SearchEngineSource.Bookmarks(mockk(relaxed = true)),
        )

        val result = awesomeBarView.getProvidersToAdd(state)

        val combinedHistoryProvider = result.firstOrNull { it is CombinedHistorySuggestionProvider }
        assertNull(combinedHistoryProvider)

        val bookmarkProvider = result.firstOrNull { it is BookmarksStorageSuggestionProvider } as BookmarksStorageSuggestionProvider
        assertNotNull(bookmarkProvider)
        assertFalse(bookmarkProvider.showEditSuggestion)
    }

    @Test
    fun `GIVEN bookmarks engine is selected WHEN history metadata is disabled THEN history provider is not set, suggestions are disabled in bookmark provider`() {
        val settings: Settings = mockk(relaxed = true) {
            every { historyMetadataUIFeature } returns false
        }
        every { activity.settings() } returns settings
        val state = getSearchProviderState(
            showSearchShortcuts = false,
            showSearchTermHistory = false,
            showHistorySuggestionsForCurrentEngine = false,
            showAllHistorySuggestions = false,
            showBookmarksSuggestionsForCurrentEngine = false,
            showSearchSuggestions = false,
            showSyncedTabsSuggestionsForCurrentEngine = false,
            showAllSyncedTabsSuggestions = false,
            showSessionSuggestionsForCurrentEngine = false,
            showAllSessionSuggestions = false,
            searchEngineSource = SearchEngineSource.Bookmarks(mockk(relaxed = true)),
        )

        val result = awesomeBarView.getProvidersToAdd(state)

        val defaultHistoryProvider = result.firstOrNull { it is HistoryStorageSuggestionProvider }
        assertNull(defaultHistoryProvider)

        val bookmarkProvider = result.firstOrNull { it is BookmarksStorageSuggestionProvider } as BookmarksStorageSuggestionProvider
        assertNotNull(bookmarkProvider)
        assertFalse(bookmarkProvider.showEditSuggestion)
    }

    @Test
    fun `GIVEN a search that should show filtered history WHEN history metadata is disabled THEN return a history provider with an engine filter`() {
        val settings: Settings = mockk(relaxed = true) {
            every { historyMetadataUIFeature } returns false
        }
        val url = Uri.parse("test.com")
        every { activity.settings() } returns settings
        val state = getSearchProviderState(
            showAllHistorySuggestions = false,
            searchEngineSource = SearchEngineSource.Shortcut(
                mockk(relaxed = true) {
                    every { resultsUrl } returns url
                },
            ),
        )

        val result = awesomeBarView.getProvidersToAdd(state)

        val historyProvider = result.firstOrNull { it is HistoryStorageSuggestionProvider }
        assertNotNull(historyProvider)
        assertEquals(url, (historyProvider as HistoryStorageSuggestionProvider).resultsUriFilter)
        assertEquals(AwesomeBarView.METADATA_SUGGESTION_LIMIT, historyProvider.getMaxNumberOfSuggestions())
    }

    @Test
    fun `GIVEN a search from the default engine WHEN configuring providers THEN add search action and search suggestions providers`() {
        val settings: Settings = mockk(relaxed = true)
        every { activity.settings() } returns settings
        val state = getSearchProviderState(
            showAllHistorySuggestions = false,
            searchEngineSource = SearchEngineSource.Default(mockk(relaxed = true)),
        )

        val result = awesomeBarView.getProvidersToAdd(state)

        assertEquals(1, result.filterIsInstance<SearchActionProvider>().size)
        assertEquals(1, result.filterIsInstance<SearchSuggestionProvider>().size)
    }

    @Test
    fun `GIVEN a search from a shortcut engine WHEN configuring providers THEN add search action and search suggestions providers`() {
        val settings: Settings = mockk(relaxed = true)
        every { activity.settings() } returns settings
        val state = getSearchProviderState(
            showAllHistorySuggestions = false,
            searchEngineSource = SearchEngineSource.Default(mockk(relaxed = true)),
        )

        val result = awesomeBarView.getProvidersToAdd(state)

        assertEquals(1, result.filterIsInstance<SearchActionProvider>().size)
        assertEquals(1, result.filterIsInstance<SearchSuggestionProvider>().size)
    }

    @Test
    fun `GIVEN searches from other than default and shortcut engines WHEN configuring providers THEN don't add search action and search suggestion providers`() {
        val settings: Settings = mockk(relaxed = true)
        every { activity.settings() } returns settings

        val historyState = getSearchProviderState(
            searchEngineSource = SearchEngineSource.History(mockk(relaxed = true)),
        )
        val bookmarksState = getSearchProviderState(
            searchEngineSource = SearchEngineSource.Bookmarks(mockk(relaxed = true)),
        )
        val tabsState = getSearchProviderState(
            searchEngineSource = SearchEngineSource.Tabs(mockk(relaxed = true)),
        )
        val noneState = getSearchProviderState()

        val historyResult = awesomeBarView.getProvidersToAdd(historyState)
        val bookmarksResult = awesomeBarView.getProvidersToAdd(bookmarksState)
        val tabsResult = awesomeBarView.getProvidersToAdd(tabsState)
        val noneResult = awesomeBarView.getProvidersToAdd(noneState)
        val allResults = historyResult + bookmarksResult + tabsResult + noneResult

        assertEquals(0, allResults.filterIsInstance<SearchActionProvider>().size)
        assertEquals(0, allResults.filterIsInstance<SearchSuggestionProvider>().size)
    }

    @Test
    fun `GIVEN normal browsing mode and needing to show all local tabs suggestions WHEN configuring providers THEN add the tabs provider`() {
        val settings: Settings = mockk(relaxed = true)
        every { activity.settings() } returns settings
        every { activity.browsingModeManager.mode } returns BrowsingMode.Normal
        val state = getSearchProviderState(
            showSessionSuggestionsForCurrentEngine = false,
            searchEngineSource = SearchEngineSource.Shortcut(
                mockk(relaxed = true) {
                    every { resultsUrl.host } returns "test"
                },
            ),
        )

        val result = awesomeBarView.getProvidersToAdd(state)

        val localSessionsProviders = result.filterIsInstance<SessionSuggestionProvider>()
        assertEquals(1, localSessionsProviders.size)
        assertNull(localSessionsProviders[0].resultsUriFilter)
    }

    @Test
    fun `GIVEN normal browsing mode and needing to show filtered local tabs suggestions WHEN configuring providers THEN add the tabs provider with an engine filter`() {
        val settings: Settings = mockk(relaxed = true)
        val url = Uri.parse("https://www.test.com")
        every { activity.settings() } returns settings
        every { activity.browsingModeManager.mode } returns BrowsingMode.Normal
        val state = getSearchProviderState(
            showAllSessionSuggestions = false,
            searchEngineSource = SearchEngineSource.Shortcut(
                mockk(relaxed = true) {
                    every { resultsUrl } returns url
                },
            ),
        )

        val result = awesomeBarView.getProvidersToAdd(state)

        val localSessionsProviders = result.filterIsInstance<SessionSuggestionProvider>()
        assertEquals(1, localSessionsProviders.size)
        assertEquals(url, localSessionsProviders[0].resultsUriFilter)
    }

    @Test
    fun `GIVEN private browsing mode and needing to show tabs suggestions WHEN configuring providers THEN don't add the tabs provider`() {
        val settings: Settings = mockk(relaxed = true)
        every { activity.settings() } returns settings
        every { activity.browsingModeManager.mode } returns BrowsingMode.Private
        val state = getSearchProviderState(
            searchEngineSource = SearchEngineSource.Shortcut(mockk(relaxed = true)),
        )

        val result = awesomeBarView.getProvidersToAdd(state)

        assertEquals(0, result.filterIsInstance<SessionSuggestionProvider>().size)
    }

    @Test
    fun `GIVEN needing to show all synced tabs suggestions WHEN configuring providers THEN add the synced tabs provider`() {
        val settings: Settings = mockk(relaxed = true)
        every { activity.settings() } returns settings
        every { activity.browsingModeManager.mode } returns BrowsingMode.Normal
        val state = getSearchProviderState(
            showSyncedTabsSuggestionsForCurrentEngine = false,
            searchEngineSource = SearchEngineSource.Shortcut(
                mockk(relaxed = true) {
                    every { resultsUrl.host } returns "test"
                },
            ),
        )

        val result = awesomeBarView.getProvidersToAdd(state)

        val localSessionsProviders = result.filterIsInstance<SyncedTabsStorageSuggestionProvider>()
        assertEquals(1, localSessionsProviders.size)
        assertNull(localSessionsProviders[0].resultsHostFilter)
    }

    @Test
    fun `GIVEN needing to show filtered synced tabs suggestions WHEN configuring providers THEN add the synced tabs provider with an engine filter`() {
        val settings: Settings = mockk(relaxed = true)
        every { activity.settings() } returns settings
        every { activity.browsingModeManager.mode } returns BrowsingMode.Normal
        val state = getSearchProviderState(
            showAllSyncedTabsSuggestions = false,
            searchEngineSource = SearchEngineSource.Shortcut(
                mockk(relaxed = true) {
                    every { resultsUrl.host } returns "test"
                },
            ),
        )

        val result = awesomeBarView.getProvidersToAdd(state)

        val localSessionsProviders = result.filterIsInstance<SyncedTabsStorageSuggestionProvider>()
        assertEquals(1, localSessionsProviders.size)
        assertEquals("test", localSessionsProviders[0].resultsHostFilter)
    }

    @Test
    fun `GIVEN needing to show all bookmarks suggestions WHEN configuring providers THEN add the bookmarks provider`() {
        val settings: Settings = mockk(relaxed = true)
        every { activity.settings() } returns settings
        every { activity.browsingModeManager.mode } returns BrowsingMode.Normal
        val state = getSearchProviderState(
            showBookmarksSuggestionsForCurrentEngine = false,
            searchEngineSource = SearchEngineSource.Shortcut(
                mockk(relaxed = true) {
                    every { resultsUrl.host } returns "test"
                },
            ),
        )

        val result = awesomeBarView.getProvidersToAdd(state)

        val localSessionsProviders = result.filterIsInstance<BookmarksStorageSuggestionProvider>()
        assertEquals(1, localSessionsProviders.size)
        assertNull(localSessionsProviders[0].resultsUriFilter)
    }

    @Test
    fun `GIVEN needing to show filtered bookmarks suggestions WHEN configuring providers THEN add the bookmarks provider with an engine filter`() {
        val settings: Settings = mockk(relaxed = true)
        val url = Uri.parse("https://www.test.com")
        every { activity.settings() } returns settings
        every { activity.browsingModeManager.mode } returns BrowsingMode.Normal
        val state = getSearchProviderState(
            showAllBookmarkSuggestions = false,
            searchEngineSource = SearchEngineSource.Shortcut(
                mockk(relaxed = true) {
                    every { resultsUrl } returns url
                },
            ),
        )

        val result = awesomeBarView.getProvidersToAdd(state)

        val localSessionsProviders = result.filterIsInstance<BookmarksStorageSuggestionProvider>()
        assertEquals(1, localSessionsProviders.size)
        assertEquals(url, localSessionsProviders[0].resultsUriFilter)
    }

    @Test
    fun `GIVEN unified search feature is enabled WHEN configuring providers THEN don't add the engine suggestions provider`() {
        val settings: Settings = mockk(relaxed = true) {
            every { showUnifiedSearchFeature } returns true
        }
        every { activity.settings() } returns settings
        val state = getSearchProviderState(
            searchEngineSource = SearchEngineSource.Default(mockk(relaxed = true)),
        )

        val result = awesomeBarView.getProvidersToAdd(state)

        assertEquals(0, result.filterIsInstance<SearchEngineSuggestionProvider>().size)
    }

    @Test
    fun `GIVEN unified search feature is disabled WHEN configuring providers THEN add the engine suggestions provider`() {
        val settings: Settings = mockk(relaxed = true) {
            every { showUnifiedSearchFeature } returns false
        }
        every { activity.settings() } returns settings
        val state = getSearchProviderState(
            searchEngineSource = SearchEngineSource.Default(mockk(relaxed = true)),
        )

        val result = awesomeBarView.getProvidersToAdd(state)

        assertEquals(1, result.filterIsInstance<SearchEngineSuggestionProvider>().size)
    }

    @Test
    fun `GIVEN a search from the default engine with all suggestions asked WHEN configuring providers THEN add them all`() {
        val settings: Settings = mockk(relaxed = true) {
            every { showUnifiedSearchFeature } returns false
        }
        val url = Uri.parse("https://www.test.com")
        every { activity.settings() } returns settings
        every { activity.browsingModeManager.mode } returns BrowsingMode.Normal
        val state = getSearchProviderState(
            searchEngineSource = SearchEngineSource.Default(
                mockk(relaxed = true) {
                    every { resultsUrl } returns url
                },
            ),
        )

        val result = awesomeBarView.getProvidersToAdd(state)

        val historyProviders: List<HistoryStorageSuggestionProvider> = result.filterIsInstance<HistoryStorageSuggestionProvider>()
        assertEquals(2, historyProviders.size)
        assertNull(historyProviders[0].resultsUriFilter) // the general history provider
        assertNotNull(historyProviders[1].resultsUriFilter) // the filtered history provider
        val bookmarksProviders: List<BookmarksStorageSuggestionProvider> = result.filterIsInstance<BookmarksStorageSuggestionProvider>()
        assertEquals(2, bookmarksProviders.size)
        assertNull(bookmarksProviders[0].resultsUriFilter) // the general bookmarks provider
        assertEquals(url, bookmarksProviders[1].resultsUriFilter) // the filtered bookmarks provider
        assertEquals(1, result.filterIsInstance<SearchActionProvider>().size)
        assertEquals(1, result.filterIsInstance<SearchSuggestionProvider>().size)
        val syncedTabsProviders: List<SyncedTabsStorageSuggestionProvider> = result.filterIsInstance<SyncedTabsStorageSuggestionProvider>()
        assertEquals(2, syncedTabsProviders.size)
        assertNull(syncedTabsProviders[0].resultsHostFilter) // the general synced tabs provider
        assertEquals("www.test.com", syncedTabsProviders[1].resultsHostFilter) // the filtered synced tabs provider
        val localTabsProviders: List<SessionSuggestionProvider> = result.filterIsInstance<SessionSuggestionProvider>()
        assertEquals(2, localTabsProviders.size)
<<<<<<< HEAD
        assertNull(localTabsProviders[0].resultsHostFilter) // the general tabs provider
        assertEquals("www.test.com", localTabsProviders[1].resultsHostFilter) // the filtered tabs provider
=======
        assertNull(localTabsProviders[0].resultsUriFilter) // the general tabs provider
        assertEquals(url, localTabsProviders[1].resultsUriFilter) // the filtered tabs provider
>>>>>>> ae224354
        assertEquals(1, result.filterIsInstance<SearchEngineSuggestionProvider>().size)
    }

    @Test
    fun `GIVEN a search from the default engine with no suggestions asked WHEN configuring providers THEN don't add any provider`() {
        val settings: Settings = mockk(relaxed = true) {
            every { showUnifiedSearchFeature } returns true
        }
        every { activity.settings() } returns settings
        every { activity.browsingModeManager.mode } returns BrowsingMode.Normal
        val state = getSearchProviderState(
            showHistorySuggestionsForCurrentEngine = false,
            showSearchShortcuts = false,
            showAllHistorySuggestions = false,
            showBookmarksSuggestionsForCurrentEngine = false,
            showAllBookmarkSuggestions = false,
            showSearchSuggestions = false,
            showSyncedTabsSuggestionsForCurrentEngine = false,
            showAllSyncedTabsSuggestions = false,
            showSessionSuggestionsForCurrentEngine = false,
            showAllSessionSuggestions = false,
            searchEngineSource = SearchEngineSource.Default(mockk(relaxed = true)),
        )

        val result = awesomeBarView.getProvidersToAdd(state)

        assertEquals(0, result.filterIsInstance<HistoryStorageSuggestionProvider>().size)
        assertEquals(0, result.filterIsInstance<BookmarksStorageSuggestionProvider>().size)
        assertEquals(0, result.filterIsInstance<SearchActionProvider>().size)
        assertEquals(0, result.filterIsInstance<SearchSuggestionProvider>().size)
        assertEquals(0, result.filterIsInstance<SyncedTabsStorageSuggestionProvider>().size)
        assertEquals(0, result.filterIsInstance<SessionSuggestionProvider>().size)
        assertEquals(0, result.filterIsInstance<SearchEngineSuggestionProvider>().size)
    }

    @Test
    fun `GIVEN the current search engine's url is not known WHEN creating a history provider for that engine THEN return null`() {
        val engineSource = SearchEngineSource.None

        val result = awesomeBarView.getHistoryProvidersForSearchEngine(engineSource)

        assertNull(result)
    }

    @Test
    fun `GIVEN a valid search engine and history metadata enabled WHEN creating a history provider for that engine THEN return a history metadata provider with engine filter`() {
        val settings: Settings = mockk {
            every { historyMetadataUIFeature } returns true
        }
        every { activity.settings() } returns settings
        val searchEngineSource = SearchEngineSource.Shortcut(mockk(relaxed = true))

        val result = awesomeBarView.getHistoryProvidersForSearchEngine(searchEngineSource)

        assertNotNull(result)
        assertTrue(result is CombinedHistorySuggestionProvider)
        assertNotNull((result as CombinedHistorySuggestionProvider).resultsUriFilter)
        assertEquals(AwesomeBarView.METADATA_SUGGESTION_LIMIT, result.getMaxNumberOfSuggestions())
    }

    @Test
    fun `GIVEN a valid search engine and history metadata disabled WHEN creating a history provider for that engine THEN return a history metadata provider with engine filter`() {
        val settings: Settings = mockk {
            every { historyMetadataUIFeature } returns false
        }
        every { activity.settings() } returns settings
        val searchEngineSource = SearchEngineSource.Shortcut(mockk(relaxed = true))

        val result = awesomeBarView.getHistoryProvidersForSearchEngine(searchEngineSource)

        assertNotNull(result)
        assertTrue(result is HistoryStorageSuggestionProvider)
        assertNotNull((result as HistoryStorageSuggestionProvider).resultsUriFilter)
        assertEquals(AwesomeBarView.METADATA_SUGGESTION_LIMIT, result.getMaxNumberOfSuggestions())
    }

    @Test
    fun `GIVEN a filter is required WHEN configuring a bookmarks provider THEN include a url filter`() {
        assertNotNull(
            awesomeBarView.getBookmarksProvider(
                searchEngineSource = mockk(relaxed = true),
            ),
        )

        assertNotNull(
            awesomeBarView.getBookmarksProvider(
                searchEngineSource = mockk(relaxed = true),
                filterByCurrentEngine = true,
            ),
        )
    }

    @Test
    fun `GIVEN a filter is required WHEN configuring a synced tabs provider THEN include a url filter`() {
        assertNotNull(
            awesomeBarView.getSyncedTabsProvider(
                searchEngineSource = mockk(relaxed = true),
            ),
        )

        assertNotNull(
            awesomeBarView.getSyncedTabsProvider(
                searchEngineSource = mockk(relaxed = true),
                filterByCurrentEngine = true,
            ),
        )
    }

    @Test
    fun `GIVEN a filter is required WHEN configuring a local tabs provider THEN include a url filter`() {
        assertNotNull(
            awesomeBarView.getLocalTabsProvider(
                searchEngineSource = mockk(relaxed = true),
            ),
        )

        assertNotNull(
            awesomeBarView.getLocalTabsProvider(
                searchEngineSource = mockk(relaxed = true),
                filterByCurrentEngine = true,
            ),
        )
    }

    @Test
    fun `GIVEN a search engine is not available WHEN asking for a search term provider THEN return null`() {
        val searchEngineSource: SearchEngineSource = SearchEngineSource.None

        val result = awesomeBarView.getSearchTermSuggestionsProvider(searchEngineSource)

        assertNull(result)
    }

    @Test
    fun `GIVEN a search engine is available WHEN asking for a search term provider THEN return a valid provider`() {
        val searchEngineSource = SearchEngineSource.Default(mockk(relaxed = true))

        val result = awesomeBarView.getSearchTermSuggestionsProvider(searchEngineSource)

        assertTrue(result is SearchTermSuggestionsProvider)
    }

    @Test
    fun `GIVEN the default search engine WHEN asking for a search term provider THEN the provider should have a suggestions header`() {
        val engine: SearchEngine = mockk {
            every { name } returns "Test"
        }
        val searchEngineSource = SearchEngineSource.Default(engine)
        every { AwesomeBarView.Companion.getString(any(), any(), any()) } answers {
            "Search Test"
        }

        mockkStatic("mozilla.components.browser.state.state.SearchStateKt") {
            every { any<SearchState>().selectedOrDefaultSearchEngine } returns engine

            val result = awesomeBarView.getSearchTermSuggestionsProvider(searchEngineSource)

            assertTrue(result is SearchTermSuggestionsProvider)
            assertEquals("Search Test", result?.groupTitle())
        }
    }

    @Test
    fun `GIVEN a shortcut search engine selected WHEN asking for a search term provider THEN the provider should not have a suggestions header`() {
        val defaultEngine: SearchEngine = mockk {
            every { name } returns "Test"
        }
        val otherEngine: SearchEngine = mockk {
            every { name } returns "Other"
        }
        val searchEngineSource = SearchEngineSource.Shortcut(otherEngine)
        every { AwesomeBarView.Companion.getString(any(), any(), any()) } answers {
            "Search Test"
        }

        mockkStatic("mozilla.components.browser.state.state.SearchStateKt") {
            every { any<SearchState>().selectedOrDefaultSearchEngine } returns defaultEngine

            val result = awesomeBarView.getSearchTermSuggestionsProvider(searchEngineSource)

            assertTrue(result is SearchTermSuggestionsProvider)
            assertNull(result?.groupTitle())
        }
    }

    @Test
    fun `GIVEN the default search engine is unknown WHEN asking for a search term provider THEN the provider should not have a suggestions header`() {
        val defaultEngine: SearchEngine? = null
        val otherEngine: SearchEngine = mockk {
            every { name } returns "Other"
        }
        val searchEngineSource = SearchEngineSource.Shortcut(otherEngine)
        every { AwesomeBarView.Companion.getString(any(), any(), any()) } answers {
            "Search Test"
        }

        mockkStatic("mozilla.components.browser.state.state.SearchStateKt") {
            every { any<SearchState>().selectedOrDefaultSearchEngine } returns defaultEngine

            val result = awesomeBarView.getSearchTermSuggestionsProvider(searchEngineSource)

            assertTrue(result is SearchTermSuggestionsProvider)
            assertNull(result?.groupTitle())
        }
    }

    @Test
    fun `GIVEN history search term suggestions disabled WHEN getting suggestions providers THEN don't search term provider of past searches`() {
        every { activity.settings() } returns mockk(relaxed = true)
        val state = getSearchProviderState(
            searchEngineSource = SearchEngineSource.Default(mockk(relaxed = true)),
            showSearchTermHistory = false,
        )
        val result = awesomeBarView.getProvidersToAdd(state)

        assertEquals(0, result.filterIsInstance<SearchTermSuggestionsProvider>().size)
    }

    @Test
    fun `GIVEN history search term suggestions enabled WHEN getting suggestions providers THEN add a search term provider of past searches`() {
        every { activity.settings() } returns mockk(relaxed = true)
        val state = getSearchProviderState(
            searchEngineSource = SearchEngineSource.Default(mockk(relaxed = true)),
            showSearchTermHistory = true,
        )
        val result = awesomeBarView.getProvidersToAdd(state)

        assertEquals(1, result.filterIsInstance<SearchTermSuggestionsProvider>().size)
    }
}

/**
 * Get a default [SearchProviderState] that by default will ask for all types of suggestions.
 */
private fun getSearchProviderState(
    showSearchShortcuts: Boolean = true,
    showSearchTermHistory: Boolean = true,
    showHistorySuggestionsForCurrentEngine: Boolean = true,
    showAllHistorySuggestions: Boolean = true,
    showBookmarksSuggestionsForCurrentEngine: Boolean = true,
    showAllBookmarkSuggestions: Boolean = true,
    showSearchSuggestions: Boolean = true,
    showSyncedTabsSuggestionsForCurrentEngine: Boolean = true,
    showAllSyncedTabsSuggestions: Boolean = true,
    showSessionSuggestionsForCurrentEngine: Boolean = true,
    showAllSessionSuggestions: Boolean = true,
    searchEngineSource: SearchEngineSource = SearchEngineSource.None,
) = SearchProviderState(
    showSearchShortcuts = showSearchShortcuts,
    showSearchTermHistory = showSearchTermHistory,
    showHistorySuggestionsForCurrentEngine = showHistorySuggestionsForCurrentEngine,
    showAllHistorySuggestions = showAllHistorySuggestions,
    showBookmarksSuggestionsForCurrentEngine = showBookmarksSuggestionsForCurrentEngine,
    showAllBookmarkSuggestions = showAllBookmarkSuggestions,
    showSearchSuggestions = showSearchSuggestions,
    showSyncedTabsSuggestionsForCurrentEngine = showSyncedTabsSuggestionsForCurrentEngine,
    showAllSyncedTabsSuggestions = showAllSyncedTabsSuggestions,
    showSessionSuggestionsForCurrentEngine = showSessionSuggestionsForCurrentEngine,
    showAllSessionSuggestions = showAllSessionSuggestions,
    searchEngineSource = searchEngineSource,
)<|MERGE_RESOLUTION|>--- conflicted
+++ resolved
@@ -828,13 +828,8 @@
         assertEquals("www.test.com", syncedTabsProviders[1].resultsHostFilter) // the filtered synced tabs provider
         val localTabsProviders: List<SessionSuggestionProvider> = result.filterIsInstance<SessionSuggestionProvider>()
         assertEquals(2, localTabsProviders.size)
-<<<<<<< HEAD
-        assertNull(localTabsProviders[0].resultsHostFilter) // the general tabs provider
-        assertEquals("www.test.com", localTabsProviders[1].resultsHostFilter) // the filtered tabs provider
-=======
         assertNull(localTabsProviders[0].resultsUriFilter) // the general tabs provider
         assertEquals(url, localTabsProviders[1].resultsUriFilter) // the filtered tabs provider
->>>>>>> ae224354
         assertEquals(1, result.filterIsInstance<SearchEngineSuggestionProvider>().size)
     }
 
