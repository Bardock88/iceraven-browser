--- conflicted
+++ resolved
@@ -449,10 +449,7 @@
         }
     }
 
-<<<<<<< HEAD
-=======
     // TestRail link: https://testrail.stage.mozaws.net/index.php?/cases/view/1923417
->>>>>>> 52cb89cf
     @Ignore("Flaky, see: https://bugzilla.mozilla.org/show_bug.cgi?id=1829889")
     @Test
     fun verifyDRMControlledContentPermissionSettingsTest() {
