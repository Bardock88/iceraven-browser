---
about:
  description: Nimbus Feature Manifest for Fenix (Firefox Android)
  kotlin:
    package: org.mozilla.fenix
    class: .nimbus.FxNimbus
channels:
  - release
  - beta
  - nightly
  - developer
<<<<<<< HEAD
  - forkDebug
  - forkRelease
=======
includes:
  - onboarding.fml.yaml
>>>>>>> fa51e99d
import:
  - path: ../android-components/components/service/nimbus/messaging.fml.yaml
    channel: release
    features:
      messaging:
        - value:
            triggers:
              # Using attributes built into the Nimbus SDK
              USER_RECENTLY_INSTALLED: days_since_install < 7
              USER_RECENTLY_UPDATED: days_since_update < 7 && days_since_install != days_since_update
              USER_TIER_ONE_COUNTRY: ('US' in locale || 'GB' in locale || 'CA' in locale || 'DE' in locale || 'FR' in locale)
              USER_EN_SPEAKER: "'en' in locale"
              USER_ES_SPEAKER: "'es' in locale"
              USER_DE_SPEAKER: "'de' in locale"
              USER_FR_SPEAKER: "'fr' in locale"
              DEVICE_ANDROID: os == 'Android'
              DEVICE_IOS: os == 'iOS'
              ALWAYS: "true"
              NEVER: "false"
              DAY_1_AFTER_INSTALL: days_since_install == 1
              DAY_2_AFTER_INSTALL: days_since_install == 2
              DAY_3_AFTER_INSTALL: days_since_install == 3
              DAY_4_AFTER_INSTALL: days_since_install == 4
              DAY_5_AFTER_INSTALL: days_since_install == 5
              MORE_THAN_24H_SINCE_INSTALLED_OR_UPDATED: days_since_update >= 1

              # Using custom attributes for the browser
              I_AM_DEFAULT_BROWSER: "is_default_browser"
              I_AM_NOT_DEFAULT_BROWSER: "is_default_browser == false"
              USER_ESTABLISHED_INSTALL: "number_of_app_launches >=4"

              FUNNEL_PAID: "adjust_campaign != ''"
              FUNNEL_ORGANIC: "adjust_campaign == ''"

              # Using Glean events, specific to the browser
              INACTIVE_1_DAY: "'app_launched'|eventLastSeen('Hours') >= 24"
              INACTIVE_2_DAYS: "'app_launched'|eventLastSeen('Days', 0) >= 2"
              INACTIVE_3_DAYS: "'app_launched'|eventLastSeen('Days', 0) >= 3"
              INACTIVE_4_DAYS: "'app_launched'|eventLastSeen('Days', 0) >= 4"
              INACTIVE_5_DAYS: "'app_launched'|eventLastSeen('Days', 0) >= 5"

              # Has the user signed in the last 4 years
              FXA_SIGNED_IN: "'sync_auth.sign_in'|eventLastSeen('Years', 0) <= 4"
              FXA_NOT_SIGNED_IN: "'sync_auth.sign_in'|eventLastSeen('Years', 0) > 4"

              # https://mozilla-hub.atlassian.net/wiki/spaces/FJT/pages/11469471/Core+Active
              USER_INFREQUENT: "'app_launched'|eventCountNonZero('Days', 28) >= 1 && 'app_launched'|eventCountNonZero('Days', 28) < 7"
              USER_CASUAL: "'app_launched'|eventCountNonZero('Days', 28) >= 7 && 'app_launched'|eventCountNonZero('Days', 28) < 14"
              USER_REGULAR: "'app_launched'|eventCountNonZero('Days', 28) >= 14 && 'app_launched'|eventCountNonZero('Days', 28) < 21"
              USER_CORE_ACTIVE: "'app_launched'|eventCountNonZero('Days', 28) >= 21"

              LAUNCHED_ONCE_THIS_WEEK: "'app_launched'|eventSum('Days', 7) == 1"

            actions:
              ENABLE_PRIVATE_BROWSING: ://enable_private_browsing
              INSTALL_SEARCH_WIDGET: ://install_search_widget
              MAKE_DEFAULT_BROWSER: ://make_default_browser
              VIEW_BOOKMARKS: ://urls_bookmarks
              VIEW_COLLECTIONS: ://home_collections
              VIEW_HISTORY: ://urls_history
              VIEW_HOMESCREEN: ://home
              OPEN_SETTINGS_ACCESSIBILITY: ://settings_accessibility
              OPEN_SETTINGS_ADDON_MANAGER: ://settings_addon_manager
              OPEN_SETTINGS_DELETE_BROWSING_DATA: ://settings_delete_browsing_data
              OPEN_SETTINGS_LOGINS: ://settings_logins
              OPEN_SETTINGS_NOTIFICATIONS: ://settings_notifications
              OPEN_SETTINGS_PRIVACY: ://settings_privacy
              OPEN_SETTINGS_SEARCH_ENGINE: ://settings_search_engine
              OPEN_SETTINGS_TRACKING_PROTECTION: ://settings_tracking_protection
              OPEN_SETTINGS_WALLPAPERS: ://settings_wallpapers
              OPEN_SETTINGS: ://settings
              TURN_ON_SYNC: ://turn_on_sync
            styles:
              DEFAULT:
                priority: 50
                max-display-count: 5
              SURVEY:
                priority: 55
                max-display-count: 1
              PERSISTENT:
                priority: 50
                max-display-count: 20
              WARNING:
                priority: 60
                max-display-count: 10
              URGENT:
                priority: 100
                max-display-count: 10
              NOTIFICATION:
                priority: 50
                max-display-count: 1
            messages:
              default-browser:
                text: default_browser_experiment_card_text
                surface: homescreen
                action: "MAKE_DEFAULT_BROWSER"
                trigger: [ "I_AM_NOT_DEFAULT_BROWSER","USER_ESTABLISHED_INSTALL" ]
                style: PERSISTENT
                button-label: preferences_set_as_default_browser
              default-browser-notification:
                title: nimbus_notification_default_browser_title
                text: nimbus_notification_default_browser_text
                surface: notification
                style: NOTIFICATION
                trigger:
                  - I_AM_NOT_DEFAULT_BROWSER
                  - DAY_3_AFTER_INSTALL
                action: MAKE_DEFAULT_BROWSER

        - channel: developer
          value:
            styles:
              DEFAULT:
                priority: 50
                max-display-count: 100
              EXPIRES_QUICKLY:
                priority: 100
                max-display-count: 1
            notification-config:
              refresh-interval: 120 # minutes (2 hours)

features:
  homescreen:
    description: The homescreen that the user goes to when they press home or new tab.
    variables:
      sections-enabled:
        description: "This property provides a lookup table of whether or not the given section should be enabled.
        If the section is enabled, it should be toggleable in the settings screen, and on by default."
        type: Map<HomeScreenSection, Boolean>
        default:
          {
            "top-sites": true,
            "jump-back-in": true,
            "recently-saved": true,
            "recent-explorations": true,
            "pocket": true,
            "pocket-sponsored-stories": true,
          }
    defaults:
      - channel: nightly
        value: {
          "sections-enabled": {
            "top-sites": true,
            "jump-back-in": true,
            "recently-saved": true,
            "recent-explorations": true,
            "pocket": true,
          }
        }
  nimbus-validation:
    description: "A feature that does not correspond to an application feature suitable for showing
    that Nimbus is working. This should never be used in production."
    variables:
      settings-title:
        description: The title of displayed in the Settings screen and app menu.
        type: Text
        default: browser_menu_settings
      settings-punctuation:
        description: The emoji displayed in the Settings screen title.
        type: String
        default: ""
      settings-icon:
        description: The drawable displayed in the app menu for Settings
        type: String
        default: mozac_ic_settings
  search-term-groups:
    description: A feature allowing the grouping of URLs around the search term that it came from.
    variables:
      enabled:
        description: If true, the feature shows up on the homescreen and on the new tab screen.
        type: Boolean
        default: false
    defaults:
      - channel: nightly
        value:
          enabled: true
      - channel: developer
        value:
          enabled: true
  mr2022:
    description: Features for MR 2022.
    variables:
      sections-enabled:
        description: "This property provides a lookup table of whether or not the given section should be enabled."
        type: Map<MR2022Section, Boolean>
        default:
          {
            "home-onboarding-dialog-existing-users": true,
            "sync-cfr": true,
            "wallpapers-selection-tool": true,
            "jump-back-in-cfr": true,
            "tcp-cfr": true,
            "tcp-feature": true,
          }
    defaults:
      - channel: developer
        value: {
          "sections-enabled": {
            "home-onboarding-dialog-existing-users": true,
            "sync-cfr": true,
            "wallpapers-selection-tool": true,
            "jump-back-in-cfr": true,
          }
        }

  cookie-banners:
    description: Features for cookie banner handling.
    variables:
      sections-enabled:
        description: "This property provides a lookup table of whether or not the given section should be enabled."
        type: Map<CookieBannersSection, Int>
        default:
          {
            "feature-ui": 0,
            "feature-setting-value": 0,
            "dialog-re-engage-time": 4
          }
    defaults:
      - channel: developer
        value: {
          "sections-enabled": {
            "feature-ui": 1,
            "feature-setting-value": 0,
            "dialog-re-engage-time": 4
          }
        }
      - channel: nightly
        value: {
          "sections-enabled": {
            "feature-ui": 1,
            "feature-setting-value": 0,
            "dialog-re-engage-time": 4
          }
        }
  unified-search:
    description: A feature allowing user to easily search for specified results directly in the search bar.
    variables:
      enabled:
        description: If true, the feature shows up in the search bar.
        type: Boolean
        default: false
    defaults:
      - channel: nightly
        value:
          enabled: true
      - channel: developer
        value:
          enabled: true

  client-deduplication:
    description: A feature to control the sending of the client-deduplication ping.
    variables:
      enabled:
        description: If true, the ping will be sent.
        type: Boolean
        default: false
    defaults:
      - channel: nightly
        value:
          enabled: false
      - channel: developer
        value:
          enabled: false

  growth-data:
    description: A feature measuring campaign growth data
    variables:
      enabled:
        description: If true, the feature is active
        type: Boolean
        default: false
    defaults:
      - channel: release
        value:
          enabled: true

  re-engagement-notification:
    description: A feature that shows the re-engagement notification if the user is inactive.
    variables:
      enabled:
        description: If true, the re-engagement notification is shown to the inactive user.
        type: Boolean
        default: false
      type:
        description: The type of re-engagement notification that is shown to the inactive user.
        type: Int
        default: 0

  pre-permission-notification-prompt:
    description: A feature that shows the pre-permission notification prompt.
    variables:
      enabled:
        description: if true, the pre-permission notification prompt is shown to the user.
        type: Boolean
        default: false

<<<<<<< HEAD
  juno-onboarding:
    description: A feature that shows juno onboarding flow.
    variables:
      enabled:
        description: if true, juno onboarding is shown to the user.
        type: Boolean
        default: false
    defaults:
      - channel: developer
        value:
          enabled: false
      - channel: nightly
        value:
          enabled: true

=======
>>>>>>> fa51e99d
  onboarding:
    description: "A feature that configures the new user onboarding page.
    Note that onboarding is a **first run** feature, and should only be modified by first run experiments."
    variables:
      order:
        description: Determines the order of the onboarding page panels
        type: List<OnboardingPanel>
        default: ["themes", "toolbar-placement", "sync", "tcp", "privacy-notice"]

  glean:
    description: "A feature that provides server-side configurations for Glean metrics (aka Server Knobs)."
    variables:
      metrics-enabled:
        description: "A map of metric base-identifiers to booleans representing the state of the 'enabled' flag for that metric."
        type: Map<String, Boolean>
        default: {}

types:
  objects: {}

  enums:
    HomeScreenSection:
      description: The identifiers for the sections of the homescreen.
      variants:
        top-sites:
          description: The frecency and pinned sites.
        recently-saved:
          description: The sites the user has bookmarked recently.
        jump-back-in:
          description: The tabs the user was looking immediately before being interrupted.
        recent-explorations:
          description: The tab groups
        pocket:
          description: The pocket section. This should only be available in the US.
        pocket-sponsored-stories:
          description: Subsection of the Pocket homescreen section which shows sponsored stories.

    MR2022Section:
      description: The identifiers for the sections of the MR 2022.
      variants:
        home-onboarding-dialog-existing-users:
          description: Home onboarding dialog for upgraded users.
        sync-cfr:
          description: CFR for the first time you see a synced tab on the home screen.
        wallpapers-selection-tool:
          description: Wallpapers selection dialog tool for the home screen.
        jump-back-in-cfr:
          description: Jump back-in onboarding message.
        tcp-cfr:
          description: CFR for the first time you use the browse with Total Cookie Protection on the browser screen.
        tcp-feature:
          description: Controls the Total Cookie Protection feature.
    CookieBannersSection:
      description: The identifiers for the sections of the MR 2022.
      variants:
        feature-ui:
          description: An integer either 0 or 1 indicating if the UI for cookie banner handling should be visible,
            0 to hide the UI and 1 to show the UI. The actual UI is composed by cookie banner section
            in the settings page, the toolbar section and the re-engagement dialog.
        feature-setting-value:
          description: An integer either 0 or 1 indicating if cookie banner setting should be enabled or disabled,
             0 for setting the value to disabled, 1  for enabling the setting with the value reject_all.
        dialog-re-engage-time:
          description: An integer indicating the number of hours that needs to happen before
            the re-engagement dialog shows again since the last seen, for example if set to 4
            that means if the users has seen the dialog, it will see it 4 hours later.
    OnboardingPanel:
      description: The types of onboarding panels in the onboarding page
      variants:
        themes:
          description: The themes onboarding panel where users pick themes
        toolbar-placement:
          description: The onboarding panel where users choose their toolbar placement (bottom or top)
        sync:
          description: The onboarding panel where users can sign in to sync
        tcp:
          description: The onboarding panel where users can choose their total cookie protection settings
        privacy-notice:
          description: The onboarding panel where users can tap to view our privacy notice.<|MERGE_RESOLUTION|>--- conflicted
+++ resolved
@@ -9,13 +9,10 @@
   - beta
   - nightly
   - developer
-<<<<<<< HEAD
   - forkDebug
   - forkRelease
-=======
 includes:
   - onboarding.fml.yaml
->>>>>>> fa51e99d
 import:
   - path: ../android-components/components/service/nimbus/messaging.fml.yaml
     channel: release
@@ -312,24 +309,6 @@
         type: Boolean
         default: false
 
-<<<<<<< HEAD
-  juno-onboarding:
-    description: A feature that shows juno onboarding flow.
-    variables:
-      enabled:
-        description: if true, juno onboarding is shown to the user.
-        type: Boolean
-        default: false
-    defaults:
-      - channel: developer
-        value:
-          enabled: false
-      - channel: nightly
-        value:
-          enabled: true
-
-=======
->>>>>>> fa51e99d
   onboarding:
     description: "A feature that configures the new user onboarding page.
     Note that onboarding is a **first run** feature, and should only be modified by first run experiments."
